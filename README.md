--- conflicted
+++ resolved
@@ -50,10 +50,8 @@
         For iOS only:
                 make build-ios
         For Android only:
-<<<<<<< HEAD
                 make build-android
-=======
-                make build-mobilesdk ANDROID=1
+
 ## How to expose a gosdk function to mobilesdk ##
 Examples:
 * `mobilesdk/sdk/common.go` which exports the functions in `core/encryption/hash.go`.
@@ -66,8 +64,6 @@
     - a function from a new file, you should create a new `<filename>.go` file for it, in the same style as `mobilesdksdk/zbox/allocation.go` & in the file created, you should call the gosdk function you intend to expose.
 
 2. Build the Mobile SDK as mentioned in the 'Mobile Builds' section of this file to build the aar file used in the mobile application you are developing.
-
->>>>>>> d53dc35e
 
 ## How to export a gosdk function to WebAssembly ##
 

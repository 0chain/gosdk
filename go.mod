--- conflicted
+++ resolved
@@ -1,10 +1,6 @@
 module github.com/0chain/gosdk
 
-<<<<<<< HEAD
-go 1.22.0
-=======
 go 1.21
->>>>>>> 9273622d
 
 require (
 	github.com/0chain/common v0.0.6-0.20230127095721-8df4d1d72565

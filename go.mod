module github.com/0chain/gosdk

go 1.20

require (
	github.com/0chain/common v0.0.6-0.20230127095721-8df4d1d72565
	github.com/0chain/errors v1.0.3
	github.com/Luzifer/go-openssl/v3 v3.1.0
	github.com/btcsuite/btcd v0.23.4
	github.com/dgraph-io/badger/v3 v3.2103.5
	github.com/didip/tollbooth v4.0.2+incompatible
	github.com/ethereum/go-ethereum v1.10.26
	github.com/google/uuid v1.3.0
	github.com/gorilla/handlers v1.5.1
	github.com/gorilla/mux v1.8.0
	github.com/h2non/filetype v1.1.3
	github.com/hashicorp/go-retryablehttp v0.7.2
	github.com/hashicorp/golang-lru/v2 v2.0.1
	github.com/herumi/bls-go-binary v1.31.0
	github.com/hitenjain14/fasthttp v0.0.0-20240201092245-8e4835c0e974
	github.com/influxdata/influxdb v1.8.3
	github.com/klauspost/reedsolomon v1.11.8
	github.com/lithammer/shortuuid/v3 v3.0.7
	github.com/machinebox/graphql v0.2.2
	github.com/magma/augmented-networks/accounting/protos v0.1.1
	github.com/mitchellh/go-homedir v1.1.0
	github.com/mitchellh/mapstructure v1.5.0
	github.com/pkg/errors v0.9.1
	github.com/shopspring/decimal v1.3.1
	github.com/spf13/viper v1.15.0
	github.com/stretchr/testify v1.8.1
	github.com/tyler-smith/go-bip39 v1.1.0
	github.com/uptrace/bunrouter v1.0.20
	go.dedis.ch/kyber/v3 v3.1.0
	go.uber.org/zap v1.24.0
<<<<<<< HEAD
	golang.org/x/crypto v0.17.0
=======
	golang.org/x/crypto v0.16.0
>>>>>>> 0a2095db
	golang.org/x/image v0.14.0
	golang.org/x/sync v0.5.0
	google.golang.org/grpc v1.53.0
	gopkg.in/cheggaaa/pb.v1 v1.0.28
	gopkg.in/natefinch/lumberjack.v2 v2.2.1
	gopkg.in/yaml.v2 v2.4.0
	gopkg.in/yaml.v3 v3.0.1
)

require (
	github.com/hashicorp/golang-lru v0.5.5-0.20210104140557-80c98217689d
	github.com/minio/sha256-simd v1.0.1
)

require (
	github.com/VictoriaMetrics/fastcache v1.6.0 // indirect
	github.com/andybalholm/brotli v1.0.5 // indirect
	github.com/btcsuite/btcd/btcec/v2 v2.3.2 // indirect
	github.com/btcsuite/btcd/chaincfg/chainhash v1.0.2 // indirect
	github.com/cespare/xxhash v1.1.0 // indirect
	github.com/cespare/xxhash/v2 v2.2.0 // indirect
	github.com/cpuguy83/go-md2man/v2 v2.0.2 // indirect
	github.com/davecgh/go-spew v1.1.1 // indirect
	github.com/deckarep/golang-set v1.8.0 // indirect
	github.com/decred/dcrd/dcrec/secp256k1/v4 v4.1.0 // indirect
	github.com/dgraph-io/ristretto v0.1.1 // indirect
	github.com/dustin/go-humanize v1.0.1 // indirect
	github.com/edsrzf/mmap-go v1.0.0 // indirect
	github.com/felixge/httpsnoop v1.0.3 // indirect
	github.com/fjl/memsize v0.0.0-20190710130421-bcb5799ab5e5 // indirect
	github.com/fsnotify/fsnotify v1.6.0 // indirect
	github.com/gballet/go-libpcsclite v0.0.0-20190607065134-2772fd86a8ff // indirect
	github.com/go-logfmt/logfmt v0.5.1 // indirect
	github.com/go-ole/go-ole v1.2.6 // indirect
	github.com/go-stack/stack v1.8.1 // indirect
	github.com/gogo/protobuf v1.3.2 // indirect
	github.com/golang-jwt/jwt/v4 v4.3.0 // indirect
	github.com/golang/glog v1.0.0 // indirect
	github.com/golang/groupcache v0.0.0-20210331224755-41bb18bfe9da // indirect
	github.com/golang/protobuf v1.5.2 // indirect
	github.com/golang/snappy v0.0.5-0.20220116011046-fa5810519dcb // indirect
	github.com/google/flatbuffers v22.9.29+incompatible // indirect
	github.com/gorilla/websocket v1.5.0 // indirect
	github.com/hashicorp/go-bexpr v0.1.10 // indirect
	github.com/hashicorp/go-cleanhttp v0.5.2 // indirect
	github.com/hashicorp/hcl v1.0.0 // indirect
	github.com/holiman/bloomfilter/v2 v2.0.3 // indirect
	github.com/holiman/uint256 v1.2.2-0.20230321075855-87b91420868c // indirect
	github.com/huin/goupnp v1.0.3 // indirect
	github.com/jackpal/go-nat-pmp v1.0.2 // indirect
	github.com/kr/pretty v0.3.1 // indirect
	github.com/magiconair/properties v1.8.7 // indirect
	github.com/matryer/is v1.4.1 // indirect
	github.com/mattn/go-colorable v0.1.13 // indirect
	github.com/mattn/go-isatty v0.0.17 // indirect
	github.com/mattn/go-runewidth v0.0.14 // indirect
	github.com/mitchellh/pointerstructure v1.2.0 // indirect
	github.com/olekukonko/tablewriter v0.0.5 // indirect
	github.com/patrickmn/go-cache v2.1.0+incompatible // indirect
	github.com/pelletier/go-toml/v2 v2.0.6 // indirect
	github.com/philhofer/fwd v1.1.2-0.20210722190033-5c56ac6d0bb9 // indirect
	github.com/pmezard/go-difflib v1.0.0 // indirect
	github.com/prometheus/tsdb v0.7.1 // indirect
	github.com/rivo/uniseg v0.4.3 // indirect
	github.com/rjeczalik/notify v0.9.1 // indirect
	github.com/rs/cors v1.7.0 // indirect
	github.com/russross/blackfriday/v2 v2.1.0 // indirect
	github.com/shirou/gopsutil v3.21.11+incompatible // indirect
	github.com/spf13/afero v1.9.3 // indirect
	github.com/spf13/cast v1.5.0 // indirect
	github.com/spf13/jwalterweatherman v1.1.0 // indirect
	github.com/spf13/pflag v1.0.5 // indirect
	github.com/status-im/keycard-go v0.2.0 // indirect
	github.com/stretchr/objx v0.5.0 // indirect
	github.com/subosito/gotenv v1.4.2 // indirect
	github.com/syndtr/goleveldb v1.0.1-0.20210819022825-2ae1ddf74ef7 // indirect
	github.com/tinylib/msgp v1.1.6 // indirect
	github.com/tklauser/go-sysconf v0.3.11 // indirect
	github.com/tklauser/numcpus v0.6.0 // indirect
	github.com/urfave/cli/v2 v2.17.2-0.20221006022127-8f469abc00aa // indirect
	github.com/valyala/bytebufferpool v1.0.0 // indirect
	github.com/valyala/fasthttp v1.51.0 // indirect
	github.com/xrash/smetrics v0.0.0-20201216005158-039620a65673 // indirect
	go.dedis.ch/fixbuf v1.0.3 // indirect
	go.opencensus.io v0.24.0 // indirect
<<<<<<< HEAD
	golang.org/x/exp v0.0.0-20240119083558-1b970713d09a // indirect
	golang.org/x/sys v0.15.0 // indirect
	golang.org/x/text v0.14.0 // indirect
=======
	golang.org/x/mobile v0.0.0-20231127183840-76ac6878050a // indirect
	golang.org/x/mod v0.14.0 // indirect
	golang.org/x/sys v0.15.0 // indirect
	golang.org/x/text v0.14.0 // indirect
	golang.org/x/tools v0.16.0 // indirect
>>>>>>> 0a2095db
	google.golang.org/protobuf v1.28.1 // indirect
	gopkg.in/check.v1 v1.0.0-20201130134442-10cb98267c6c // indirect
	gopkg.in/ini.v1 v1.67.0 // indirect
	gopkg.in/natefinch/npipe.v2 v2.0.0-20160621034901-c1b8fa8bdcce // indirect
)

require (
	github.com/btcsuite/btcd/btcutil v1.1.3
	github.com/klauspost/compress v1.17.0 // indirect
	github.com/klauspost/cpuid/v2 v2.2.4 // indirect
	github.com/remeh/sizedwaitgroup v1.0.0
	github.com/yusufpapurcu/wmi v1.2.2 // indirect
	go.uber.org/atomic v1.10.0 // indirect
	go.uber.org/multierr v1.9.0 // indirect
	golang.org/x/net v0.19.0 // indirect
	golang.org/x/time v0.3.0 // indirect
	google.golang.org/genproto v0.0.0-20230216225411-c8e22ba71e44 // indirect
)

//replace github.com/ethereum/go-ethereum => github.com/certifaction/go-ethereum v1.10.3-wasm<|MERGE_RESOLUTION|>--- conflicted
+++ resolved
@@ -33,11 +33,7 @@
 	github.com/uptrace/bunrouter v1.0.20
 	go.dedis.ch/kyber/v3 v3.1.0
 	go.uber.org/zap v1.24.0
-<<<<<<< HEAD
 	golang.org/x/crypto v0.17.0
-=======
-	golang.org/x/crypto v0.16.0
->>>>>>> 0a2095db
 	golang.org/x/image v0.14.0
 	golang.org/x/sync v0.5.0
 	google.golang.org/grpc v1.53.0
@@ -123,17 +119,11 @@
 	github.com/xrash/smetrics v0.0.0-20201216005158-039620a65673 // indirect
 	go.dedis.ch/fixbuf v1.0.3 // indirect
 	go.opencensus.io v0.24.0 // indirect
-<<<<<<< HEAD
-	golang.org/x/exp v0.0.0-20240119083558-1b970713d09a // indirect
-	golang.org/x/sys v0.15.0 // indirect
-	golang.org/x/text v0.14.0 // indirect
-=======
 	golang.org/x/mobile v0.0.0-20231127183840-76ac6878050a // indirect
 	golang.org/x/mod v0.14.0 // indirect
 	golang.org/x/sys v0.15.0 // indirect
 	golang.org/x/text v0.14.0 // indirect
 	golang.org/x/tools v0.16.0 // indirect
->>>>>>> 0a2095db
 	google.golang.org/protobuf v1.28.1 // indirect
 	gopkg.in/check.v1 v1.0.0-20201130134442-10cb98267c6c // indirect
 	gopkg.in/ini.v1 v1.67.0 // indirect

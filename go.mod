module github.com/0chain/gosdk

go 1.21

toolchain go1.21.5

require (
	github.com/0chain/common v0.0.6-0.20230127095721-8df4d1d72565
	github.com/0chain/errors v1.0.3
	github.com/Luzifer/go-openssl/v3 v3.1.0
	github.com/btcsuite/btcd v0.23.4
	github.com/dgraph-io/badger/v3 v3.2103.5
	github.com/didip/tollbooth v4.0.2+incompatible
	github.com/ethereum/go-ethereum v1.10.26
	github.com/google/uuid v1.3.0
	github.com/gorilla/handlers v1.5.1
	github.com/gorilla/mux v1.8.0
	github.com/h2non/filetype v1.1.3
	github.com/hashicorp/go-retryablehttp v0.7.2
	github.com/hashicorp/golang-lru/v2 v2.0.1
	github.com/herumi/bls-go-binary v1.31.0
	github.com/hitenjain14/fasthttp v0.0.0-20240229173600-722723e15e17
	github.com/influxdata/influxdb v1.8.3
	github.com/klauspost/reedsolomon v1.11.8
	github.com/lithammer/shortuuid/v3 v3.0.7
	github.com/machinebox/graphql v0.2.2
	github.com/magma/augmented-networks/accounting/protos v0.1.1
	github.com/mitchellh/go-homedir v1.1.0
	github.com/mitchellh/mapstructure v1.5.0
	github.com/pkg/errors v0.9.1
	github.com/shopspring/decimal v1.3.1
	github.com/spf13/viper v1.15.0
	github.com/stretchr/testify v1.8.4
	github.com/tyler-smith/go-bip39 v1.1.0
	github.com/uptrace/bunrouter v1.0.20
	go.dedis.ch/kyber/v3 v3.1.0
	go.uber.org/zap v1.24.0
<<<<<<< HEAD
	golang.org/x/crypto v0.16.0
=======
	golang.org/x/crypto v0.17.0
>>>>>>> 7e52ce83
	golang.org/x/image v0.14.0
	golang.org/x/sync v0.5.0
	google.golang.org/grpc v1.53.0
	gopkg.in/cheggaaa/pb.v1 v1.0.28
	gopkg.in/natefinch/lumberjack.v2 v2.2.1
	gopkg.in/yaml.v2 v2.4.0
	gopkg.in/yaml.v3 v3.0.1
)

require (
	github.com/hashicorp/golang-lru v0.5.5-0.20210104140557-80c98217689d
	github.com/minio/sha256-simd v1.0.1
	github.com/ybbus/jsonrpc/v3 v3.1.5
)

require (
	github.com/VictoriaMetrics/fastcache v1.6.0 // indirect
	github.com/andybalholm/brotli v1.0.5 // indirect
	github.com/btcsuite/btcd/btcec/v2 v2.3.2 // indirect
	github.com/btcsuite/btcd/chaincfg/chainhash v1.0.2 // indirect
	github.com/cespare/xxhash v1.1.0 // indirect
	github.com/cespare/xxhash/v2 v2.2.0 // indirect
	github.com/cpuguy83/go-md2man/v2 v2.0.2 // indirect
	github.com/davecgh/go-spew v1.1.1 // indirect
	github.com/deckarep/golang-set v1.8.0 // indirect
	github.com/decred/dcrd/dcrec/secp256k1/v4 v4.1.0 // indirect
	github.com/dgraph-io/ristretto v0.1.1 // indirect
	github.com/dustin/go-humanize v1.0.1 // indirect
	github.com/edsrzf/mmap-go v1.0.0 // indirect
	github.com/felixge/httpsnoop v1.0.3 // indirect
	github.com/fjl/memsize v0.0.0-20190710130421-bcb5799ab5e5 // indirect
	github.com/fsnotify/fsnotify v1.6.0 // indirect
	github.com/gballet/go-libpcsclite v0.0.0-20190607065134-2772fd86a8ff // indirect
	github.com/go-logfmt/logfmt v0.5.1 // indirect
	github.com/go-ole/go-ole v1.2.6 // indirect
	github.com/go-stack/stack v1.8.1 // indirect
	github.com/gogo/protobuf v1.3.2 // indirect
	github.com/golang-jwt/jwt/v4 v4.3.0 // indirect
	github.com/golang/glog v1.0.0 // indirect
	github.com/golang/groupcache v0.0.0-20210331224755-41bb18bfe9da // indirect
	github.com/golang/protobuf v1.5.2 // indirect
	github.com/golang/snappy v0.0.5-0.20220116011046-fa5810519dcb // indirect
	github.com/google/flatbuffers v22.9.29+incompatible // indirect
	github.com/gorilla/websocket v1.5.0 // indirect
	github.com/hashicorp/go-bexpr v0.1.10 // indirect
	github.com/hashicorp/go-cleanhttp v0.5.2 // indirect
	github.com/hashicorp/hcl v1.0.0 // indirect
	github.com/holiman/bloomfilter/v2 v2.0.3 // indirect
	github.com/holiman/uint256 v1.2.2-0.20230321075855-87b91420868c // indirect
	github.com/huin/goupnp v1.0.3 // indirect
	github.com/jackpal/go-nat-pmp v1.0.2 // indirect
	github.com/kr/pretty v0.3.1 // indirect
	github.com/magiconair/properties v1.8.7 // indirect
	github.com/matryer/is v1.4.1 // indirect
	github.com/mattn/go-colorable v0.1.13 // indirect
	github.com/mattn/go-isatty v0.0.17 // indirect
	github.com/mattn/go-runewidth v0.0.14 // indirect
	github.com/mitchellh/pointerstructure v1.2.0 // indirect
	github.com/olekukonko/tablewriter v0.0.5 // indirect
	github.com/patrickmn/go-cache v2.1.0+incompatible // indirect
	github.com/pelletier/go-toml/v2 v2.0.6 // indirect
	github.com/philhofer/fwd v1.1.2-0.20210722190033-5c56ac6d0bb9 // indirect
	github.com/pmezard/go-difflib v1.0.0 // indirect
	github.com/prometheus/tsdb v0.7.1 // indirect
	github.com/rivo/uniseg v0.4.3 // indirect
	github.com/rjeczalik/notify v0.9.1 // indirect
	github.com/rs/cors v1.7.0 // indirect
	github.com/russross/blackfriday/v2 v2.1.0 // indirect
	github.com/shirou/gopsutil v3.21.11+incompatible // indirect
	github.com/spf13/afero v1.9.3 // indirect
	github.com/spf13/cast v1.5.0 // indirect
	github.com/spf13/jwalterweatherman v1.1.0 // indirect
	github.com/spf13/pflag v1.0.5 // indirect
	github.com/status-im/keycard-go v0.2.0 // indirect
	github.com/stretchr/objx v0.5.0 // indirect
	github.com/subosito/gotenv v1.4.2 // indirect
	github.com/syndtr/goleveldb v1.0.1-0.20210819022825-2ae1ddf74ef7 // indirect
	github.com/tinylib/msgp v1.1.6 // indirect
	github.com/tklauser/go-sysconf v0.3.11 // indirect
	github.com/tklauser/numcpus v0.6.0 // indirect
	github.com/urfave/cli/v2 v2.17.2-0.20221006022127-8f469abc00aa // indirect
	github.com/valyala/bytebufferpool v1.0.0 // indirect
	github.com/valyala/fasthttp v1.51.0 // indirect
	github.com/xrash/smetrics v0.0.0-20201216005158-039620a65673 // indirect
	go.dedis.ch/fixbuf v1.0.3 // indirect
	go.opencensus.io v0.24.0 // indirect
	golang.org/x/sys v0.15.0 // indirect
	golang.org/x/text v0.14.0 // indirect
	google.golang.org/protobuf v1.28.1 // indirect
	gopkg.in/check.v1 v1.0.0-20201130134442-10cb98267c6c // indirect
	gopkg.in/ini.v1 v1.67.0 // indirect
	gopkg.in/natefinch/npipe.v2 v2.0.0-20160621034901-c1b8fa8bdcce // indirect
)

require (
	github.com/btcsuite/btcd/btcutil v1.1.3
	github.com/klauspost/compress v1.17.0 // indirect
	github.com/klauspost/cpuid/v2 v2.2.4 // indirect
	github.com/remeh/sizedwaitgroup v1.0.0
	github.com/yusufpapurcu/wmi v1.2.2 // indirect
	go.uber.org/atomic v1.10.0 // indirect
	go.uber.org/multierr v1.9.0 // indirect
	golang.org/x/net v0.19.0 // indirect
	golang.org/x/time v0.3.0 // indirect
	google.golang.org/genproto v0.0.0-20230216225411-c8e22ba71e44 // indirect
)

//replace github.com/ethereum/go-ethereum => github.com/certifaction/go-ethereum v1.10.3-wasm<|MERGE_RESOLUTION|>--- conflicted
+++ resolved
@@ -35,11 +35,7 @@
 	github.com/uptrace/bunrouter v1.0.20
 	go.dedis.ch/kyber/v3 v3.1.0
 	go.uber.org/zap v1.24.0
-<<<<<<< HEAD
-	golang.org/x/crypto v0.16.0
-=======
 	golang.org/x/crypto v0.17.0
->>>>>>> 7e52ce83
 	golang.org/x/image v0.14.0
 	golang.org/x/sync v0.5.0
 	google.golang.org/grpc v1.53.0

package zbox

import (
	"encoding/json"
	"strings"
	"time"

	"github.com/0chain/gosdk/zboxcore/fileref"
	"github.com/0chain/gosdk/zboxcore/sdk"
)

const SPACE string = " "

// ListDir - listing files from path
// ## Inputs
//   - allocatonID
//   - remotePath
//
// ## Outputs
//   - the json string of sdk.ListResult
//   - error
func ListDir(allocationID, remotePath string) (string, error) {
	a, err := getAllocation(allocationID)
	if err != nil {
		return "", err
	}

	listResult, err := a.ListDir(remotePath)
	if err != nil {
		return "", err
	}
	retBytes, err := json.Marshal(listResult)
	if err != nil {
		return "", err
	}
	return string(retBytes), nil
}

// ListDirFromAuthTicket - listing files from path with auth ticket
// ## Inputs
//   - allocatonID
//   - authTicket
//   - lookupHash
//
// ## Outputs
//   - the json string of sdk.ListResult
//   - error
func ListDirFromAuthTicket(allocationID, authTicket string, lookupHash string) (string, error) {
	a, err := sdk.GetAllocationFromAuthTicket(authTicket)
	if err != nil {
		return "", err
	}

	at := sdk.InitAuthTicket(authTicket)
	if len(lookupHash) == 0 {
		lookupHash, err = at.GetLookupHash()
		if err != nil {
			return "", err
		}
	}

	listResult, err := a.ListDirFromAuthTicket(authTicket, lookupHash)
	if err != nil {
		return "", err
	}
	retBytes, err := json.Marshal(listResult)
	if err != nil {
		return "", err
	}
	return string(retBytes), nil
}

// GetFileMeta - getting file meta details from file path
// ## Inputs
//   - allocationID
//   - remotePath
//
// ## Outputs
//
//   - the json string of sdk.ConsolidatedFileMeta
//   - error
func GetFileMeta(allocationID, path string) (string, error) {
	a, err := getAllocation(allocationID)
	if err != nil {
		return "", err
	}

	fileMetaData, err := a.GetFileMeta(path)
	if err != nil {
		return "", err
	}
	retBytes, err := json.Marshal(fileMetaData)
	if err != nil {
		return "", err
	}
	return string(retBytes), nil
}

// GetFileMetaFromAuthTicket - getting file meta details from file path and auth ticket
// ## Inputs
//   - allocationID
//   - authTicket
//   - lookupHash
//
// ## Outpus
//   - the json string of sdk.ConsolidatedFileMeta
//   - error
func GetFileMetaFromAuthTicket(allocationID, authTicket string, lookupHash string) (string, error) {
	allocationObj, err := sdk.GetAllocationFromAuthTicket(authTicket)
	if err != nil {
		return "", err
	}

	at := sdk.InitAuthTicket(authTicket)
	if len(lookupHash) == 0 {
		lookupHash, err = at.GetLookupHash()
		if err != nil {
			return "", err
		}
	}

	fileMetaData, err := allocationObj.GetFileMetaFromAuthTicket(authTicket, lookupHash)
	if err != nil {
		return "", err
	}

	retBytes, err := json.Marshal(fileMetaData)
	if err != nil {
		return "", err
	}
	return string(retBytes), nil
}

// DownloadFile - start download file from remote path to localpath
// ## Inputs
//   - allocationID
//   - remotePath
//   - localPath: the full local path of file
//   - statusCb: callback of status
//
// ## Outputs
//   - error
func DownloadFile(allocationID, remotePath, localPath string, statusCb StatusCallbackMocked) error {
	a, err := getAllocation(allocationID)
	if err != nil {
		return err
	}
	return a.DownloadFile(localPath, remotePath, false, &StatusCallbackWrapped{Callback: statusCb})
}

// DownloadFileByBlock - start download file from remote path to localpath by blocks number
// ## Inputs
//
//   - allocationID
//   - remotePath
//   - localPath
//   - startBlock
//   - endBlock
//   - numBlocks
//   - statusCb: callback of status
//
// ## Outputs
//
//   - error
func DownloadFileByBlock(allocationID, remotePath, localPath string, startBlock, endBlock int64, numBlocks int, statusCb StatusCallbackMocked) error {
	a, err := getAllocation(allocationID)
	if err != nil {
		return err
	}
	return a.DownloadFileByBlock(localPath, remotePath, startBlock, endBlock, numBlocks, false, &StatusCallbackWrapped{Callback: statusCb})
}

// DownloadThumbnail - start download file thumbnail from remote path to localpath
// ## Inputs
//   - allocationID
//   - remotePath
//   - localPath
//   - statusCb: callback of status
//
// ## Outputs
//   - error
func DownloadThumbnail(allocationID, remotePath, localPath string, statusCb StatusCallbackMocked) error {
	a, err := getAllocation(allocationID)
	if err != nil {
		return err
	}

	return a.DownloadThumbnail(localPath, remotePath, false, &StatusCallbackWrapped{Callback: statusCb})
}

// RepairFile - repair file if it exists in remote path
// ## Inputs
//   - allocationID
//   - workdir: set a workdir as ~/.zcn on mobile apps
//   - localPath: the local full path of file. eg /usr/local/files/zcn.png
//   - remotePath:
//   - thumbnailPath: the local full path of thumbnail
//   - encrypt: the file should be ecnrypted or not on uploading
//   - statusCb: callback of status
//
// ## Outputs
//   - error
func RepairFile(allocationID, workdir, localPath, remotePath, thumbnailPath string, encrypt bool, webStreaming bool, statusCb StatusCallbackMocked) error {
	a, err := getAllocation(allocationID)
	if err != nil {
		return err

	}
	return a.StartChunkedUpload(workdir, localPath, remotePath, &StatusCallbackWrapped{Callback: statusCb}, true, true, thumbnailPath, encrypt, webStreaming)
}

// MultiUploadFile - upload files from local path to remote path
// ## Inputs
//   - allocationID
//   - workdir: set a workdir as ~/.zcn on mobile apps
//   - filePathString: space seperated  local full path of files. eg "/usr/local/files/f1.txt /usr/local/files/f2.txt"
//   - thumbnailPathString: space seperated path for thumbnails. eg "full_path1  full_path3", here there are two spaces
//     between path1 and path3 because file2 doesn't have thumbnail.
//   - remotePath:
//
// ## Outputs
//   - error
func MultiUpload(allocationID string, workdir string, filePathString string, thumbnailPathString string, remotePath string, statusCb StatusCallbackMocked) error {
	filePaths := strings.Split(filePathString, SPACE)
	thumbnailPaths := strings.Split(thumbnailPathString, SPACE)
	a, err := getAllocation(allocationID)
	if err != nil {
		return err
	}
	return a.StartMultiUpload(workdir, filePaths, thumbnailPaths, remotePath, &StatusCallbackWrapped{Callback: statusCb})

}

// UploadFile - upload file/thumbnail from local path to remote path
// ## Inputs
//   - allocationID
//   - workdir: set a workdir as ~/.zcn on mobile apps
//   - localPath: the local full path of file. eg /usr/local/files/zcn.png
//   - remotePath:
//   - thumbnailPath: the local full path of thumbnail
//   - encrypt: the file should be ecnrypted or not on uploading
//   - statusCb: callback of status
//
// ## Outputs
//   - error
func UploadFile(allocationID, workdir, localPath, remotePath, thumbnailPath string, encrypt bool, webStreaming bool, statusCb StatusCallbackMocked) error {
	a, err := getAllocation(allocationID)
	if err != nil {
		return err
	}
	return a.StartChunkedUpload(workdir, localPath, remotePath, &StatusCallbackWrapped{Callback: statusCb}, false, false, thumbnailPath, encrypt, webStreaming)
}

// UploadFile - update file/thumbnail from local path to remote path
// ## Inputs
//   - workdir: set a workdir as ~/.zcn on mobile apps
//   - localPath: the local full path of file. eg /usr/local/files/zcn.png
//   - remotePath:
//   - thumbnailPath: the local full path of thumbnail
//   - encrypt: the file should be ecnrypted or not on uploading
//   - statusCb: callback of status
//
// ## Ouputs
//   - error
func UpdateFile(allocationID, workdir, localPath, remotePath, thumbnailPath string, encrypt bool, webStreaming bool, statusCb StatusCallbackMocked) error {
	a, err := getAllocation(allocationID)

	if err != nil {
		return err
	}

	return a.StartChunkedUpload(workdir, localPath, remotePath, &StatusCallbackWrapped{Callback: statusCb}, true, false, thumbnailPath, encrypt, webStreaming)
}

// DeleteFile - delete file from remote path
// ## Inputs
//   - allocationID
//   - remotePath
//
// ## Outputs
func DeleteFile(allocationID, remotePath string) error {
	a, err := getAllocation(allocationID)
	if err != nil {
		return err
	}
	return a.DeleteFile(remotePath)
}

// RenameObject - rename or move file
// ## Inputs
//   - allocationID
//   - remotePath
//   - destName
//
// ## Outputs
//   - error
func RenameObject(allocationID, remotePath string, destName string) error {

	a, err := getAllocation(allocationID)
	if err != nil {
		return err
	}
	return a.RenameObject(remotePath, destName)
}

// GetStatistics - get allocation stats
// ## Inputs
//   - allocationID
//
// ## Outputs
// - the json string of sdk.AllocationStats
// - error
func GetAllocationStats(allocationID string) (string, error) {
	a, err := getAllocation(allocationID)
	if err != nil {
		return "", err
	}
	stats := a.GetStats()
	retBytes, err := json.Marshal(stats)
	if err != nil {
		return "", err
	}
	return string(retBytes), nil
}

// GetBlobberStats - get blobbers stats
// ## Inputs
//   - allocationID
//
// ## Outputs
//   - the json string of map[string]*sdk.BlobberAllocationStats
//   - error
func GetBlobberStats(allocationID string) (string, error) {
	a, err := getAllocation(allocationID)
	if err != nil {
		return "", err
	}

	stats := a.GetBlobberStats()
	retBytes, err := json.Marshal(stats)
	if err != nil {
		return "", err
	}
	return string(retBytes), nil
}

// GetAuthToken - get auth token from refereeClientID
// ## Inputs
//   - allocationID
//   - path
//   - fileName
//   - referenceType: f: file, d: directory
//   - refereeClientID
//   - refereeEncryptionPublicKey
//   - expiration:  seconds in unix time
//   - availableAfter: seconds in unix time
//
// ## Outputs
//   - the json string of *marker.AuthTicket
//   - error
func GetAuthToken(allocationID, path string, filename string, referenceType string, refereeClientID string, refereeEncryptionPublicKey string, expiration int64, availableAfter int64) (string, error) {
	a, err := getAllocation(allocationID)
	if err != nil {
		return "", err
	}
	aa := time.Unix(availableAfter, 0)
	return a.GetAuthTicket(path, filename, referenceType, refereeClientID, refereeEncryptionPublicKey, expiration, &aa)
}

// DownloadFromAuthTicket - download file from Auth ticket
//
//	## Inputs
//	- allocationID
//	- localPath
//	- authTicket
//	- remoteLookupHash
//	- remoteFilename
//	- status: callback of status
func DownloadFromAuthTicket(allocationID, localPath string, authTicket string, remoteLookupHash string, remoteFilename string, status StatusCallbackMocked) error {
	at, err := sdk.InitAuthTicket(authTicket).Unmarshall()
	if err != nil {
		return err
	}

	a, err := sdk.GetAllocationFromAuthTicket(authTicket)
	if err != nil {
		return err
	}

	if at.RefType == fileref.FILE {
		remoteFilename = at.FileName
		remoteLookupHash = at.FilePathHash
	} else if len(remoteLookupHash) > 0 {
		fileMeta, err := a.GetFileMetaFromAuthTicket(authTicket, remoteLookupHash)
		if err != nil {
			return err
		}
		remoteFilename = fileMeta.Name
	}

	return a.DownloadFromAuthTicket(localPath, authTicket, remoteLookupHash, remoteFilename, false, &StatusCallbackWrapped{Callback: status})
}

// DownloadFromAuthTicketByBlocks - download file from Auth ticket by blocks number
// ## Inputs
//   - allocationID
//   - localPath
//   - authTicket: the base64 string of *marker.AuthTicket
//   - startBlock:
//   - endBlock
//   - numBlocks
//   - remoteLookupHash
//   - remoteFilename
//   - status: callback of status
func DownloadFromAuthTicketByBlocks(allocationID, localPath string, authTicket string, startBlock, endBlock int64, numBlocks int, remoteLookupHash string, remoteFilename string, status StatusCallbackMocked) error {
	a, err := getAllocation(allocationID)
	if err != nil {
		return err
	}
	return a.DownloadFromAuthTicketByBlocks(localPath, authTicket, startBlock, endBlock, numBlocks, remoteLookupHash, remoteFilename, false, &StatusCallbackWrapped{Callback: status})
}

// DownloadThumbnailFromAuthTicket - downloadThumbnail from Auth ticket
// ## Inputs
//   - allocationID
//   - localPath
//   - authTicket: the base64 string of *marker.AuthTicket
//   - remoteLookupHash
//   - remoteFilename
//   - status: callback of status
func DownloadThumbnailFromAuthTicket(allocationID, localPath string, authTicket string, remoteLookupHash string, remoteFilename string, status StatusCallbackMocked) error {
	at, err := sdk.InitAuthTicket(authTicket).Unmarshall()
	if err != nil {
		return err
	}

	a, err := sdk.GetAllocationFromAuthTicket(authTicket)
	if err != nil {
		return err
	}

	if at.RefType == fileref.FILE {
		remoteFilename = at.FileName
		remoteLookupHash = at.FilePathHash
	} else if len(remoteLookupHash) > 0 {
		fileMeta, err := a.GetFileMetaFromAuthTicket(authTicket, remoteLookupHash)
		if err != nil {
			return err
		}
		remoteFilename = fileMeta.Name
	}

	return a.DownloadThumbnailFromAuthTicket(localPath, authTicket, remoteLookupHash, remoteFilename, false, &StatusCallbackWrapped{Callback: status})
}

// GetFileStats - get file stats from path
// ## Inputs
//   - allocationID
//   - path
//
// ## Outputs
//   - the json string of map[string]*sdk.FileStats
func GetFileStats(allocationID, path string) (string, error) {
	a, err := getAllocation(allocationID)
	if err != nil {
		return "", err
	}
	stats, err := a.GetFileStats(path)
	if err != nil {
		return "", err
	}
	result := make([]*sdk.FileStats, 0)
	for _, v := range stats {
		result = append(result, v)
	}
	retBytes, err := json.Marshal(result)
	if err != nil {
		return "", err
	}
	return string(retBytes), nil
}

// CancelDownload - cancel file download
//
//	## Inputs
//	- allocationID
//	- remotePath
func CancelDownload(allocationID, remotepath string) error {
	a, err := getAllocation(allocationID)
	if err != nil {
		return err
	}
	return a.CancelDownload(remotepath)
}

// CancelUpload - cancel file upload
//
//	## Inputs
//	- allocationID
//	- localPath
func CancelUpload(allocationID, localpath string) error {
	a, err := getAllocation(allocationID)
	if err != nil {
		return err
	}
	return a.CancelUpload(localpath)
}

// StartRepair - start repair files from path
//
//	## Inputs
//	- allocationID
//	- localRootPath
//	- pathToRepair
//	- status: callback of status
func StartRepair(allocationID, localRootPath, pathToRepair string, statusCb StatusCallbackMocked) error {
	a, err := getAllocation(allocationID)
	if err != nil {
		return err
	}
	return a.StartRepair(localRootPath, pathToRepair, &StatusCallbackWrapped{Callback: statusCb})
}

// CancelRepair - cancel repair files from path
//
//	## Inputs
//	- allocationID
func CancelRepair(allocationID string) error {
	a, err := getAllocation(allocationID)
	if err != nil {
		return err
	}
	return a.CancelRepair()
}

// CopyObject - copy object from path to dest
// ## Inputs
//   - allocationID
//   - path
//   - destPath
func CopyObject(allocationID, path string, destPath string) error {
	a, err := getAllocation(allocationID)
	if err != nil {
		return err
	}
	return a.CopyObject(path, destPath)
}

// MoveObject - move object from path to dest
// ## Inputs
//   - allocationID
//   - path
//   - destPath
func MoveObject(allocationID, path string, destPath string) error {
	a, err := getAllocation(allocationID)
	if err != nil {
		return err
	}
	return a.MoveObject(path, destPath)
}

// CreateDir create empty directoy on remote blobbers
//
//	## Inputs
//	- allocationID
//	- dirName
func CreateDir(allocationID, dirName string) error {
	a, err := getAllocation(allocationID)
	if err != nil {
		return err
	}
	return a.CreateDir(dirName)
}

// RevokeShare revoke authTicket
//
<<<<<<< HEAD
//	## Inputs
//	- allocationID
//	- path
//	- refereeClientID
func RevokeShare(allocationID, path, refereeClientID string) error {
	a, err := getAllocation(allocationID)
	if err != nil {
		return err
	}
	return a.RevokeShare(path, refereeClientID)
}
=======
//  ## Inputs
//  - allocationID
//  - path
//  - refereeClientID
func RevokeShare(allocationID, path, refereeClientID string) error {
  a, err := getAllocation(allocationID)
  if err != nil {
    return err
  }
  return a.RevokeShare(path, refereeClientID)
}
>>>>>>> 1f6c7375
<|MERGE_RESOLUTION|>--- conflicted
+++ resolved
@@ -574,19 +574,6 @@
 
 // RevokeShare revoke authTicket
 //
-<<<<<<< HEAD
-//	## Inputs
-//	- allocationID
-//	- path
-//	- refereeClientID
-func RevokeShare(allocationID, path, refereeClientID string) error {
-	a, err := getAllocation(allocationID)
-	if err != nil {
-		return err
-	}
-	return a.RevokeShare(path, refereeClientID)
-}
-=======
 //  ## Inputs
 //  - allocationID
 //  - path
@@ -598,4 +585,3 @@
   }
   return a.RevokeShare(path, refereeClientID)
 }
->>>>>>> 1f6c7375

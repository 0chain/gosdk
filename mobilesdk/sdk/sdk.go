//go:build mobile
// +build mobile

package sdk

import (
	"encoding/base64"
	"encoding/json"
	"fmt"
	"math"
	"strconv"
	"strings"

	"github.com/0chain/gosdk/core/version"
	"github.com/0chain/gosdk/zboxcore/client"
	l "github.com/0chain/gosdk/zboxcore/logger"
	"github.com/0chain/gosdk/zboxcore/sdk"

	"github.com/0chain/gosdk/mobilesdk/zbox"
	"github.com/0chain/gosdk/mobilesdk/zboxapi"
	"github.com/0chain/gosdk/zcncore"
)

var nonce = int64(0)

// ChainConfig - blockchain config
type ChainConfig struct {
	ChainID           string   `json:"chain_id,omitempty"`
	PreferredBlobbers []string `json:"preferred_blobbers"`
	BlockWorker       string   `json:"block_worker"`
	SignatureScheme   string   `json:"signature_scheme"`
	// ZboxHost 0box api host host: "https://0box.dev.0chain.net"
	ZboxHost string `json:"zbox_host"`
	// ZboxAppType app type name
	ZboxAppType string `json:"zbox_app_type"`
}

// StorageSDK - storage SDK config
type StorageSDK struct {
	chainconfig *ChainConfig
	client      *client.Client
}

// SetLogFile - setting up log level for core libraries
func SetLogFile(logFile string, verbose bool) {
	zcncore.SetLogFile(logFile, verbose)
	sdk.SetLogFile(logFile, verbose)
}

// SetLogLevel set the log level.
// lvl - 0 disabled; higher number (upto 4) more verbosity
func SetLogLevel(logLevel int) {
	sdk.SetLogLevel(logLevel)
}

func Init(chainConfigJson string) error {
	return zcncore.Init(chainConfigJson)
}

// InitStorageSDK - init storage sdk from config
//   - clientJson
//     {
//     "client_id":"8f6ce6457fc04cfb4eb67b5ce3162fe2b85f66ef81db9d1a9eaa4ffe1d2359e0",
//     "client_key":"c8c88854822a1039c5a74bdb8c025081a64b17f52edd463fbecb9d4a42d15608f93b5434e926d67a828b88e63293b6aedbaf0042c7020d0a96d2e2f17d3779a4",
//     "keys":[
//     {
//     "public_key":"c8c88854822a1039c5a74bdb8c025081a64b17f52edd463fbecb9d4a42d15608f93b5434e926d67a828b88e63293b6aedbaf0042c7020d0a96d2e2f17d3779a4",
//     "private_key":"72f480d4b1e7fb76e04327b7c2348a99a64f0ff2c5ebc3334a002aa2e66e8506"
//     }],
//     "mnemonics":"abandon mercy into make powder fashion butter ignore blade vanish plastic shock learn nephew matrix indoor surge document motor group barely offer pottery antenna",
//     "version":"1.0",
//     "date_created":"1668667145",
//     "nonce":0
//     }
//   - configJson
//     {
//     "block_worker": "https://dev.0chain.net/dns",
//     "signature_scheme": "bls0chain",
//     "min_submit": 50,
//     "min_confirmation": 50,
//     "confirmation_chain_length": 3,
//     "max_txn_query": 5,
//     "query_sleep_time": 5,
//     "preferred_blobbers": ["https://dev.0chain.net/blobber02","https://dev.0chain.net/blobber03"],
//     "chain_id":"0afc093ffb509f059c55478bc1a60351cef7b4e9c008a53a6cc8241ca8617dfe",
//     "ethereum_node":"https://ropsten.infura.io/v3/xxxxxxxxxxxxxxx",
//     "zbox_host":"https://0box.dev.0chain.net",
//     "zbox_app_type":"vult",
//     }
func InitStorageSDK(clientJson string, configJson string) (*StorageSDK, error) {
	l.Logger.Info("Start InitStorageSDK")
	configObj := &ChainConfig{}
	err := json.Unmarshal([]byte(configJson), configObj)
	if err != nil {
		l.Logger.Error(err)
		return nil, err
	}
	err = zcncore.InitZCNSDK(configObj.BlockWorker, configObj.SignatureScheme)
	if err != nil {
		l.Logger.Error(err)
		return nil, err
	}
	l.Logger.Info("InitZCNSDK success")
	l.Logger.Info(configObj.BlockWorker)
	l.Logger.Info(configObj.ChainID)
	l.Logger.Info(configObj.SignatureScheme)
	l.Logger.Info(configObj.PreferredBlobbers)
<<<<<<< HEAD
	err = sdk.InitStorageSDK(clientjson,
		configObj.BlockWorker,
		configObj.ChainID,
		configObj.SignatureScheme,
		configObj.PreferredBlobbers,
		0)
=======
	err = sdk.InitStorageSDK(clientJson, configObj.BlockWorker, configObj.ChainID, configObj.SignatureScheme, configObj.PreferredBlobbers, 0)
>>>>>>> d3256366
	if err != nil {
		l.Logger.Error(err)
		return nil, err
	}
	l.Logger.Info("InitStorageSDK success")

	zboxapi.Init(configObj.ZboxHost, configObj.ZboxAppType)
	l.Logger.Info("InitZboxApi success")

	l.Logger.Info("Init successful")

	return &StorageSDK{client: client.GetClient(), chainconfig: configObj}, nil
}

// CreateAllocation - creating new allocation
func (s *StorageSDK) CreateAllocation(name string, datashards, parityshards int, size, expiration int64, lock uint64) (*zbox.Allocation, error) {
	readPrice := sdk.PriceRange{Min: 0, Max: math.MaxInt64}
	writePrice := sdk.PriceRange{Min: 0, Max: math.MaxInt64}
	sdkAllocationID, _, _, err := sdk.CreateAllocation(name, datashards, parityshards, size, expiration, readPrice, writePrice, lock)
	if err != nil {
		return nil, err
	}
	sdkAllocation, err := sdk.GetAllocation(sdkAllocationID)
	if err != nil {
		return nil, err
	}
	return zbox.ToAllocation(sdkAllocation), nil
}

// CreateAllocationWithBlobbers - creating new allocation with list of blobbers
func (s *StorageSDK) CreateAllocationWithBlobbers(name string, datashards, parityshards int, size, expiration int64, lock uint64, blobbersRaw string) (*zbox.Allocation, error) {
	readPrice := sdk.PriceRange{Min: 0, Max: math.MaxInt64}
	writePrice := sdk.PriceRange{Min: 0, Max: math.MaxInt64}

	options := sdk.CreateAllocationOptions{
		Name:         name,
		DataShards:   datashards,
		ParityShards: parityshards,
		Size:         size,
		Expiry:       expiration,
		Lock:         lock,
		WritePrice:   writePrice,
		ReadPrice:    readPrice,
	}

	blobberUrls := strings.Split(blobbersRaw, "/n")
	if len(blobberUrls) > 0 {
		blobberIds, err := sdk.GetBlobberIds(blobberUrls)
		if err != nil {
			return nil, err
		}

		options.BlobberIds = blobberIds

	}

	sdkAllocationID, _, _, err := sdk.CreateAllocationWith(options)
	if err != nil {
		return nil, err
	}

	sdkAllocation, err := sdk.GetAllocation(sdkAllocationID)
	if err != nil {
		return nil, err
	}

	return zbox.ToAllocation(sdkAllocation), nil
}

// GetAllocation - get allocation from ID
func (s *StorageSDK) GetAllocation(allocationID string) (*zbox.Allocation, error) {
	sdkAllocation, err := sdk.GetAllocation(allocationID)
	if err != nil {
		return nil, err
	}

	stats := sdkAllocation.GetStats()
	retBytes, err := json.Marshal(stats)
	if err != nil {
		return nil, err
	}

	alloc := zbox.ToAllocation(sdkAllocation)
	alloc.Stats = string(retBytes)

	return alloc, nil
}

// GetAllocations - get list of allocations
func (s *StorageSDK) GetAllocations() (string, error) {
	sdkAllocations, err := sdk.GetAllocations()
	if err != nil {
		return "", err
	}
	result := make([]*zbox.Allocation, len(sdkAllocations))
	for i, sdkAllocation := range sdkAllocations {
		allocationObj := zbox.ToAllocation(sdkAllocation)
		result[i] = allocationObj
	}
	retBytes, err := json.Marshal(result)
	if err != nil {
		return "", err
	}
	return string(retBytes), nil
}

// GetAllocationFromAuthTicket - get allocation from Auth ticket
func (s *StorageSDK) GetAllocationFromAuthTicket(authTicket string) (*zbox.Allocation, error) {
	sdkAllocation, err := sdk.GetAllocationFromAuthTicket(authTicket)
	if err != nil {
		return nil, err
	}
	return zbox.ToAllocation(sdkAllocation), nil
}

// GetAllocationStats - get allocation stats by allocation ID
func (s *StorageSDK) GetAllocationStats(allocationID string) (string, error) {
	allocationObj, err := sdk.GetAllocation(allocationID)
	if err != nil {
		return "", err
	}
	stats := allocationObj.GetStats()
	retBytes, err := json.Marshal(stats)
	if err != nil {
		return "", err
	}
	return string(retBytes), nil
}

// FinalizeAllocation - finalize allocation
func (s *StorageSDK) FinalizeAllocation(allocationID string) (string, error) {
	hash, _, err := sdk.FinalizeAllocation(allocationID)
	return hash, err
}

// CancelAllocation - cancel allocation by ID
func (s *StorageSDK) CancelAllocation(allocationID string) (string, error) {
	hash, _, err := sdk.CancelAllocation(allocationID)
	return hash, err
}

// GetReadPoolInfo is to get information about the read pool for the allocation
func (s *StorageSDK) GetReadPoolInfo(clientID string) (string, error) {
	readPool, err := sdk.GetReadPoolInfo(clientID)
	if err != nil {
		return "", err
	}

	retBytes, err := json.Marshal(readPool)
	if err != nil {
		return "", err
	}
	return string(retBytes), nil
}

// WRITE POOL METHODS

func (s *StorageSDK) WritePoolLock(durInSeconds int64, tokens, fee float64, allocID string) error {
	_, _, err := sdk.WritePoolLock(
		allocID,
		zcncore.ConvertTokenToSAS(tokens),
		zcncore.ConvertTokenToSAS(fee))
	return err
}

// GetVersion getting current version for gomobile lib
func (s *StorageSDK) GetVersion() string {
	return version.VERSIONSTR
}

// UpdateAllocation with new expiry and size
func (s *StorageSDK) UpdateAllocation(name string, size, expiry int64, allocationID string, lock uint64) (hash string, err error) {
	hash, _, err = sdk.UpdateAllocation(name, size, expiry, allocationID, lock, false, true, "", "")
	return hash, err
}

// GetBlobbersList get list of blobbers in string
func (s *StorageSDK) GetBlobbersList() (string, error) {
	blobbs, err := sdk.GetBlobbers()
	if err != nil {
		return "", err
	}
	retBytes, err := json.Marshal(blobbs)
	if err != nil {
		return "", err
	}
	return string(retBytes), nil
}

func RegisterToMiners(clientId, pubKey string, callback zcncore.WalletCallback) error {
	return zcncore.RegisterToMiners(clientId, pubKey, callback)
}

// GetAllocations return back list of allocations for the wallet
// Extracted from main method, bcz of class fields
func GetAllocations() (string, error) {
	allocs, err := sdk.GetAllocations()
	if err != nil {
		return "", err
	}
	retBytes, err := json.Marshal(allocs)
	if err != nil {
		return "", err
	}
	return string(retBytes), nil
}

func (s *StorageSDK) RedeemFreeStorage(ticket string) (string, error) {
	recipientPublicKey, marker, lock, err := decodeTicket(ticket)
	if err != nil {
		return "", err
	}

	if recipientPublicKey != client.GetClientPublicKey() {
		return "", fmt.Errorf("invalid_free_marker: free marker is not assigned to your wallet")
	}

	hash, _, err := sdk.CreateFreeAllocation(marker, lock)
	return hash, err
}

func decodeTicket(ticket string) (string, string, uint64, error) {
	decoded, err := base64.StdEncoding.DecodeString(ticket)
	if err != nil {
		return "", "", 0, err
	}

	input := make(map[string]interface{})
	if err = json.Unmarshal(decoded, &input); err != nil {
		return "", "", 0, err
	}

	str := fmt.Sprintf("%v", input["marker"])
	decodedMarker, _ := base64.StdEncoding.DecodeString(str)
	markerInput := make(map[string]interface{})
	if err = json.Unmarshal(decodedMarker, &markerInput); err != nil {
		return "", "", 0, err
	}

	recipientPublicKey, ok := input["recipient_public_key"].(string)
	if !ok {
		return "", "", 0, fmt.Errorf("recipient_public_key is required")
	}

	lock := markerInput["free_tokens"]
	markerStr, _ := json.Marshal(markerInput)

	s, _ := strconv.ParseFloat(string(fmt.Sprintf("%v", lock)), 64)
	return string(recipientPublicKey), string(markerStr), zcncore.ConvertTokenToSAS(s), nil
}<|MERGE_RESOLUTION|>--- conflicted
+++ resolved
@@ -105,20 +105,16 @@
 	l.Logger.Info(configObj.ChainID)
 	l.Logger.Info(configObj.SignatureScheme)
 	l.Logger.Info(configObj.PreferredBlobbers)
-<<<<<<< HEAD
-	err = sdk.InitStorageSDK(clientjson,
+	if err = sdk.InitStorageSDK(clientJson,
 		configObj.BlockWorker,
 		configObj.ChainID,
 		configObj.SignatureScheme,
 		configObj.PreferredBlobbers,
-		0)
-=======
-	err = sdk.InitStorageSDK(clientJson, configObj.BlockWorker, configObj.ChainID, configObj.SignatureScheme, configObj.PreferredBlobbers, 0)
->>>>>>> d3256366
-	if err != nil {
+		0); err != nil {
 		l.Logger.Error(err)
 		return nil, err
 	}
+
 	l.Logger.Info("InitStorageSDK success")
 
 	zboxapi.Init(configObj.ZboxHost, configObj.ZboxAppType)

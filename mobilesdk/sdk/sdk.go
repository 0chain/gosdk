--- conflicted
+++ resolved
@@ -145,11 +145,7 @@
 		return nil, err
 	}
 
-<<<<<<< HEAD
-	sdkAllocationID, _, _, err := sdk.CreateAllocation(datashards, parityshards, size, expiration, readPrice, writePrice, l)
-=======
-	sdkAllocationID, _, _, err := sdk.CreateAllocation(name, datashards, parityshards, size, expiration, readPrice, writePrice, l, false, &sdk.FileOptionsParameters{})
->>>>>>> 2c0fff8a
+	sdkAllocationID, _, _, err := sdk.CreateAllocation(datashards, parityshards, size, expiration, readPrice, writePrice, l, false, &sdk.FileOptionsParameters{})
 	if err != nil {
 		return nil, err
 	}
@@ -323,13 +319,8 @@
 }
 
 // UpdateAllocation with new expiry and size
-<<<<<<< HEAD
 func (s *StorageSDK) UpdateAllocation(size, expiry int64, allocationID string, lock uint64) (hash string, err error) {
-	hash, _, err = sdk.UpdateAllocation(size, expiry, allocationID, lock, false, true, "", "")
-=======
-func (s *StorageSDK) UpdateAllocation(name string, size, expiry int64, allocationID string, lock uint64) (hash string, err error) {
-	hash, _, err = sdk.UpdateAllocation(name, size, expiry, allocationID, lock, true, "", "", false, &sdk.FileOptionsParameters{})
->>>>>>> 2c0fff8a
+	hash, _, err = sdk.UpdateAllocation(size, expiry, allocationID, lock, true, "", "", false, &sdk.FileOptionsParameters{})
 	return hash, err
 }
 

//go:build mobile
// +build mobile

package sdk

import (
	"encoding/base64"
	"encoding/json"
	"fmt"
	"math"
	"strconv"
	"strings"

	"context"
	"github.com/0chain/gosdk/core/sys"
	"github.com/pkg/errors"

	"github.com/0chain/gosdk/core/client"
	"github.com/0chain/gosdk/core/conf"
	"github.com/0chain/gosdk/core/util"
	"github.com/0chain/gosdk/core/version"
	l "github.com/0chain/gosdk/zboxcore/logger"
	"github.com/0chain/gosdk/zboxcore/sdk"

	"github.com/0chain/gosdk/mobilesdk/zbox"
	"github.com/0chain/gosdk/mobilesdk/zboxapi"
	"github.com/0chain/gosdk/zcncore"
)

var nonce = int64(0)

type Autorizer interface {
	Auth(msg string) (string, error)
}

// ChainConfig - blockchain config
type ChainConfig struct {
	ChainID           string   `json:"chain_id,omitempty"`
	PreferredBlobbers []string `json:"preferred_blobbers"`
	BlockWorker       string   `json:"block_worker"`
	SignatureScheme   string   `json:"signature_scheme"`
	// ZboxHost 0box api host host: "https://0box.dev.0chain.net"
	ZboxHost string `json:"zbox_host"`
	// ZboxAppType app type name
	ZboxAppType string `json:"zbox_app_type"`
}

// StorageSDK - storage SDK config
type StorageSDK struct {
	// chainconfig *ChainConfig
}

// SetLogFile setup log level for core libraries
//   - logFile: the output file of logs
//   - verbose: output detail logs
func SetLogFile(logFile string, verbose bool) {
	zcncore.SetLogFile(logFile, verbose)
	sdk.SetLogFile(logFile, verbose)
}

// SetLogLevel set the log level.
//
//	`lvl` - 0 disabled; higher number (upto 4) more verbosity
func SetLogLevel(logLevel int) {
	sdk.SetLogLevel(logLevel)
}

// Init init the sdk with chain config
//   - chainConfigJson: chain config json string
func Init(chainConfigJson string) error {
	cfg := conf.Config{}
	err := json.Unmarshal([]byte(chainConfigJson), &cfg)
	if err != nil {
		return err
	}
	return client.Init(context.Background(), cfg)
}

// InitStorageSDK init storage sdk from config
//   - clientJson example
//     {
//     "client_id":"8f6ce6457fc04cfb4eb67b5ce3162fe2b85f66ef81db9d1a9eaa4ffe1d2359e0",
//     "client_key":"c8c88854822a1039c5a74bdb8c025081a64b17f52edd463fbecb9d4a42d15608f93b5434e926d67a828b88e63293b6aedbaf0042c7020d0a96d2e2f17d3779a4",
//     "keys":[
//     {
//     "public_key":"c8c88854822a1039c5a74bdb8c025081a64b17f52edd463fbecb9d4a42d15608f93b5434e926d67a828b88e63293b6aedbaf0042c7020d0a96d2e2f17d3779a4",
//     "private_key":"72f480d4b1e7fb76e04327b7c2348a99a64f0ff2c5ebc3334a002aa2e66e8506"
//     }],
//     "mnemonics":"abandon mercy into make powder fashion butter ignore blade vanish plastic shock learn nephew matrix indoor surge document motor group barely offer pottery antenna",
//     "version":"1.0",
//     "date_created":"1668667145",
//     "nonce":0
//     }
//   - configJson example
//     {
//     "block_worker": "https://dev.0chain.net/dns",
//     "signature_scheme": "bls0chain",
//     "min_submit": 50,
//     "min_confirmation": 50,
//     "confirmation_chain_length": 3,
//     "max_txn_query": 5,
//     "query_sleep_time": 5,
//     "preferred_blobbers": ["https://dev.0chain.net/blobber02","https://dev.0chain.net/blobber03"],
//     "chain_id":"0afc093ffb509f059c55478bc1a60351cef7b4e9c008a53a6cc8241ca8617dfe",
//     "ethereum_node":"https://ropsten.infura.io/v3/xxxxxxxxxxxxxxx",
//     "zbox_host":"https://0box.dev.0chain.net",
//     "zbox_app_type":"vult",
//     }
func InitStorageSDK(clientJson string, configJson string) (*StorageSDK, error) {
	l.Logger.Info("Start InitStorageSDK")
	configObj := &ChainConfig{}
	err := json.Unmarshal([]byte(configJson), configObj)
	if err != nil {
		l.Logger.Error(err)
		return nil, err
	}
	err = Init(configObj.BlockWorker)
	if err != nil {
		l.Logger.Error(err)
		return nil, err
	}
	l.Logger.Info("InitZCNSDK success")
	l.Logger.Info(configObj.BlockWorker)
	l.Logger.Info(configObj.ChainID)
	l.Logger.Info(configObj.SignatureScheme)
	l.Logger.Info(configObj.PreferredBlobbers)
	if err = sdk.InitStorageSDK(clientJson,
		configObj.BlockWorker,
		configObj.ChainID,
		configObj.SignatureScheme,
		configObj.PreferredBlobbers,
		0); err != nil {
		l.Logger.Error(err)
		return nil, err
	}

	l.Logger.Info("InitStorageSDK success")

	if configObj.ZboxHost != "" && configObj.ZboxAppType != "" {
		zboxapi.Init(configObj.ZboxHost, configObj.ZboxAppType)
		l.Logger.Info("InitZboxApi success")
	} else {
		l.Logger.Info("InitZboxApi skipped")
	}

	l.Logger.Info("Init successful")

	return &StorageSDK{}, nil
}

// CreateAllocation creating new allocation
//   - datashards: number of data shards, effects upload and download speeds
//   - parityshards: number of parity shards, effects availability
//   - size: size of space reserved on blobbers
//   - expiration: duration to allocation expiration
//   - lock: lock write pool with given number of tokens
//   - blobberAuthTickets: list of blobber auth tickets needed for the restricted blobbers
func (s *StorageSDK) CreateAllocation(datashards, parityshards int, size, expiration int64, lock string, blobberAuthTickets []string) (*zbox.Allocation, error) {
	readPrice := sdk.PriceRange{Min: 0, Max: math.MaxInt64}
	writePrice := sdk.PriceRange{Min: 0, Max: math.MaxInt64}

	l, err := util.ParseCoinStr(lock)
	if err != nil {
		return nil, err
	}

	options := sdk.CreateAllocationOptions{
		DataShards:         datashards,
		ParityShards:       parityshards,
		Size:               size,
		ReadPrice:          readPrice,
		WritePrice:         writePrice,
		Lock:               uint64(l),
		BlobberIds:         []string{},
		FileOptionsParams:  &sdk.FileOptionsParameters{},
		BlobberAuthTickets: blobberAuthTickets,
	}

	sdkAllocationID, _, _, err := sdk.CreateAllocationWith(options)
	if err != nil {
		return nil, err
	}
	sdkAllocation, err := sdk.GetAllocation(sdkAllocationID)
	if err != nil {
		return nil, err
	}
	return zbox.ToAllocation(sdkAllocation), nil
}

// CreateAllocationWithBlobbers - creating new allocation with list of blobbers
//   - name: allocation name
//   - datashards: number of data shards, effects upload and download speeds
//   - parityshards: number of parity shards, effects availability
//   - size: size of space reserved on blobbers
//   - expiration: duration to allocation expiration
//   - lock: lock write pool with given number of tokens
//   - blobberUrls: concat blobber urls with comma. leave it as empty if you don't have any preferred blobbers
//   - blobberIds: concat blobber ids with comma. leave it as empty if you don't have any preferred blobbers
func (s *StorageSDK) CreateAllocationWithBlobbers(name string, datashards, parityshards int, size int64, lock string, blobberUrls, blobberIds string, blobberAuthTickets []string) (*zbox.Allocation, error) {
	readPrice := sdk.PriceRange{Min: 0, Max: math.MaxInt64}
	writePrice := sdk.PriceRange{Min: 0, Max: math.MaxInt64}

	l, err := util.ParseCoinStr(lock)
	if err != nil {
		return nil, err
	}

	options := sdk.CreateAllocationOptions{
		DataShards:         datashards,
		ParityShards:       parityshards,
		Size:               size,
		Lock:               l,
		WritePrice:         writePrice,
		ReadPrice:          readPrice,
		BlobberAuthTickets: blobberAuthTickets,
	}

	if blobberUrls != "" {
		urls := strings.Split(blobberUrls, ",")
		if len(urls) > 0 {
			ids, err := sdk.GetBlobberIds(urls)
			if err != nil {
				return nil, err
			}
			options.BlobberIds = ids
		}
	}

	if blobberIds != "" {
		ids := strings.Split(blobberIds, ",")
		if len(ids) > 0 {
			options.BlobberIds = ids
		}
	}

	sdkAllocationID, _, _, err := sdk.CreateAllocationWith(options)
	if err != nil {
		return nil, err
	}

	sdkAllocation, err := sdk.GetAllocation(sdkAllocationID)
	if err != nil {
		return nil, err
	}

	return zbox.ToAllocation(sdkAllocation), nil
}

// GetAllocation retrieve allocation from ID
//   - allocationID: allocation ID
func (s *StorageSDK) GetAllocation(allocationID string) (*zbox.Allocation, error) {
	sdkAllocation, err := sdk.GetAllocation(allocationID)
	if err != nil {
		return nil, err
	}

	stats := sdkAllocation.GetStats()
	retBytes, err := json.Marshal(stats)
	if err != nil {
		return nil, err
	}

	alloc := zbox.ToAllocation(sdkAllocation)
	alloc.Stats = string(retBytes)

	return alloc, nil
}

// GetAllocations retrieve list of allocations owned by the wallet
func (s *StorageSDK) GetAllocations() (string, error) {
	sdkAllocations, err := sdk.GetAllocations()
	if err != nil {
		return "", err
	}
	result := make([]*zbox.Allocation, len(sdkAllocations))
	for i, sdkAllocation := range sdkAllocations {
		allocationObj := zbox.ToAllocation(sdkAllocation)
		result[i] = allocationObj
	}
	retBytes, err := json.Marshal(result)
	if err != nil {
		return "", err
	}
	return string(retBytes), nil
}

// GetAllocationFromAuthTicket retrieve allocation from Auth ticket
// AuthTicket is a signed message from the blobber authorizing the client to access the allocation.
// It's issued by the allocation owner and can be used by a non-owner to access the allocation.
//   - authTicket: auth ticket
func (s *StorageSDK) GetAllocationFromAuthTicket(authTicket string) (*zbox.Allocation, error) {
	sdkAllocation, err := sdk.GetAllocationFromAuthTicket(authTicket)
	if err != nil {
		return nil, err
	}
	return zbox.ToAllocation(sdkAllocation), nil
}

// GetAllocationStats retrieve allocation stats by allocation ID
//   - allocationID: allocation ID
func (s *StorageSDK) GetAllocationStats(allocationID string) (string, error) {
	allocationObj, err := sdk.GetAllocation(allocationID)
	if err != nil {
		return "", err
	}
	stats := allocationObj.GetStats()
	retBytes, err := json.Marshal(stats)
	if err != nil {
		return "", err
	}
	return string(retBytes), nil
}

// FinalizeAllocation finalize allocation
//   - allocationID: allocation ID
func (s *StorageSDK) FinalizeAllocation(allocationID string) (string, error) {
	hash, _, err := sdk.FinalizeAllocation(allocationID)
	return hash, err
}

// CancelAllocation cancel allocation by ID
//   - allocationID: allocation ID
func (s *StorageSDK) CancelAllocation(allocationID string) (string, error) {
	hash, _, err := sdk.CancelAllocation(allocationID)
	return hash, err
}

// WRITE POOL METHODS
// WritePoolLock lock write pool with given number of tokens
//   - durInSeconds: duration in seconds
//   - tokens: number of tokens
//   - fee: fee of the transaction
//   - allocID: allocation ID
func (s *StorageSDK) WritePoolLock(durInSeconds int64, tokens, fee float64, allocID string) error {
	_, _, err := sdk.WritePoolLock(
		allocID,
<<<<<<< HEAD
		zcncore.ConvertToValue(tokens),
		zcncore.ConvertToValue(fee))
=======
		strconv.FormatUint(zcncore.ConvertTokenToSAS(tokens), 10),
		strconv.FormatUint(zcncore.ConvertTokenToSAS(fee), 10))
>>>>>>> bdbd749b
	return err
}

// GetVersion getting current version for gomobile lib
func (s *StorageSDK) GetVersion() string {
	return version.VERSIONSTR
}

// UpdateAllocation update allocation settings with new expiry and size
//   - size: size of space reserved on blobbers
//   - extend: extend allocation
//   - allocationID: allocation ID
//   - lock: Number of tokens to lock to the allocation after the update
func (s *StorageSDK) UpdateAllocation(size int64, extend bool, allocationID string, lock uint64) (hash string, err error) {
	if lock > math.MaxInt64 {
		return "", errors.Errorf("int64 overflow in lock")
	}

	hash, _, err = sdk.UpdateAllocation(size, extend, allocationID, lock, "", "", "", false, &sdk.FileOptionsParameters{})
	return hash, err
}

// GetBlobbersList get list of active blobbers, and format them as array json string
func (s *StorageSDK) GetBlobbersList() (string, error) {
	blobbs, err := sdk.GetBlobbers(true, false)
	if err != nil {
		return "", err
	}
	retBytes, err := json.Marshal(blobbs)
	if err != nil {
		return "", err
	}
	return string(retBytes), nil
}

// GetAllocations return back list of allocations for the wallet
// Extracted from main method, bcz of class fields
func GetAllocations() (string, error) {
	allocs, err := sdk.GetAllocations()
	if err != nil {
		return "", err
	}
	retBytes, err := json.Marshal(allocs)
	if err != nil {
		return "", err
	}
	return string(retBytes), nil
}

// RedeeemFreeStorage given a free storage ticket, create a new free allocation
//   - ticket: free storage ticket
func (s *StorageSDK) RedeemFreeStorage(ticket string) (string, error) {
	recipientPublicKey, marker, lock, err := decodeTicket(ticket)
	if err != nil {
		return "", err
	}

	if recipientPublicKey != client.PublicKey() {
		return "", fmt.Errorf("invalid_free_marker: free marker is not assigned to your wallet")
	}

	hash, _, err := sdk.CreateFreeAllocation(marker, strconv.FormatUint(lock, 10))
	return hash, err
}

func decodeTicket(ticket string) (string, string, uint64, error) {
	decoded, err := base64.StdEncoding.DecodeString(ticket)
	if err != nil {
		return "", "", 0, err
	}

	input := make(map[string]interface{})
	if err = json.Unmarshal(decoded, &input); err != nil {
		return "", "", 0, err
	}

	str := fmt.Sprintf("%v", input["marker"])
	decodedMarker, _ := base64.StdEncoding.DecodeString(str)
	markerInput := make(map[string]interface{})
	if err = json.Unmarshal(decodedMarker, &markerInput); err != nil {
		return "", "", 0, err
	}

	recipientPublicKey, ok := input["recipient_public_key"].(string)
	if !ok {
		return "", "", 0, fmt.Errorf("recipient_public_key is required")
	}

	lock := markerInput["free_tokens"]
	markerStr, _ := json.Marshal(markerInput)

	s, _ := strconv.ParseFloat(string(fmt.Sprintf("%v", lock)), 64)
	return string(recipientPublicKey), string(markerStr), zcncore.ConvertToValue(s), nil
}

// RegisterAuthorizer Client can extend interface and FaSS implementation to this register like this:
//
//	public class Autorizer extends Pkg.Autorizer {
//		public void Auth() {
//			// do something here
//		}
//	}
func RegisterAuthorizer(auth Autorizer) {
	sys.Authorize = auth.Auth
}<|MERGE_RESOLUTION|>--- conflicted
+++ resolved
@@ -334,13 +334,8 @@
 func (s *StorageSDK) WritePoolLock(durInSeconds int64, tokens, fee float64, allocID string) error {
 	_, _, err := sdk.WritePoolLock(
 		allocID,
-<<<<<<< HEAD
-		zcncore.ConvertToValue(tokens),
-		zcncore.ConvertToValue(fee))
-=======
-		strconv.FormatUint(zcncore.ConvertTokenToSAS(tokens), 10),
-		strconv.FormatUint(zcncore.ConvertTokenToSAS(fee), 10))
->>>>>>> bdbd749b
+		strconv.FormatUint(zcncore.ConvertToValue(tokens), 10),
+		strconv.FormatUint(zcncore.ConvertToValue(fee), 10))
 	return err
 }
 

--- conflicted
+++ resolved
@@ -140,17 +140,13 @@
 func (s *StorageSDK) CreateAllocation(name string, datashards, parityshards int, size, expiration int64, lock string) (*zbox.Allocation, error) {
 	readPrice := sdk.PriceRange{Min: 0, Max: math.MaxInt64}
 	writePrice := sdk.PriceRange{Min: 0, Max: math.MaxInt64}
-<<<<<<< HEAD
-	sdkAllocationID, _, _, err := sdk.CreateAllocation(name, datashards, parityshards, size, expiration, readPrice, writePrice, lock, false, false, &sdk.FileOptionsParameters{})
-=======
 
 	l, err := util.ParseCoinStr(lock)
 	if err != nil {
 		return nil, err
 	}
 
-	sdkAllocationID, _, _, err := sdk.CreateAllocation(name, datashards, parityshards, size, expiration, readPrice, writePrice, l)
->>>>>>> 0db57236
+	sdkAllocationID, _, _, err := sdk.CreateAllocation(name, datashards, parityshards, size, expiration, readPrice, writePrice, l, false, false, &sdk.FileOptionsParameters{})
 	if err != nil {
 		return nil, err
 	}

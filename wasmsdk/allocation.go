--- conflicted
+++ resolved
@@ -411,17 +411,14 @@
 	return unstake, err
 }
 
-<<<<<<< HEAD
 func collectRewards(providerType int, providerID string) (string, error) {
 	hash, _, err := sdk.CollectRewards(providerID, sdk.ProviderType(providerType))
 	return hash, err
 }
 
-=======
 // getSkatePoolInfo is to get information about the stake pool for the allocation
 //   - providerType: provider type (1: miner, 2:sharder, 3:blobber, 4:validator, 5:authorizer)
 //   - providerID: provider id
->>>>>>> fdb843c0
 func getSkatePoolInfo(providerType int, providerID string) (*sdk.StakePoolInfo, error) {
 
 	info, err := sdk.GetStakePoolInfo(sdk.ProviderType(providerType), providerID)

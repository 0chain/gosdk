--- conflicted
+++ resolved
@@ -11,12 +11,8 @@
 set bls.SecretKey on runtime env(browser,nodejs...etc), and call `zcn.sdk.setWallet` to set wallet on go.
 
 **Input**:
-<<<<<<< HEAD
+
 > bls, clientID, sk, pk, mnemonic string
-=======
-
-> bls, clientID, sk, pk string
->>>>>>> 8e3890e7
 
 **Output**:
 

--- conflicted
+++ resolved
@@ -230,39 +230,49 @@
 > hash: string
 
 ### zcn.sdk.getAllocationWith
+
 returns allocation from authToken
 
 **Input**:
+
 > authTicket string
 
 **Output**:
+
 > [sdk.Allocation](https://github.com/0chain/gosdk/blob/a9e504e4a0e8fc76a05679e4ef183bb03b8db8e5/zboxcore/sdk/allocation.go#L140)
 
 ### zcn.sdk.getReadPoolInfo
+
 gets information about the read pool for the allocation
 
 **Input**:
+
 > clientID string
 
 **Output**:
+
 > [sdk.ReadPool](https://github.com/0chain/gosdk/blob/6878504e4e4d7cb25b2ac819c3c578228b3d3e30/zboxcore/sdk/sdk.go#L167-L169)
 
 ### zcn.sdk.decodeAuthTicket
 
 **Input**:
+
 > ticket string
 
 **Output**:
+
 > recipientPublicKey string, markerStr string, tokensInSAS uint64
 
-
 ### zcn.sdk.lockWritePool
+
 locks given number of tokes for given duration in write pool
 
 **Input**:
+
 > allocationId string, tokens string, fee string
 
 **Output**:
+
 > hash: string
 
 ### zcn.sdk.getWalletBalance
@@ -287,17 +297,17 @@
 
 **Output**:
 
-<<<<<<< HEAD
 > []string
-=======
+
 ### zcn.sdk.getBlobbers
+
 get blobbers from the network
 
 **Input**:
 
 **Output**:
+
 > array of [sdk.Blobber](https://github.com/0chain/gosdk/blob/6878504e4e4d7cb25b2ac819c3c578228b3d3e30/zboxcore/sdk/sdk.go#L558-L572)
->>>>>>> b2f79bf0
 
 ### zcn.sdk.createReadPool
 

--- conflicted
+++ resolved
@@ -1063,12 +1063,8 @@
 	if err != nil {
 		return err
 	}
-<<<<<<< HEAD
-	defer fmt.Println("[web worker] exiting")
-=======
 	safeVal, _ := safejs.ValueOf("startListener")
 	selfWorker.PostMessage(safeVal, nil) //nolint:errcheck
->>>>>>> daa6e329
 
 	listener, err := selfWorker.Listen(ctx)
 	if err != nil {

//go:build js && wasm
// +build js,wasm

package main

import (
	"bytes"
	"context"
	"encoding/json"
	"errors"
	"fmt"
	"path"
	"strings"
	"sync"
	"syscall/js"
	"time"

	"github.com/0chain/gosdk/constants"
	"github.com/0chain/gosdk/core/common"
	"github.com/0chain/gosdk/core/pathutil"
	"github.com/0chain/gosdk/core/sys"
	"github.com/hack-pad/safejs"

	"github.com/0chain/gosdk/core/transaction"
	"github.com/0chain/gosdk/wasmsdk/jsbridge"
	"github.com/0chain/gosdk/zboxcore/fileref"
	"github.com/0chain/gosdk/zboxcore/sdk"
	"github.com/0chain/gosdk/zboxcore/zboxutil"

	"github.com/hack-pad/go-webworkers/worker"
)

const FileOperationInsert = "insert"

var (
	downloadDirContextMap = make(map[string]context.CancelCauseFunc)
	downloadDirLock       = sync.Mutex{}
)

// listObjects list allocation objects from its blobbers
//   - allocationID is the allocation id
//   - remotePath is the remote path of the file
//   - offset is the offset of the list
//   - pageLimit is the limit of the page
func listObjects(allocationID string, remotePath string, offset, pageLimit int) (*sdk.ListResult, error) {
	defer func() {
		if r := recover(); r != nil {
			PrintError("Recovered in listObjects Error", r)
		}
	}()
	alloc, err := getAllocation(allocationID)
	if err != nil {
		return nil, err
	}

	return alloc.ListDir(remotePath, sdk.WithListRequestOffset(offset), sdk.WithListRequestPageLimit(pageLimit))
}

// listObjectsFromAuthTicket list allocation objects from its blobbers using auth ticket
//   - allocationID is the allocation id
//   - authTicket is the auth ticket, provided usually by a non-owner to be able to access a shared source
//   - lookupHash is the lookup hash
//   - offset is the offset of the list
//   - pageLimit is the limit of the page
func listObjectsFromAuthTicket(allocationID, authTicket, lookupHash string, offset, pageLimit int) (*sdk.ListResult, error) {
	alloc, err := getAllocation(allocationID)
	if err != nil {
		return nil, err
	}
	return alloc.ListDirFromAuthTicket(authTicket, lookupHash, sdk.WithListRequestOffset(offset), sdk.WithListRequestPageLimit(pageLimit))
}

// cancelUpload cancel the upload operation of the file
//   - allocationID is the allocation id
//   - remotePath is the remote path of the file
func cancelUpload(allocationID, remotePath string) error {
	allocationObj, err := getAllocation(allocationID)
	if err != nil {
		PrintError("Error fetching the allocation", err)
		return err
	}
	return allocationObj.CancelUpload(remotePath)
}

// pauseUpload pause the upload operation of the file
//   - allocationID is the allocation id
//   - remotePath is the remote path of the file
func pauseUpload(allocationID, remotePath string) error {
	allocationObj, err := getAllocation(allocationID)
	if err != nil {
		PrintError("Error fetching the allocation", err)
		return err
	}
	return allocationObj.PauseUpload(remotePath)
}

// createDir create a directory on blobbers
//   - allocationID is the allocation id
//   - remotePath is the remote path of the file
func createDir(allocationID, remotePath string) error {
	if len(allocationID) == 0 {
		return RequiredArg("allocationID")
	}

	if len(remotePath) == 0 {
		return RequiredArg("remotePath")
	}

	allocationObj, err := getAllocation(allocationID)
	if err != nil {
		return err
	}

	return allocationObj.DoMultiOperation([]sdk.OperationRequest{
		{
			OperationType: constants.FileOperationCreateDir,
			RemotePath:    remotePath,
		},
	})
}

// getFileStats get file stats from blobbers
//   - allocationID is the allocation id
//   - remotePath is the remote path of the file
func getFileStats(allocationID, remotePath string) ([]*sdk.FileStats, error) {
	if len(allocationID) == 0 {
		return nil, RequiredArg("allocationID")
	}

	if len(remotePath) == 0 {
		return nil, RequiredArg("remotePath")
	}

	allocationObj, err := getAllocation(allocationID)
	if err != nil {
		return nil, err
	}

	fileStats, err := allocationObj.GetFileStats(remotePath)
	if err != nil {
		return nil, err
	}

	var stats []*sdk.FileStats

	for _, it := range fileStats {
		stats = append(stats, it)
	}

	return stats, nil
}

// updateBlobberSettings expects settings JSON of type sdk.Blobber
// and updates the blobber settings. Can only be called by the owner of the blobber.
//   - blobberSettingsJson is the blobber settings in JSON format
func updateBlobberSettings(blobberSettingsJson string) (*transaction.Transaction, error) {
	var blobberSettings sdk.Blobber
	err := json.Unmarshal([]byte(blobberSettingsJson), &blobberSettings)
	if err != nil {
		sdkLogger.Error(err)
		return nil, err
	}

	var sn = transaction.SmartContractTxnData{
		Name:      transaction.STORAGESC_UPDATE_BLOBBER_SETTINGS,
		InputArgs: blobberSettings,
	}

	_, _, _, txn, err := sdk.StorageSmartContractTxn(sn)
	return txn, err
}

// Delete delete file from an allocation, only the owner of the allocation can delete a file.
//   - allocationID is the allocation id
//   - remotePath is the remote path of the file
func Delete(allocationID, remotePath string) (*FileCommandResponse, error) {

	if len(allocationID) == 0 {
		return nil, RequiredArg("allocationID")
	}

	if len(remotePath) == 0 {
		return nil, RequiredArg("remotePath")
	}

	allocationObj, err := getAllocation(allocationID)
	if err != nil {
		return nil, err
	}

	err = allocationObj.DoMultiOperation([]sdk.OperationRequest{
		{
			OperationType: constants.FileOperationDelete,
			RemotePath:    remotePath,
		},
	})
	sdkLogger.Info(remotePath + " deleted")

	resp := &FileCommandResponse{
		CommandSuccess: true,
	}

	return resp, nil
}

// Rename rename file on an allocation, only the owner of the allocation can rename a file.
//   - allocationID is the allocation id
//   - remotePath is the remote path of the file
//   - destName is the new name of the file
func Rename(allocationID, remotePath, destName string) (*FileCommandResponse, error) {
	if len(allocationID) == 0 {
		return nil, RequiredArg("allocationID")
	}

	if len(remotePath) == 0 {
		return nil, RequiredArg("remotePath")
	}

	if len(destName) == 0 {
		return nil, RequiredArg("destName")
	}

	allocationObj, err := getAllocation(allocationID)
	if err != nil {
		PrintError("Error fetching the allocation", err)
		return nil, err
	}

	err = allocationObj.DoMultiOperation([]sdk.OperationRequest{
		{
			OperationType: constants.FileOperationRename,
			RemotePath:    remotePath,
			DestName:      destName,
		},
	})

	if err != nil {
		PrintError(err.Error())
		return nil, err
	}
	sdkLogger.Info(remotePath + " renamed")

	resp := &FileCommandResponse{
		CommandSuccess: true,
	}

	return resp, nil
}

// Copy copy file to another folder path on an allocation, only the owner of the allocation can copy an object.
//   - allocationID is the allocation id
//   - remotePath is the remote path of the file (source path)
//   - destPath is the destination path of the file
func Copy(allocationID, remotePath, destPath string) (*FileCommandResponse, error) {

	if len(allocationID) == 0 {
		return nil, RequiredArg("allocationID")
	}

	if len(remotePath) == 0 {
		return nil, RequiredArg("remotePath")
	}

	if len(destPath) == 0 {
		return nil, RequiredArg("destPath")
	}

	allocationObj, err := getAllocation(allocationID)
	if err != nil {
		PrintError("Error fetching the allocation", err)
		return nil, err
	}

	err = allocationObj.DoMultiOperation([]sdk.OperationRequest{
		{
			OperationType: constants.FileOperationCopy,
			RemotePath:    remotePath,
			DestPath:      destPath,
		},
	})

	if err != nil {
		PrintError(err.Error())
		return nil, err
	}

	sdkLogger.Info(remotePath + " copied")

	resp := &FileCommandResponse{
		CommandSuccess: true,
	}

	return resp, nil
}

// Move move file to another remote folder path on dStorage. Only the owner of the allocation can copy an object.
//   - allocationID is the allocation id
//   - remotePath is the remote path of the file (source path)
//   - destPath is the destination path of the file
func Move(allocationID, remotePath, destPath string) (*FileCommandResponse, error) {
	if len(allocationID) == 0 {
		return nil, RequiredArg("allocationID")
	}

	if len(remotePath) == 0 {
		return nil, RequiredArg("remotePath")
	}

	if len(destPath) == 0 {
		return nil, RequiredArg("destPath")
	}

	allocationObj, err := getAllocation(allocationID)
	if err != nil {
		PrintError("Error fetching the allocation", err)
		return nil, err
	}

	err = allocationObj.DoMultiOperation([]sdk.OperationRequest{
		{
			OperationType: constants.FileOperationMove,
			RemotePath:    remotePath,
			DestPath:      destPath,
		},
	})

	if err != nil {
		PrintError(err.Error())
		return nil, err
	}

	sdkLogger.Info(remotePath + " moved")

	resp := &FileCommandResponse{
		CommandSuccess: true,
	}

	return resp, nil
}

// Share  generate an authtoken that provides authorization to the holder to the specified file on the remotepath.
//   - allocationID is the allocation id
//   - remotePath is the remote path of the file
//   - clientID is the client id
//   - encryptionPublicKey is the encryption public key of the client to share with, in case of private sharing
//   - expiration is the expiration time of the auth ticket
//   - revoke is the flag to revoke the share
//   - availableAfter is the time after which the share is available
func Share(allocationID, remotePath, clientID, encryptionPublicKey string, expiration int, revoke bool, availableAfter string) (string, error) {

	if len(allocationID) == 0 {
		return "", RequiredArg("allocationID")
	}

	if len(remotePath) == 0 {
		return "", RequiredArg("remotePath")
	}

	allocationObj, err := getAllocation(allocationID)
	if err != nil {
		PrintError("Error fetching the allocation", err)
		return "", err
	}

	refType := fileref.DIRECTORY

	sdkLogger.Info("getting filestats")
	statsMap, err := allocationObj.GetFileStats(remotePath)
	if err != nil {
		PrintError("Error in getting information about the object." + err.Error())
		return "", err
	}

	for _, v := range statsMap {
		if v != nil {
			refType = fileref.FILE
			break
		}
	}

	var fileName string
	_, fileName = pathutil.Split(remotePath)

	if revoke {
		err := allocationObj.RevokeShare(remotePath, clientID)
		if err != nil {
			PrintError(err.Error())
			return "", err
		}
		sdkLogger.Info("Share revoked for client " + clientID)
		return "", nil
	}

	availableAt := time.Now()

	if len(availableAfter) > 0 {
		aa, err := common.ParseTime(availableAt, availableAfter)
		if err != nil {
			PrintError(err.Error())
			return "", err
		}
		availableAt = *aa
	}

	ref, err := allocationObj.GetAuthTicket(remotePath, fileName, refType, clientID, encryptionPublicKey, int64(expiration), &availableAt)
	if err != nil {
		PrintError(err.Error())
		return "", err
	}
	sdkLogger.Info("Auth token :" + ref)

	return ref, nil

}

func getFileMetaByName(allocationID, fileNameQuery string) ([]*sdk.ConsolidatedFileMetaByName, error) {
	allocationObj, err := getAllocation(allocationID)
	if err != nil {
		return nil, err
	}
	fileMetas, err := allocationObj.GetFileMetaByName(fileNameQuery)
	if err != nil {
		return nil, err
	}
	return fileMetas, nil
}

// multiDownload - start multi-download operation.
// ## Inputs
//   - allocationID
//   - jsonMultiDownloadOptions: Json Array of MultiDownloadOption.
//   - authTicket
//   - callbackFuncName: callback function name Invoke with totalBytes, completedBytes, objURL, err
//
// ## Outputs
//   - json string of array of DownloadCommandResponse
//   - error
func multiDownload(allocationID, jsonMultiDownloadOptions, authTicket, callbackFuncName string) (string, error) {
	defer func() {
		if r := recover(); r != nil {
			PrintError("Recovered in multiDownload Error", r)
		}
	}()
	sdkLogger.Info("starting multidownload")
	wg := &sync.WaitGroup{}
	useCallback := false
	if callbackFuncName != "" {
		useCallback = true
	}
	var options []*MultiDownloadOption
	err := json.Unmarshal([]byte(jsonMultiDownloadOptions), &options)
	if err != nil {
		return "", err
	}
	var alloc *sdk.Allocation
	if authTicket == "" {
		alloc, err = getAllocation(allocationID)
	} else {
		alloc, err = sdk.GetAllocationFromAuthTicket(authTicket)
	}
	if err != nil {
		return "", err
	}
	allStatusBar := make([]*StatusBar, len(options))
	wg.Add(len(options))
	for ind, option := range options {
		fileName := strings.Replace(path.Base(option.RemotePath), "/", "-", -1)
		localPath := allocationID + "_" + fileName
		option.LocalPath = localPath
		statusBar := &StatusBar{wg: wg}
		allStatusBar[ind] = statusBar
		if useCallback {
			callback := js.Global().Get(callbackFuncName)
			statusBar.callback = func(totalBytes, completedBytes int, filename, objURL, err string) {
				callback.Invoke(totalBytes, completedBytes, filename, objURL, err)
			}
		}
		var mf sys.File
		if option.DownloadToDisk {
			terminateWorkersWithAllocation(alloc)
			mf, err = jsbridge.NewFileWriter(fileName)
			if err != nil {
				PrintError(err.Error())
				return "", err
			}
		} else {
			statusBar.localPath = localPath
			fs, _ := sys.Files.Open(localPath)
			mf, _ = fs.(*sys.MemFile)
		}

		var downloader sdk.Downloader
		if option.DownloadOp == 1 {
			downloader, err = sdk.CreateDownloader(allocationID, localPath, option.RemotePath,
				sdk.WithAllocation(alloc),
				sdk.WithAuthticket(authTicket, option.RemoteLookupHash),
				sdk.WithOnlyThumbnail(false),
				sdk.WithBlocks(0, 0, option.NumBlocks),
				sdk.WithFileHandler(mf),
			)
		} else {
			downloader, err = sdk.CreateDownloader(allocationID, localPath, option.RemotePath,
				sdk.WithAllocation(alloc),
				sdk.WithAuthticket(authTicket, option.RemoteLookupHash),
				sdk.WithOnlyThumbnail(true),
				sdk.WithBlocks(0, 0, option.NumBlocks),
				sdk.WithFileHandler(mf),
			)
		}
		if err != nil {
			PrintError(err.Error())
			return "", err
		}
		defer sys.Files.Remove(option.LocalPath) //nolint
		downloader.Start(statusBar, ind == len(options)-1)
	}
	wg.Wait()
	resp := make([]DownloadCommandResponse, len(options))

	for ind, statusBar := range allStatusBar {
		statusResponse := DownloadCommandResponse{}
		if !statusBar.success {
			statusResponse.CommandSuccess = false
			statusResponse.Error = "Download failed: " + statusBar.err.Error()
		} else {
			statusResponse.CommandSuccess = true
			statusResponse.FileName = options[ind].RemoteFileName
			statusResponse.Url = statusBar.objURL
		}
		resp[ind] = statusResponse
	}

	respBytes, err := json.Marshal(resp)
	if err != nil {
		return "", err
	}
	return string(respBytes), nil
}

// BulkUploadOption options for the a single file upload, usually as part of bulk operations request
type BulkUploadOption struct {
	AllocationID string `json:"allocationId,omitempty"`
	RemotePath   string `json:"remotePath,omitempty"`

	ThumbnailBytes jsbridge.Bytes `json:"thumbnailBytes,omitempty"`
	Encrypt        bool           `json:"encrypt,omitempty"`
	IsWebstreaming bool           `json:"webstreaming,omitempty"`
	IsUpdate       bool           `json:"isUpdate,omitempty"`
	IsRepair       bool           `json:"isRepair,omitempty"`

	NumBlocks         int    `json:"numBlocks,omitempty"`
	FileSize          int64  `json:"fileSize,omitempty"`
	ReadChunkFuncName string `json:"readChunkFuncName,omitempty"`
	CallbackFuncName  string `json:"callbackFuncName,omitempty"`
	Md5HashFuncName   string `json:"md5HashFuncName,omitempty"`
	MimeType          string `json:"mimeType,omitempty"`
	MemoryStorer      bool   `json:"memoryStorer,omitempty"`
}

// BulkUploadResult result of a single file upload, usually as part of bulk operations request
type BulkUploadResult struct {
	RemotePath string `json:"remotePath,omitempty"`
	Success    bool   `json:"success,omitempty"`
	Error      string `json:"error,omitempty"`
}

// MultiUploadResult result of a multi file upload
type MultiUploadResult struct {
	Success bool   `json:"success,omitempty"`
	Error   string `json:"error,omitempty"`
}

// MultiOperationOption options for the a single file operation, usually as part of multi operations request
type MultiOperationOption struct {
	OperationType string `json:"operationType,omitempty"`
	RemotePath    string `json:"remotePath,omitempty"`
	DestName      string `json:"destName,omitempty"` // Required only for rename operation
	DestPath      string `json:"destPath,omitempty"` // Required for copy and move operation`
}

// MultiDownloadOption options for the a single file download, usually as part of multi download request
type MultiDownloadOption struct {
	RemotePath       string `json:"remotePath"`
	LocalPath        string `json:"localPath,omitempty"`
	DownloadOp       int    `json:"downloadOp"`
	NumBlocks        int    `json:"numBlocks"`
	RemoteFileName   string `json:"remoteFileName"`             //Required only for file download with auth ticket
	RemoteLookupHash string `json:"remoteLookupHash,omitempty"` //Required only for file download with auth ticket
	DownloadToDisk   bool   `json:"downloadToDisk"`
}

// MultiOperation do copy, move, delete and createdir operation together
//
// ## Inputs
//   - allocationID
//   - jsonMultiUploadOptions: Json Array of MultiOperationOption. eg: "[{"operationType":"move","remotePath":"/README.md","destPath":"/folder1/"},{"operationType":"delete","remotePath":"/t3.txt"}]"
//
// ## Outputs
//   - error
func MultiOperation(allocationID string, jsonMultiUploadOptions string) error {
	if allocationID == "" {
		return errors.New("AllocationID is required")
	}

	if jsonMultiUploadOptions == "" {
		return errors.New("operations are empty")
	}

	var options []MultiOperationOption
	err := json.Unmarshal([]byte(jsonMultiUploadOptions), &options)
	if err != nil {
		sdkLogger.Info("error unmarshalling")
		return err
	}
	totalOp := len(options)
	operations := make([]sdk.OperationRequest, totalOp)
	for idx, op := range options {
		operations[idx] = sdk.OperationRequest{
			OperationType: op.OperationType,
			RemotePath:    op.RemotePath,
			DestName:      op.DestName,
			DestPath:      op.DestPath,
		}
	}
	allocationObj, err := getAllocation(allocationID)
	if err != nil {
		return err
	}
	return allocationObj.DoMultiOperation(operations)
}

// bulkUpload upload multiple files in parallel
//   - jsonBulkUploadOptions is the json array of BulkUploadOption
func bulkUpload(jsonBulkUploadOptions string) ([]BulkUploadResult, error) {
	var options []BulkUploadOption
	err := json.Unmarshal([]byte(jsonBulkUploadOptions), &options)
	if err != nil {
		return nil, err
	}
	n := len(options)
	wait := make(chan BulkUploadResult, 1)

	for _, option := range options {
		go func(o BulkUploadOption) {
			result := BulkUploadResult{
				RemotePath: o.RemotePath,
			}
			defer func() { wait <- result }()

			ok, err := uploadWithJsFuncs(o.AllocationID, o.RemotePath,
				o.ReadChunkFuncName,
				o.FileSize,
				o.ThumbnailBytes.Buffer,
				o.IsWebstreaming,
				o.Encrypt,
				o.IsUpdate,
				o.IsRepair,
				o.NumBlocks,
				o.CallbackFuncName)
			result.Success = ok
			if err != nil {
				result.Error = err.Error()
				result.Success = false
			}

		}(option)

	}

	results := make([]BulkUploadResult, 0, n)
	for i := 0; i < n; i++ {
		result := <-wait
		results = append(results, result)
	}

	return results, nil
}

// setUploadMode set upload mode, default is medium, for low set 0, for high set 2
//   - mode is the upload mode
func setUploadMode(mode int) {
	switch mode {
	case 0:
		sdk.SetUploadMode(sdk.UploadModeLow)
	case 1:
		sdk.SetUploadMode(sdk.UploadModeMedium)
	case 2:
		sdk.SetUploadMode(sdk.UploadModeHigh)
	}
}

// multiUpload upload multiple files in parallel
//   - jsonBulkUploadOptions is the json array of BulkUploadOption. Follows the BulkUploadOption struct
func multiUpload(jsonBulkUploadOptions string) (MultiUploadResult, error) {
	defer func() {
		if r := recover(); r != nil {
			PrintError("Recovered in multiupload Error", r)
		}
	}()
	var options []BulkUploadOption
	result := MultiUploadResult{}
	err := json.Unmarshal([]byte(jsonBulkUploadOptions), &options)
	if err != nil {
		result.Error = "Error in unmarshaling json"
		result.Success = false
		return result, err
	}
	n := len(options)
	if n == 0 {
		result.Error = "No files to upload"
		result.Success = false
		return result, errors.New("There are nothing to upload")
	}
	allocationID := options[0].AllocationID
	allocationObj, err := getAllocation(allocationID)
	if err != nil {
		result.Error = "Error fetching the allocation"
		result.Success = false
		return result, errors.New("Error fetching the allocation")
	}
	err = addWebWorkers(allocationObj)
	if err != nil {
		result.Error = err.Error()
		result.Success = false
		return result, err
	}

	operationRequests := make([]sdk.OperationRequest, n)
	for idx, option := range options {
		wg := &sync.WaitGroup{}
		statusBar := &StatusBar{wg: wg}
		callbackFuncName := option.CallbackFuncName
		if callbackFuncName != "" {
			callback := js.Global().Get(callbackFuncName)
			statusBar.callback = func(totalBytes, completedBytes int, filename, objURL, err string) {
				callback.Invoke(totalBytes, completedBytes, filename, objURL, err)
			}
		}
		wg.Add(1)
		encrypt := option.Encrypt
		remotePath := option.RemotePath
		fileReader, err := jsbridge.NewFileReader(option.ReadChunkFuncName, option.FileSize, allocationObj.GetChunkReadSize(encrypt))
		if err != nil {
			result.Error = "Error in file operation"
			result.Success = false
			return result, err
		}
		mimeType := option.MimeType
		localPath := remotePath
		remotePath = zboxutil.RemoteClean(remotePath)
		isabs := zboxutil.IsRemoteAbs(remotePath)
		if !isabs {
			err = errors.New("invalid_path: Path should be valid and absolute")
			result.Error = err.Error()
			result.Success = false
			return result, err
		}
		fullRemotePath := zboxutil.GetFullRemotePath(localPath, remotePath)

		_, fileName := pathutil.Split(fullRemotePath)

		if mimeType == "" {
			mimeType, err = zboxutil.GetFileContentType(path.Ext(fileName), fileReader)
			if err != nil {
				result.Error = "Error in file operation"
				result.Success = false
				return result, err
			}
		}

		fileMeta := sdk.FileMeta{
			Path:       localPath,
			ActualSize: option.FileSize,
			MimeType:   mimeType,
			RemoteName: fileName,
			RemotePath: fullRemotePath,
		}
		numBlocks := option.NumBlocks
		if numBlocks <= 1 {
			numBlocks = 100
		}

		options := []sdk.ChunkedUploadOption{
			sdk.WithThumbnail(option.ThumbnailBytes.Buffer),
			sdk.WithEncrypt(encrypt),
			sdk.WithStatusCallback(statusBar),
			sdk.WithChunkNumber(numBlocks),
		}
		if option.MemoryStorer {
			options = append(options, sdk.WithProgressStorer(&chunkedUploadProgressStorer{
				list: make(map[string]*sdk.UploadProgress),
			}))
		}
		if option.Md5HashFuncName != "" {
			fileHasher := newFileHasher(option.Md5HashFuncName)
			options = append(options, sdk.WithFileHasher(fileHasher))
		}
		operationRequests[idx] = sdk.OperationRequest{
			FileMeta:       fileMeta,
			FileReader:     fileReader,
			OperationType:  FileOperationInsert,
			Opts:           options,
			Workdir:        "/",
			IsWebstreaming: option.IsWebstreaming,
		}

	}
	err = allocationObj.DoMultiOperation(operationRequests)
	if err != nil {
		result.Error = err.Error()
		result.Success = false
		return result, err
	}
	result.Success = true
	return result, nil
}

func uploadWithJsFuncs(allocationID, remotePath string, readChunkFuncName string, fileSize int64, thumbnailBytes []byte, webStreaming, encrypt, isUpdate, isRepair bool, numBlocks int, callbackFuncName string) (bool, error) {

	if len(allocationID) == 0 {
		return false, RequiredArg("allocationID")
	}

	if len(remotePath) == 0 {
		return false, RequiredArg("remotePath")
	}

	allocationObj, err := getAllocation(allocationID)
	if err != nil {
		PrintError("Error fetching the allocation", err)
		return false, err
	}

	wg := &sync.WaitGroup{}
	statusBar := &StatusBar{wg: wg}
	if callbackFuncName != "" {
		callback := js.Global().Get(callbackFuncName)
		statusBar.callback = func(totalBytes, completedBytes int, filename, objURL, err string) {
			callback.Invoke(totalBytes, completedBytes, filename, objURL, err)
		}
	}
	wg.Add(1)

	fileReader, err := jsbridge.NewFileReader(readChunkFuncName, fileSize, allocationObj.GetChunkReadSize(encrypt))
	if err != nil {
		return false, err
	}

	localPath := remotePath

	remotePath = zboxutil.RemoteClean(remotePath)
	isabs := zboxutil.IsRemoteAbs(remotePath)
	if !isabs {
		err = errors.New("invalid_path: Path should be valid and absolute")
		return false, err
	}
	remotePath = zboxutil.GetFullRemotePath(localPath, remotePath)

	_, fileName := pathutil.Split(remotePath)

	mimeType, err := zboxutil.GetFileContentType(path.Ext(fileName), fileReader)
	if err != nil {
		return false, err
	}

	fileMeta := sdk.FileMeta{
		Path:       localPath,
		ActualSize: fileSize,
		MimeType:   mimeType,
		RemoteName: fileName,
		RemotePath: remotePath,
	}

	if numBlocks < 1 {
		numBlocks = 100
	}
	if allocationObj.DataShards > 7 {
		numBlocks = 50
	}

	ChunkedUpload, err := sdk.CreateChunkedUpload(context.TODO(), "/", allocationObj, fileMeta, fileReader, isUpdate, isRepair, webStreaming, zboxutil.NewConnectionId(),
		sdk.WithThumbnail(thumbnailBytes),
		sdk.WithEncrypt(encrypt),
		sdk.WithStatusCallback(statusBar),
		sdk.WithChunkNumber(numBlocks))
	if err != nil {
		return false, err
	}

	err = ChunkedUpload.Start()

	if err != nil {
		PrintError("Upload failed.", err)
		return false, err
	}

	wg.Wait()
	if !statusBar.success {
		return false, errors.New("upload failed: unknown")
	}

	return true, nil
}

// upload upload file
//   - allocationID is the allocation id
//   - remotePath is the remote path of the file
//   - fileBytes is the file in bytes
//   - thumbnailBytes is the thumbnail in bytes
//   - webStreaming is the flag to enable web streaming
//   - encrypt is the flag to enable encryption of the uploaded file
//   - isUpdate is the flag to update the file
//   - isRepair is the flag to repair the file
//   - numBlocks is the number of blocks to upload
func upload(allocationID, remotePath string, fileBytes, thumbnailBytes []byte, webStreaming, encrypt, isUpdate, isRepair bool, numBlocks int) (*FileCommandResponse, error) {
	if len(allocationID) == 0 {
		return nil, RequiredArg("allocationID")
	}

	if len(remotePath) == 0 {
		return nil, RequiredArg("remotePath")
	}

	allocationObj, err := getAllocation(allocationID)
	if err != nil {
		PrintError("Error fetching the allocation", err)
		return nil, err
	}

	wg := &sync.WaitGroup{}
	statusBar := &StatusBar{wg: wg}
	wg.Add(1)

	fileReader := bytes.NewReader(fileBytes)

	localPath := remotePath

	remotePath = zboxutil.RemoteClean(remotePath)
	isabs := zboxutil.IsRemoteAbs(remotePath)
	if !isabs {
		err = errors.New("invalid_path: Path should be valid and absolute")
		return nil, err
	}
	remotePath = zboxutil.GetFullRemotePath(localPath, remotePath)

	_, fileName := pathutil.Split(remotePath)

	mimeType, err := zboxutil.GetFileContentType(path.Ext(fileName), fileReader)
	if err != nil {
		return nil, err
	}

	fileMeta := sdk.FileMeta{
		Path:       localPath,
		ActualSize: int64(len(fileBytes)),
		MimeType:   mimeType,
		RemoteName: fileName,
		RemotePath: remotePath,
	}

	if numBlocks < 1 {
		numBlocks = 100
	}

	ChunkedUpload, err := sdk.CreateChunkedUpload(context.TODO(), "/", allocationObj, fileMeta, fileReader, isUpdate, isRepair, webStreaming,
		zboxutil.NewConnectionId(),
		sdk.WithThumbnail(thumbnailBytes),
		sdk.WithEncrypt(encrypt),
		sdk.WithStatusCallback(statusBar),
		sdk.WithChunkNumber(numBlocks))
	if err != nil {
		return nil, err
	}

	err = ChunkedUpload.Start()

	if err != nil {
		PrintError("Upload failed.", err)
		return nil, err
	}
	wg.Wait()
	if !statusBar.success {
		return nil, errors.New("upload failed: unknown")
	}

	resp := &FileCommandResponse{
		CommandSuccess: true,
	}

	return resp, nil
}

// downloadBlocks download file blocks
// 		- allocId : allocation ID of the file
// 		- remotePath : remote path of the file
// 		- authTicket : auth ticket of the file, if the file is shared
// 		- lookupHash : lookup hash of the file, which is used to locate the file if remotepath and allocation id are not provided

func downloadBlocks(allocId string, remotePath, authTicket, lookupHash string, startBlock, endBlock int64) ([]byte, error) {

	if len(remotePath) == 0 && len(authTicket) == 0 {
		return nil, RequiredArg("remotePath/authTicket")
	}

	alloc, err := getAllocation(allocId)

	if err != nil {
		PrintError("Error fetching the allocation", err)
		return nil, err
	}

	var (
		wg        = &sync.WaitGroup{}
		statusBar = &StatusBar{wg: wg}
	)

	fileName := strings.Replace(path.Base(remotePath), "/", "-", -1)
	localPath := alloc.ID + "-" + fmt.Sprintf("%v-%s", startBlock, fileName)

	fs, err := sys.Files.Open(localPath)
	if err != nil {
		return nil, fmt.Errorf("could not open local file: %v", err)
	}

	mf, _ := fs.(*sys.MemFile)
	if mf == nil {
		return nil, fmt.Errorf("invalid memfile")
	}

	defer sys.Files.Remove(localPath) //nolint

	wg.Add(1)
	if authTicket != "" {
		err = alloc.DownloadByBlocksToFileHandlerFromAuthTicket(mf, authTicket, lookupHash, startBlock, endBlock, 100, remotePath, false, statusBar, true)
	} else {
		err = alloc.DownloadByBlocksToFileHandler(
			mf,
			remotePath,
			startBlock,
			endBlock,
			100,
			false,
			statusBar, true)
	}
	if err != nil {
		return nil, err
	}
	wg.Wait()
	return mf.Buffer, nil
}

// getBlobbers get list of active blobbers, and format them as array json string
//   - stakable : flag to get only stakable blobbers
func getBlobbers(stakable bool) ([]*sdk.Blobber, error) {
	blobbs, err := sdk.GetBlobbers(true, stakable)
	if err != nil {
		return nil, err
	}
	return blobbs, err
}

// repairAllocation repair the allocation
// Allocation repair is a process to repair the allocation files on its blobbers by re-uploading the missing blocks.
//   - allocationID : allocation ID of the file
func repairAllocation(allocationID string) error {
	alloc, err := getAllocation(allocationID)
	if err != nil {
		return err
	}
	err = addWebWorkers(alloc)
	if err != nil {
		return err
	}
	statusBar := sdk.NewRepairBar(allocationID)
	if statusBar == nil {
		return errors.New("repair already in progress")
	}
	err = alloc.RepairAlloc(statusBar)
	if err != nil {
		return err
	}
	statusBar.Wait()
	return statusBar.CheckError()
}

// checkAllocStatus check the status of the allocation, either it is ok, needs repair or broken
//   - allocationID : allocation ID of the file
func checkAllocStatus(allocationID string) (string, error) {
	alloc, err := getAllocation(allocationID)
	if err != nil {
		return "", err
	}
	status, blobberStatus, err := alloc.CheckAllocStatus()
	var statusStr string
	switch status {
	case sdk.Repair:
		statusStr = "repair"
	case sdk.Broken:
		statusStr = "broken"
	default:
		statusStr = "ok"
	}
	statusResult := CheckStatusResult{
		Status:        statusStr,
		Err:           err,
		BlobberStatus: blobberStatus,
	}
	statusBytes, err := json.Marshal(statusResult)
	if err != nil {
		return "", err
	}

	return string(statusBytes), err
}

// skipStatusCheck skip the status check of the allocation
//   - allocationID : allocation ID of the file
func skipStatusCheck(allocationID string, checkStatus bool) error {
	alloc, err := getAllocation(allocationID)
	if err != nil {
		return err
	}
	alloc.SetCheckStatus(checkStatus)
	return nil
}

// terminateWorkers remove local workers that sync with the allocation
//   - allocationID : allocation ID of the file
func terminateWorkers(allocationID string) {
	alloc, err := getAllocation(allocationID)
	if err != nil {
		return
	}
	for _, blobber := range alloc.Blobbers {
		jsbridge.RemoveWorker(blobber.ID)
	}
}

func terminateWorkersWithAllocation(alloc *sdk.Allocation) {
	for _, blobber := range alloc.Blobbers {
		jsbridge.RemoveWorker(blobber.ID)
	}
}

// createWorkers create local workers that sync with the allocation
//   - allocationID : allocation ID of the file
func createWorkers(allocationID string) error {
	alloc, err := getAllocation(allocationID)
	if err != nil {
		return err
	}
	return addWebWorkers(alloc)
}

<<<<<<< HEAD
func startListener(respChan chan string) error {
=======
// downloadDirectory download directory to local file system using fs api, will only work in browsers where fs api is available
//   - allocationID : allocation ID of the file
//   - remotePath : remote path of the directory
//   - authticket : auth ticket of the file, if the file is shared
//   - callbackFuncName : callback function name to get the progress of the download
func downloadDirectory(allocationID, remotePath, authticket, callbackFuncName string) error {
	alloc, err := getAllocation(allocationID)
	if err != nil {
		return err
	}
	wg := &sync.WaitGroup{}
	wg.Add(1)
	statusBar := &StatusBar{wg: wg}
	if callbackFuncName != "" {
		callback := js.Global().Get(callbackFuncName)
		statusBar.callback = func(totalBytes, completedBytes int, filename, objURL, err string) {
			callback.Invoke(totalBytes, completedBytes, filename, objURL, err)
		}
	}
	ctx, cancel := context.WithCancelCause(context.Background())
	defer cancel(nil)
	errChan := make(chan error, 1)
	go func() {
		errChan <- alloc.DownloadDirectory(ctx, remotePath, "", authticket, statusBar)
	}()
	downloadDirLock.Lock()
	downloadDirContextMap[remotePath] = cancel
	downloadDirLock.Unlock()
	select {
	case err = <-errChan:
		if err != nil {
			PrintError("Error in download directory: ", err)
		}
		return err
	case <-ctx.Done():
		return context.Cause(ctx)
	}
}

// cancelDownloadDirectory cancel the download directory operation
//   - remotePath : remote path of the directory
func cancelDownloadDirectory(remotePath string) {
	downloadDirLock.Lock()
	cancel, ok := downloadDirContextMap[remotePath]
	if ok {
		cancel(errors.New("download directory canceled by user"))
	}
	downloadDirLock.Unlock()
}

func startListener() error {
>>>>>>> dcd33a81
	ctx, cancel := context.WithCancel(context.Background())
	defer cancel()

	selfWorker, err := jsbridge.NewSelfWorker()
	if err != nil {
		return err
	}
	defer fmt.Println("[web worker] exiting")
	safeVal, _ := safejs.ValueOf("startListener")
	selfWorker.PostMessage(safeVal, nil) //nolint:errcheck

	listener, err := selfWorker.Listen(ctx)
	if err != nil {
		return err
	}
	sdk.InitHasherMap()
	for event := range listener {
		func(event worker.MessageEvent) {
			msgType, data, err := jsbridge.GetMsgType(event)
			if err != nil {
				PrintError("Error in getting data from event", err)
				return
			}

			switch msgType {
			case jsbridge.MsgTypeAuthRsp:
				rsp, err := jsbridge.ParseEventDataField(data, "data")
				if err != nil {
					PrintError("Error in parsing data from event", err)
					return
				}
				respChan <- rsp
			case jsbridge.MsgTypeUpload:
				go sdk.ProcessEventData(*data)
			case jsbridge.MsgTypeUpdateWallet:
				fmt.Println("received update wallet event")
				if err := UpdateWalletWithEventData(data); err != nil {
					PrintError("Error in updating wallet", err)
				}
			default:
				PrintError("Unknown message type", msgType)
			}
		}(event)
	}

	return nil
}<|MERGE_RESOLUTION|>--- conflicted
+++ resolved
@@ -1152,9 +1152,6 @@
 	return addWebWorkers(alloc)
 }
 
-<<<<<<< HEAD
-func startListener(respChan chan string) error {
-=======
 // downloadDirectory download directory to local file system using fs api, will only work in browsers where fs api is available
 //   - allocationID : allocation ID of the file
 //   - remotePath : remote path of the directory
@@ -1205,8 +1202,7 @@
 	downloadDirLock.Unlock()
 }
 
-func startListener() error {
->>>>>>> dcd33a81
+func startListener(respChan chan string) error {
 	ctx, cancel := context.WithCancel(context.Background())
 	defer cancel()
 

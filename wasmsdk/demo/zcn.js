/*
 * This file is part of the 0chain @zerochain/0chain distribution
 * (https://github.com/0chain/client-sdk). Copyright (c) 2018 0chain LLC.
 *
 * 0chain @zerochain/0chain program is free software: you can redistribute it
 * and/or modify it under the terms of the GNU General Public License as
 * published by the Free Software Foundation, version 3.
 *
 * This program is distributed in the hope that it will be useful, but
 * WITHOUT ANY WARRANTY without even the implied warranty of
 * MERCHANTABILITY or FITNESS FOR A PARTICULAR PURPOSE. See the GNU
 * General Public License for more details.
 *
 * You should have received a copy of the GNU General Public License
 * along with this program. If not, see <http://www.gnu.org/licenses/>.
 */

'use strict'

<<<<<<< HEAD
const g = window
=======
const g =  window
>>>>>>> 4ba58f55

function hexStringToByte(str) {
  if (!str) return new Uint8Array()

  const a = []
  for (let i = 0, len = str.length; i < len; i += 2) {
    a.push(parseInt(str.substr(i, 2), 16))
  }

  return new Uint8Array(a)
<<<<<<< HEAD
=======
}

function blsSign(hash, secretKey) {
  const { jsProxy } = g.__zcn_wasm__

  if (!jsProxy || !secretKey) {
    const errMsg = 'err: bls.secretKey is not initialized'
    console.warn(errMsg)
    throw new Error(errMsg)
  }

  const bytes = hexStringToByte(hash)
  const sk = bls.deserializeHexStrToSecretKey(secretKey)
  const sig = sk.sign(bytes)

  if (!sig) {
    const errMsg = 'err: wasm blsSign function failed to sign transaction'
    console.warn(errMsg)
    throw new Error(errMsg)
  }

  return sig.serializeToHexStr()
>>>>>>> 4ba58f55
}

async function createObjectURL(buf, mimeType) {
  var blob = new Blob([buf], { type: mimeType })
  return URL.createObjectURL(blob)
}

<<<<<<< HEAD
=======

const readChunk = (offset, chunkSize, file) =>
  new Promise((res,rej) => {
    const fileReader = new FileReader()
    const blob = file.slice(offset, chunkSize+offset)
    fileReader.onload = e => {
      const t = e.target
      if (t.error == null) {
        res({
          size: t.result.byteLength,
          buffer: new Uint8Array(t.result)
        })
      }else{
        rej(t.error)
      }
    }

    fileReader.readAsArrayBuffer(blob)
  })


>>>>>>> 4ba58f55
/**
 * Sleep is used when awaiting for Go Wasm to initialize.
 * It uses the lowest possible sane delay time (via requestAnimationFrame).
 * However, if the window is not focused, requestAnimationFrame never returns.
 * A timeout will ensure to be called after 50 ms, regardless of whether or not
 * the tab is in focus.
 *
 * @returns {Promise} an always-resolving promise when a tick has been
 *     completed.
 */
const sleep = (ms = 1000) =>
  new Promise(res => {
    requestAnimationFrame(res)
    setTimeout(res, ms)
  })
<<<<<<< HEAD
=======


>>>>>>> 4ba58f55

/**
 * The maximum amount of time that we would expect Wasm to take to initialize.
 * If it doesn't initialize after this time, we send a warning to console.
 * Most likely something has gone wrong if it takes more than 3 seconds to
 * initialize.
 */
const maxTime = 10 * 1000

// Initialize __zcn_wasm__
<<<<<<< HEAD
g.__zcn_wasm__ = {
  glob: { index: 0 },
=======
g.__zcn_wasm__ = g.__zcn_wasm_ || {
  glob:{
    index:0,
  },
>>>>>>> 4ba58f55
  jsProxy: {
    secretKey: null,
    publicKey: null,
    sign: blsSign,
    verify: blsVerify,
    verifyWith: blsVerifyWith,
    createObjectURL,
    sleep,
  },
  sdk: {}, //proxy object for go to expose its methods
}

/**
 * bridge is an easier way to refer to the Go WASM object.
 */
const bridge = g.__zcn_wasm__
<<<<<<< HEAD

const readChunk = (offset, chunkSize, file) =>
  new Promise((res, rej) => {
    const fileReader = new FileReader()
    const blob = file.slice(offset, chunkSize + offset)
    fileReader.onload = e => {
      const t = e.target
      if (t.error == null) {
        res({
          size: t.result.byteLength,
          buffer: new Uint8Array(t.result),
        })
      } else {
        rej(t.error)
      }
    }

    fileReader.readAsArrayBuffer(blob)
  })

async function md5Hash(file) {
  const result = new Promise((resolve, reject) => {
    const worker = new Worker('md5worker.js')
    worker.postMessage(file)
    worker.onmessage = e => {
      resolve(e.data)
      worker.terminate()
    }
    worker.onerror = reject
  })

  return result
}
=======
>>>>>>> 4ba58f55

// bulk upload files with FileReader
// objects: the list of upload object
//  - allocationId: string
//  - remotePath: string
//  - file: File
//  - thumbnailBytes: []byte
//  - encrypt: bool
//  - isUpdate: bool
//  - isRepair: bool
//  - numBlocks: int
//  - callback: function(totalBytes,completedBytes,error)
async function bulkUpload(options) {
<<<<<<< HEAD
  console.log('bulkUpload')
  const start = bridge.glob.index
  const opts = options.map(obj => {
    const i = bridge.glob.index
    bridge.glob.index++
    const readChunkFuncName = '__zcn_upload_reader_' + i.toString()
    const callbackFuncName = '__zcn_upload_callback_' + i.toString()
    let md5HashFuncName = ''

    g[readChunkFuncName] = async (offset, chunkSize) => {
      console.log(
        'bulk_upload: read chunk remotePath:' +
          obj.remotePath +
          ' offset:' +
          offset +
          ' chunkSize:' +
          chunkSize
      )
      const chunk = await readChunk(offset, chunkSize, obj.file)
      return chunk.buffer
    }

    if (obj.file.size > 25 * 1024 * 1024) {
      md5HashFuncName = '__zcn_md5_hash_' + i.toString()
      const md5Res = md5Hash(obj.file)
      g[md5HashFuncName] = async () => {
        const hash = await md5Res
        return hash
      }
=======
  const start = bridge.glob.index
  const opts = options.map(obj=>{
    const i = bridge.glob.index;
    bridge.glob.index++
    const readChunkFuncName = "__zcn_upload_reader_"+i.toString()
    const callbackFuncName = "__zcn_upload_callback_"+i.toString()
    var md5HashFuncName = ""
    g[readChunkFuncName] =  async (offset,chunkSize) => {
      const chunk = await readChunk(offset,chunkSize,obj.file)
      return chunk.buffer
>>>>>>> 4ba58f55
    }
    if (obj.file.size > 25*1024*1024) {
      md5HashFuncName = "__zcn_md5_hash_"+i.toString()
      const md5Res = md5Hash(obj.file)
      g[md5HashFuncName] = async () => {
      const hash = await md5Res
      return hash
      }
  }

<<<<<<< HEAD
    if (obj.callback) {
      g[callbackFuncName] = async (totalBytes, completedBytes, error) =>
        obj.callback(totalBytes, completedBytes, error)
=======
    if(obj.callback) {
      g[callbackFuncName] =  async (totalBytes,completedBytes,error)=> obj.callback(totalBytes,completedBytes,error)
>>>>>>> 4ba58f55
    }

    return {
      allocationId:obj.allocationId,
      remotePath:obj.remotePath,
      readChunkFuncName:readChunkFuncName,
      fileSize: obj.file.size,
<<<<<<< HEAD
      thumbnailBytes: Array.from(obj?.thumbnailBytes || []).toString(),
      encrypt: obj.encrypt,
      webstreaming: obj.webstreaming,
      isUpdate: obj.isUpdate,
      isRepair: obj.isRepair,
      numBlocks: obj.numBlocks,
      callbackFuncName: callbackFuncName,
      md5HashFuncName: md5HashFuncName,
=======
      thumbnailBytes:obj.thumbnailBytes?obj.thumbnailBytes.toString():"",
      encrypt:obj.encrypt,
      webstreaming:obj.webstreaming,
      isUpdate:obj.isUpdate,
      isRepair:obj.isRepair,
      numBlocks:obj.numBlocks,
      callbackFuncName:callbackFuncName,
      md5HashFuncName:md5HashFuncName,
>>>>>>> 4ba58f55
    }
  })

  const end = bridge.glob.index

<<<<<<< HEAD
  const result = await bridge.__proxy__.sdk.multiUpload(JSON.stringify(opts))
  for (let i = start; i < end; i++) {
    g['__zcn_upload_reader_' + i.toString()] = null
    g['__zcn_upload_callback_' + i.toString()] = null
  }
  return result
}

async function blsSign(hash) {
  if (!bridge.jsProxy && !bridge.jsProxy.secretKey) {
=======
  const end =  bridge.glob.index
  const result = await bridge.__proxy__.sdk.multiUpload(JSON.stringify(opts))
  for (let i=start; i<end;i++){
    g["__zcn_upload_reader_"+i.toString()] = null;
    g["__zcn_upload_callback_"+i.toString()] =null;
    g["__zcn_md5_hash_"+i.toString()] = null;
  }
  return result
}


async function md5Hash(file) {
  const result = new Promise((resolve, reject) => {
    const worker = new Worker('md5worker.js')
    worker.postMessage(file)
    worker.onmessage = e => {
      resolve(e.data)
      worker.terminate()
    }
    worker.onerror = reject
  })
  return result
}


async function blsSign(hash, secretKey) {
  if (!bridge.jsProxy && !secretKey) {
>>>>>>> 4ba58f55
    const errMsg = 'err: bls.secretKey is not initialized'
    console.warn(errMsg)
    throw new Error(errMsg)
  }

  const bytes = hexStringToByte(hash)
<<<<<<< HEAD

  const sig = bridge.jsProxy.secretKey.sign(bytes)
=======
  const sk = bls.deserializeHexStrToSecretKey(secretKey)
  const sig = sk.sign(bytes)
>>>>>>> 4ba58f55

  if (!sig) {
    const errMsg = 'err: wasm blsSign function failed to sign transaction'
    console.warn(errMsg)
    throw new Error(errMsg)
  }

  return sig.serializeToHexStr()
}

async function blsVerifyWith(pk, signature, hash) {
<<<<<<< HEAD
  const publicKey = bridge.jsProxy.bls.deserializeHexStrToPublicKey(pk)
  const bytes = hexStringToByte(hash)
  const sig = bridge.jsProxy.bls.deserializeHexStrToSignature(signature)
=======
  const publicKey = bls.deserializeHexStrToPublicKey(pk);
  const bytes = hexStringToByte(hash)
  const sig = bls.deserializeHexStrToSignature(signature)
>>>>>>> 4ba58f55
  return publicKey.verify(sig, bytes)
}

async function blsVerify(signature, hash) {
  if (!bridge.jsProxy && !bridge.jsProxy.publicKey) {
    const errMsg = 'err: bls.publicKey is not initialized'
    console.warn(errMsg)
    throw new Error(errMsg)
  }

  const bytes = hexStringToByte(hash)
  const sig = bridge.jsProxy.bls.deserializeHexStrToSignature(signature)
  return bridge.jsProxy.publicKey.verify(sig, bytes)
}

<<<<<<< HEAD
async function setWallet(
  bls,
=======
async function setWallet(bls,
>>>>>>> 4ba58f55
  clientID,
  clientKey,
  peerPublicKey,
  sk,
  pk,
  mnemonic,
<<<<<<< HEAD
  isSplit
) {
  if (!bls) throw new Error('bls is undefined, on wasm setWallet fn')
  if (!sk) throw new Error('secret key is undefined, on wasm setWallet fn')
  if (!pk) throw new Error('public key is undefined, on wasm setWallet fn')
  if (isSplit && !clientKey)
    throw new Error('clientKey is undefined, on wasm setWallet fn')

  if (
    bridge.walletId != clientID ||
    bridge.jsProxy.pubkeyStr != pk ||
    bridge.jsProxy.isSplit != isSplit
  ) {
    bridge.jsProxy.bls = bls
    bridge.jsProxy.secretKey = bls.deserializeHexStrToSecretKey(sk)
    bridge.jsProxy.publicKey = bls.deserializeHexStrToPublicKey(pk)
    bridge.jsProxy.pubkeyStr = pk
    bridge.jsProxy.isSplit = isSplit

    // use proxy.sdk to detect if sdk is ready
    await bridge.__proxy__.sdk.setWallet(
      clientID,
      clientKey,
      peerPublicKey,
      pk,
      sk,
      mnemonic,
      isSplit
    )
    bridge.walletId = clientID
    bridge.secretKey = sk
    bridge.peerPublicKey = peerPublicKey
  }
=======
  isSplit) {
  if (!bls) throw new Error('bls is undefined, on wasm setWallet fn')
  if (!sk) throw new Error('secret key is undefined, on wasm setWallet fn')
  if (!pk) throw new Error('public key is undefined, on wasm setWallet fn')

  console.log('setWallet: ', clientID, sk, pk)
  bridge.jsProxy.bls = bls
  bridge.jsProxy.secretKey = bls.deserializeHexStrToSecretKey(sk)
  bridge.jsProxy.publicKey = bls.deserializeHexStrToPublicKey(pk)

  // use proxy.sdk to detect if sdk is ready
  await bridge.__proxy__.sdk.setWallet(clientID, clientKey, peerPublicKey, pk, sk, mnemonic, isSplit)
  bridge.walletId = clientID
>>>>>>> 4ba58f55
}

function getWalletId() {
  return bridge.walletId
}

function getPrivateKey() {
  return bridge.secretKey
}

function getPeerPublicKey() {
  return bridge.peerPublicKey
}

async function loadWasm(go) {
  // If instantiateStreaming doesn't exists, polyfill/create it on top of instantiate
  if (!WebAssembly?.instantiateStreaming) {
    WebAssembly.instantiateStreaming = async (resp, importObject) => {
      const source = await (await resp).arrayBuffer()
      return await WebAssembly.instantiate(source, importObject)
    }
<<<<<<< HEAD
  }
  if (!g.__zcn_wasm__) {
    console.log('g.__zcn_wasm__ is not initialized')
    return
  }

  let suffix = 'mainnet'
  const currentLocation = window?.location?.hostname
  if (
    currentLocation?.includes('localhost') ||
    currentLocation?.includes('mob') ||
    currentLocation?.includes('desktop')
  ) {
    suffix = 'mob'
  } else if (currentLocation?.includes('dev')) {
    suffix = 'dev'
  } else if (currentLocation?.includes('demo')) {
    suffix = 'demo'
  } else if (currentLocation?.includes('staging')) {
    suffix = 'staging'
  } else if (currentLocation?.includes('test')) {
    suffix = 'test'
  }

  const wasmPath = '/zcn.wasm'
  let wasmUrl = `https://d2os1u2xwjukgsdradds.cloudfront.net/${suffix}/zcn.wasm`

  let source = await fetch(wasmUrl)
    .then(res => res)
    .catch(err => err)
  // fallback to webapps server
  if (!source?.ok) {
    wasmUrl = '/wasmsdk/demo/zcn.wasm'
    source = await fetch(wasmUrl).then(res => res)
  }

  // cache wasm response
  const cacheWasm = await caches.open('wasm-cache')
  await cacheWasm.put(wasmPath, source.clone())

  // set SUFFIX env variable in gosdk
  go.env = { SUFFIX: suffix }

  // initiate wasm
  const result = await WebAssembly.instantiateStreaming(source, go.importObject)
=======
  }

  const result = await WebAssembly.instantiateStreaming(
    await fetch('test/zcn.wasm'),
    go.importObject
  )
>>>>>>> 4ba58f55

  setTimeout(() => {
    if (g.__zcn_wasm__?.__wasm_initialized__ !== true) {
      console.warn(
        'wasm window.__zcn_wasm__ (zcn.__wasm_initialized__) still not true after max time'
      )
    }
  }, maxTime)

  go.run(result.instance)
}

async function createWasm() {
  if (bridge.__proxy__) {
    return bridge.__proxy__
  }

  const go = new g.Go()

  loadWasm(go)

  const sdkGet =
    (_, key) =>
    (...args) =>
      // eslint-disable-next-line
        new Promise(async (resolve, reject) => {
        if (!go || go.exited) {
          return reject(new Error('The Go instance is not active.'))
        }

        while (bridge.__wasm_initialized__ !== true) {
          await sleep(1000)
        }

        if (typeof bridge.sdk[key] !== 'function') {
          resolve(bridge.sdk[key])

          if (args.length !== 0) {
            reject(
              new Error(
                'Retrieved value from WASM returned function type, however called with arguments.'
              )
            )
          }
          return
        }

        try {
          let resp = bridge.sdk[key].apply(undefined, args)

          // support wasm.BindAsyncFunc
          if (resp && typeof resp.then === 'function') {
            resp = await Promise.race([resp])
          }

          if (resp && resp.error) {
            reject(resp.error)
          } else {
            resolve(resp)
          }
        } catch (e) {
          reject(e)
        }
      })

  const sdkProxy = new Proxy(
    {

    },
    {
      get: sdkGet,
    }
  )

  const jsProxy = new Proxy(
    {},
    {
      get: (_, key) => bridge.jsProxy[key],
      set: (_, key, value) => {
        bridge.jsProxy[key] = value
      },
    }
  )

  const proxy = {
    bulkUpload,
    setWallet,
    getWalletId,
    getPrivateKey,
    getPeerPublicKey,
    sdk: sdkProxy, //expose sdk methods for js
    jsProxy, //expose js methods for go
  }

  bridge.__proxy__ = proxy

  return proxy
}<|MERGE_RESOLUTION|>--- conflicted
+++ resolved
@@ -17,11 +17,7 @@
 
 'use strict'
 
-<<<<<<< HEAD
-const g = window
-=======
 const g =  window
->>>>>>> 4ba58f55
 
 function hexStringToByte(str) {
   if (!str) return new Uint8Array()
@@ -32,8 +28,6 @@
   }
 
   return new Uint8Array(a)
-<<<<<<< HEAD
-=======
 }
 
 function blsSign(hash, secretKey) {
@@ -56,7 +50,6 @@
   }
 
   return sig.serializeToHexStr()
->>>>>>> 4ba58f55
 }
 
 async function createObjectURL(buf, mimeType) {
@@ -64,8 +57,6 @@
   return URL.createObjectURL(blob)
 }
 
-<<<<<<< HEAD
-=======
 
 const readChunk = (offset, chunkSize, file) =>
   new Promise((res,rej) => {
@@ -87,7 +78,6 @@
   })
 
 
->>>>>>> 4ba58f55
 /**
  * Sleep is used when awaiting for Go Wasm to initialize.
  * It uses the lowest possible sane delay time (via requestAnimationFrame).
@@ -103,11 +93,8 @@
     requestAnimationFrame(res)
     setTimeout(res, ms)
   })
-<<<<<<< HEAD
-=======
-
-
->>>>>>> 4ba58f55
+
+
 
 /**
  * The maximum amount of time that we would expect Wasm to take to initialize.
@@ -118,15 +105,10 @@
 const maxTime = 10 * 1000
 
 // Initialize __zcn_wasm__
-<<<<<<< HEAD
-g.__zcn_wasm__ = {
-  glob: { index: 0 },
-=======
 g.__zcn_wasm__ = g.__zcn_wasm_ || {
   glob:{
     index:0,
   },
->>>>>>> 4ba58f55
   jsProxy: {
     secretKey: null,
     publicKey: null,
@@ -143,42 +125,6 @@
  * bridge is an easier way to refer to the Go WASM object.
  */
 const bridge = g.__zcn_wasm__
-<<<<<<< HEAD
-
-const readChunk = (offset, chunkSize, file) =>
-  new Promise((res, rej) => {
-    const fileReader = new FileReader()
-    const blob = file.slice(offset, chunkSize + offset)
-    fileReader.onload = e => {
-      const t = e.target
-      if (t.error == null) {
-        res({
-          size: t.result.byteLength,
-          buffer: new Uint8Array(t.result),
-        })
-      } else {
-        rej(t.error)
-      }
-    }
-
-    fileReader.readAsArrayBuffer(blob)
-  })
-
-async function md5Hash(file) {
-  const result = new Promise((resolve, reject) => {
-    const worker = new Worker('md5worker.js')
-    worker.postMessage(file)
-    worker.onmessage = e => {
-      resolve(e.data)
-      worker.terminate()
-    }
-    worker.onerror = reject
-  })
-
-  return result
-}
-=======
->>>>>>> 4ba58f55
 
 // bulk upload files with FileReader
 // objects: the list of upload object
@@ -192,37 +138,6 @@
 //  - numBlocks: int
 //  - callback: function(totalBytes,completedBytes,error)
 async function bulkUpload(options) {
-<<<<<<< HEAD
-  console.log('bulkUpload')
-  const start = bridge.glob.index
-  const opts = options.map(obj => {
-    const i = bridge.glob.index
-    bridge.glob.index++
-    const readChunkFuncName = '__zcn_upload_reader_' + i.toString()
-    const callbackFuncName = '__zcn_upload_callback_' + i.toString()
-    let md5HashFuncName = ''
-
-    g[readChunkFuncName] = async (offset, chunkSize) => {
-      console.log(
-        'bulk_upload: read chunk remotePath:' +
-          obj.remotePath +
-          ' offset:' +
-          offset +
-          ' chunkSize:' +
-          chunkSize
-      )
-      const chunk = await readChunk(offset, chunkSize, obj.file)
-      return chunk.buffer
-    }
-
-    if (obj.file.size > 25 * 1024 * 1024) {
-      md5HashFuncName = '__zcn_md5_hash_' + i.toString()
-      const md5Res = md5Hash(obj.file)
-      g[md5HashFuncName] = async () => {
-        const hash = await md5Res
-        return hash
-      }
-=======
   const start = bridge.glob.index
   const opts = options.map(obj=>{
     const i = bridge.glob.index;
@@ -233,7 +148,6 @@
     g[readChunkFuncName] =  async (offset,chunkSize) => {
       const chunk = await readChunk(offset,chunkSize,obj.file)
       return chunk.buffer
->>>>>>> 4ba58f55
     }
     if (obj.file.size > 25*1024*1024) {
       md5HashFuncName = "__zcn_md5_hash_"+i.toString()
@@ -244,14 +158,8 @@
       }
   }
 
-<<<<<<< HEAD
-    if (obj.callback) {
-      g[callbackFuncName] = async (totalBytes, completedBytes, error) =>
-        obj.callback(totalBytes, completedBytes, error)
-=======
     if(obj.callback) {
       g[callbackFuncName] =  async (totalBytes,completedBytes,error)=> obj.callback(totalBytes,completedBytes,error)
->>>>>>> 4ba58f55
     }
 
     return {
@@ -259,16 +167,6 @@
       remotePath:obj.remotePath,
       readChunkFuncName:readChunkFuncName,
       fileSize: obj.file.size,
-<<<<<<< HEAD
-      thumbnailBytes: Array.from(obj?.thumbnailBytes || []).toString(),
-      encrypt: obj.encrypt,
-      webstreaming: obj.webstreaming,
-      isUpdate: obj.isUpdate,
-      isRepair: obj.isRepair,
-      numBlocks: obj.numBlocks,
-      callbackFuncName: callbackFuncName,
-      md5HashFuncName: md5HashFuncName,
-=======
       thumbnailBytes:obj.thumbnailBytes?obj.thumbnailBytes.toString():"",
       encrypt:obj.encrypt,
       webstreaming:obj.webstreaming,
@@ -277,24 +175,15 @@
       numBlocks:obj.numBlocks,
       callbackFuncName:callbackFuncName,
       md5HashFuncName:md5HashFuncName,
->>>>>>> 4ba58f55
     }
   })
 
-  const end = bridge.glob.index
-
-<<<<<<< HEAD
-  const result = await bridge.__proxy__.sdk.multiUpload(JSON.stringify(opts))
-  for (let i = start; i < end; i++) {
-    g['__zcn_upload_reader_' + i.toString()] = null
-    g['__zcn_upload_callback_' + i.toString()] = null
-  }
-  return result
-}
-
-async function blsSign(hash) {
-  if (!bridge.jsProxy && !bridge.jsProxy.secretKey) {
-=======
+  // md5Hash(options[0].file).then(hash=>{
+  //   console.log("md5 hash: ",hash)
+  // }).catch(err=>{
+  //   console.log("md5 hash error: ",err)
+  // })
+
   const end =  bridge.glob.index
   const result = await bridge.__proxy__.sdk.multiUpload(JSON.stringify(opts))
   for (let i=start; i<end;i++){
@@ -322,20 +211,14 @@
 
 async function blsSign(hash, secretKey) {
   if (!bridge.jsProxy && !secretKey) {
->>>>>>> 4ba58f55
     const errMsg = 'err: bls.secretKey is not initialized'
     console.warn(errMsg)
     throw new Error(errMsg)
   }
 
   const bytes = hexStringToByte(hash)
-<<<<<<< HEAD
-
-  const sig = bridge.jsProxy.secretKey.sign(bytes)
-=======
   const sk = bls.deserializeHexStrToSecretKey(secretKey)
   const sig = sk.sign(bytes)
->>>>>>> 4ba58f55
 
   if (!sig) {
     const errMsg = 'err: wasm blsSign function failed to sign transaction'
@@ -347,15 +230,9 @@
 }
 
 async function blsVerifyWith(pk, signature, hash) {
-<<<<<<< HEAD
-  const publicKey = bridge.jsProxy.bls.deserializeHexStrToPublicKey(pk)
-  const bytes = hexStringToByte(hash)
-  const sig = bridge.jsProxy.bls.deserializeHexStrToSignature(signature)
-=======
   const publicKey = bls.deserializeHexStrToPublicKey(pk);
   const bytes = hexStringToByte(hash)
   const sig = bls.deserializeHexStrToSignature(signature)
->>>>>>> 4ba58f55
   return publicKey.verify(sig, bytes)
 }
 
@@ -371,53 +248,13 @@
   return bridge.jsProxy.publicKey.verify(sig, bytes)
 }
 
-<<<<<<< HEAD
-async function setWallet(
-  bls,
-=======
 async function setWallet(bls,
->>>>>>> 4ba58f55
   clientID,
   clientKey,
   peerPublicKey,
   sk,
   pk,
   mnemonic,
-<<<<<<< HEAD
-  isSplit
-) {
-  if (!bls) throw new Error('bls is undefined, on wasm setWallet fn')
-  if (!sk) throw new Error('secret key is undefined, on wasm setWallet fn')
-  if (!pk) throw new Error('public key is undefined, on wasm setWallet fn')
-  if (isSplit && !clientKey)
-    throw new Error('clientKey is undefined, on wasm setWallet fn')
-
-  if (
-    bridge.walletId != clientID ||
-    bridge.jsProxy.pubkeyStr != pk ||
-    bridge.jsProxy.isSplit != isSplit
-  ) {
-    bridge.jsProxy.bls = bls
-    bridge.jsProxy.secretKey = bls.deserializeHexStrToSecretKey(sk)
-    bridge.jsProxy.publicKey = bls.deserializeHexStrToPublicKey(pk)
-    bridge.jsProxy.pubkeyStr = pk
-    bridge.jsProxy.isSplit = isSplit
-
-    // use proxy.sdk to detect if sdk is ready
-    await bridge.__proxy__.sdk.setWallet(
-      clientID,
-      clientKey,
-      peerPublicKey,
-      pk,
-      sk,
-      mnemonic,
-      isSplit
-    )
-    bridge.walletId = clientID
-    bridge.secretKey = sk
-    bridge.peerPublicKey = peerPublicKey
-  }
-=======
   isSplit) {
   if (!bls) throw new Error('bls is undefined, on wasm setWallet fn')
   if (!sk) throw new Error('secret key is undefined, on wasm setWallet fn')
@@ -431,19 +268,6 @@
   // use proxy.sdk to detect if sdk is ready
   await bridge.__proxy__.sdk.setWallet(clientID, clientKey, peerPublicKey, pk, sk, mnemonic, isSplit)
   bridge.walletId = clientID
->>>>>>> 4ba58f55
-}
-
-function getWalletId() {
-  return bridge.walletId
-}
-
-function getPrivateKey() {
-  return bridge.secretKey
-}
-
-function getPeerPublicKey() {
-  return bridge.peerPublicKey
 }
 
 async function loadWasm(go) {
@@ -453,60 +277,12 @@
       const source = await (await resp).arrayBuffer()
       return await WebAssembly.instantiate(source, importObject)
     }
-<<<<<<< HEAD
-  }
-  if (!g.__zcn_wasm__) {
-    console.log('g.__zcn_wasm__ is not initialized')
-    return
-  }
-
-  let suffix = 'mainnet'
-  const currentLocation = window?.location?.hostname
-  if (
-    currentLocation?.includes('localhost') ||
-    currentLocation?.includes('mob') ||
-    currentLocation?.includes('desktop')
-  ) {
-    suffix = 'mob'
-  } else if (currentLocation?.includes('dev')) {
-    suffix = 'dev'
-  } else if (currentLocation?.includes('demo')) {
-    suffix = 'demo'
-  } else if (currentLocation?.includes('staging')) {
-    suffix = 'staging'
-  } else if (currentLocation?.includes('test')) {
-    suffix = 'test'
-  }
-
-  const wasmPath = '/zcn.wasm'
-  let wasmUrl = `https://d2os1u2xwjukgsdradds.cloudfront.net/${suffix}/zcn.wasm`
-
-  let source = await fetch(wasmUrl)
-    .then(res => res)
-    .catch(err => err)
-  // fallback to webapps server
-  if (!source?.ok) {
-    wasmUrl = '/wasmsdk/demo/zcn.wasm'
-    source = await fetch(wasmUrl).then(res => res)
-  }
-
-  // cache wasm response
-  const cacheWasm = await caches.open('wasm-cache')
-  await cacheWasm.put(wasmPath, source.clone())
-
-  // set SUFFIX env variable in gosdk
-  go.env = { SUFFIX: suffix }
-
-  // initiate wasm
-  const result = await WebAssembly.instantiateStreaming(source, go.importObject)
-=======
   }
 
   const result = await WebAssembly.instantiateStreaming(
     await fetch('test/zcn.wasm'),
     go.importObject
   )
->>>>>>> 4ba58f55
 
   setTimeout(() => {
     if (g.__zcn_wasm__?.__wasm_initialized__ !== true) {

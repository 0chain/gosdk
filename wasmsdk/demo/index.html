<!DOCTYPE html>

<head>
  <!-- for zcn.wasm-->
  <script src="https://cdn.jsdelivr.net/gh/herumi/bls-wasm@v1.0.0/browser/bls.js"></script>
  <script src="https://cdn.jsdelivr.net/gh/golang/go@go1.18.5/misc/wasm/wasm_exec.js"></script>
  <script src="zcn.js"></script>


  <!-- for demo -->
  <script src="dom.js"></script>

  <!-- for player.js -->
  <script src="https://github.com/videojs/mux.js/releases/latest/download/mux.js"></script>
  <script src="EBML.js"></script>
  <script src="player.js"></script>

</head>

<body>

  <h2>please download zcn.wasm from https://github.com/0chain/gosdk/releases/latest first</h2>

  <fieldset>
    <legend>logging</legend>
    <span>
      <button id="btnShowLogs">Show</button>
      <button id="btnHideLogs">Hide</button>
    </span>
    <br>
    <textarea id="logs" rows="10" cols="100">

  </textarea>
  </fieldset>

  <fieldset>
    <legend>Wallet</legend>
    <label for="clientId"> ClientID </label> <input id="clientId" name="clientId" style="width: 600px;"
      value="30764bcba73216b67c36b05a17b4dd076bfdc5bb0ed84856f27622188c377269" /><br>
    <label for="privateKey">PrivateKey</label> <input id="privateKey" name="privateKey" style="width: 600px;"
      value="41729ed8d82f782646d2d30b9719acfd236842b9b6e47fee12b7bdbd05b35122" /><br>
    <label for="publicKey"> PublicKey</label> <input id="publicKey" name="publicKey" style="width: 600px;"
      value="1f495df9605a4479a7dd6e5c7a78caf9f9d54e3a40f62a3dd68ed377115fe614d8acf0c238025f67a85163b9fbf31d10fbbb4a551d1cf00119897edf18b1841c" /><br>
  <label for="mnemonic"> Mnemonic</label> <input id="mnemonic" name="mnemonic" style="width: 600px;"
      value="glare mistake gun joke bid spare across diagram wrap cube swear cactus cave repeat you brave few best wild lion pitch pole original wasp" /><br>


      

    <button id="btnSetWallet">Change Wallet</button>
    <button id="btnSendMeTokens">Send Me Tokens</button>
    <button id="btnGetBalance">Get Balance</button>
  </fieldset>

  <fieldset>
    <legend>Sharing</legend>
    <label for="authTicket"> AuthTicket </label> <input id="authTicket" name="authTicket" style="width: 600px;"
      value="eyJjbGllbnRfaWQiOiI1NDUzMzMzNTExNTM2MjhmY2Q5ZTRhNjgxYTc5ZjBkNjUyM2I3ZmQzMDVhYzkwMDlmNzdjZjVhM2JkNjQxMGVmIiwib3duZXJfaWQiOiJhMGRmODI4YTBhYjkwZGIyNGVmM2NkZmI1OWYzYWYwMTgwOWI2NWQ1ZjkxOWQxYzRkOGMxYzI3MjY4MDMyNDdhIiwiYWxsb2NhdGlvbl9pZCI6ImMwNDUxMzJkYWJjOTFlYjIxMDJhNzI2N2I2NjAxOWEzNzk2MjNlODMzNGViODFhNWJhMGY0ZjkyNDc3NWQzMGUiLCJmaWxlX3BhdGhfaGFzaCI6Ijc3Mjc0NzQ4MjVkZGI5ODI2OTVlZDI4N2UxNDAzNDEwODRiNDNjMjkyYjEzOWZiMmI1ZWQ4YzNlYjdjZTE5NzIiLCJhY3R1YWxfZmlsZV9oYXNoIjoiYzJlM2RmMTM5YTcyZTY0MDViYWU5MDVjYTM3ZTBlMTU5NTcyMDM5OTM4ZDlmOTljYjhlMWIxZWM3NGI3MjQzOCIsImZpbGVfbmFtZSI6IjIgKDEpLmpwZyIsInJlZmVyZW5jZV90eXBlIjoiZiIsImV4cGlyYXRpb24iOjE2NzgyNjQyNjMsInRpbWVzdGFtcCI6MTY3ODE3Nzg2MywiZW5jcnlwdGVkIjp0cnVlLCJzaWduYXR1cmUiOiIyNGVjNDBlM2ZiNDlmMThmNDcwZDIyZWMyOTAxOTRjM2NkMjUwYjA3ODVmZjFiYTQ1NmRkZTc0ZjQyYmQwZDg4In0=" /><br>
  </fieldset>

  <fieldset>
    <legend>Allocations</legend>

    <span>
      <button id="btnListAllocations">List</button>
      <button id="btnCreateAllocation">Create</button>
      <button id="btnGetAllocation">Get</button>
      <button id="btnGetAllocationMinLock">AllocationMinLock</button>
      <button id="btnRemoteFileMap">RemoteFileMap</button>
    </span>

    <br>

    <div id="listAllocations">
    </div>

  </fieldset>

  <fieldset>
    <legend>Blobbers</legend>

    <span>
      <button id="btnListBlobbers">List</button>
      <button id="btnListBlobberSettings">Get</button>
      <button id="updateBlobberSettings">Update</button>
    </span>

    <br>

    <div id="listBlobbers">
    </div>

  </fieldset>

  <fieldset>
    <legend>Files</legend>
    <button id="btnListFiles">List</button>
    <span><input id="inputSelectedFile" type="file" multiple /> <button id="btnUploadFile">Upload</button> </span>
    <button id="btnUploadEncryptFile">EncryptedUpload</button> </span>
    [ <button id="btnDownloadFile">Download</button> | <button id="btnDownloadShared">Download with AuthTicket</button>
    ]
    <button id="btnViewFile">View</button>
    <button id="btnGetFileStats">GetFileStats</button>
    <button id="btnDelete">Delete</button>
    <button id="btnShare">Share</button>
    <br>

    <div id="listFiles">
    </div>

  </fieldset>


  <fieldset>
    <legend>Output</legend>
    <pre id="txtOutput" style="font-size: 20px; font-weight: bold;">
    </pre>
  </fieldset>


  <fieldset>
    <legend>Media WebPlayer</legend>

    <video id='player' preload="metadata" controls></video>
    <div className="controls">
      [ <button id="btnPlay">Play</button> | <button id="btnPlayShared">Play with auth ticket</button> ]
      <button id="btnPause">Pause</button>
      <button id="btnStop">Stop</button>
    </div>
  </fieldset>


  <fieldset>
    <legend>Image Viewer</legend>
    <img id="viewer" src="image.png" width="600" />
  </fieldset>

  <script>

    window.downloadCallback = function (totalBytes, completedBytes, error) {
      console.log("download: " + completedBytes + "/" + totalBytes + " err:" + error)
    }

    const getWallet = () => {
      const clientID = get('clientId').value
      const publicKey = get('publicKey').value
      const privateKey = get('privateKey').value
      const mnemonic = get('mnemonic').value
      return {
        clientID, publicKey, privateKey,mnemonic
      }
    }

    // get active blobbers from network
    async function getBlobbersFromNetwork() {
      const GET_BLOBBERS = `/v1/screst/6dba10422e368813802877a85039d3985d96760ed844092319743fb3a76712d7/getblobbers`
      const randomsharder = " https://dev1.zus.network/sharder01" // todo: get this randomly from network
      url = randomsharder + GET_BLOBBERS
      let response = await fetch(url);
      let data = await response.json();
      return data;
    }

    async function getBlobberDetails(blobberID) {
      const GET_BLOBBER = `/v1/screst/6dba10422e368813802877a85039d3985d96760ed844092319743fb3a76712d7/getBlobber?blobber_id=`
      const randomsharder = " https://dev1.zus.network/sharder01" // todo: get this randomly from network
      url = randomsharder + GET_BLOBBER + blobberID
      let response = await fetch(url);
      let data = await response.json();
      return data;
    }

    const networkConfig = {
      chainId: '0afc093ffb509f059c55478bc1a60351cef7b4e9c008a53a6cc8241ca8617dfe',
      signatureScheme: 'bls0chain',
      minConfirmation: 50,
      minSubmit: 50,
      confirmationChainLength: 3,
    }
    const blockWorker = 'https://dev.zus.network/dns';
    const config = [
      networkConfig.chainId,
      blockWorker,
      networkConfig.signatureScheme,
      networkConfig.minConfirmation,
      networkConfig.minSubmit,
      networkConfig.confirmationChainLength,
      'https://0box.dev.zus.network', //zboxHost
      'vult', //zboxAppType
    ]

    const bls = window.bls
    let goWasm;
    createWasm().then(async wasm => {
      await wasm.sdk.init(...config)
      await bls.init(bls.BN254)
      const { clientID, privateKey, publicKey, mnemonic } = getWallet()
      await wasm.setWallet(bls, clientID, privateKey, publicKey, mnemonic)

      goWasm = wasm
    })

    onClick('btnSetWallet', async () => {
      const { clientID, privateKey, publicKey,mnemonic } = getWallet()
      await goWasm.setWallet(bls, clientID, privateKey, publicKey, mnemonic)
    })


    onClick('btnSendMeTokens', async () => {
      await goWasm.sdk.faucet("pour", JSON.stringify("{Pay day}"), 10)
    })

    onClick('btnGetBalance', async () => {
      const { clientID } = getWallet()
      const wallet = await goWasm.sdk.getWalletBalance(clientID)
      txtOutput.innerHTML = JSON.stringify(wallet, null, 2)
    })


    let allocations = []
    let blobbers = []
    let files = []

    const bindAllocations = () => setHtml("listAllocations", allocations.map(a => `<input type="radio"  name="selectedAllocation" value="${a.id}"><label for="${a.id}">${a.id}</label><br>`).join(""))
    const getSelectedAllocation = () => [...document.getElementsByName('selectedAllocation')].filter(it => it.checked).map(it => it.value).find(it => it != "");

    const bindFiles = () => setHtml('listFiles', files.map(f => `<input type="radio" name="selectedFile" value="${f.path}"><label for="${f.path}">[${f.type}]${f.path}</label><br>`).join(""))
    const getSelectedFile = () => [...document.getElementsByName('selectedFile')].filter(it => it.checked).map(it => it.value).find(it => it != "");

    const bindBlobbers = () => setHtml("listBlobbers", blobbers.map(a => `<input type="radio"  name="selectedBlobbers" value="${a.id}"><label for="${a.id}">${a.id}</label><br>`).join(""))
    const getSelectedBlobbers = () => [...document.getElementsByName('selectedBlobbers')].filter(it => it.checked).map(it => it.value).find(it => it != "");

    onClick('btnCreateAllocation', async () => {

      const expiry = new Date()
      expiry.setDate(expiry.getDate() + 30)

      //name string, datashards, parityshards int, size, expiry int64,minReadPrice, maxReadPrice, minWritePrice, maxWritePrice int64, lock int64,preferredBlobberIds []string
      const config = {
        datashards: 2,
        parityshards: 2,
        size: 2 * 1073741824,
        expiry: Math.floor(expiry.getTime() / 1000),
        minReadPrice: 0,
        maxReadPrice: 184467440737095516,
        minWritePrice: 0,
        maxWritePrice: 184467440737095516,
        lock: 5000000000
      }
      try {
        const allocation = await goWasm.sdk.createAllocation(config.datashards, config.parityshards, config.size, config.expiry,
          config.minReadPrice, config.maxReadPrice, config.minWritePrice, config.maxWritePrice,
          config.lock, [])

        console.log(allocation)
        allocations = await goWasm.sdk.listAllocations()
        bindAllocations()
      } catch (e) {
        alert(e)
      }

    })

    onClick('btnListAllocations', async () => {
      allocations = await goWasm.sdk.listAllocations()
      bindAllocations()
    })

    onClick('btnRemoteFileMap', async () => {
      const allocationID = getSelectedAllocation()
      if (!allocationID) {
        alert("please select allocation")
        return
      }
      try {
        let resp = await goWasm.sdk.getRemoteFileMap(allocationID)
        console.log(resp)
        txtOutput.innerHTML = JSON.stringify(resp, null, 2)
      }catch(e){
        alert(e)
      }
    })

    onClick('btnListBlobbers', async () => {
      // list active blobbers
      let blobbersResp = await getBlobbersFromNetwork()
      blobbers = blobbersResp.Nodes
      bindBlobbers()
    })

    onClick('btnGetAllocation', async () => {
      const allocationId = getSelectedAllocation()
      if (!allocationId) {
        alert("please select allocation")
        return
      }
      const alloc = await goWasm.sdk.getAllocation(allocationId)
      txtOutput.innerHTML = JSON.stringify(alloc, null, 2)
    })

    onClick('btnGetAllocationMinLock', async () => {
      let dataShards = 2
      let parityShards = 2
      let size = 100000
      let expiry = 1680408725
      let maxReadPrice = 10000000000
      let maxWritePrice = 1000000000
      try{
        const price = await goWasm.sdk.getAllocationMinLock(dataShards, parityShards, size, expiry, maxReadPrice, maxWritePrice)
        txtOutput.innerHTML = price
      }catch(e) {
        alert(e)
      }
    })

    onClick('btnListBlobberSettings', async () => {
      const blobberID = getSelectedBlobbers()
      if (!blobberID) {
        alert("please select blobber")
        return
      }
      const details = await getBlobberDetails(blobberID)
      txtOutput.innerHTML = JSON.stringify(details, null, 2)
    })

    // increases readprice of blobber by 1 unit
    onClick('updateBlobberSettings', async () => {
      const blobberID = getSelectedBlobbers()
      if (!blobberID) {
        alert("please select blobber")
        return
      }
      let details = await getBlobberDetails(blobberID)
      details.terms.read_price+=1
      try {
      const txn = await goWasm.sdk.updateBlobberSettings(JSON.stringify(details))
    } catch (e) {
      alert(e)
    }
      // txtOutput.innerHTML = JSON.stringify(alloc, null, 2)
    })

    onClick('btnListFiles', async () => {
      const allocationId = getSelectedAllocation()
      if (!allocationId) {
        alert("please selection allocationID")
        return
      }
      const { list = [] } = await goWasm.sdk.listObjects(allocationId, '/')
      files = list || []
      bindFiles()
    })

    onClick('btnUploadFile', async () => {
      const { files } = get('inputSelectedFile')
      if (files && files.length > 0) {

        const objects = []
        const allocationId = getSelectedAllocation()
        for (const file of files) {
          objects.push({
            allocationId: allocationId,
            remotePath: `/${file.name}`,
            file: file,
            thumbnailBytes: await readBytes(file),//only for demo, don't upload original file as thumbnail in production
            encrypt: false,
            isUpdate: false,
            isRepair: false,
            numBlocks: 100,
            callback: function (totalBytes, completedBytes, error) {
              console.log(file.name + " " + completedBytes + "/" + totalBytes + " err:" + error)
            }
          })
        }

        const results = await goWasm.bulkUpload(objects)

        console.log(JSON.stringify(results))
      }
    })

    onClick('btnShare', async () => {
      // change these values according to your wallet (obtained from zbox `zbox getwallet`)
      let clientID = "7838eedbf2add6dc590a5ee95643e9a872ec7a9ae6c5efc452f2fa9c6971eb3a"
      let encryptionPublicKey = "b0h8PCKsg3exMzR3SOHsXk0Uwx0BiY50deZVYuWq8VY="

      const file = files.find(it => it.path == getSelectedFile())
      if (file) {
        const allocationId = getSelectedAllocation()
        if (!allocationId) {
          alert("please provide allocationId")
          return
        }

        console.log("sharing file", file?.path)
        let time = Date.now()
        let expiration = time += 3600 // after 1 hour
        let availableAfter = 0
        try {
          const result = await goWasm.sdk.share(allocationId, file?.path, clientID, encryptionPublicKey, expiration, false, availableAfter)
          console.log("output of share", result)
          txtOutput.innerHTML = JSON.stringify(result, null, 2)
        } catch (e) {
          alert(e)
        }
      }

    })

    onClick('btnUploadEncryptFile', async () => {
      const { files } = get('inputSelectedFile')
      if (files && files.length > 0) {

        const objects = []
        const allocationId = getSelectedAllocation()
        if (!allocationId) {
          alert("please provide allocationId")
        }
        for (const file of files) {
          objects.push({
            allocationId: allocationId,
            remotePath: `/${file.name}`,
            file: file,
            thumbnailBytes: await readBytes(file),//only for demo, don't upload original file as thumbnail in production
            encrypt: true,
            isUpdate: false,
            isRepair: false,
            numBlocks: 100,
            callback: function (totalBytes, completedBytes, error) {
              console.log(file.name + " " + completedBytes + "/" + totalBytes + " err:" + error)
            }
          })
        }

        const results = await goWasm.bulkUpload(objects)

        console.log(JSON.stringify(results))
      }
    })

    onClick('btnDownloadFile', async () => {
      const path = getSelectedFile()
      if (path) {

        const allocationId = getSelectedAllocation()

        //allocationID, remotePath, authTicket, lookupHash string, downloadThumbnailOnly bool, numBlocks int
        const file = await goWasm.sdk.download(allocationId, path, '', '', false, 10, "downloadCallback")


        const a = document.createElement('a')
        document.body.appendChild(a)
        a.style = 'display: none'

        a.href = file.url
        a.download = file.fileName
        a.click()
        window.URL.revokeObjectURL(file.url)
        document.body.removeChild(a)

      }
    })

    onClick('btnDownloadShared', async () => {

      const authTicket = get('authTicket').value
      if (authTicket) {

        //allocationID, remotePath, authTicket, lookupHash string, downloadThumbnailOnly bool, numBlocks int
<<<<<<< HEAD
        const file = await goWasm.sdk.download('', '', authTicket, '', false, 10, "")

=======
        const file = await goWasm.sdk.download('', '', authTicket, '', false, 10, "downloadCallback")
>>>>>>> fa23c134

        const a = document.createElement('a')
        document.body.appendChild(a)
        a.style = 'display: none'
        a.href = file.url
        a.download = file.fileName
        a.click()
        window.URL.revokeObjectURL(file.url)
        document.body.removeChild(a)

      }
    })

    onClick('btnViewFile', async () => {
      const file = files.find(it => it.path == getSelectedFile())
      if (file && file.mimetype.startsWith('image')) {
        const allocationId = getSelectedAllocation()
        const { url } = await goWasm.sdk.download(allocationId, file.path, '', '', false, 10,)
        get('viewer').setAttribute('src', url)
      }
    })

    const player = get('player')
    let isPlayerReady = false

    onClick('btnPlay', async () => {

      if (isPlayerReady) {
        if (player.paused) {
          player.play()
        }
      } else {

        const file = files.find(it => it.path == getSelectedFile())

        const isLive = file.type == 'd'

        if (file) {
          const allocationId = getSelectedAllocation()
          startPlay({
            goWasm,
            allocationId,
            videoElement: player,
            remotePath: file?.path,
            authTicket: '',
            lookupHash: file?.lookup_hash,
            mimeType: file?.mimetype,
            isLive: isLive,
          })
          isPlayerReady = true
        }
      }

    })

    onClick('btnPlayShared', async () => {

      if (isPlayerReady) {
        if (player.paused) {
          player.play()
        }
      } else {

        const authTicket = get('authTicket').value

        const isLive = false

        if (authTicket) {
          const allocationId = getSelectedAllocation()
          startPlay({
            goWasm,
            allocationId,
            videoElement: player,
            remotePath: '',
            authTicket: authTicket,
            lookupHash: '',
            mimeType: '',
            isLive: isLive,
          })
          isPlayerReady = true
        }
      }

    })

    onClick('btnPause', async () => {
      player.pause();
    })

    onClick('btnStop', async () => {
      if (isPlayerReady) {
        stopPlay({ goWasm, videoElement: player })
        isPlayerReady = false
      }
    })


    const log = console.log
    const logs = get('logs')
    onClick('btnShowLogs', async () => {
      await goWasm.sdk.showLogs()
      console.log = s => {
        log(s)
        logs.value += s
        logs.scrollLeft = 0;
        logs.scrollTop = logs.scrollHeight;
      }
    })

    onClick('btnHideLogs', async () => {
      await goWasm.sdk.hideLogs()
      console.log = log
    })



    onClick('btnGetFileStats', async () => {
      const file = files.find(it => it.path == getSelectedFile())
      if (file) {
        const allocationId = getSelectedAllocation()
        const stats = await goWasm.sdk.getFileStats(allocationId, file?.path)
        txtOutput.innerHTML = JSON.stringify(stats, null, 2)
      }

    })

    onClick('btnDelete', async () => {
      const file = files.find(it => it.path == getSelectedFile())
      if (file) {
        const allocationId = getSelectedAllocation()
        await goWasm.sdk.delete(allocationId, file?.path)
      }
    })


  </script>
</body><|MERGE_RESOLUTION|>--- conflicted
+++ resolved
@@ -466,13 +466,8 @@
       const authTicket = get('authTicket').value
       if (authTicket) {
 
-        //allocationID, remotePath, authTicket, lookupHash string, downloadThumbnailOnly bool, numBlocks int
-<<<<<<< HEAD
-        const file = await goWasm.sdk.download('', '', authTicket, '', false, 10, "")
-
-=======
+        //allocationID, remotePath, authTicket, lookupHash string, downloadThumbnailOnly bool, numBlocks int, callbackFuncName string
         const file = await goWasm.sdk.download('', '', authTicket, '', false, 10, "downloadCallback")
->>>>>>> fa23c134
 
         const a = document.createElement('a')
         document.body.appendChild(a)

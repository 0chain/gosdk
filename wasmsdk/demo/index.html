<!DOCTYPE html>

<head>
  <!-- for zcn.wasm-->
  <script src="https://cdn.jsdelivr.net/gh/herumi/bls-wasm@v1.1.1/browser/bls.js"></script>
  <script src="https://cdn.jsdelivr.net/gh/golang/go@go1.21.5/misc/wasm/wasm_exec.js"></script>
  <script src="zcn.js"></script>


  <!-- for demo -->
  <script src="dom.js"></script>

  <!-- for player.js -->
  <script src="https://cdn.jsdelivr.net/npm/mux.js@6.3.0/dist/mux.js"></script>
  <script src="EBML.js"></script>
  <script src="player.js"></script>

</head>

<body>

  <h2>please download zcn.wasm from https://github.com/0chain/gosdk/releases/latest first</h2>

  <fieldset>
    <legend>logging</legend>
    <span>
      <button id="btnShowLogs">Show</button>
      <button id="btnHideLogs">Hide</button>
    </span>
    <br>
    <textarea id="logs" rows="10" cols="100">

  </textarea>
  </fieldset>

  <fieldset>
    <legend>Wallet</legend>
    <label for="clientId"> ClientID </label> <input id="clientId" name="clientId" style="width: 600px;"
      value="ab5b8ab19abe574d92238e0a5dc0c2abd53614cd12cab6b09576fab2a0f64a83" /><br>
    <label for="privateKey">PrivateKey</label> <input id="privateKey" name="privateKey" style="width: 600px;"
      value="0c2cb85c8c33b3cc35dc12b4754e61ae9488bba857982c382caa461ecac19d19" /><br>
    <label for="publicKey"> PublicKey</label> <input id="publicKey" name="publicKey" style="width: 600px;"
      value="d430b1b33eab43bd09886e6125e246600e36e3f88d658d00bf836aa564251e2364bccbfb18f1cb1b5fa4d96ba602b59bc009e6e0223b6a8ebdafc14822b78d23" /><br>
    <label for="mnemonic"> Mnemonic</label> <input id="mnemonic" name="mnemonic" style="width: 600px;"
      value="grace fiscal menu squeeze certain drum ostrich lunar ugly remember cousin observe oxygen brisk toward notable shoot cushion develop marble open aspect couch noise" /><br>
    <label for="peerPublicKey"> PeerPublicKey</label> <input id="peerPublicKey" name="peerPublicKey" style="width: 600px;"
      value="" /><br>
    <label for="isSplit"> IsSplit</label> <input id="isSplit" name="isSplit" style="width: 600px;"
      value="false" /><br>

    <button id="btnSetWallet">Change Wallet</button>
    <button id="btnSendMeTokens">Send Me Tokens</button>
    <button id="btnSendTokensToOtherWallet">Send Tokens to Other Wallet</button>
    <button id="btnGetBalance">Get Balance</button>

    <button id="btnGetUSDRate">Get USD Rate</button>
  </fieldset>

  <fieldset>
    <legend>Sharing</legend>
    <label for="authTicket"> AuthTicket </label> <input id="authTicket" name="authTicket" style="width: 600px;"
      value="eyJjbGllbnRfaWQiOiJhNGM1M2JmMjQ4YzYzNGVhNDgzYTk4Y2JhYTZiNzY3MjI2ZjUwNDUwNmIyOTkzODRiMzBmMmMwMGE1MmYwODUxIiwib3duZXJfaWQiOiIzMDc2NGJjYmE3MzIxNmI2N2MzNmIwNWExN2I0ZGQwNzZiZmRjNWJiMGVkODQ4NTZmMjc2MjIxODhjMzc3MjY5IiwiYWxsb2NhdGlvbl9pZCI6IjJmMjc3NDJlODYxN2YyY2U1MTk2OWFhNWQ1ZDAyY2MyZDg1NzQ1MzQ5MGVkZjBlODYzNmE0OTdjYjRmNTY3MWUiLCJmaWxlX3BhdGhfaGFzaCI6IjVhYTE2NzkyZDQ1YWMwMzI0ZTExZjc0Y2E5N2M0NDk3Zjc2ZmIxM2ZkN2ExMjIzMjc4NzQ4ZjY4OGIyNzU2OGUiLCJhY3R1YWxfZmlsZV9oYXNoIjoiYjQxZTFmZGI2YThlNzM0MmNkMzk5ZjY3MWFiYWRkM2MyN2QzZDQ0YjdmZGM0OGU3Mzc1ZTI4ZTM3MTI2NWY3YiIsImZpbGVfbmFtZSI6InJ0eDA5MDIwMDIxMnAucGRmIiwicmVmZXJlbmNlX3R5cGUiOiJmIiwiZXhwaXJhdGlvbiI6MTY4ODY4OTcyMTcxNCwidGltZXN0YW1wIjoxNjg3MDAyNzE2LCJlbmNyeXB0ZWQiOnRydWUsInNpZ25hdHVyZSI6IjIyOWUyY2FkNTU5YzEwMGU4MTVhNjk2ZTQ5YTU3ZTUyNGU5ZmQ1YmZmZTRjYjAyY2I0MDM1NGY0OTQ1YzY5MWYifQ==" /><br>
    <button id="decodeAuthticket">DecodeAuthTicket</button>
  </fieldset>

  <fieldset>
    <legend>Allocations</legend>

    <span>
      <button id="btnListAllocations">List</button>
      <button id="btnCreateAllocation">Create</button>
      <button id="btnGetAllocation">Get</button>
      <button id="btnCreateFreeAlloc">CreateFreeallocation</button>
      <button id="btnGetAllocationMinLock">AllocationMinLock</button>
      <button id="btnGetUpdateAllocationMinLock">UpdateAllocationMinLock</button>
      <button id="btnRemoteFileMap">RemoteFileMap</button>
      <button id="btnAddReplaceBlobber">AddReplaceBlobber</button>
      <button id="makeSCRestAPICall">makeSCRestAPICall</button>
    </span>

    <br>

    <div id="listAllocations">
    </div>

  </fieldset>

  <fieldset>
    <legend>Blobbers</legend>

    <span>
      <button id="btnListBlobbers">List</button>
      <button id="btnListBlobberSettings">Get</button>
      <button id="updateBlobberSettings">Update</button>
    </span>

    <br>

    <div id="listBlobbers">
    </div>

  </fieldset>

  <fieldset>
    <legend>Files</legend>
    <button id="btnListFiles">List</button>
    <span><input id="inputSelectedFile" type="file" multiple /> <button id="btnUploadFile">Upload</button> </span>
    <button id="btnUploadEncryptFile">EncryptedUpload</button> </span>
    [ <button id="btnDownloadFile">Download</button> | <button id="btnDownloadShared">Download with AuthTicket</button>
    | <button id="btnMultiDownload">MultiDownload</button>
    ]
    <button id="btnViewFile">View</button>
    <button id="btnGetFileStats">GetFileStats</button>
    <button id="btnDelete">Delete</button>
    <button id="btnShare">Share</button>
    <button id="btnGetContainers">getcontainers</button>
    <button id="btnUpdateContainer">updatecontainer</button>
    <button id="btnSearchContainer">searchcontainer</button>
    <button id="btnAllocationRepair">Repair</button>
    <button id="btnMultiOps">MultiOperation</button>
    <button id="createDir">createDir</button>

    <br>

    <div id="listFiles">
    </div>

  </fieldset>


  <fieldset>
    <legend>Output</legend>
    <pre id="txtOutput" style="font-size: 20px; font-weight: bold;">
    </pre>
  </fieldset>


  <fieldset>
    <legend>Media WebPlayer</legend>

    <div id="container">
      <video id='player' preload="metadata" controls></video>
    </div>
    <div className="controls">
      [ <button id="btnPlay">Play</button> | <button id="btnPlayShared">Play with auth ticket</button> ]
      <button id="btnPause">Pause</button>
      <button id="btnStop">Stop</button>
    </div>
  </fieldset>


  <fieldset>
    <legend>Image Viewer</legend>
    <img id="viewer" src="image.png" width="600" />
  </fieldset>

  <fieldset>
    <legend>Split Key</legend>
    <span>
      <button id="btnSetWalletInfo">SetWalletInfo</button>
      <button id="btnSetAuthUrl">SetAuthUrl</button>
      <button id="btnRegAuth">regAuth</button>
    </span>
    <br>
    <div id="splitKey">
    </div>
  </fieldset>
  <script>
    window.downloadCallback = function (totalBytes, completedBytes, error) {
      console.log("download: " + completedBytes + "/" + totalBytes + " err:" + error)
    }

    const getWallet = () => {
<<<<<<< HEAD
      const clientID = "7b830dd6695f1cbb4f9ea9e5d3f7b5c527ec7dfa4e9ac91133ea540f2b5ce818"
      const publicKey = "363d1d38acccb7772aa1ed66676333fcc3e3fad63522993722aff01153d2100dbd9f0cae95baf18b8dab37c5e51693e2c84866fecf83a9669b5191e92771d1a3"
      const privateKey = "d3e5868e762f57d330d306b346c68a0cf0b9bef1f0eb9a50f43825e668f84a16"
      const mnemonic = "when wait pyramid until current tornado proud solar body atom push throw detail loan figure crystal youth relax vanish west side achieve social powder"
=======
      const clientID = document.getElementById('clientId').value;
      const publicKey = document.getElementById('publicKey').value;
      const peerPublicKey = document.getElementById('peerPublicKey').value;
      const privateKey = document.getElementById('privateKey').value;
      const mnemonic = document.getElementById('mnemonic').value;
      const isSplit = document.getElementById('isSplit').value;
>>>>>>> 4ba58f55
      return {
        clientID, peerPublicKey, publicKey, privateKey, mnemonic, isSplit
      }
    }

    // get active blobbers from network
    async function getBlobbersFromNetwork() {
      const GET_BLOBBERS = `/v1/screst/6dba10422e368813802877a85039d3985d96760ed844092319743fb3a76712d7/getblobbers`
      const randomsharder = " https://dev1.zus.network/sharder01" // todo: get this randomly from network
      url = randomsharder + GET_BLOBBERS
      let response = await fetch(url);
      let data = await response.json();
      return data;
    }

    async function getBlobberDetails(blobberID) {
      const GET_BLOBBER = `/v1/screst/6dba10422e368813802877a85039d3985d96760ed844092319743fb3a76712d7/getBlobber?blobber_id=`
      const randomsharder = " https://dev1.zus.network/sharder01" // todo: get this randomly from network
      url = randomsharder + GET_BLOBBER + blobberID
      let response = await fetch(url);
      let data = await response.json();
      return data;
    }

    const networkConfig = {
      chainId: '0afc093ffb509f059c55478bc1a60351cef7b4e9c008a53a6cc8241ca8617dfe',
      signatureScheme: 'bls0chain',
      minConfirmation: 10,
      minSubmit: 10,
      confirmationChainLength: 3,
    }

    const query = new URLSearchParams(window.location.search);

    let network = query.get('network')
    if (!network || network == 'undefined') {
      network = "dev.zus.network"
    }

    const blockWorker = 'https://' + network + '/dns';
    const config = [
      networkConfig.chainId,
      blockWorker,
      networkConfig.signatureScheme,
      networkConfig.minConfirmation,
      networkConfig.minSubmit,
      networkConfig.confirmationChainLength,
      'https://0box.' + network, //zboxHost
      'vult', //zboxAppType
      3,
<<<<<<< HEAD
      false
=======
      false,
>>>>>>> 4ba58f55
    ]

    const bls = window.bls
    let goWasm;
    createWasm().then(async wasm => {
      await wasm.sdk.init(...config)
      await bls.init(bls.BN254)
<<<<<<< HEAD
      const { clientID, privateKey, publicKey, mnemonic } = getWallet()
      console.log("setWalet")
      await wasm.setWallet(bls, clientID,publicKey,"", privateKey, publicKey, mnemonic,false)
=======

      const { clientID, publicKey, privateKey, mnemonic } = getWallet();

      await wasm.setWallet(bls, clientID, publicKey, "", privateKey, publicKey, mnemonic, false);
>>>>>>> 4ba58f55

      goWasm = wasm
    }).catch(e => {
      console.log(e)
    })

    onClick('btnSetWallet', async () => {
      const { clientID, publicKey, privateKey, peerPublicKey, mnemonic, isSplit } = getWallet();

      const isSplitRaw = isSplit == "true" ? true : false

      const newConfig = [
        networkConfig.chainId,
        blockWorker,
        networkConfig.signatureScheme,
        networkConfig.minConfirmation,
        networkConfig.minSubmit,
        networkConfig.confirmationChainLength,
        'https://0box.' + network, //zboxHost
        'vult', //zboxAppType
        3,
        isSplitRaw,
      ]

      await goWasm.sdk.init(...newConfig);

      await goWasm.setWallet(bls, clientID, publicKey, peerPublicKey, privateKey, publicKey, mnemonic, isSplitRaw);
    })

    onClick('btnSendMeTokens', async () => {
      await goWasm.sdk.faucet("pour", JSON.stringify("{Pay day}"), 10)
    })

    onClick('btnSendTokensToOtherWallet', async () => {
      try {
        const output = await goWasm.sdk.send(
          "5ad6e4d206d853833e96ff5c833369e567d2ef41ae1d5093141e1f90f1e8dcb0",
          10000000000,
          0
        )
        console.log("successfully sent with txn hash: ", output)
      } catch (e) {
        alert(e)
      }
    })

    onClick('btnGetBalance', async () => {
      const { clientID } = getWallet()
      const wallet = await goWasm.sdk.getWalletBalance(clientID)
      txtOutput.innerHTML = JSON.stringify(wallet, null, 2)
    })

    onClick('btnCreateFreeAlloc', async () => {
      var token = prompt("freeallocation token: ");
      try {
        const alloc = await goWasm.sdk.createfreeallocation(token)
        console.log("create freeallocation with ID: ", alloc)
      } catch (e) {
        alert(e)
      }
    })

    let allocations = []
    let blobbers = []
    let files = []

    const bindAllocations = () => setHtml("listAllocations", allocations.map(a => `<input type="radio"  name="selectedAllocation" value="${a.id}"><label for="${a.id}">${a.id}</label><br>`).join(""))
    const getSelectedAllocation = () => [...document.getElementsByName('selectedAllocation')].filter(it => it.checked).map(it => it.value).find(it => it != "");

    const bindFiles = () => setHtml('listFiles', files.map(f => `<input type="radio" name="selectedFile" value="${f.path}"><label for="${f.path}">[${f.type}]${f.path}</label><br>`).join(""))
    const getSelectedFile = () => [...document.getElementsByName('selectedFile')].filter(it => it.checked).map(it => it.value).find(it => it != "");

    const bindBlobbers = () => setHtml("listBlobbers", blobbers.map(a => `<input type="radio"  name="selectedBlobbers" value="${a.id}"><label for="${a.id}">${a.id}</label><br>`).join(""))
    const getSelectedBlobbers = () => [...document.getElementsByName('selectedBlobbers')].filter(it => it.checked).map(it => it.value).find(it => it != "");

    onClick('btnCreateAllocation', async () => {

      const expiry = new Date()
      expiry.setDate(expiry.getDate() + 300)

      //name string, datashards, parityshards int, size, expiry int64,minReadPrice, maxReadPrice, minWritePrice, maxWritePrice int64, lock int64,preferredBlobberIds []string
      const config = {
        datashards: 2,
        parityshards: 2,
        size: 2 * 1073741824,
        minReadPrice: 0,
        maxReadPrice: 184467440737095516,
        minWritePrice: 0,
        maxWritePrice: 184467440737095516,
        lock: 18800000000
      }
      try {
        const allocation = await goWasm.sdk.createAllocation(config.datashards, config.parityshards, config.size, config.minReadPrice, config.maxReadPrice, config.minWritePrice, config.maxWritePrice,
          config.lock, [], [], false)

        console.log(allocation)
        allocations = await goWasm.sdk.listAllocations()
        bindAllocations()
      } catch (e) {
        alert(e)
      }

    })

    onClick('btnListAllocations', async () => {
      allocations = await goWasm.sdk.listAllocations()
      bindAllocations()
    })

    onClick('btnRemoteFileMap', async () => {
      const allocationID = getSelectedAllocation()
      if (!allocationID) {
        alert("please select allocation")
        return
      }
      try {
        let resp = await goWasm.sdk.getRemoteFileMap(allocationID)
        console.log(resp)
        txtOutput.innerHTML = JSON.stringify(resp, null, 2)
      } catch (e) {
        alert(e)
      }
    })

    onClick('makeSCRestAPICall', async () => {
      const allocationID = getSelectedAllocation()

      try {
        params = {
          "allocation": allocationID
        }
        paramsJSON = JSON.stringify(params, null, 2)
        storagesc = "6dba10422e368813802877a85039d3985d96760ed844092319743fb3a76712d7"
        const resp = await goWasm.sdk.makeSCRestAPICall(storagesc, "/allocation", paramsJSON)
        txtOutput.innerHTML = resp
      } catch (e) {
        alert(e)
      }
    })

    onClick('createDir', async () => {
      const allocationId = getSelectedAllocation()
      goWasm.sdk.createDir(allocationId, "/dir2")
    })

    onClick('btnListBlobbers', async () => {
      // list active blobbers
      let blobbersResp = await getBlobbersFromNetwork()
      blobbers = blobbersResp.Nodes
      bindBlobbers()
    })

    onClick('btnGetAllocation', async () => {
      const allocationId = getSelectedAllocation()
      if (!allocationId) {
        alert("please select allocation")
        return
      }
      const alloc = await goWasm.sdk.getAllocation(allocationId)
      txtOutput.innerHTML = JSON.stringify(alloc, null, 2)
    })

    onClick('btnGetAllocationMinLock', async () => {
      let dataShards = 2
      let parityShards = 2
      let size = 100000
      let maxReadPrice = 10000000000
      let maxWritePrice = 1000000000
      try {
        const price = await goWasm.sdk.getAllocationMinLock(dataShards, parityShards, size, maxReadPrice, maxWritePrice)
        txtOutput.innerHTML = price
      } catch (e) {
        alert(e)
      }
    })

    onClick('btnGetUpdateAllocationMinLock', async () => {
      let size = 100000
      const allocationId = getSelectedAllocation()
      if (!allocationId) {
        alert("please selection allocationID")
        return
      } else {
        console.log("allocation:", allocationId)
      }
      try {
        const price = await goWasm.sdk.getUpdateAllocationMinLock(allocationId, size, true, false, "", "")
        txtOutput.innerHTML = price
      } catch (e) {
        alert(e)
      }
    })

    onClick('btnListBlobberSettings', async () => {
      const blobberID = getSelectedBlobbers()
      if (!blobberID) {
        alert("please select blobber")
        return
      }
      const details = await getBlobberDetails(blobberID)
      txtOutput.innerHTML = JSON.stringify(details, null, 2)
    })

    // increases readprice of blobber by 1 unit
    onClick('updateBlobberSettings', async () => {
      const blobberID = getSelectedBlobbers()
      if (!blobberID) {
        alert("please select blobber")
        return
      }
      let details = await getBlobberDetails(blobberID)
      details.terms.read_price += 1
      try {
        const txn = await goWasm.sdk.updateBlobberSettings(JSON.stringify(details))
      } catch (e) {
        alert(e)
      }
      // txtOutput.innerHTML = JSON.stringify(alloc, null, 2)
    })

    onClick('btnListFiles', async () => {
      const allocationId = getSelectedAllocation()
      if (!allocationId) {
        alert("please selection allocationID")
        return
      }
      const { list = [] } = await goWasm.sdk.listObjects(allocationId, '/',-1,50)
      files = list || []
      bindFiles()
    })

    onClick('btnUploadFile', async () => {
      const { files } = get('inputSelectedFile')
      if (files && files.length > 0) {

        const objects = []
        const allocationId = getSelectedAllocation()
        for (const file of files) {
          objects.push({
            allocationId: allocationId,
            remotePath: `/${file.name}`,
            file: file,
            // thumbnailBytes: await readBytes(file),//only for demo, don't upload original file as thumbnail in production
            encrypt: false,
            webstreaming: false,
            isUpdate: false,
            isRepair: false,
            numBlocks: 120,
            callback: function (totalBytes, completedBytes, error) {
              console.log(file.name + " " + completedBytes + "/" + totalBytes + " err:" + error)
            }
          })
        }
        const results = await goWasm.bulkUpload(objects)
        console.log(JSON.stringify(results))
      }
    })

    onClick('btnShare', async () => {
      // change these values according to your wallet (obtained from zbox `zbox getwallet`)
      let clientID = "a4c53bf248c634ea483a98cbaa6b767226f504506b299384b30f2c00a52f0851"
      let encryptionPublicKey = "SCxZlinUp+Z29jt8hXT623osEjALXVel6HdHgq1lXEY="

      const file = files.find(it => it.path == getSelectedFile())
      if (file) {
        const allocationId = getSelectedAllocation()
        if (!allocationId) {
          alert("please provide allocationId")
          return
        }

        console.log("sharing file", file?.path)
        let time = Date.now()
        let expiration = time += 3600 // after 1 hour
        let availableAfter = 0
        try {
          const result = await goWasm.sdk.share(allocationId, file?.path, "", "", expiration, false, availableAfter)
          console.log("output of share", result)
          txtOutput.innerHTML = JSON.stringify(result, null, 2)
        } catch (e) {
          alert(e)
        }
      }

    })

    onClick('btnUploadEncryptFile', async () => {
      const { files } = get('inputSelectedFile')
      if (files && files.length > 0) {

        const objects = []
        const allocationId = getSelectedAllocation()
        if (!allocationId) {
          alert("please provide allocationId")
        }
        for (const file of files) {
          objects.push({
            allocationId: allocationId,
            remotePath: `/${file.name}`,
            file: file,
            thumbnailBytes: await readBytes(file),//only for demo, don't upload original file as thumbnail in production
            encrypt: true,
            webstreaming: false,
            isUpdate: false,
            isRepair: false,
            numBlocks: 100,
            callback: function (totalBytes, completedBytes, error) {
              console.log(file.name + " " + completedBytes + "/" + totalBytes + " err:" + error)
            }
          })
        }

        const results = await goWasm.bulkUpload(objects)

        console.log(JSON.stringify(results))
      }
    })

    onClick('btnDownloadFile', async () => {
      const path = getSelectedFile()
      if (path) {

        const allocationId = getSelectedAllocation()

        //allocationID, remotePath, authTicket, lookupHash string, downloadThumbnailOnly bool, numBlocks int
        const file = await goWasm.sdk.download(allocationId, path, '', '', false, 10, "downloadCallback", true)

        const a = document.createElement('a')
        document.body.appendChild(a)
        a.style = 'display: none'

        a.href = file.url
        a.download = file.fileName
        a.click()
        window.URL.revokeObjectURL(file.url)
        document.body.removeChild(a)

      }
    })

    onClick('btnAddReplaceBlobber', async () => {

      var addremoveBlobberIDs = prompt("Add Blobber ID and remove blobberID (separated by a comma): ");

      var [addBlobberId, removeBlobberID] = addremoveBlobberIDs.split(",");
      // removeBlobberID = removeBlobberID !== undefined ? value : "";

      console.log("addBlobberId", addBlobberId)
      console.log("removeBlobberID", removeBlobberID)
      // addBlobberId = addBlobberId.trim()
      // removeBlobberID = removeBlobberID.trim()
      const allocationId = getSelectedAllocation()
      if (!allocationId) {
        alert("please provide allocationId")
      }

      try {
        const file = await goWasm.sdk.updateAllocationWithRepair(allocationId, 0, 0, 5000000000, false, addBlobberId, removeBlobberID)

      } catch (e) {
        alert(e)
      }
    })

    onClick('btnDownloadShared', async () => {

      const authTicket = get('authTicket').value
      if (authTicket) {
        try {
          const file = await goWasm.sdk.download('', '', authTicket, '', false, 10, "downloadCallback", true)

          console.log("downloaded file", file)
          const a = document.createElement('a')
          document.body.appendChild(a)
          a.style = 'display: none'
          a.href = file.url
          a.download = file.fileName
          a.click()
          window.URL.revokeObjectURL(file.url)
          document.body.removeChild(a)
        } catch (e) {
          alert(e)
        }
      }
    })

    onClick('decodeAuthticket', async () => {
      const authTicket = get('authTicket').value
      if (authTicket) {
        try {
          const output = await goWasm.sdk.decodeAuthTicket(authTicket);
          console.log(output)
          txtOutput.innerHTML = JSON.stringify(output, null, 2)
        } catch (e) {
          alert(e)
        }
      }
    })

    onClick('btnViewFile', async () => {
      const file = files.find(it => it.path == getSelectedFile())
      if (file && file.mimetype.startsWith('image')) {
        const allocationId = getSelectedAllocation()
        const { url } = await goWasm.sdk.download(allocationId, file.path, '', '', false, 10,)
        get('viewer').setAttribute('src', url)
      }
    })

    const player = get('player')
    let isPlayerReady = false

    onClick('btnPlay', async () => {

      if (isPlayerReady) {
        if (player.paused) {
          player.play()
        }
      } else {

        const file = files.find(it => it.path == getSelectedFile())

        const isLive = file.type == 'd'

        if (file) {
          const allocationId = getSelectedAllocation()
          startPlay({
            goWasm,
            allocationId,
            containerElement: get('container'),
            videoElement: player,
            remotePath: file?.path,
            authTicket: '',
            lookupHash: file?.lookup_hash,
            mimeType: file?.mimetype,
            isLive: isLive,
          })
          isPlayerReady = true
        }
      }

    })

    onClick('btnPlayShared', async () => {

      if (isPlayerReady) {
        if (player.paused) {
          player.play()
        }
      } else {

        const authTicket = get('authTicket').value

        const isLive = false

        if (authTicket) {
          const allocationId = getSelectedAllocation()
          startPlay({
            goWasm,
            allocationId,
            videoElement: player,
            remotePath: '',
            authTicket: authTicket,
            lookupHash: '',
            mimeType: '',
            isLive: isLive,
          })
          isPlayerReady = true
        }
      }

    })

    onClick('btnPause', async () => {
      player.pause();
    })

    onClick('btnStop', async () => {
      if (isPlayerReady) {
        stopPlay({ goWasm, videoElement: player })
        isPlayerReady = false
      }
    })


    const log = console.log
    const logs = get('logs')
    onClick('btnShowLogs', async () => {
      await goWasm.sdk.showLogs()
      console.log = s => {
        log(s)
        logs.value += s + "\n"
        logs.scrollLeft = 0;
        logs.scrollTop = logs.scrollHeight;
      }
    })

    onClick('btnHideLogs', async () => {
      await goWasm.sdk.hideLogs()
      console.log = log
    })



    onClick('btnGetFileStats', async () => {
      const file = files.find(it => it.path == getSelectedFile())
      if (file) {
        const allocationId = getSelectedAllocation()
        const stats = await goWasm.sdk.getFileStats(allocationId, file?.path)
        txtOutput.innerHTML = JSON.stringify(stats, null, 2)
      }

    })

    onClick('btnDelete', async () => {
      const file = files.find(it => it.path == getSelectedFile())
      if (file) {
        const allocationId = getSelectedAllocation()
        await goWasm.sdk.delete(allocationId, file?.path)
      }
    })

    onClick('btnGetUSDRate', async () => {

      const rate = await goWasm.sdk.getUSDRate("zcn")
      txtOutput.innerHTML = rate
    })

    onClick('btnGetContainers', async () => {
      const domain = "https://chimneyhwayr.zus.network"
      const username = "username1"
      const password = "password1"

      try {
        const stats = await goWasm.sdk.getcontainers(username, password, domain)
        txtOutput.innerHTML = JSON.stringify(stats, null, 2)
      } catch (e) {
        alert(e)
      }
    })

    onClick('btnUpdateContainer', async () => {
      const containerid = "3f9b21fcb9df9d6cc88b024357bf940284f749d4c30e13b7791d721def752498"
      const domain = "https://chimneyhwayr.zus.network"
      const username = "username1"
      const password = "password1"
      const image = "0chaindev/blobber:staging"
      try {
        const stats = await goWasm.sdk.updatecontainer(username, password, domain, containerid, image)
        txtOutput.innerHTML = JSON.stringify(stats, null, 2)
      } catch (e) {
        alert(e)
      }
    })

    onClick('btnSearchContainer', async () => {
      const domain = "https://chimneyhwayr.zus.network"
      const username = "username1"
      const password = "password1"
      const containername = "validator"
      try {
        const stats = await goWasm.sdk.searchcontainer(username, password, domain, containername)
        txtOutput.innerHTML = JSON.stringify(stats, null, 2)
      } catch (e) {
        alert(e)
      }
    })

    onClick('btnAllocationRepair', async () => {
      const allocationId = getSelectedAllocation()
      const output = await goWasm.sdk.allocationRepair(allocationId, "/")
      txtOutput.innerHTML = output
    })

    onClick('btnMultiDownload', async () => {
      console.log('multidownload')
      const path = getSelectedFile()

      const objects = []
      const allocationId = getSelectedAllocation()
      if (!allocationId) {
        alert("please provide allocationId")
      }

      objects.push({
        //remotePath: path,
        downloadOp: 1,
        numBlocks: 0,
        downloadToDisk: true,
      })
      let stringifiedArray = JSON.stringify(objects);

      try {
        const results = await goWasm.sdk.multiDownload('', stringifiedArray, 'eyJjbGllbnRfaWQiOiIiLCJvd25lcl9pZCI6IjI2ZTIzMjFhZWMxZmEyZDY1NGQ1MDQ5OWY3ZjhmYWJhNjNkYWMxYTExYTQwZDU3NDJkNDAzMWJmMzEzMzAxMTYiLCJhbGxvY2F0aW9uX2lkIjoiMDAwMzAzOTA1MGI3ZDdiM2FlNmI3MGEwZTVjMWU4ZjRhOTkxNzc1YWJiOTQ2NjljMDg4YzczNzJlMzYwMzkyYiIsImZpbGVfcGF0aF9oYXNoIjoiYWEzODE0NTM2ZWI2OWQwNjU4ZWM0OTgyZmE3ZTIwM2I2ZGI2ZWExYmU4ZmMxODRiMWJhOTZhMTk3NmMwM2JlOCIsImFjdHVhbF9maWxlX2hhc2giOiIxMjUwMjJhZGRiZTIwZDNhOWUzYjcxZTA0NjUzZjY3YiIsImZpbGVfbmFtZSI6InVidW50dS0yMi4wNC40LWxpdmUtc2VydmVyLWFtZDY0LmlzbyIsInJlZmVyZW5jZV90eXBlIjoiZiIsImV4cGlyYXRpb24iOjAsInRpbWVzdGFtcCI6MTcxNjM3ODIxNiwiZW5jcnlwdGVkIjpmYWxzZSwic2lnbmF0dXJlIjoiYmEzNzQ1NzlmZTczZDc1MWIwMTNiMjM2NjUzZDRiMGYyYzNjZDJlYTMyNTFkODg0MmRiNWQxNTlhNjBiN2ExMiJ9', '')
        console.log(JSON.stringify(results))
      } catch (e) {
        alert(e)
      }

    })

    onClick('btnMultiOps', async () => {
      const allocationId = getSelectedAllocation()
      if (!allocationId) {
        alert("please provide allocationId")
      }
      const objects = []

      objects.push(
        { // rename file
          operationType: `move`,
          remotePath: `/small2-182b.txt`,
          destPath: `/folder/small-182b.txt`,
        },
        { // todo: rename folder
          operationType: `move`,
          remotePath: `/folder`,
          destPath: `/folder2`,
        },
        { // move a file to an other folder
          operationType: `move`,
          remotePath: `/small-182b.txt`,
          destPath: `/folder/`,
        },
        { // copy a file to an other folder
          operationType: `copy`,
          remotePath: `/small2-182b.txt`,
          destPath: `/folder/`,
        },
      )

      let stringifiedArray = JSON.stringify(objects);

      try {
        console.log("executing MultiOps", objects[0])
        const output = await goWasm.sdk.multiOperation(allocationId, stringifiedArray)
      } catch (e) {
        alert(e)
      }
    })

    onClick('btnSetWalletInfo', async () => {
      const jsonWallet = {
        "client_id": "30764bcba73216b67c36b05a17b4dd076bfdc5bb0ed84856f27622188c377269",
        "client_key": "1f495df9605a4479a7dd6e5c7a78caf9f9d54e3a40f62a3dd68ed377115fe614d8acf0c238025f67a85163b9fbf31d10fbbb4a551d1cf00119897edf18b1841c",
        "keys": [
          { "public_key": "1f495df9605a4479a7dd6e5c7a78caf9f9d54e3a40f62a3dd68ed377115fe614d8acf0c238025f67a85163b9fbf31d10fbbb4a551d1cf00119897edf18b1841c", "private_key": "41729ed8d82f782646d2d30b9719acfd236842b9b6e47fee12b7bdbd05b35122" }
        ],
        "mnemonics": "glare mistake gun joke bid spare across diagram wrap cube swear cactus cave repeat you brave few best wild lion pitch pole original wasp",
        "version": "1.0",
        "date_created": "1662534022",
        "nonce": 0
      }
      const splitKeyWallet = true
      try {
        const jsonWalletString = JSON.stringify(jsonWallet);
        const isWalletInfoSet = await goWasm.sdk.setWalletInfo(jsonWalletString, splitKeyWallet)
        console.log("Set Wallet Info:", isWalletInfoSet)
      } catch (e) {
        alert(e)
      }
    })

    onClick('btnSetAuthUrl', async () => {
      // need to call setSplitKeyWallet to set wallet type to split key initially.
      const jsonWallet = {
        "client_id": "30764bcba73216b67c36b05a17b4dd076bfdc5bb0ed84856f27622188c377269",
        "client_key": "1f495df9605a4479a7dd6e5c7a78caf9f9d54e3a40f62a3dd68ed377115fe614d8acf0c238025f67a85163b9fbf31d10fbbb4a551d1cf00119897edf18b1841c",
        "keys": [
          { "public_key": "1f495df9605a4479a7dd6e5c7a78caf9f9d54e3a40f62a3dd68ed377115fe614d8acf0c238025f67a85163b9fbf31d10fbbb4a551d1cf00119897edf18b1841c", "private_key": "41729ed8d82f782646d2d30b9719acfd236842b9b6e47fee12b7bdbd05b35122" }
        ],
        "mnemonics": "glare mistake gun joke bid spare across diagram wrap cube swear cactus cave repeat you brave few best wild lion pitch pole original wasp",
        "version": "1.0",
        "date_created": "1662534022",
        "nonce": 0
      }
      const splitKeyWallet = true
      try {
        const jsonWalletString = JSON.stringify(jsonWallet);
        const isWalletInfoSet = await goWasm.sdk.setWalletInfo(jsonWalletString, splitKeyWallet)
        console.log("Set Wallet Info:", isWalletInfoSet)
      } catch (e) {
        alert(e)
      }
      // can add any string ,because just had string check while checking url
      const url = "Testing"
      try {
        const isAuthURLSet = await goWasm.sdk.setAuthUrl(url)
        console.log("Set Auth URL", isAuthURLSet);
      } catch (e) {
        alert(e)
      }
    })

    onClick('btnRegAuth', async () => {
      const authCallback = function (msg) {
        return `Authorized: ${msg}`;
      };

      const registerAuthorizer = goWasm.sdk.registerAuthorizer;
      registerAuthorizer(authCallback);

      // call the callAuth to see if the auth is set properly
      // Use the stored callback function from Go
      const message = "Hello, World!";
      const result = goWasm.sdk.callAuth(message);
      console.log(result); // Output: "Authorized: Hello, World!"
    })

  </script>
</body><|MERGE_RESOLUTION|>--- conflicted
+++ resolved
@@ -171,19 +171,12 @@
     }
 
     const getWallet = () => {
-<<<<<<< HEAD
-      const clientID = "7b830dd6695f1cbb4f9ea9e5d3f7b5c527ec7dfa4e9ac91133ea540f2b5ce818"
-      const publicKey = "363d1d38acccb7772aa1ed66676333fcc3e3fad63522993722aff01153d2100dbd9f0cae95baf18b8dab37c5e51693e2c84866fecf83a9669b5191e92771d1a3"
-      const privateKey = "d3e5868e762f57d330d306b346c68a0cf0b9bef1f0eb9a50f43825e668f84a16"
-      const mnemonic = "when wait pyramid until current tornado proud solar body atom push throw detail loan figure crystal youth relax vanish west side achieve social powder"
-=======
       const clientID = document.getElementById('clientId').value;
       const publicKey = document.getElementById('publicKey').value;
       const peerPublicKey = document.getElementById('peerPublicKey').value;
       const privateKey = document.getElementById('privateKey').value;
       const mnemonic = document.getElementById('mnemonic').value;
       const isSplit = document.getElementById('isSplit').value;
->>>>>>> 4ba58f55
       return {
         clientID, peerPublicKey, publicKey, privateKey, mnemonic, isSplit
       }
@@ -234,11 +227,7 @@
       'https://0box.' + network, //zboxHost
       'vult', //zboxAppType
       3,
-<<<<<<< HEAD
-      false
-=======
       false,
->>>>>>> 4ba58f55
     ]
 
     const bls = window.bls
@@ -246,16 +235,10 @@
     createWasm().then(async wasm => {
       await wasm.sdk.init(...config)
       await bls.init(bls.BN254)
-<<<<<<< HEAD
-      const { clientID, privateKey, publicKey, mnemonic } = getWallet()
-      console.log("setWalet")
-      await wasm.setWallet(bls, clientID,publicKey,"", privateKey, publicKey, mnemonic,false)
-=======
 
       const { clientID, publicKey, privateKey, mnemonic } = getWallet();
 
       await wasm.setWallet(bls, clientID, publicKey, "", privateKey, publicKey, mnemonic, false);
->>>>>>> 4ba58f55
 
       goWasm = wasm
     }).catch(e => {

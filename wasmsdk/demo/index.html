<!DOCTYPE html>

<head>
  <!-- for zcn.wasm-->
  <script src="https://cdn.jsdelivr.net/gh/herumi/bls-wasm@v1.0.0/browser/bls.js"></script>
  <script src="https://cdn.jsdelivr.net/gh/golang/go@go1.18.5/misc/wasm/wasm_exec.js"></script>
  <script src="zcn.js"></script>


  <!-- for demo -->
  <script src="dom.js"></script>

  <!-- for player.js -->
  <script src="https://cdn.jsdelivr.net/npm/mux.js@6.3.0/dist/mux.js"></script>
  <script src="EBML.js"></script>
  <script src="player.js"></script>

</head>

<body>

  <h2>please download zcn.wasm from https://github.com/0chain/gosdk/releases/latest first</h2>

  <fieldset>
    <legend>logging</legend>
    <span>
      <button id="btnShowLogs">Show</button>
      <button id="btnHideLogs">Hide</button>
    </span>
    <br>
    <textarea id="logs" rows="10" cols="100">

  </textarea>
  </fieldset>

  <fieldset>
    <legend>Wallet</legend>
    <label for="clientId"> ClientID </label> <input id="clientId" name="clientId" style="width: 600px;"
      value="30764bcba73216b67c36b05a17b4dd076bfdc5bb0ed84856f27622188c377269" /><br>
    <label for="privateKey">PrivateKey</label> <input id="privateKey" name="privateKey" style="width: 600px;"
      value="41729ed8d82f782646d2d30b9719acfd236842b9b6e47fee12b7bdbd05b35122" /><br>
    <label for="publicKey"> PublicKey</label> <input id="publicKey" name="publicKey" style="width: 600px;"
      value="1f495df9605a4479a7dd6e5c7a78caf9f9d54e3a40f62a3dd68ed377115fe614d8acf0c238025f67a85163b9fbf31d10fbbb4a551d1cf00119897edf18b1841c" /><br>
  <label for="mnemonic"> Mnemonic</label> <input id="mnemonic" name="mnemonic" style="width: 600px;"
      value="glare mistake gun joke bid spare across diagram wrap cube swear cactus cave repeat you brave few best wild lion pitch pole original wasp" /><br>




    <button id="btnSetWallet">Change Wallet</button>
    <button id="btnSendMeTokens">Send Me Tokens</button>
    <button id="btnGetBalance">Get Balance</button>

    <button id="btnGetUSDRate">Get USD Rate</button>
  </fieldset>

  <fieldset>
    <legend>Sharing</legend>
    <label for="authTicket"> AuthTicket </label> <input id="authTicket" name="authTicket" style="width: 600px;"
      value="eyJjbGllbnRfaWQiOiIiLCJvd25lcl9pZCI6IjdkMzVhNmMzYmE1MDY2ZTYyOTg5ZDM0Y2VlN2RkNDM0ZDA4MzNkNWVhOWZmMDA5MjhhYTg5OTk0ZDgwZTQ3MDAiLCJhbGxvY2F0aW9uX2lkIjoiOTBlY2E3ZjJiZjRiOWQyZjJjZTViYzViNjU5NjdiZmNiZDJmYmIxNmJmM2E5N2RjMDkzNGYyNDgxMjQxZGRlNyIsImZpbGVfcGF0aF9oYXNoIjoiMWRmZjRjZDRkNjUwYTE1YmQxNDhmNWMxNzZmYTBjNDI5MDI0NmRmNzM1ZTMyZTFmYzkwMGQ5NjI5NjVhZTE2MiIsImFjdHVhbF9maWxlX2hhc2giOiI4MDg2YzdkN2RiN2FmYjk3YjFmYzliNDBhZTAxMmEzNTczMDc4YmQ2MTQwNTczMWFiZTI2ZDYyNzQ2MDJmM2FhIiwiZmlsZV9uYW1lIjoiMS5wbmciLCJyZWZlcmVuY2VfdHlwZSI6ImYiLCJleHBpcmF0aW9uIjowLCJ0aW1lc3RhbXAiOjE2Nzg4OTg1MjUsImVuY3J5cHRlZCI6ZmFsc2UsInNpZ25hdHVyZSI6IjhlYjc2YTNhODllMjY0YWI0NTQ5ZTQwYmE1OGFmN2ZhMzU0Mjk5YWZhMWZkYjJhMTMxYzBhNmNiOGM0NDJjOWEifQ==
      " /><br>
      <button id="decodeAuthticket">DecodeAuthTicket</button>
  </fieldset>

  <fieldset>
    <legend>Allocations</legend>

    <span>
      <button id="btnListAllocations">List</button>
      <button id="btnCreateAllocation">Create</button>
      <button id="btnGetAllocation">Get</button>
      <button id="btnGetAllocationMinLock">AllocationMinLock</button>
      <button id="btnRemoteFileMap">RemoteFileMap</button>
    </span>

    <br>

    <div id="listAllocations">
    </div>

  </fieldset>

  <fieldset>
    <legend>Blobbers</legend>

    <span>
      <button id="btnListBlobbers">List</button>
      <button id="btnListBlobberSettings">Get</button>
      <button id="updateBlobberSettings">Update</button>
    </span>

    <br>

    <div id="listBlobbers">
    </div>

  </fieldset>

  <fieldset>
    <legend>Files</legend>
    <button id="btnListFiles">List</button>
    <span><input id="inputSelectedFile" type="file" multiple /> <button id="btnUploadFile">Upload</button> </span>
    <button id="btnUploadEncryptFile">EncryptedUpload</button> </span>
    [ <button id="btnDownloadFile">Download</button> | <button id="btnDownloadShared">Download with AuthTicket</button>
    ]
    <button id="btnViewFile">View</button>
    <button id="btnGetFileStats">GetFileStats</button>
    <button id="btnDelete">Delete</button>
    <button id="btnShare">Share</button>
<<<<<<< HEAD
    <button id="btnGetContainers">getcontainers</button>
    <button id="btnUpdateContainer">updatecontainer</button>
    <button id="btnSearchContainer">searchcontainer</button>
=======
    <button id="btnAllocationRepair">Repair</button>
>>>>>>> 86e962f1

    <br>

    <div id="listFiles">
    </div>

  </fieldset>


  <fieldset>
    <legend>Output</legend>
    <pre id="txtOutput" style="font-size: 20px; font-weight: bold;">
    </pre>
  </fieldset>


  <fieldset>
    <legend>Media WebPlayer</legend>

    <div id="container">
      <video id='player' preload="metadata" controls></video>
    </div>
    <div className="controls">
      [ <button id="btnPlay">Play</button> | <button id="btnPlayShared">Play with auth ticket</button> ]
      <button id="btnPause">Pause</button>
      <button id="btnStop">Stop</button>
    </div>
  </fieldset>


  <fieldset>
    <legend>Image Viewer</legend>
    <img id="viewer" src="image.png" width="600" />
  </fieldset>

  <script>

    window.downloadCallback = function (totalBytes, completedBytes, error) {
      console.log("download: " + completedBytes + "/" + totalBytes + " err:" + error)
    }

    const getWallet = () => {
      const clientID = get('clientId').value
      const publicKey = get('publicKey').value
      const privateKey = get('privateKey').value
      const mnemonic = get('mnemonic').value
      return {
        clientID, publicKey, privateKey,mnemonic
      }
    }

    // get active blobbers from network
    async function getBlobbersFromNetwork() {
      const GET_BLOBBERS = `/v1/screst/6dba10422e368813802877a85039d3985d96760ed844092319743fb3a76712d7/getblobbers`
      const randomsharder = " https://dev1.zus.network/sharder01" // todo: get this randomly from network
      url = randomsharder + GET_BLOBBERS
      let response = await fetch(url);
      let data = await response.json();
      return data;
    }

    async function getBlobberDetails(blobberID) {
      const GET_BLOBBER = `/v1/screst/6dba10422e368813802877a85039d3985d96760ed844092319743fb3a76712d7/getBlobber?blobber_id=`
      const randomsharder = " https://dev1.zus.network/sharder01" // todo: get this randomly from network
      url = randomsharder + GET_BLOBBER + blobberID
      let response = await fetch(url);
      let data = await response.json();
      return data;
    }

    const networkConfig = {
      chainId: '0afc093ffb509f059c55478bc1a60351cef7b4e9c008a53a6cc8241ca8617dfe',
      signatureScheme: 'bls0chain',
      minConfirmation: 50,
      minSubmit: 50,
      confirmationChainLength: 3,
    }

    const query = new URLSearchParams(window.location.search);

    let network = query.get('network')
    if (!network || network == 'undefined') {
      network = "dev.zus.network"
    }

    const blockWorker = 'https://'+network+'/dns';
    const config = [
      networkConfig.chainId,
      blockWorker,
      networkConfig.signatureScheme,
      networkConfig.minConfirmation,
      networkConfig.minSubmit,
      networkConfig.confirmationChainLength,
      'https://0box.'+network, //zboxHost
      'vult', //zboxAppType
    ]

    const bls = window.bls
    let goWasm;
    createWasm().then(async wasm => {
      await wasm.sdk.init(...config)
      await bls.init(bls.BN254)
      const { clientID, privateKey, publicKey, mnemonic } = getWallet()
      await wasm.setWallet(bls, clientID, privateKey, publicKey, mnemonic)

      goWasm = wasm
    })

    onClick('btnSetWallet', async () => {
      const { clientID, privateKey, publicKey, mnemonic } = getWallet()
      await goWasm.setWallet(bls, clientID, privateKey, publicKey, mnemonic)
    })


    onClick('btnSendMeTokens', async () => {
      await goWasm.sdk.faucet("pour", JSON.stringify("{Pay day}"), 10)
    })

    onClick('btnGetBalance', async () => {
      const { clientID } = getWallet()
      const wallet = await goWasm.sdk.getWalletBalance(clientID)
      txtOutput.innerHTML = JSON.stringify(wallet, null, 2)
    })


    let allocations = []
    let blobbers = []
    let files = []

    const bindAllocations = () => setHtml("listAllocations", allocations.map(a => `<input type="radio"  name="selectedAllocation" value="${a.id}"><label for="${a.id}">${a.id}</label><br>`).join(""))
    const getSelectedAllocation = () => [...document.getElementsByName('selectedAllocation')].filter(it => it.checked).map(it => it.value).find(it => it != "");

    const bindFiles = () => setHtml('listFiles', files.map(f => `<input type="radio" name="selectedFile" value="${f.path}"><label for="${f.path}">[${f.type}]${f.path}</label><br>`).join(""))
    const getSelectedFile = () => [...document.getElementsByName('selectedFile')].filter(it => it.checked).map(it => it.value).find(it => it != "");

    const bindBlobbers = () => setHtml("listBlobbers", blobbers.map(a => `<input type="radio"  name="selectedBlobbers" value="${a.id}"><label for="${a.id}">${a.id}</label><br>`).join(""))
    const getSelectedBlobbers = () => [...document.getElementsByName('selectedBlobbers')].filter(it => it.checked).map(it => it.value).find(it => it != "");

    onClick('btnCreateAllocation', async () => {

      const expiry = new Date()
      expiry.setDate(expiry.getDate() + 30)

      //name string, datashards, parityshards int, size, expiry int64,minReadPrice, maxReadPrice, minWritePrice, maxWritePrice int64, lock int64,preferredBlobberIds []string
      const config = {
        datashards: 2,
        parityshards: 2,
        size: 2 * 1073741824,
        expiry: Math.floor(expiry.getTime() / 1000),
        minReadPrice: 0,
        maxReadPrice: 184467440737095516,
        minWritePrice: 0,
        maxWritePrice: 184467440737095516,
        lock: 5000000000
      }
      try {
        const allocation = await goWasm.sdk.createAllocation(config.datashards, config.parityshards, config.size, config.expiry,
          config.minReadPrice, config.maxReadPrice, config.minWritePrice, config.maxWritePrice,
          config.lock, [])

        console.log(allocation)
        allocations = await goWasm.sdk.listAllocations()
        bindAllocations()
      } catch (e) {
        alert(e)
      }

    })

    onClick('btnListAllocations', async () => {
      allocations = await goWasm.sdk.listAllocations()
      bindAllocations()
    })

    onClick('btnRemoteFileMap', async () => {
      const allocationID = getSelectedAllocation()
      if (!allocationID) {
        alert("please select allocation")
        return
      }
      try {
        let resp = await goWasm.sdk.getRemoteFileMap(allocationID)
        console.log(resp)
        txtOutput.innerHTML = JSON.stringify(resp, null, 2)
      }catch(e){
        alert(e)
      }
    })

    onClick('btnListBlobbers', async () => {
      // list active blobbers
      let blobbersResp = await getBlobbersFromNetwork()
      blobbers = blobbersResp.Nodes
      bindBlobbers()
    })

    onClick('btnGetAllocation', async () => {
      const allocationId = getSelectedAllocation()
      if (!allocationId) {
        alert("please select allocation")
        return
      }
      const alloc = await goWasm.sdk.getAllocation(allocationId)
      txtOutput.innerHTML = JSON.stringify(alloc, null, 2)
    })

    onClick('btnGetAllocationMinLock', async () => {
      let dataShards = 2
      let parityShards = 2
      let size = 100000
      let expiry = 1680408725
      let maxReadPrice = 10000000000
      let maxWritePrice = 1000000000
      try{
        const price = await goWasm.sdk.getAllocationMinLock(dataShards, parityShards, size, expiry, maxReadPrice, maxWritePrice)
        txtOutput.innerHTML = price
      }catch(e) {
        alert(e)
      }
    })

    onClick('btnListBlobberSettings', async () => {
      const blobberID = getSelectedBlobbers()
      if (!blobberID) {
        alert("please select blobber")
        return
      }
      const details = await getBlobberDetails(blobberID)
      txtOutput.innerHTML = JSON.stringify(details, null, 2)
    })

    // increases readprice of blobber by 1 unit
    onClick('updateBlobberSettings', async () => {
      const blobberID = getSelectedBlobbers()
      if (!blobberID) {
        alert("please select blobber")
        return
      }
      let details = await getBlobberDetails(blobberID)
      details.terms.read_price+=1
      try {
      const txn = await goWasm.sdk.updateBlobberSettings(JSON.stringify(details))
    } catch (e) {
      alert(e)
    }
      // txtOutput.innerHTML = JSON.stringify(alloc, null, 2)
    })

    onClick('btnListFiles', async () => {
      const allocationId = getSelectedAllocation()
      if (!allocationId) {
        alert("please selection allocationID")
        return
      }
      const { list = [] } = await goWasm.sdk.listObjects(allocationId, '/')
      files = list || []
      bindFiles()
    })

    onClick('btnUploadFile', async () => {
      const { files } = get('inputSelectedFile')
      if (files && files.length > 0) {

        const objects = []
        const allocationId = getSelectedAllocation()
        for (const file of files) {
          objects.push({
            allocationId: allocationId,
            remotePath: `/${file.name}`,
            file: file,
            thumbnailBytes: await readBytes(file),//only for demo, don't upload original file as thumbnail in production
            encrypt: false,
            webstreaming: false,
            isUpdate: false,
            isRepair: false,
            numBlocks: 100,
            callback: function (totalBytes, completedBytes, error) {
              console.log(file.name + " " + completedBytes + "/" + totalBytes + " err:" + error)
            }
          })
        }

        const results = await goWasm.bulkUpload(objects)

        console.log(JSON.stringify(results))
      }
    })

    onClick('btnShare', async () => {
      // change these values according to your wallet (obtained from zbox `zbox getwallet`)
      let clientID = "7838eedbf2add6dc590a5ee95643e9a872ec7a9ae6c5efc452f2fa9c6971eb3a"
      let encryptionPublicKey = "b0h8PCKsg3exMzR3SOHsXk0Uwx0BiY50deZVYuWq8VY="

      const file = files.find(it => it.path == getSelectedFile())
      if (file) {
        const allocationId = getSelectedAllocation()
        if (!allocationId) {
          alert("please provide allocationId")
          return
        }

        console.log("sharing file", file?.path)
        let time = Date.now()
        let expiration = time += 3600 // after 1 hour
        let availableAfter = 0
        try {
          const result = await goWasm.sdk.share(allocationId, file?.path, clientID, encryptionPublicKey, expiration, false, availableAfter)
          console.log("output of share", result)
          txtOutput.innerHTML = JSON.stringify(result, null, 2)
        } catch (e) {
          alert(e)
        }
      }

    })

    onClick('btnUploadEncryptFile', async () => {
      const { files } = get('inputSelectedFile')
      if (files && files.length > 0) {

        const objects = []
        const allocationId = getSelectedAllocation()
        if (!allocationId) {
          alert("please provide allocationId")
        }
        for (const file of files) {
          objects.push({
            allocationId: allocationId,
            remotePath: `/${file.name}`,
            file: file,
            thumbnailBytes: await readBytes(file),//only for demo, don't upload original file as thumbnail in production
            encrypt: true,
            webstreaming: false,
            isUpdate: false,
            isRepair: false,
            numBlocks: 100,
            callback: function (totalBytes, completedBytes, error) {
              console.log(file.name + " " + completedBytes + "/" + totalBytes + " err:" + error)
            }
          })
        }

        const results = await goWasm.bulkUpload(objects)

        console.log(JSON.stringify(results))
      }
    })

    onClick('btnDownloadFile', async () => {
      const path = getSelectedFile()
      if (path) {

        const allocationId = getSelectedAllocation()

        //allocationID, remotePath, authTicket, lookupHash string, downloadThumbnailOnly bool, numBlocks int
        const file = await goWasm.sdk.download(allocationId, path, '', '', false, 10, "downloadCallback")


        const a = document.createElement('a')
        document.body.appendChild(a)
        a.style = 'display: none'

        a.href = file.url
        a.download = file.fileName
        a.click()
        window.URL.revokeObjectURL(file.url)
        document.body.removeChild(a)

      }
    })

    onClick('btnDownloadShared', async () => {

      const authTicket = get('authTicket').value
      if (authTicket) {

        //allocationID, remotePath, authTicket, lookupHash string, downloadThumbnailOnly bool, numBlocks int, callbackFuncName string
        const file = await goWasm.sdk.download('', '', authTicket, '', false, 10, "downloadCallback")

        const a = document.createElement('a')
        document.body.appendChild(a)
        a.style = 'display: none'
        a.href = file.url
        a.download = file.fileName
        a.click()
        window.URL.revokeObjectURL(file.url)
        document.body.removeChild(a)

      }
    })

    onClick('decodeAuthticket', async () => {
      const authTicket = get('authTicket').value
      if (authTicket) {
        try{
          const output = await goWasm.sdk.decodeAuthTicket(authTicket);
        console.log(output)
        txtOutput.innerHTML = JSON.stringify(output, null, 2)
        } catch (e) {
          alert(e)
        }
      }
    })

    onClick('btnViewFile', async () => {
      const file = files.find(it => it.path == getSelectedFile())
      if (file && file.mimetype.startsWith('image')) {
        const allocationId = getSelectedAllocation()
        const { url } = await goWasm.sdk.download(allocationId, file.path, '', '', false, 10,)
        get('viewer').setAttribute('src', url)
      }
    })

    const player = get('player')
    let isPlayerReady = false

    onClick('btnPlay', async () => {

      if (isPlayerReady) {
        if (player.paused) {
          player.play()
        }
      } else {

        const file = files.find(it => it.path == getSelectedFile())

        const isLive = file.type == 'd'

        if (file) {
          const allocationId = getSelectedAllocation()
          startPlay({
            goWasm,
            allocationId,
            containerElement: get('container'),
            videoElement: player,
            remotePath: file?.path,
            authTicket: '',
            lookupHash: file?.lookup_hash,
            mimeType: file?.mimetype,
            isLive: isLive,
          })
          isPlayerReady = true
        }
      }

    })

    onClick('btnPlayShared', async () => {

      if (isPlayerReady) {
        if (player.paused) {
          player.play()
        }
      } else {

        const authTicket = get('authTicket').value

        const isLive = false

        if (authTicket) {
          const allocationId = getSelectedAllocation()
          startPlay({
            goWasm,
            allocationId,
            videoElement: player,
            remotePath: '',
            authTicket: authTicket,
            lookupHash: '',
            mimeType: '',
            isLive: isLive,
          })
          isPlayerReady = true
        }
      }

    })

    onClick('btnPause', async () => {
      player.pause();
    })

    onClick('btnStop', async () => {
      if (isPlayerReady) {
        stopPlay({ goWasm, videoElement: player })
        isPlayerReady = false
      }
    })


    const log = console.log
    const logs = get('logs')
    onClick('btnShowLogs', async () => {
      await goWasm.sdk.showLogs()
      console.log = s => {
        log(s)
        logs.value += s
        logs.scrollLeft = 0;
        logs.scrollTop = logs.scrollHeight;
      }
    })

    onClick('btnHideLogs', async () => {
      await goWasm.sdk.hideLogs()
      console.log = log
    })



    onClick('btnGetFileStats', async () => {
      const file = files.find(it => it.path == getSelectedFile())
      if (file) {
        const allocationId = getSelectedAllocation()
        const stats = await goWasm.sdk.getFileStats(allocationId, file?.path)
        txtOutput.innerHTML = JSON.stringify(stats, null, 2)
      }

    })

    onClick('btnDelete', async () => {
      const file = files.find(it => it.path == getSelectedFile())
      if (file) {
        const allocationId = getSelectedAllocation()
        await goWasm.sdk.delete(allocationId, file?.path)
      }
    })

    onClick('btnGetUSDRate', async () => {

      const rate = await goWasm.sdk.getUSDRate("zcn")
      txtOutput.innerHTML = rate
    })

<<<<<<< HEAD
    onClick('btnGetContainers', async () => {
      const domain = "https://chimneysho8r.zus.network"
      const username = "username"
      const password = "password"

      const stats = await goWasm.sdk.getcontainers(username, password, domain)
      txtOutput.innerHTML = JSON.stringify(stats, null, 2)
    })

    onClick('btnUpdateContainer', async () => {
      const containerid = "1b0b74340c731dca07b73d51cfaa25a584db1374393ca0916dfd03641dd19884"
      const domain = "https://chimneysho8r.zus.network"
      const username = "username"
      const password = "password"
      const image = "0chaindev/blobber:staging"
      try {
        const stats = await goWasm.sdk.updatecontainer(username, password, domain, containerid, image)
        txtOutput.innerHTML = JSON.stringify(stats, null, 2)
      }  catch (e) {
        alert(e)
      }
    })

    onClick('btnSearchContainer', async () => {
        const domain = "https://chimneysho8r.zus.network"
        const username = "username"
        const password = "password"
        const containername = "blobber_blobber"
        try {
          const stats = await goWasm.sdk.searchcontainer(username, password, domain, containername)
          txtOutput.innerHTML = JSON.stringify(stats, null, 2)
        }  catch (e) {
          alert(e)
        }
    })

=======
    onClick('btnAllocationRepair', async () => {
      const allocationId = getSelectedAllocation()
      const output = await goWasm.sdk.allocationRepair(allocationId, "/")
      txtOutput.innerHTML = output
    })
>>>>>>> 86e962f1
  </script>
</body><|MERGE_RESOLUTION|>--- conflicted
+++ resolved
@@ -107,13 +107,10 @@
     <button id="btnGetFileStats">GetFileStats</button>
     <button id="btnDelete">Delete</button>
     <button id="btnShare">Share</button>
-<<<<<<< HEAD
     <button id="btnGetContainers">getcontainers</button>
     <button id="btnUpdateContainer">updatecontainer</button>
     <button id="btnSearchContainer">searchcontainer</button>
-=======
     <button id="btnAllocationRepair">Repair</button>
->>>>>>> 86e962f1
 
     <br>
 
@@ -646,7 +643,6 @@
       txtOutput.innerHTML = rate
     })
 
-<<<<<<< HEAD
     onClick('btnGetContainers', async () => {
       const domain = "https://chimneysho8r.zus.network"
       const username = "username"
@@ -683,12 +679,10 @@
         }
     })
 
-=======
     onClick('btnAllocationRepair', async () => {
       const allocationId = getSelectedAllocation()
       const output = await goWasm.sdk.allocationRepair(allocationId, "/")
       txtOutput.innerHTML = output
     })
->>>>>>> 86e962f1
   </script>
 </body>
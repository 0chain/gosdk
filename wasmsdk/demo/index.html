<!DOCTYPE html>

<head>
  <!-- for zcn.wasm-->
  <script src="https://cdn.jsdelivr.net/gh/herumi/bls-wasm@v1.0.0/browser/bls.js"></script>
  <script src="https://cdn.jsdelivr.net/gh/golang/go@go1.21.0/misc/wasm/wasm_exec.js"></script>
  <script src="zcn.js"></script>


  <!-- for demo -->
  <script src="dom.js"></script>

  <!-- for player.js -->
  <script src="https://cdn.jsdelivr.net/npm/mux.js@6.3.0/dist/mux.js"></script>
  <script src="EBML.js"></script>
  <script src="player.js"></script>

</head>

<body>

  <h2>please download zcn.wasm from https://github.com/0chain/gosdk/releases/latest first</h2>

  <fieldset>
    <legend>logging</legend>
    <span>
      <button id="btnShowLogs">Show</button>
      <button id="btnHideLogs">Hide</button>
    </span>
    <br>
    <textarea id="logs" rows="10" cols="100">

  </textarea>
  </fieldset>

  <fieldset>
    <legend>Wallet</legend>
    <label for="clientId"> ClientID </label> <input id="clientId" name="clientId" style="width: 600px;"
      value="632d7e04fb8ff9cebe36caa20050458811d5eb3d3bdeb6a3877116a6c9d3ad68" /><br>
    <label for="privateKey">PrivateKey</label> <input id="privateKey" name="privateKey" style="width: 600px;"
      value="1a82efcc1afa64468ba6d090da6ae4995e1c2c5fb3a107b01d5f67fe1f66bc08" /><br>
    <label for="publicKey"> PublicKey</label> <input id="publicKey" name="publicKey" style="width: 600px;"
      value="aeb6a6c2bd30a9cd9323a46d887bfc9cf7996d0d2158a55453d7b16a99ace7182e998dd30c0d34c3093796f7075aaa97f3e25589c278971634cba3f2303b3216" /><br>
    <label for="mnemonic"> Mnemonic</label> <input id="mnemonic" name="mnemonic" style="width: 600px;"
      value="visit acquire month friend twice guide hard myself differ video style shaft situate general valve dice brick carbon replace powder indicate hello orient search" /><br>




    <button id="btnSetWallet">Change Wallet</button>
    <button id="btnSendMeTokens">Send Me Tokens</button>
    <button id="btnSendTokensToOtherWallet">Send Tokens to Other Wallet</button>
    <button id="btnGetBalance">Get Balance</button>

    <button id="btnGetUSDRate">Get USD Rate</button>
  </fieldset>

  <fieldset>
    <legend>Sharing</legend>
    <label for="authTicket"> AuthTicket </label> <input id="authTicket" name="authTicket" style="width: 600px;"
      value="eyJjbGllbnRfaWQiOiJhNGM1M2JmMjQ4YzYzNGVhNDgzYTk4Y2JhYTZiNzY3MjI2ZjUwNDUwNmIyOTkzODRiMzBmMmMwMGE1MmYwODUxIiwib3duZXJfaWQiOiIzMDc2NGJjYmE3MzIxNmI2N2MzNmIwNWExN2I0ZGQwNzZiZmRjNWJiMGVkODQ4NTZmMjc2MjIxODhjMzc3MjY5IiwiYWxsb2NhdGlvbl9pZCI6IjJmMjc3NDJlODYxN2YyY2U1MTk2OWFhNWQ1ZDAyY2MyZDg1NzQ1MzQ5MGVkZjBlODYzNmE0OTdjYjRmNTY3MWUiLCJmaWxlX3BhdGhfaGFzaCI6IjVhYTE2NzkyZDQ1YWMwMzI0ZTExZjc0Y2E5N2M0NDk3Zjc2ZmIxM2ZkN2ExMjIzMjc4NzQ4ZjY4OGIyNzU2OGUiLCJhY3R1YWxfZmlsZV9oYXNoIjoiYjQxZTFmZGI2YThlNzM0MmNkMzk5ZjY3MWFiYWRkM2MyN2QzZDQ0YjdmZGM0OGU3Mzc1ZTI4ZTM3MTI2NWY3YiIsImZpbGVfbmFtZSI6InJ0eDA5MDIwMDIxMnAucGRmIiwicmVmZXJlbmNlX3R5cGUiOiJmIiwiZXhwaXJhdGlvbiI6MTY4ODY4OTcyMTcxNCwidGltZXN0YW1wIjoxNjg3MDAyNzE2LCJlbmNyeXB0ZWQiOnRydWUsInNpZ25hdHVyZSI6IjIyOWUyY2FkNTU5YzEwMGU4MTVhNjk2ZTQ5YTU3ZTUyNGU5ZmQ1YmZmZTRjYjAyY2I0MDM1NGY0OTQ1YzY5MWYifQ==" /><br>
    <button id="decodeAuthticket">DecodeAuthTicket</button>
  </fieldset>

  <fieldset>
    <legend>Allocations</legend>

    <span>
      <button id="btnListAllocations">List</button>
      <button id="btnCreateAllocation">Create</button>
      <button id="btnGetAllocation">Get</button>
      <button id="btnCreateFreeAlloc">CreateFreeallocation</button>
      <button id="btnGetAllocationMinLock">AllocationMinLock</button>
      <button id="btnGetUpdateAllocationMinLock">UpdateAllocationMinLock</button>
      <button id="btnRemoteFileMap">RemoteFileMap</button>
      <button id="btnAddReplaceBlobber">AddReplaceBlobber</button>
      <button id="makeSCRestAPICall">makeSCRestAPICall</button>
    </span>

    <br>

    <div id="listAllocations">
    </div>

  </fieldset>

  <fieldset>
    <legend>Blobbers</legend>

    <span>
      <button id="btnListBlobbers">List</button>
      <button id="btnListBlobberSettings">Get</button>
      <button id="updateBlobberSettings">Update</button>
    </span>

    <br>

    <div id="listBlobbers">
    </div>

  </fieldset>

  <fieldset>
    <legend>Files</legend>
    <button id="btnListFiles">List</button>
    <span><input id="inputSelectedFile" type="file" multiple /> <button id="btnUploadFile">Upload</button> </span>
    <button id="btnUploadEncryptFile">EncryptedUpload</button> </span>
    [ <button id="btnDownloadFile">Download</button> | <button id="btnDownloadShared">Download with AuthTicket</button>
    | <button id="btnMultiDownload">MultiDownload</button>
    ]
    <button id="btnViewFile">View</button>
    <button id="btnGetFileStats">GetFileStats</button>
    <button id="btnDelete">Delete</button>
    <button id="btnShare">Share</button>
    <button id="btnGetContainers">getcontainers</button>
    <button id="btnUpdateContainer">updatecontainer</button>
    <button id="btnSearchContainer">searchcontainer</button>
    <button id="btnAllocationRepair">Repair</button>
    <button id="btnMultiOps">MultiOperation</button>
    <button id="createDir">createDir</button>

    <br>

    <div id="listFiles">
    </div>

  </fieldset>


  <fieldset>
    <legend>Output</legend>
    <pre id="txtOutput" style="font-size: 20px; font-weight: bold;">
    </pre>
  </fieldset>


  <fieldset>
    <legend>Media WebPlayer</legend>

    <div id="container">
      <video id='player' preload="metadata" controls></video>
    </div>
    <div className="controls">
      [ <button id="btnPlay">Play</button> | <button id="btnPlayShared">Play with auth ticket</button> ]
      <button id="btnPause">Pause</button>
      <button id="btnStop">Stop</button>
    </div>
  </fieldset>


  <fieldset>
    <legend>Image Viewer</legend>
    <img id="viewer" src="image.png" width="600" />
  </fieldset>

  <fieldset>
    <legend>Split Key</legend>
    <span>
      <button id="btnSplitKeys">SplitKeys</button>
      <button id="btnSetWalletInfo">SetWalletInfo</button>
      <button id="btnSetAuthUrl">SetAuthUrl</button>
      <button id="btnRegAuth">regAuth</button>
    </span>
    <br>
    <div id="splitKey">
    </div>
  </fieldset>
  <script>
    window.downloadCallback = function (totalBytes, completedBytes, error) {
      console.log("download: " + completedBytes + "/" + totalBytes + " err:" + error)
    }

    const getWallet = () => {
      const clientID = get('clientId').value
      const publicKey = get('publicKey').value
      const privateKey = get('privateKey').value
      const mnemonic = get('mnemonic').value
      return {
        clientID, publicKey, privateKey, mnemonic
      }
    }

    // get active blobbers from network
    async function getBlobbersFromNetwork() {
      const GET_BLOBBERS = `/v1/screst/6dba10422e368813802877a85039d3985d96760ed844092319743fb3a76712d7/getblobbers`
      const randomsharder = " https://dev1.zus.network/sharder01" // todo: get this randomly from network
      url = randomsharder + GET_BLOBBERS
      let response = await fetch(url);
      let data = await response.json();
      return data;
    }

    async function getBlobberDetails(blobberID) {
      const GET_BLOBBER = `/v1/screst/6dba10422e368813802877a85039d3985d96760ed844092319743fb3a76712d7/getBlobber?blobber_id=`
      const randomsharder = " https://dev1.zus.network/sharder01" // todo: get this randomly from network
      url = randomsharder + GET_BLOBBER + blobberID
      let response = await fetch(url);
      let data = await response.json();
      return data;
    }

    const networkConfig = {
      chainId: '0afc093ffb509f059c55478bc1a60351cef7b4e9c008a53a6cc8241ca8617dfe',
      signatureScheme: 'bls0chain',
      minConfirmation: 50,
      minSubmit: 50,
      confirmationChainLength: 3,
    }

    const query = new URLSearchParams(window.location.search);

    let network = query.get('network')
    if (!network || network == 'undefined') {
      network = "dev.zus.network"
    }

    const blockWorker = 'https://' + network + '/dns';
    const config = [
      networkConfig.chainId,
      blockWorker,
      networkConfig.signatureScheme,
      networkConfig.minConfirmation,
      networkConfig.minSubmit,
      networkConfig.confirmationChainLength,
      'https://0box.' + network, //zboxHost
      'vult', //zboxAppType
      3,
    ]

    const bls = window.bls
    let goWasm;
    createWasm().then(async wasm => {
      await wasm.sdk.init(...config)
      await bls.init(bls.BN254)
      const { clientID, privateKey, publicKey, mnemonic } = getWallet()
      await wasm.setWallet(bls, clientID, privateKey, publicKey, mnemonic)

      goWasm = wasm
    })

    onClick('btnSetWallet', async () => {
      const { clientID, privateKey, publicKey, mnemonic } = getWallet()
      await goWasm.setWallet(bls, clientID, privateKey, publicKey, mnemonic)
    })


    onClick('btnSendMeTokens', async () => {
      await goWasm.sdk.faucet("pour", JSON.stringify("{Pay day}"), 10)
    })

    onClick('btnSendTokensToOtherWallet', async () => {
      try {
        const output = await goWasm.sdk.send(
          "5ad6e4d206d853833e96ff5c833369e567d2ef41ae1d5093141e1f90f1e8dcb0",
          10000000000,
          0
        )
        console.log("successfully sent with txn hash: ", output)
      } catch (e) {
        alert(e)
      }
    })

    onClick('btnGetBalance', async () => {
      const { clientID } = getWallet()
      const wallet = await goWasm.sdk.getWalletBalance(clientID)
      txtOutput.innerHTML = JSON.stringify(wallet, null, 2)
    })

    onClick('btnCreateFreeAlloc', async () => {
      var token = prompt("freeallocation token: ");
      try {
        const alloc = await goWasm.sdk.createfreeallocation(token)
        console.log("create freeallocation with ID: ", alloc)
      } catch (e) {
        alert(e)
      }
    })
    
    let allocations = []
    let blobbers = []
    let files = []

    const bindAllocations = () => setHtml("listAllocations", allocations.map(a => `<input type="radio"  name="selectedAllocation" value="${a.id}"><label for="${a.id}">${a.id}</label><br>`).join(""))
    const getSelectedAllocation = () => [...document.getElementsByName('selectedAllocation')].filter(it => it.checked).map(it => it.value).find(it => it != "");

    const bindFiles = () => setHtml('listFiles', files.map(f => `<input type="radio" name="selectedFile" value="${f.path}"><label for="${f.path}">[${f.type}]${f.path}</label><br>`).join(""))
    const getSelectedFile = () => [...document.getElementsByName('selectedFile')].filter(it => it.checked).map(it => it.value).find(it => it != "");

    const bindBlobbers = () => setHtml("listBlobbers", blobbers.map(a => `<input type="radio"  name="selectedBlobbers" value="${a.id}"><label for="${a.id}">${a.id}</label><br>`).join(""))
    const getSelectedBlobbers = () => [...document.getElementsByName('selectedBlobbers')].filter(it => it.checked).map(it => it.value).find(it => it != "");

    onClick('btnCreateAllocation', async () => {

      const expiry = new Date()
      expiry.setDate(expiry.getDate() + 300)

      //name string, datashards, parityshards int, size, expiry int64,minReadPrice, maxReadPrice, minWritePrice, maxWritePrice int64, lock int64,preferredBlobberIds []string
      const config = {
        datashards: 2,
        parityshards: 2,
        size: 2 * 1073741824,
        minReadPrice: 0,
        maxReadPrice: 184467440737095516,
        minWritePrice: 0,
        maxWritePrice: 184467440737095516,
        lock: 18800000000
      }
      try {
        const allocation = await goWasm.sdk.createAllocation(config.datashards, config.parityshards, config.size, config.minReadPrice, config.maxReadPrice, config.minWritePrice, config.maxWritePrice,
          config.lock, [], false)

        console.log(allocation)
        allocations = await goWasm.sdk.listAllocations()
        bindAllocations()
      } catch (e) {
        alert(e)
      }

    })

    onClick('btnListAllocations', async () => {
      allocations = await goWasm.sdk.listAllocations()
      bindAllocations()
    })

    onClick('btnRemoteFileMap', async () => {
      const allocationID = getSelectedAllocation()
      if (!allocationID) {
        alert("please select allocation")
        return
      }
      try {
        let resp = await goWasm.sdk.getRemoteFileMap(allocationID)
        console.log(resp)
        txtOutput.innerHTML = JSON.stringify(resp, null, 2)
      } catch (e) {
        alert(e)
      }
    })

    onClick('makeSCRestAPICall', async () => {
      const allocationID = getSelectedAllocation()

      try {
        params = {
          "allocation": allocationID
        }
        paramsJSON = JSON.stringify(params, null, 2)
        storagesc = "6dba10422e368813802877a85039d3985d96760ed844092319743fb3a76712d7"
        const resp = await goWasm.sdk.makeSCRestAPICall(storagesc, "/allocation", paramsJSON)
        txtOutput.innerHTML = resp
      } catch (e) {
        alert(e)
      }
    })

    onClick('createDir', async () => {
      const allocationId = getSelectedAllocation()
      goWasm.sdk.createDir(allocationId, "/dir2")
    })

    onClick('btnListBlobbers', async () => {
      // list active blobbers
      let blobbersResp = await getBlobbersFromNetwork()
      blobbers = blobbersResp.Nodes
      bindBlobbers()
    })

    onClick('btnGetAllocation', async () => {
      const allocationId = getSelectedAllocation()
      if (!allocationId) {
        alert("please select allocation")
        return
      }
      const alloc = await goWasm.sdk.getAllocation(allocationId)
      txtOutput.innerHTML = JSON.stringify(alloc, null, 2)
    })

    onClick('btnGetAllocationMinLock', async () => {
      let dataShards = 2
      let parityShards = 2
      let size = 100000
      let maxReadPrice = 10000000000
      let maxWritePrice = 1000000000
      try {
        const price = await goWasm.sdk.getAllocationMinLock(dataShards, parityShards, size, maxReadPrice, maxWritePrice)
        txtOutput.innerHTML = price
      } catch (e) {
        alert(e)
      }
    })

    onClick('btnGetUpdateAllocationMinLock', async () => {
      let size = 100000
      const allocationId = getSelectedAllocation()
      if (!allocationId) {
        alert("please selection allocationID")
        return
      } else {
        console.log("allocation:", allocationId)
      }
      try {
        const price = await goWasm.sdk.getUpdateAllocationMinLock(allocationId, size, true, false, "", "")
        txtOutput.innerHTML = price
      } catch (e) {
        alert(e)
      }
    })

    onClick('btnListBlobberSettings', async () => {
      const blobberID = getSelectedBlobbers()
      if (!blobberID) {
        alert("please select blobber")
        return
      }
      const details = await getBlobberDetails(blobberID)
      txtOutput.innerHTML = JSON.stringify(details, null, 2)
    })

    // increases readprice of blobber by 1 unit
    onClick('updateBlobberSettings', async () => {
      const blobberID = getSelectedBlobbers()
      if (!blobberID) {
        alert("please select blobber")
        return
      }
      let details = await getBlobberDetails(blobberID)
      details.terms.read_price += 1
      try {
        const txn = await goWasm.sdk.updateBlobberSettings(JSON.stringify(details))
      } catch (e) {
        alert(e)
      }
      // txtOutput.innerHTML = JSON.stringify(alloc, null, 2)
    })

    onClick('btnListFiles', async () => {
      const allocationId = getSelectedAllocation()
      if (!allocationId) {
        alert("please selection allocationID")
        return
      }
      const { list = [] } = await goWasm.sdk.listObjects(allocationId, '/')
      files = list || []
      bindFiles()
    })

    onClick('btnUploadFile', async () => {
      const { files } = get('inputSelectedFile')
      if (files && files.length > 0) {

        const objects = []
        const allocationId = getSelectedAllocation()
        for (const file of files) {
          objects.push({
            allocationId: allocationId,
            remotePath: `/${file.name}`,
            file: file,
            thumbnailBytes: await readBytes(file),//only for demo, don't upload original file as thumbnail in production
            encrypt: false,
            webstreaming: false,
            isUpdate: false,
            isRepair: false,
            numBlocks: 100,
            callback: function (totalBytes, completedBytes, error) {
              console.log(file.name + " " + completedBytes + "/" + totalBytes + " err:" + error)
            }
          })
        }
        const results = await goWasm.bulkUpload(objects)
        console.log(JSON.stringify(results))
      }
    })

    onClick('btnShare', async () => {
      // change these values according to your wallet (obtained from zbox `zbox getwallet`)
      let clientID = "a4c53bf248c634ea483a98cbaa6b767226f504506b299384b30f2c00a52f0851"
      let encryptionPublicKey = "SCxZlinUp+Z29jt8hXT623osEjALXVel6HdHgq1lXEY="

      const file = files.find(it => it.path == getSelectedFile())
      if (file) {
        const allocationId = getSelectedAllocation()
        if (!allocationId) {
          alert("please provide allocationId")
          return
        }

        console.log("sharing file", file?.path)
        let time = Date.now()
        let expiration = time += 3600 // after 1 hour
        let availableAfter = 0
        try {
          const result = await goWasm.sdk.share(allocationId, file?.path, "", "", expiration, false, availableAfter)
          console.log("output of share", result)
          txtOutput.innerHTML = JSON.stringify(result, null, 2)
        } catch (e) {
          alert(e)
        }
      }

    })

    onClick('btnUploadEncryptFile', async () => {
      const { files } = get('inputSelectedFile')
      if (files && files.length > 0) {

        const objects = []
        const allocationId = getSelectedAllocation()
        if (!allocationId) {
          alert("please provide allocationId")
        }
        for (const file of files) {
          objects.push({
            allocationId: allocationId,
            remotePath: `/${file.name}`,
            file: file,
            thumbnailBytes: await readBytes(file),//only for demo, don't upload original file as thumbnail in production
            encrypt: true,
            webstreaming: false,
            isUpdate: false,
            isRepair: false,
            numBlocks: 100,
            callback: function (totalBytes, completedBytes, error) {
              console.log(file.name + " " + completedBytes + "/" + totalBytes + " err:" + error)
            }
          })
        }

        const results = await goWasm.bulkUpload(objects)

        console.log(JSON.stringify(results))
      }
    })

    onClick('btnDownloadFile', async () => {
      const path = getSelectedFile()
      if (path) {

        const allocationId = getSelectedAllocation()

        //allocationID, remotePath, authTicket, lookupHash string, downloadThumbnailOnly bool, numBlocks int
        const file = await goWasm.sdk.download(allocationId, path, '', '', false, 10, "downloadCallback", true)

        const a = document.createElement('a')
        document.body.appendChild(a)
        a.style = 'display: none'

        a.href = file.url
        a.download = file.fileName
        a.click()
        window.URL.revokeObjectURL(file.url)
        document.body.removeChild(a)

      }
    })

    onClick('btnAddReplaceBlobber', async () => {

      var addremoveBlobberIDs = prompt("Add Blobber ID and remove blobberID (separated by a comma): ");

      var [addBlobberId, removeBlobberID] = addremoveBlobberIDs.split(",");
      // removeBlobberID = removeBlobberID !== undefined ? value : "";

      console.log("addBlobberId", addBlobberId)
      console.log("removeBlobberID", removeBlobberID)
      // addBlobberId = addBlobberId.trim()
      // removeBlobberID = removeBlobberID.trim()
      const allocationId = getSelectedAllocation()
      if (!allocationId) {
        alert("please provide allocationId")
      }

      try {
        const file = await goWasm.sdk.updateAllocationWithRepair(allocationId, 0, 0, 5000000000, false, addBlobberId, removeBlobberID)

      } catch (e) {
        alert(e)
      }
    })

    onClick('btnDownloadShared', async () => {

      const authTicket = get('authTicket').value
      if (authTicket) {
        try {
          const file = await goWasm.sdk.download('', '', authTicket, '', false, 10, "downloadCallback", true)

          console.log("downloaded file", file)
          const a = document.createElement('a')
          document.body.appendChild(a)
          a.style = 'display: none'
          a.href = file.url
          a.download = file.fileName
          a.click()
          window.URL.revokeObjectURL(file.url)
          document.body.removeChild(a)
        } catch (e) {
          alert(e)
        }
      }
    })

    onClick('decodeAuthticket', async () => {
      const authTicket = get('authTicket').value
      if (authTicket) {
        try {
          const output = await goWasm.sdk.decodeAuthTicket(authTicket);
          console.log(output)
          txtOutput.innerHTML = JSON.stringify(output, null, 2)
        } catch (e) {
          alert(e)
        }
      }
    })

    onClick('btnViewFile', async () => {
      const file = files.find(it => it.path == getSelectedFile())
      if (file && file.mimetype.startsWith('image')) {
        const allocationId = getSelectedAllocation()
        const { url } = await goWasm.sdk.download(allocationId, file.path, '', '', false, 10,)
        get('viewer').setAttribute('src', url)
      }
    })

    const player = get('player')
    let isPlayerReady = false

    onClick('btnPlay', async () => {

      if (isPlayerReady) {
        if (player.paused) {
          player.play()
        }
      } else {

        const file = files.find(it => it.path == getSelectedFile())

        const isLive = file.type == 'd'

        if (file) {
          const allocationId = getSelectedAllocation()
          startPlay({
            goWasm,
            allocationId,
            containerElement: get('container'),
            videoElement: player,
            remotePath: file?.path,
            authTicket: '',
            lookupHash: file?.lookup_hash,
            mimeType: file?.mimetype,
            isLive: isLive,
          })
          isPlayerReady = true
        }
      }

    })

    onClick('btnPlayShared', async () => {

      if (isPlayerReady) {
        if (player.paused) {
          player.play()
        }
      } else {

        const authTicket = get('authTicket').value

        const isLive = false

        if (authTicket) {
          const allocationId = getSelectedAllocation()
          startPlay({
            goWasm,
            allocationId,
            videoElement: player,
            remotePath: '',
            authTicket: authTicket,
            lookupHash: '',
            mimeType: '',
            isLive: isLive,
          })
          isPlayerReady = true
        }
      }

    })

    onClick('btnPause', async () => {
      player.pause();
    })

    onClick('btnStop', async () => {
      if (isPlayerReady) {
        stopPlay({ goWasm, videoElement: player })
        isPlayerReady = false
      }
    })


    const log = console.log
    const logs = get('logs')
    onClick('btnShowLogs', async () => {
      await goWasm.sdk.showLogs()
      console.log = s => {
        log(s)
        logs.value += s + "\n"
        logs.scrollLeft = 0;
        logs.scrollTop = logs.scrollHeight;
      }
    })

    onClick('btnHideLogs', async () => {
      await goWasm.sdk.hideLogs()
      console.log = log
    })



    onClick('btnGetFileStats', async () => {
      const file = files.find(it => it.path == getSelectedFile())
      if (file) {
        const allocationId = getSelectedAllocation()
        const stats = await goWasm.sdk.getFileStats(allocationId, file?.path)
        txtOutput.innerHTML = JSON.stringify(stats, null, 2)
      }

    })

    onClick('btnDelete', async () => {
      const file = files.find(it => it.path == getSelectedFile())
      if (file) {
        const allocationId = getSelectedAllocation()
        await goWasm.sdk.delete(allocationId, file?.path)
      }
    })

    onClick('btnGetUSDRate', async () => {

      const rate = await goWasm.sdk.getUSDRate("zcn")
      txtOutput.innerHTML = rate
    })

    onClick('btnGetContainers', async () => {
      const domain = "https://chimneyhwayr.zus.network"
      const username = "username1"
      const password = "password1"

      try {
        const stats = await goWasm.sdk.getcontainers(username, password, domain)
        txtOutput.innerHTML = JSON.stringify(stats, null, 2)
      } catch (e) {
        alert(e)
      }
    })

    onClick('btnUpdateContainer', async () => {
      const containerid = "3f9b21fcb9df9d6cc88b024357bf940284f749d4c30e13b7791d721def752498"
      const domain = "https://chimneyhwayr.zus.network"
      const username = "username1"
      const password = "password1"
      const image = "0chaindev/blobber:staging"
      try {
        const stats = await goWasm.sdk.updatecontainer(username, password, domain, containerid, image)
        txtOutput.innerHTML = JSON.stringify(stats, null, 2)
      } catch (e) {
        alert(e)
      }
    })

    onClick('btnSearchContainer', async () => {
      const domain = "https://chimneyhwayr.zus.network"
      const username = "username1"
      const password = "password1"
      const containername = "validator"
      try {
        const stats = await goWasm.sdk.searchcontainer(username, password, domain, containername)
        txtOutput.innerHTML = JSON.stringify(stats, null, 2)
      } catch (e) {
        alert(e)
      }
    })

    onClick('btnAllocationRepair', async () => {
      const allocationId = getSelectedAllocation()
      const output = await goWasm.sdk.allocationRepair(allocationId, "/")
      txtOutput.innerHTML = output
    })

    onClick('btnMultiDownload', async () => {
      console.log('multidownload')
      const path = getSelectedFile()

      const objects = []
      const allocationId = getSelectedAllocation()
      if (!allocationId) {
        alert("please provide allocationId")
      }

      objects.push({
        remotePath: path,
        downloadOp: 1,
        numBlocks: 0,
      })
      let stringifiedArray = JSON.stringify(objects);

      try {
        const results = await goWasm.sdk.multiDownload(allocationId, stringifiedArray, '', '')
        console.log(JSON.stringify(results))
      } catch (e) {
        alert(e)
      }

    })

    onClick('btnMultiOps', async () => {
      const allocationId = getSelectedAllocation()
      if (!allocationId) {
        alert("please provide allocationId")
      }
      const objects = []

      objects.push(
        { // rename file
          operationType: `move`,
          remotePath: `/small2-182b.txt`,
          destPath: `/folder/small-182b.txt`,
        },
        { // todo: rename folder
          operationType: `move`,
          remotePath: `/folder`,
          destPath: `/folder2`,
        },
        { // move a file to an other folder
          operationType: `move`,
          remotePath: `/small-182b.txt`,
          destPath: `/folder/`,
        },
        { // copy a file to an other folder
          operationType: `copy`,
          remotePath: `/small2-182b.txt`,
          destPath: `/folder/`,
        },
      )

      let stringifiedArray = JSON.stringify(objects);

      try {
        console.log("executing MultiOps", objects[0])
        const output = await goWasm.sdk.multiOperation(allocationId, stringifiedArray)
      } catch (e) {
        alert(e)
      }
    })

    onClick('btnSplitKeys', async () => {
      const privateKey = "41729ed8d82f782646d2d30b9719acfd236842b9b6e47fee12b7bdbd05b35122"
      const numSplits = 1
      try {
        const wStr = await goWasm.sdk.splitKeys(privateKey, numSplits)
        txtOutput.innerHTML = wStr;
        console.log("splitKeys", wStr);
      } catch (e) {
        alert(e)
      }
    })

    onClick('btnSetWalletInfo', async () => {
      const jsonWallet = {
        "client_id": "30764bcba73216b67c36b05a17b4dd076bfdc5bb0ed84856f27622188c377269",
        "client_key": "1f495df9605a4479a7dd6e5c7a78caf9f9d54e3a40f62a3dd68ed377115fe614d8acf0c238025f67a85163b9fbf31d10fbbb4a551d1cf00119897edf18b1841c",
        "keys": [
          { "public_key": "1f495df9605a4479a7dd6e5c7a78caf9f9d54e3a40f62a3dd68ed377115fe614d8acf0c238025f67a85163b9fbf31d10fbbb4a551d1cf00119897edf18b1841c", "private_key": "41729ed8d82f782646d2d30b9719acfd236842b9b6e47fee12b7bdbd05b35122" }
        ],
        "mnemonics": "glare mistake gun joke bid spare across diagram wrap cube swear cactus cave repeat you brave few best wild lion pitch pole original wasp",
        "version": "1.0",
        "date_created": "1662534022",
        "nonce": 0
      }
      const splitKeyWallet = true
      try {
        const jsonWalletString = JSON.stringify(jsonWallet);
        const isWalletInfoSet = await goWasm.sdk.setWalletInfo(jsonWalletString, splitKeyWallet)
        console.log("Set Wallet Info:",isWalletInfoSet)
      } catch (e) {
        alert(e)
      }
    })

    onClick('btnSetAuthUrl', async () => {
      // need to call setSplitKeyWallet to set wallet type to split key initially.
      const jsonWallet = {
        "client_id": "30764bcba73216b67c36b05a17b4dd076bfdc5bb0ed84856f27622188c377269",
        "client_key": "1f495df9605a4479a7dd6e5c7a78caf9f9d54e3a40f62a3dd68ed377115fe614d8acf0c238025f67a85163b9fbf31d10fbbb4a551d1cf00119897edf18b1841c",
        "keys": [
          { "public_key": "1f495df9605a4479a7dd6e5c7a78caf9f9d54e3a40f62a3dd68ed377115fe614d8acf0c238025f67a85163b9fbf31d10fbbb4a551d1cf00119897edf18b1841c", "private_key": "41729ed8d82f782646d2d30b9719acfd236842b9b6e47fee12b7bdbd05b35122" }
        ],
        "mnemonics": "glare mistake gun joke bid spare across diagram wrap cube swear cactus cave repeat you brave few best wild lion pitch pole original wasp",
        "version": "1.0",
        "date_created": "1662534022",
        "nonce": 0
      }
      const splitKeyWallet = true
      try {
        const jsonWalletString = JSON.stringify(jsonWallet);
        const isWalletInfoSet = await goWasm.sdk.setWalletInfo(jsonWalletString, splitKeyWallet)
        console.log("Set Wallet Info:",isWalletInfoSet)
      } catch (e) {
        alert(e)
      }
      // can add any string ,because just had string check while checking url
      const url = "Testing"
      try {
        const isAuthURLSet = await goWasm.sdk.setAuthUrl(url)
        console.log("Set Auth URL",isAuthURLSet);
      } catch (e) {
        alert(e)
      }
    })

    onClick('btnRegAuth', async () => {
<<<<<<< HEAD
=======
       // Define the callback function in JavaScript
>>>>>>> 840f5ed4
      const authCallback = function (msg) {
          return `Authorized: ${msg}`;
      };

<<<<<<< HEAD
      const registerAuthorizer = goWasm.sdk.registerAuthorizer;
      registerAuthorizer(authCallback);

=======
      // Register the callback function from JavaScript to Go
      const registerAuthorizer = goWasm.sdk.registerAuthorizer;
      registerAuthorizer(authCallback);


>>>>>>> 840f5ed4
      // call the callAuth to see if the auth is set properly
      // Use the stored callback function from Go
	    const message = "Hello, World!";
	    const result = goWasm.sdk.callAuth(message);
	    console.log(result); // Output: "Authorized: Hello, World!"
    })
<<<<<<< HEAD
=======

>>>>>>> 840f5ed4
  </script>
</body><|MERGE_RESOLUTION|>--- conflicted
+++ resolved
@@ -920,34 +920,19 @@
     })
 
     onClick('btnRegAuth', async () => {
-<<<<<<< HEAD
-=======
-       // Define the callback function in JavaScript
->>>>>>> 840f5ed4
       const authCallback = function (msg) {
           return `Authorized: ${msg}`;
       };
 
-<<<<<<< HEAD
       const registerAuthorizer = goWasm.sdk.registerAuthorizer;
       registerAuthorizer(authCallback);
 
-=======
-      // Register the callback function from JavaScript to Go
-      const registerAuthorizer = goWasm.sdk.registerAuthorizer;
-      registerAuthorizer(authCallback);
-
-
->>>>>>> 840f5ed4
       // call the callAuth to see if the auth is set properly
       // Use the stored callback function from Go
 	    const message = "Hello, World!";
 	    const result = goWasm.sdk.callAuth(message);
 	    console.log(result); // Output: "Authorized: Hello, World!"
     })
-<<<<<<< HEAD
-=======
-
->>>>>>> 840f5ed4
+    
   </script>
 </body>
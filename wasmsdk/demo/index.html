--- conflicted
+++ resolved
@@ -56,7 +56,8 @@
 
   <fieldset>
     <legend>Sharing</legend>
-    <label for="authTicket"> AuthTicket </label> <input id="authTicket" name="authTicket" style="width: 600px;" value="eyJjbGllbnRfaWQiOiJhNGM1M2JmMjQ4YzYzNGVhNDgzYTk4Y2JhYTZiNzY3MjI2ZjUwNDUwNmIyOTkzODRiMzBmMmMwMGE1MmYwODUxIiwib3duZXJfaWQiOiIzMDc2NGJjYmE3MzIxNmI2N2MzNmIwNWExN2I0ZGQwNzZiZmRjNWJiMGVkODQ4NTZmMjc2MjIxODhjMzc3MjY5IiwiYWxsb2NhdGlvbl9pZCI6IjJmMjc3NDJlODYxN2YyY2U1MTk2OWFhNWQ1ZDAyY2MyZDg1NzQ1MzQ5MGVkZjBlODYzNmE0OTdjYjRmNTY3MWUiLCJmaWxlX3BhdGhfaGFzaCI6IjVhYTE2NzkyZDQ1YWMwMzI0ZTExZjc0Y2E5N2M0NDk3Zjc2ZmIxM2ZkN2ExMjIzMjc4NzQ4ZjY4OGIyNzU2OGUiLCJhY3R1YWxfZmlsZV9oYXNoIjoiYjQxZTFmZGI2YThlNzM0MmNkMzk5ZjY3MWFiYWRkM2MyN2QzZDQ0YjdmZGM0OGU3Mzc1ZTI4ZTM3MTI2NWY3YiIsImZpbGVfbmFtZSI6InJ0eDA5MDIwMDIxMnAucGRmIiwicmVmZXJlbmNlX3R5cGUiOiJmIiwiZXhwaXJhdGlvbiI6MTY4ODY4OTcyMTcxNCwidGltZXN0YW1wIjoxNjg3MDAyNzE2LCJlbmNyeXB0ZWQiOnRydWUsInNpZ25hdHVyZSI6IjIyOWUyY2FkNTU5YzEwMGU4MTVhNjk2ZTQ5YTU3ZTUyNGU5ZmQ1YmZmZTRjYjAyY2I0MDM1NGY0OTQ1YzY5MWYifQ==" /><br>
+    <label for="authTicket"> AuthTicket </label> <input id="authTicket" name="authTicket" style="width: 600px;"
+      value="eyJjbGllbnRfaWQiOiJhNGM1M2JmMjQ4YzYzNGVhNDgzYTk4Y2JhYTZiNzY3MjI2ZjUwNDUwNmIyOTkzODRiMzBmMmMwMGE1MmYwODUxIiwib3duZXJfaWQiOiIzMDc2NGJjYmE3MzIxNmI2N2MzNmIwNWExN2I0ZGQwNzZiZmRjNWJiMGVkODQ4NTZmMjc2MjIxODhjMzc3MjY5IiwiYWxsb2NhdGlvbl9pZCI6IjJmMjc3NDJlODYxN2YyY2U1MTk2OWFhNWQ1ZDAyY2MyZDg1NzQ1MzQ5MGVkZjBlODYzNmE0OTdjYjRmNTY3MWUiLCJmaWxlX3BhdGhfaGFzaCI6IjVhYTE2NzkyZDQ1YWMwMzI0ZTExZjc0Y2E5N2M0NDk3Zjc2ZmIxM2ZkN2ExMjIzMjc4NzQ4ZjY4OGIyNzU2OGUiLCJhY3R1YWxfZmlsZV9oYXNoIjoiYjQxZTFmZGI2YThlNzM0MmNkMzk5ZjY3MWFiYWRkM2MyN2QzZDQ0YjdmZGM0OGU3Mzc1ZTI4ZTM3MTI2NWY3YiIsImZpbGVfbmFtZSI6InJ0eDA5MDIwMDIxMnAucGRmIiwicmVmZXJlbmNlX3R5cGUiOiJmIiwiZXhwaXJhdGlvbiI6MTY4ODY4OTcyMTcxNCwidGltZXN0YW1wIjoxNjg3MDAyNzE2LCJlbmNyeXB0ZWQiOnRydWUsInNpZ25hdHVyZSI6IjIyOWUyY2FkNTU5YzEwMGU4MTVhNjk2ZTQ5YTU3ZTUyNGU5ZmQ1YmZmZTRjYjAyY2I0MDM1NGY0OTQ1YzY5MWYifQ==" /><br>
     <button id="decodeAuthticket">DecodeAuthTicket</button>
   </fieldset>
 
@@ -695,19 +696,6 @@
     })
 
     onClick('btnSearchContainer', async () => {
-<<<<<<< HEAD
-      const domain = "https://portainer.dev3.zus.network"
-        // const domain = "https://chimneyhwayr.zus.network"
-        const username = "admin"
-        const password = "zus-operator"
-        const containername = "sharder"
-        try {
-          const stats = await goWasm.sdk.searchcontainer(username, password, domain, containername)
-          txtOutput.innerHTML = JSON.stringify(stats, null, 2)
-        }  catch (e) {
-          alert(e)
-        }
-=======
       const domain = "https://chimneyhwayr.zus.network"
       const username = "username1"
       const password = "password1"
@@ -718,7 +706,6 @@
       } catch (e) {
         alert(e)
       }
->>>>>>> f3a2cb05
     })
 
     onClick('btnAllocationRepair', async () => {

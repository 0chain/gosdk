<!DOCTYPE html>

<head>
  <!-- for zcn.wasm-->
  <script src="https://cdn.jsdelivr.net/gh/herumi/bls-wasm@v1.0.0/browser/bls.js"></script>
  <script src="https://cdn.jsdelivr.net/gh/golang/go@go1.21.0/misc/wasm/wasm_exec.js"></script>
  <script src="zcn.js"></script>


  <!-- for demo -->
  <script src="dom.js"></script>

  <!-- for player.js -->
  <script src="https://cdn.jsdelivr.net/npm/mux.js@6.3.0/dist/mux.js"></script>
  <script src="EBML.js"></script>
  <script src="player.js"></script>

</head>

<body>

  <h2>please download zcn.wasm from https://github.com/0chain/gosdk/releases/latest first</h2>

  <fieldset>
    <legend>logging</legend>
    <span>
      <button id="btnShowLogs">Show</button>
      <button id="btnHideLogs">Hide</button>
    </span>
    <br>
    <textarea id="logs" rows="10" cols="100">

  </textarea>
  </fieldset>

  <fieldset>
    <legend>Wallet</legend>
    <label for="clientId"> ClientID </label> <input id="clientId" name="clientId" style="width: 600px;"
      value="632d7e04fb8ff9cebe36caa20050458811d5eb3d3bdeb6a3877116a6c9d3ad68" /><br>
    <label for="privateKey">PrivateKey</label> <input id="privateKey" name="privateKey" style="width: 600px;"
      value="1a82efcc1afa64468ba6d090da6ae4995e1c2c5fb3a107b01d5f67fe1f66bc08" /><br>
    <label for="publicKey"> PublicKey</label> <input id="publicKey" name="publicKey" style="width: 600px;"
      value="aeb6a6c2bd30a9cd9323a46d887bfc9cf7996d0d2158a55453d7b16a99ace7182e998dd30c0d34c3093796f7075aaa97f3e25589c278971634cba3f2303b3216" /><br>
    <label for="mnemonic"> Mnemonic</label> <input id="mnemonic" name="mnemonic" style="width: 600px;"
      value="visit acquire month friend twice guide hard myself differ video style shaft situate general valve dice brick carbon replace powder indicate hello orient search" /><br>




    <button id="btnSetWallet">Change Wallet</button>
    <button id="btnSendMeTokens">Send Me Tokens</button>
    <button id="btnSendTokensToOtherWallet">Send Tokens to Other Wallet</button>
    <button id="btnGetBalance">Get Balance</button>

    <button id="btnGetUSDRate">Get USD Rate</button>
  </fieldset>

  <fieldset>
    <legend>Sharing</legend>
    <label for="authTicket"> AuthTicket </label> <input id="authTicket" name="authTicket" style="width: 600px;"
      value="eyJjbGllbnRfaWQiOiJhNGM1M2JmMjQ4YzYzNGVhNDgzYTk4Y2JhYTZiNzY3MjI2ZjUwNDUwNmIyOTkzODRiMzBmMmMwMGE1MmYwODUxIiwib3duZXJfaWQiOiIzMDc2NGJjYmE3MzIxNmI2N2MzNmIwNWExN2I0ZGQwNzZiZmRjNWJiMGVkODQ4NTZmMjc2MjIxODhjMzc3MjY5IiwiYWxsb2NhdGlvbl9pZCI6IjJmMjc3NDJlODYxN2YyY2U1MTk2OWFhNWQ1ZDAyY2MyZDg1NzQ1MzQ5MGVkZjBlODYzNmE0OTdjYjRmNTY3MWUiLCJmaWxlX3BhdGhfaGFzaCI6IjVhYTE2NzkyZDQ1YWMwMzI0ZTExZjc0Y2E5N2M0NDk3Zjc2ZmIxM2ZkN2ExMjIzMjc4NzQ4ZjY4OGIyNzU2OGUiLCJhY3R1YWxfZmlsZV9oYXNoIjoiYjQxZTFmZGI2YThlNzM0MmNkMzk5ZjY3MWFiYWRkM2MyN2QzZDQ0YjdmZGM0OGU3Mzc1ZTI4ZTM3MTI2NWY3YiIsImZpbGVfbmFtZSI6InJ0eDA5MDIwMDIxMnAucGRmIiwicmVmZXJlbmNlX3R5cGUiOiJmIiwiZXhwaXJhdGlvbiI6MTY4ODY4OTcyMTcxNCwidGltZXN0YW1wIjoxNjg3MDAyNzE2LCJlbmNyeXB0ZWQiOnRydWUsInNpZ25hdHVyZSI6IjIyOWUyY2FkNTU5YzEwMGU4MTVhNjk2ZTQ5YTU3ZTUyNGU5ZmQ1YmZmZTRjYjAyY2I0MDM1NGY0OTQ1YzY5MWYifQ==" /><br>
    <button id="decodeAuthticket">DecodeAuthTicket</button>
  </fieldset>

  <fieldset>
    <legend>Allocations</legend>

    <span>
      <button id="btnListAllocations">List</button>
      <button id="btnCreateAllocation">Create</button>
      <button id="btnGetAllocation">Get</button>
      <button id="btnCreateFreeAlloc">CreateFreeallocation</button>
      <button id="btnGetAllocationMinLock">AllocationMinLock</button>
      <button id="btnGetUpdateAllocationMinLock">UpdateAllocationMinLock</button>
      <button id="btnRemoteFileMap">RemoteFileMap</button>
      <button id="btnAddReplaceBlobber">AddReplaceBlobber</button>
      <button id="makeSCRestAPICall">makeSCRestAPICall</button>
    </span>

    <br>

    <div id="listAllocations">
    </div>

  </fieldset>

  <fieldset>
    <legend>Blobbers</legend>

    <span>
      <button id="btnListBlobbers">List</button>
      <button id="btnListBlobberSettings">Get</button>
      <button id="updateBlobberSettings">Update</button>
    </span>

    <br>

    <div id="listBlobbers">
    </div>

  </fieldset>

  <fieldset>
    <legend>Files</legend>
    <button id="btnListFiles">List</button>
    <span><input id="inputSelectedFile" type="file" multiple /> <button id="btnUploadFile">Upload</button> </span>
    <button id="btnUploadEncryptFile">EncryptedUpload</button> </span>
    [ <button id="btnDownloadFile">Download</button> | <button id="btnDownloadShared">Download with AuthTicket</button>
    | <button id="btnMultiDownload">MultiDownload</button>
    ]
    <button id="btnViewFile">View</button>
    <button id="btnGetFileStats">GetFileStats</button>
    <button id="btnDelete">Delete</button>
    <button id="btnShare">Share</button>
    <button id="btnGetContainers">getcontainers</button>
    <button id="btnUpdateContainer">updatecontainer</button>
    <button id="btnSearchContainer">searchcontainer</button>
    <button id="btnAllocationRepair">Repair</button>
    <button id="btnMultiOps">MultiOperation</button>
    <button id="createDir">createDir</button>

    <br>

    <div id="listFiles">
    </div>

  </fieldset>


  <fieldset>
    <legend>Output</legend>
    <pre id="txtOutput" style="font-size: 20px; font-weight: bold;">
    </pre>
  </fieldset>


  <fieldset>
    <legend>Media WebPlayer</legend>

    <div id="container">
      <video id='player' preload="metadata" controls></video>
    </div>
    <div className="controls">
      [ <button id="btnPlay">Play</button> | <button id="btnPlayShared">Play with auth ticket</button> ]
      <button id="btnPause">Pause</button>
      <button id="btnStop">Stop</button>
    </div>
  </fieldset>


  <fieldset>
    <legend>Image Viewer</legend>
    <img id="viewer" src="image.png" width="600" />
  </fieldset>

<<<<<<< HEAD
=======
  <fieldset>
    <legend>Split Key</legend>
    <span>
      <button id="btnSplitKeys">SplitKeys</button>
      <button id="btnSetWalletInfo">SetWalletInfo</button>
      <button id="btnSetAuthUrl">SetAuthUrl</button>
    </span>
    <br>
    <div id="splitKey">
    </div>
  </fieldset>

>>>>>>> 4f9b645a
  <script>
    window.downloadCallback = function (totalBytes, completedBytes, error) {
      console.log("download: " + completedBytes + "/" + totalBytes + " err:" + error)
    }

    const getWallet = () => {
      const clientID = get('clientId').value
      const publicKey = get('publicKey').value
      const privateKey = get('privateKey').value
      const mnemonic = get('mnemonic').value
      return {
        clientID, publicKey, privateKey, mnemonic
      }
    }

    // get active blobbers from network
    async function getBlobbersFromNetwork() {
      const GET_BLOBBERS = `/v1/screst/6dba10422e368813802877a85039d3985d96760ed844092319743fb3a76712d7/getblobbers`
      const randomsharder = " https://dev1.zus.network/sharder01" // todo: get this randomly from network
      url = randomsharder + GET_BLOBBERS
      let response = await fetch(url);
      let data = await response.json();
      return data;
    }

    async function getBlobberDetails(blobberID) {
      const GET_BLOBBER = `/v1/screst/6dba10422e368813802877a85039d3985d96760ed844092319743fb3a76712d7/getBlobber?blobber_id=`
      const randomsharder = " https://dev1.zus.network/sharder01" // todo: get this randomly from network
      url = randomsharder + GET_BLOBBER + blobberID
      let response = await fetch(url);
      let data = await response.json();
      return data;
    }

    const networkConfig = {
      chainId: '0afc093ffb509f059c55478bc1a60351cef7b4e9c008a53a6cc8241ca8617dfe',
      signatureScheme: 'bls0chain',
      minConfirmation: 50,
      minSubmit: 50,
      confirmationChainLength: 3,
    }

    const query = new URLSearchParams(window.location.search);

    let network = query.get('network')
    if (!network || network == 'undefined') {
      network = "dev.zus.network"
    }

    const blockWorker = 'https://' + network + '/dns';
    const config = [
      networkConfig.chainId,
      blockWorker,
      networkConfig.signatureScheme,
      networkConfig.minConfirmation,
      networkConfig.minSubmit,
      networkConfig.confirmationChainLength,
      'https://0box.' + network, //zboxHost
      'vult', //zboxAppType
      3,
    ]

    const bls = window.bls
    let goWasm;
    createWasm().then(async wasm => {
      await wasm.sdk.init(...config)
      await bls.init(bls.BN254)
      const { clientID, privateKey, publicKey, mnemonic } = getWallet()
      await wasm.setWallet(bls, clientID, privateKey, publicKey, mnemonic)

      goWasm = wasm
    })

    onClick('btnSetWallet', async () => {
      const { clientID, privateKey, publicKey, mnemonic } = getWallet()
      await goWasm.setWallet(bls, clientID, privateKey, publicKey, mnemonic)
    })


    onClick('btnSendMeTokens', async () => {
      await goWasm.sdk.faucet("pour", JSON.stringify("{Pay day}"), 10)
    })

    onClick('btnSendTokensToOtherWallet', async () => {
      try {
        const output = await goWasm.sdk.send(
          "5ad6e4d206d853833e96ff5c833369e567d2ef41ae1d5093141e1f90f1e8dcb0",
          10000000000,
          0
        )
        console.log("successfully sent with txn hash: ", output)
      } catch (e) {
        alert(e)
      }
    })

    onClick('btnGetBalance', async () => {
      const { clientID } = getWallet()
      const wallet = await goWasm.sdk.getWalletBalance(clientID)
      txtOutput.innerHTML = JSON.stringify(wallet, null, 2)
    })

    onClick('btnCreateFreeAlloc', async () => {
      var token = prompt("freeallocation token: ");
      try {
        const alloc = await goWasm.sdk.createfreeallocation(token)
        console.log("create freeallocation with ID: ", alloc)
      } catch (e) {
        alert(e)
      }
    })

    let allocations = []
    let blobbers = []
    let files = []

    const bindAllocations = () => setHtml("listAllocations", allocations.map(a => `<input type="radio"  name="selectedAllocation" value="${a.id}"><label for="${a.id}">${a.id}</label><br>`).join(""))
    const getSelectedAllocation = () => [...document.getElementsByName('selectedAllocation')].filter(it => it.checked).map(it => it.value).find(it => it != "");

    const bindFiles = () => setHtml('listFiles', files.map(f => `<input type="radio" name="selectedFile" value="${f.path}"><label for="${f.path}">[${f.type}]${f.path}</label><br>`).join(""))
    const getSelectedFile = () => [...document.getElementsByName('selectedFile')].filter(it => it.checked).map(it => it.value).find(it => it != "");

    const bindBlobbers = () => setHtml("listBlobbers", blobbers.map(a => `<input type="radio"  name="selectedBlobbers" value="${a.id}"><label for="${a.id}">${a.id}</label><br>`).join(""))
    const getSelectedBlobbers = () => [...document.getElementsByName('selectedBlobbers')].filter(it => it.checked).map(it => it.value).find(it => it != "");

    onClick('btnCreateAllocation', async () => {

      const expiry = new Date()
      expiry.setDate(expiry.getDate() + 300)

      //name string, datashards, parityshards int, size, expiry int64,minReadPrice, maxReadPrice, minWritePrice, maxWritePrice int64, lock int64,preferredBlobberIds []string
      const config = {
        datashards: 2,
        parityshards: 2,
        size: 2 * 1073741824,
        minReadPrice: 0,
        maxReadPrice: 184467440737095516,
        minWritePrice: 0,
        maxWritePrice: 184467440737095516,
        lock: 18800000000
      }
      try {
        const allocation = await goWasm.sdk.createAllocation(config.datashards, config.parityshards, config.size, config.minReadPrice, config.maxReadPrice, config.minWritePrice, config.maxWritePrice,
          config.lock, [], false)

        console.log(allocation)
        allocations = await goWasm.sdk.listAllocations()
        bindAllocations()
      } catch (e) {
        alert(e)
      }

    })

    onClick('btnListAllocations', async () => {
      allocations = await goWasm.sdk.listAllocations()
      bindAllocations()
    })

    onClick('btnRemoteFileMap', async () => {
      const allocationID = getSelectedAllocation()
      if (!allocationID) {
        alert("please select allocation")
        return
      }
      try {
        let resp = await goWasm.sdk.getRemoteFileMap(allocationID)
        console.log(resp)
        txtOutput.innerHTML = JSON.stringify(resp, null, 2)
      } catch (e) {
        alert(e)
      }
    })

    onClick('makeSCRestAPICall', async () => {
      const allocationID = getSelectedAllocation()

      try {
        params = {
          "allocation": allocationID
        }
        paramsJSON = JSON.stringify(params, null, 2)
        storagesc = "6dba10422e368813802877a85039d3985d96760ed844092319743fb3a76712d7"
        const resp = await goWasm.sdk.makeSCRestAPICall(storagesc, "/allocation", paramsJSON)
        txtOutput.innerHTML = resp
      } catch (e) {
        alert(e)
      }
    })

    onClick('createDir', async () => {
      const allocationId = getSelectedAllocation()
      goWasm.sdk.createDir(allocationId, "/dir2")
    })

    onClick('btnListBlobbers', async () => {
      // list active blobbers
      let blobbersResp = await getBlobbersFromNetwork()
      blobbers = blobbersResp.Nodes
      bindBlobbers()
    })

    onClick('btnGetAllocation', async () => {
      const allocationId = getSelectedAllocation()
      if (!allocationId) {
        alert("please select allocation")
        return
      }
      const alloc = await goWasm.sdk.getAllocation(allocationId)
      txtOutput.innerHTML = JSON.stringify(alloc, null, 2)
    })

    onClick('btnGetAllocationMinLock', async () => {
      let dataShards = 2
      let parityShards = 2
      let size = 100000
      let maxReadPrice = 10000000000
      let maxWritePrice = 1000000000
      try {
        const price = await goWasm.sdk.getAllocationMinLock(dataShards, parityShards, size, maxReadPrice, maxWritePrice)
        txtOutput.innerHTML = price
      } catch (e) {
        alert(e)
      }
    })

    onClick('btnGetUpdateAllocationMinLock', async () => {
      let size = 100000
      const allocationId = getSelectedAllocation()
      if (!allocationId) {
        alert("please selection allocationID")
        return
      } else {
        console.log("allocation:", allocationId)
      }
      try {
        const price = await goWasm.sdk.getUpdateAllocationMinLock(allocationId, size, true, false, "", "")
        txtOutput.innerHTML = price
      } catch (e) {
        alert(e)
      }
    })

    onClick('btnListBlobberSettings', async () => {
      const blobberID = getSelectedBlobbers()
      if (!blobberID) {
        alert("please select blobber")
        return
      }
      const details = await getBlobberDetails(blobberID)
      txtOutput.innerHTML = JSON.stringify(details, null, 2)
    })

    // increases readprice of blobber by 1 unit
    onClick('updateBlobberSettings', async () => {
      const blobberID = getSelectedBlobbers()
      if (!blobberID) {
        alert("please select blobber")
        return
      }
      let details = await getBlobberDetails(blobberID)
      details.terms.read_price += 1
      try {
        const txn = await goWasm.sdk.updateBlobberSettings(JSON.stringify(details))
      } catch (e) {
        alert(e)
      }
      // txtOutput.innerHTML = JSON.stringify(alloc, null, 2)
    })

    onClick('btnListFiles', async () => {
      const allocationId = getSelectedAllocation()
      if (!allocationId) {
        alert("please selection allocationID")
        return
      }
      const { list = [] } = await goWasm.sdk.listObjects(allocationId, '/')
      files = list || []
      bindFiles()
    })

    onClick('btnUploadFile', async () => {
      const { files } = get('inputSelectedFile')
      if (files && files.length > 0) {

        const objects = []
        const allocationId = getSelectedAllocation()
        for (const file of files) {
          objects.push({
            allocationId: allocationId,
            remotePath: `/${file.name}`,
            file: file,
            thumbnailBytes: await readBytes(file),//only for demo, don't upload original file as thumbnail in production
            encrypt: false,
            webstreaming: false,
            isUpdate: false,
            isRepair: false,
            numBlocks: 100,
            callback: function (totalBytes, completedBytes, error) {
              console.log(file.name + " " + completedBytes + "/" + totalBytes + " err:" + error)
            }
          })
        }
        const results = await goWasm.bulkUpload(objects)
        console.log(JSON.stringify(results))
      }
    })

    onClick('btnShare', async () => {
      // change these values according to your wallet (obtained from zbox `zbox getwallet`)
      let clientID = "a4c53bf248c634ea483a98cbaa6b767226f504506b299384b30f2c00a52f0851"
      let encryptionPublicKey = "SCxZlinUp+Z29jt8hXT623osEjALXVel6HdHgq1lXEY="

      const file = files.find(it => it.path == getSelectedFile())
      if (file) {
        const allocationId = getSelectedAllocation()
        if (!allocationId) {
          alert("please provide allocationId")
          return
        }

        console.log("sharing file", file?.path)
        let time = Date.now()
        let expiration = time += 3600 // after 1 hour
        let availableAfter = 0
        try {
          const result = await goWasm.sdk.share(allocationId, file?.path, "", "", expiration, false, availableAfter)
          console.log("output of share", result)
          txtOutput.innerHTML = JSON.stringify(result, null, 2)
        } catch (e) {
          alert(e)
        }
      }

    })

    onClick('btnUploadEncryptFile', async () => {
      const { files } = get('inputSelectedFile')
      if (files && files.length > 0) {

        const objects = []
        const allocationId = getSelectedAllocation()
        if (!allocationId) {
          alert("please provide allocationId")
        }
        for (const file of files) {
          objects.push({
            allocationId: allocationId,
            remotePath: `/${file.name}`,
            file: file,
            thumbnailBytes: await readBytes(file),//only for demo, don't upload original file as thumbnail in production
            encrypt: true,
            webstreaming: false,
            isUpdate: false,
            isRepair: false,
            numBlocks: 100,
            callback: function (totalBytes, completedBytes, error) {
              console.log(file.name + " " + completedBytes + "/" + totalBytes + " err:" + error)
            }
          })
        }

        const results = await goWasm.bulkUpload(objects)

        console.log(JSON.stringify(results))
      }
    })

    onClick('btnDownloadFile', async () => {
      const path = getSelectedFile()
      if (path) {

        const allocationId = getSelectedAllocation()

        //allocationID, remotePath, authTicket, lookupHash string, downloadThumbnailOnly bool, numBlocks int
        const file = await goWasm.sdk.download(allocationId, path, '', '', false, 10, "downloadCallback", true)

        const a = document.createElement('a')
        document.body.appendChild(a)
        a.style = 'display: none'

        a.href = file.url
        a.download = file.fileName
        a.click()
        window.URL.revokeObjectURL(file.url)
        document.body.removeChild(a)

      }
    })

    onClick('btnAddReplaceBlobber', async () => {

      var addremoveBlobberIDs = prompt("Add Blobber ID and remove blobberID (separated by a comma): ");

      var [addBlobberId, removeBlobberID] = addremoveBlobberIDs.split(",");
      // removeBlobberID = removeBlobberID !== undefined ? value : "";

      console.log("addBlobberId", addBlobberId)
      console.log("removeBlobberID", removeBlobberID)
      // addBlobberId = addBlobberId.trim()
      // removeBlobberID = removeBlobberID.trim()
      const allocationId = getSelectedAllocation()
      if (!allocationId) {
        alert("please provide allocationId")
      }

      try {
        const file = await goWasm.sdk.updateAllocationWithRepair(allocationId, 0, 0, 5000000000, false, addBlobberId, removeBlobberID)

      } catch (e) {
        alert(e)
      }
    })

    onClick('btnDownloadShared', async () => {

      const authTicket = get('authTicket').value
      if (authTicket) {
        try {
          const file = await goWasm.sdk.download('', '', authTicket, '', false, 10, "downloadCallback", true)

          console.log("downloaded file", file)
          const a = document.createElement('a')
          document.body.appendChild(a)
          a.style = 'display: none'
          a.href = file.url
          a.download = file.fileName
          a.click()
          window.URL.revokeObjectURL(file.url)
          document.body.removeChild(a)
        } catch (e) {
          alert(e)
        }
      }
    })

    onClick('decodeAuthticket', async () => {
      const authTicket = get('authTicket').value
      if (authTicket) {
        try {
          const output = await goWasm.sdk.decodeAuthTicket(authTicket);
          console.log(output)
          txtOutput.innerHTML = JSON.stringify(output, null, 2)
        } catch (e) {
          alert(e)
        }
      }
    })

    onClick('btnViewFile', async () => {
      const file = files.find(it => it.path == getSelectedFile())
      if (file && file.mimetype.startsWith('image')) {
        const allocationId = getSelectedAllocation()
        const { url } = await goWasm.sdk.download(allocationId, file.path, '', '', false, 10,)
        get('viewer').setAttribute('src', url)
      }
    })

    const player = get('player')
    let isPlayerReady = false

    onClick('btnPlay', async () => {

      if (isPlayerReady) {
        if (player.paused) {
          player.play()
        }
      } else {

        const file = files.find(it => it.path == getSelectedFile())

        const isLive = file.type == 'd'

        if (file) {
          const allocationId = getSelectedAllocation()
          startPlay({
            goWasm,
            allocationId,
            containerElement: get('container'),
            videoElement: player,
            remotePath: file?.path,
            authTicket: '',
            lookupHash: file?.lookup_hash,
            mimeType: file?.mimetype,
            isLive: isLive,
          })
          isPlayerReady = true
        }
      }

    })

    onClick('btnPlayShared', async () => {

      if (isPlayerReady) {
        if (player.paused) {
          player.play()
        }
      } else {

        const authTicket = get('authTicket').value

        const isLive = false

        if (authTicket) {
          const allocationId = getSelectedAllocation()
          startPlay({
            goWasm,
            allocationId,
            videoElement: player,
            remotePath: '',
            authTicket: authTicket,
            lookupHash: '',
            mimeType: '',
            isLive: isLive,
          })
          isPlayerReady = true
        }
      }

    })

    onClick('btnPause', async () => {
      player.pause();
    })

    onClick('btnStop', async () => {
      if (isPlayerReady) {
        stopPlay({ goWasm, videoElement: player })
        isPlayerReady = false
      }
    })


    const log = console.log
    const logs = get('logs')
    onClick('btnShowLogs', async () => {
      await goWasm.sdk.showLogs()
      console.log = s => {
        log(s)
        logs.value += s + "\n"
        logs.scrollLeft = 0;
        logs.scrollTop = logs.scrollHeight;
      }
    })

    onClick('btnHideLogs', async () => {
      await goWasm.sdk.hideLogs()
      console.log = log
    })



    onClick('btnGetFileStats', async () => {
      const file = files.find(it => it.path == getSelectedFile())
      if (file) {
        const allocationId = getSelectedAllocation()
        const stats = await goWasm.sdk.getFileStats(allocationId, file?.path)
        txtOutput.innerHTML = JSON.stringify(stats, null, 2)
      }

    })

    onClick('btnDelete', async () => {
      const file = files.find(it => it.path == getSelectedFile())
      if (file) {
        const allocationId = getSelectedAllocation()
        await goWasm.sdk.delete(allocationId, file?.path)
      }
    })

    onClick('btnGetUSDRate', async () => {

      const rate = await goWasm.sdk.getUSDRate("zcn")
      txtOutput.innerHTML = rate
    })

    onClick('btnGetContainers', async () => {
      const domain = "https://chimneyhwayr.zus.network"
      const username = "username1"
      const password = "password1"

      try {
        const stats = await goWasm.sdk.getcontainers(username, password, domain)
        txtOutput.innerHTML = JSON.stringify(stats, null, 2)
      } catch (e) {
        alert(e)
      }
    })

    onClick('btnUpdateContainer', async () => {
      const containerid = "3f9b21fcb9df9d6cc88b024357bf940284f749d4c30e13b7791d721def752498"
      const domain = "https://chimneyhwayr.zus.network"
      const username = "username1"
      const password = "password1"
      const image = "0chaindev/blobber:staging"
      try {
        const stats = await goWasm.sdk.updatecontainer(username, password, domain, containerid, image)
        txtOutput.innerHTML = JSON.stringify(stats, null, 2)
      } catch (e) {
        alert(e)
      }
    })

    onClick('btnSearchContainer', async () => {
      const domain = "https://chimneyhwayr.zus.network"
      const username = "username1"
      const password = "password1"
      const containername = "validator"
      try {
        const stats = await goWasm.sdk.searchcontainer(username, password, domain, containername)
        txtOutput.innerHTML = JSON.stringify(stats, null, 2)
      } catch (e) {
        alert(e)
      }
    })

    onClick('btnAllocationRepair', async () => {
      const allocationId = getSelectedAllocation()
      const output = await goWasm.sdk.allocationRepair(allocationId, "/")
      txtOutput.innerHTML = output
    })

    onClick('btnMultiDownload', async () => {
      console.log('multidownload')
      const path = getSelectedFile()

      const objects = []
      const allocationId = getSelectedAllocation()
      if (!allocationId) {
        alert("please provide allocationId")
      }

      objects.push({
        remotePath: path,
        downloadOp: 1,
        numBlocks: 0,
      })
      let stringifiedArray = JSON.stringify(objects);

      try {
        const results = await goWasm.sdk.multiDownload(allocationId, stringifiedArray, '', '')
        console.log(JSON.stringify(results))
      } catch (e) {
        alert(e)
      }

    })

    onClick('btnMultiOps', async () => {
      const allocationId = getSelectedAllocation()
      if (!allocationId) {
        alert("please provide allocationId")
      }
      const objects = []

      objects.push(
        { // rename file
          operationType: `move`,
          remotePath: `/small2-182b.txt`,
          destPath: `/folder/small-182b.txt`,
        },
        { // todo: rename folder
          operationType: `move`,
          remotePath: `/folder`,
          destPath: `/folder2`,
        },
        { // move a file to an other folder
          operationType: `move`,
          remotePath: `/small-182b.txt`,
          destPath: `/folder/`,
        },
        { // copy a file to an other folder
          operationType: `copy`,
          remotePath: `/small2-182b.txt`,
          destPath: `/folder/`,
        },
      )

      let stringifiedArray = JSON.stringify(objects);

      try {
        console.log("executing MultiOps", objects[0])
        const output = await goWasm.sdk.multiOperation(allocationId, stringifiedArray)
      } catch (e) {
        alert(e)
      }
    })

    onClick('btnSplitKeys', async () => {
      const privateKey = "41729ed8d82f782646d2d30b9719acfd236842b9b6e47fee12b7bdbd05b35122"
      const numSplits = 1
      try {
        const wStr = await goWasm.sdk.splitKeys(privateKey, numSplits)
        txtOutput.innerHTML = wStr;
        console.log("splitKeys", wStr);
      } catch (e) {
        alert(e)
      }
    })

    onClick('btnSetWalletInfo', async () => {
      const jsonWallet = {
        "client_id": "30764bcba73216b67c36b05a17b4dd076bfdc5bb0ed84856f27622188c377269",
        "client_key": "1f495df9605a4479a7dd6e5c7a78caf9f9d54e3a40f62a3dd68ed377115fe614d8acf0c238025f67a85163b9fbf31d10fbbb4a551d1cf00119897edf18b1841c",
        "keys": [
          { "public_key": "1f495df9605a4479a7dd6e5c7a78caf9f9d54e3a40f62a3dd68ed377115fe614d8acf0c238025f67a85163b9fbf31d10fbbb4a551d1cf00119897edf18b1841c", "private_key": "41729ed8d82f782646d2d30b9719acfd236842b9b6e47fee12b7bdbd05b35122" }
        ],
        "mnemonics": "glare mistake gun joke bid spare across diagram wrap cube swear cactus cave repeat you brave few best wild lion pitch pole original wasp",
        "version": "1.0",
        "date_created": "1662534022",
        "nonce": 0
      }
      const splitKeyWallet = true
      try {
        const jsonWalletString = JSON.stringify(jsonWallet);
        const wallet = await goWasm.sdk.setWalletInfo(jsonWalletString, splitKeyWallet)
        txtOutput.innerHTML = "wallet info is set";
      } catch (e) {
        alert(e)
      }
    })

    onClick('btnSetAuthUrl', async () => {
      const url = "Testing"
      try {
        const authURL = await goWasm.sdk.setAuthUrl(url)
        txtOutput.innerHTML = authURL;
      } catch (e) {
        alert(e)
      }
    })

  </script>
</body><|MERGE_RESOLUTION|>--- conflicted
+++ resolved
@@ -153,8 +153,6 @@
     <img id="viewer" src="image.png" width="600" />
   </fieldset>
 
-<<<<<<< HEAD
-=======
   <fieldset>
     <legend>Split Key</legend>
     <span>
@@ -167,7 +165,6 @@
     </div>
   </fieldset>
 
->>>>>>> 4f9b645a
   <script>
     window.downloadCallback = function (totalBytes, completedBytes, error) {
       console.log("download: " + completedBytes + "/" + totalBytes + " err:" + error)

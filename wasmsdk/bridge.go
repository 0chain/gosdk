--- conflicted
+++ resolved
@@ -192,11 +192,6 @@
 }
 
 // estimateMintWZCNGasAmount performs gas amount estimation for the given mint wzcn transaction.
-<<<<<<< HEAD
-func estimateMintWZCNGasAmount(from, to, zcnTransaction string, amountToken, nonce int64, signatures []string) string { // nolint:golint,unused
-	estimateMintWZCNGasAmountResponse, err := bridge.EstimateMintWZCNGasAmount(
-		context.Background(), from, to, zcnTransaction, amountToken, nonce, signatures)
-=======
 func estimateMintWZCNGasAmount(from, to, zcnTransaction string, amountToken, nonce int64, signaturesRaw []string) string { // nolint:golint,unused
 	var signaturesBytes [][]byte
 
@@ -216,7 +211,6 @@
 
 	estimateMintWZCNGasAmountResponse, err := bridge.EstimateMintWZCNGasAmount(
 		context.Background(), from, to, zcnTransaction, amountToken, nonce, signaturesBytes)
->>>>>>> bf552931
 	if err != nil {
 		return errors.Wrap("estimateMintWZCNGasAmount", "failed to estimate gas amount", err).Error()
 	}

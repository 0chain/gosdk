package main

import (
	"context"
	"fmt"
	"time"

	"github.com/0chain/gosdk/zcnbridge"
	"github.com/0chain/gosdk/zcnbridge/errors"
	"github.com/0chain/gosdk/zcncore"
)

//type BridgeSDKConfig struct {
//	LogLevel         *string
//	LogPath          *string
//	ConfigBridgeFile *string
//	ConfigChainFile  *string
//	ConfigDir        *string
//	Development      *bool
//}

var bridge *zcnbridge.BridgeClient

func initBridge(
	ethereumAddress string,
	bridgeAddress string,
	authorizersAddress string,
	wzcnAddress string,
	ethereumNodeURL string,
	gasLimit uint64,
	value int64,
	consensusThreshold float64) error {
	// Create bridge client configuration
	//zcnbridge.CreateInitialClientConfig(
	//	*cfg.ConfigBridgeFile,
	//	*cfg.ConfigDir,
	//	"0xC49926C4124cEe1cbA0Ea94Ea31a6c12318df947",
	//	"0xF26B52df8c6D9b9C20bfD7819Bed75a75258c7dB",
	//	"0x930E1BE76461587969Cb7eB9BFe61166b1E70244",
	//	"https://ropsten.infura.io/v3/22cb2849f5f74b8599f3dc2a23085bd4",
	//	"password",
	//	300000,
	//	0,
	//	75.0,
	//)
	//
	cfg := zcnbridge.BridgeClientYaml{
		Password:           "",
		EthereumAddress:    ethereumAddress,
		BridgeAddress:      bridgeAddress,
		AuthorizersAddress: authorizersAddress,
		WzcnAddress:        wzcnAddress,
		EthereumNodeURL:    ethereumNodeURL,
		GasLimit:           gasLimit,
		Value:              value,
		ConsensusThreshold: consensusThreshold,
	}

	wallet := zcncore.GetWalletRaw()
	if len(wallet.ClientID) == 0 {
		return errors.New("wallet_error", "wallet is not set")
	}

	bridge = zcnbridge.CreateBridgeClientWithConfig(cfg, &wallet)

	return nil
}

func mintZCN(burnTrxHash string, timeout int) string {

	// ASK authorizers for burn tickets to mint in ZCN
	mintPayload, err := bridge.QueryZChainMintPayload(burnTrxHash)
	if err != nil {
		return errors.Wrap("mint", "failed to QueryZChainMintPayload", err).Error()
	}

	c, cancel := context.WithTimeout(context.Background(), time.Duration(timeout)*time.Second)
	defer cancel()

	hash, err := bridge.MintZCN(c, mintPayload)
	if err != nil {
		return errors.Wrap("mint", "failed to MintZCN for txn "+hash, err).Error()
	}

	return hash
}

func mintWZCN(burnTrxHash string, timeout int) string {
<<<<<<< HEAD

=======
	
>>>>>>> 51386ad7
	// ASK authorizers for burn tickets to mint in WZCN
	mintPayload, err := bridge.QueryEthereumMintPayload(burnTrxHash)
	if err != nil {
		return errors.Wrap("mint", "failed to QueryZChainMintPayload", err).Error()
	}

	c, cancel := context.WithTimeout(context.Background(), time.Duration(timeout)*time.Second)
	defer cancel()

	tx, err := bridge.MintWZCN(c, mintPayload)
	if err != nil {
		return errors.Wrap("mint", fmt.Sprintf("failed to MintWZCN for txn %s", tx.Hash().String()), err).Error()
	}

	return tx.Hash().String()
}<|MERGE_RESOLUTION|>--- conflicted
+++ resolved
@@ -86,11 +86,7 @@
 }
 
 func mintWZCN(burnTrxHash string, timeout int) string {
-<<<<<<< HEAD
-
-=======
 	
->>>>>>> 51386ad7
 	// ASK authorizers for burn tickets to mint in WZCN
 	mintPayload, err := bridge.QueryEthereumMintPayload(burnTrxHash)
 	if err != nil {

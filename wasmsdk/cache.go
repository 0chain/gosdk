//go:build js && wasm
// +build js,wasm

package main

import (
	"context"
	"errors"
	"time"

	"github.com/0chain/gosdk/wasmsdk/jsbridge"
	"github.com/0chain/gosdk/zboxcore/client"
	"github.com/0chain/gosdk/zboxcore/sdk"
	lru "github.com/hashicorp/golang-lru/v2"
)

type cachedAllocation struct {
	Expiration time.Time
	Allocation *sdk.Allocation
}

var (
	cachedAllocations, _ = lru.New[string, *cachedAllocation](100)
)

func getAllocation(allocationId string) (*sdk.Allocation, error) {

	it, ok := cachedAllocations.Get(allocationId)

	if ok {
		if ok && it.Expiration.After(time.Now()) {
			return it.Allocation, nil
		}
	}
	sdk.SetWasm()
	a, err := sdk.GetAllocation(allocationId)
	if err != nil {
		return nil, err
	}
	sdk.SetShouldVerifyHash(false)
	it = &cachedAllocation{
		Allocation: a,
		Expiration: time.Now().Add(120 * time.Minute),
	}

	cachedAllocations.Add(allocationId, it)
	return it.Allocation, nil
}

// clearAllocation remove allocation from caching
func clearAllocation(allocationID string) {
	cachedAllocations.Remove(allocationID)
}

func reloadAllocation(allocationID string) (*sdk.Allocation, error) {
	a, err := sdk.GetAllocation(allocationID)
	if err != nil {
		return nil, err
	}

	it := &cachedAllocation{
		Allocation: a,
		Expiration: time.Now().Add(5 * time.Minute),
	}

	cachedAllocations.Add(allocationID, it)

	return it.Allocation, nil
}

func addWebWorkers(alloc *sdk.Allocation) (err error) {
	c := client.GetClient()
	if c == nil || len(c.Keys) == 0 {
		return
	}
	ctx, cancel := context.WithTimeout(context.Background(), 15*time.Second)
	defer cancel()
	respChan := make(chan error, len(alloc.Blobbers))
	respRequired := 0
	for _, blober := range alloc.Blobbers {
<<<<<<< HEAD
		_, isCreated, _ = jsbridge.NewWasmWebWorker(blober.ID,
			blober.Baseurl,
			c.ClientID,
			c.ClientKey,
			c.PeerPublicKey,
			c.Keys[0].PublicKey,
			c.Keys[0].PrivateKey,
			c.Mnemonic,
			c.IsSplit) //nolint:errcheck
=======
		weborker, workerCreated, _ := jsbridge.NewWasmWebWorker(blober.ID, blober.Baseurl, c.ClientID, c.Keys[0].PublicKey, c.Keys[0].PrivateKey, c.Mnemonic) //nolint:errcheck
		if workerCreated {
			respRequired++
			go func() {
				eventChan, err := weborker.Listen(ctx)
				if err != nil {
					respChan <- err
					return
				}
				_, ok := <-eventChan
				if !ok {
					respChan <- errors.New("worker chan closed")
					return
				}
				respChan <- nil
			}()
		}
	}
	if respRequired == 0 {
		return
>>>>>>> 9830d998
	}
	for {
		select {
		case <-ctx.Done():
			PrintError(ctx.Err())
			return ctx.Err()
		case err = <-respChan:
			if err != nil {
				PrintError(err)
				return
			}
			respRequired--
			if respRequired == 0 {
				close(respChan)
				return
			}
		}
	}
}<|MERGE_RESOLUTION|>--- conflicted
+++ resolved
@@ -78,8 +78,7 @@
 	respChan := make(chan error, len(alloc.Blobbers))
 	respRequired := 0
 	for _, blober := range alloc.Blobbers {
-<<<<<<< HEAD
-		_, isCreated, _ = jsbridge.NewWasmWebWorker(blober.ID,
+		weborker, workerCreated, _ := jsbridge.NewWasmWebWorker(blober.ID,
 			blober.Baseurl,
 			c.ClientID,
 			c.ClientKey,
@@ -88,8 +87,6 @@
 			c.Keys[0].PrivateKey,
 			c.Mnemonic,
 			c.IsSplit) //nolint:errcheck
-=======
-		weborker, workerCreated, _ := jsbridge.NewWasmWebWorker(blober.ID, blober.Baseurl, c.ClientID, c.Keys[0].PublicKey, c.Keys[0].PrivateKey, c.Mnemonic) //nolint:errcheck
 		if workerCreated {
 			respRequired++
 			go func() {
@@ -109,7 +106,6 @@
 	}
 	if respRequired == 0 {
 		return
->>>>>>> 9830d998
 	}
 	for {
 		select {

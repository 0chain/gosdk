--- conflicted
+++ resolved
@@ -35,7 +35,6 @@
 	return nil
 }
 
-<<<<<<< HEAD
 func registerZauthServer(serverAddr string) {
 	fmt.Println("registerZauthServer...")
 	jsbridge.SetZauthServer(serverAddr)
@@ -92,10 +91,8 @@
 	return nil
 }
 
-=======
 // authResponse Publishes the response to the authorization request.
 // 		`response` is the response to the authorization request.
->>>>>>> fdb843c0
 func authResponse(response string) {
 	authResponseC <- response
 }

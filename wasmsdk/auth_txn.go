--- conflicted
+++ resolved
@@ -15,11 +15,8 @@
 
 type AuthCallbackFunc func(msg string) string
 
-<<<<<<< HEAD
-=======
 var authMsgCallback AuthCallbackFunc
 var authCallback AuthCallbackFunc
->>>>>>> 3c242962
 var authResponseC chan string
 var authMsgResponseC chan string
 var authMsgLock = make(chan struct{}, 1)
@@ -39,12 +36,6 @@
 	return nil
 }
 
-<<<<<<< HEAD
-func registerAuthCommon(this js.Value, args []js.Value) interface{} {
-	authMsgCallback := parseAuthorizerCallback(args[0])
-	authMsgResponseC = make(chan string, 1)
-	mode := os.Getenv("MODE")
-=======
 func registerZauthServer(serverAddr string) {
 	fmt.Println("registerZauthServer...")
 	jsbridge.SetZauthServer(serverAddr)
@@ -87,9 +78,9 @@
 }
 
 func registerAuthCommon(this js.Value, args []js.Value) interface{} {
-	authMsgCallback = parseAuthorizerCallback(args[0])
+	authMsgCallback := parseAuthorizerCallback(args[0])
 	authMsgResponseC = make(chan string, 1)
->>>>>>> 3c242962
+	mode := os.Getenv("MODE")
 
 	sys.AuthCommon = func(msg string) (string, error) {
 		authMsgLock <- struct{}{}
@@ -99,23 +90,17 @@
 		authMsgCallback(msg)
 		return <-authMsgResponseC, nil
 	}
-<<<<<<< HEAD
 	fmt.Println("register auth common, mode: ", mode, "common:", sys.AuthCommon)
 	return nil
 }
 
-=======
-	return nil
-}
-
 // authResponse Publishes the response to the authorization request.
-// 		`response` is the response to the authorization request.
->>>>>>> 3c242962
+//
+//	`response` is the response to the authorization request.
 func authResponse(response string) {
 	authResponseC <- response
 }
 
-<<<<<<< HEAD
 func authMsgResponse(response string) {
 	authMsgResponseC <- response
 }
@@ -126,15 +111,6 @@
 // 	if len(args) == 0 {
 // 		return nil
 // 	}
-=======
-// callAuth Call the authorization callback function and provide the message to pass to it.
-// The message is passed as the first argument to the js calling.
-func callAuth(this js.Value, args []js.Value) interface{} {
-	fmt.Println("callAuth is called")
-	if len(args) == 0 {
-		return nil
-	}
->>>>>>> 3c242962
 
 // 	// if authCallback != nil {
 // 	msg := args[0].String()

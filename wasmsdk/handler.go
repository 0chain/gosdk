//go:build js && wasm
// +build js,wasm

package main

import (
	"fmt"
	"io"
	"io/ioutil"
	"mime/multipart"
	"os"
	"syscall/js"
)

func validateClientDetails(allocation, clientJSON string) error {
	if len(allocation) == 0 || len(clientJSON) == 0 {
		return NewError("invalid_param", "Please provide allocation and client_json for the client")
	}
	return nil
}

// This function try to execute wasm functions that are wrapped with "Promise"
// see: https://stackoverflow.com/questions/68426700/how-to-wait-a-js-async-function-from-golang-wasm/68427221#comment120939975_68427221
func await(awaitable js.Value) ([]js.Value, []js.Value) {
	then := make(chan []js.Value)
	defer close(then)
	thenFunc := js.FuncOf(func(this js.Value, args []js.Value) interface{} {
		then <- args
		return nil
	})
	defer thenFunc.Release()

	catch := make(chan []js.Value)
	defer close(catch)
	catchFunc := js.FuncOf(func(this js.Value, args []js.Value) interface{} {
		catch <- args
		return nil
	})
	defer catchFunc.Release()

	awaitable.Call("then", thenFunc).Call("catch", catchFunc)

	select {
	case result := <-then:
		return result, []js.Value{js.Null()}
	case err := <-catch:
		return []js.Value{js.Null()}, err
	}
}

// PrintError is to print error
func PrintError(v ...interface{}) {
	fmt.Fprintln(os.Stderr, v...)
}

//-----------------------------------------------------------------------------
// Ported over from `code/go/0proxy.io/core/common/errors.go`
//-----------------------------------------------------------------------------

/*Error type for a new application error */
type Error struct {
	Code string `json:"code,omitempty"`
	Msg  string `json:"msg"`
}

func (err *Error) Error() string {
	return fmt.Sprintf("%s: %s", err.Code, err.Msg)
}

/*InvalidRequest - create error messages that are needed when validating request input */
func InvalidRequest(msg string) error {
	return NewError("invalid_request", fmt.Sprintf("Invalid request (%v)", msg))
}

//-----------------------------------------------------------------------------
// Ported over from `code/go/0proxy.io/zproxycore/handler/file_operations.go`
//-----------------------------------------------------------------------------

const FilesRepo = "files/"

func writeFile(file multipart.File, filePath string) (string, error) {
	f, err := os.OpenFile(filePath, os.O_WRONLY|os.O_CREATE|os.O_APPEND, 0666)
	if err != nil {
		return "", err
	}
	defer f.Close()

	_, err = io.Copy(f, file)
	return f.Name(), err
}

// Same as writeFile, but takes a string
func writeFile2(file string, filePath string) (string, error) {
	f, err := os.OpenFile(filePath, os.O_WRONLY|os.O_CREATE|os.O_APPEND, 0666)
	if err != nil {
		return "", err
	}
	defer f.Close()

	_, err = f.Write([]byte(file))
	// _, err = io.Copy(f, file)
	return f.Name(), err
}

func deleletFile(filePath string) error {
	return os.RemoveAll(filePath)
}

func readFile(filePath string) ([]byte, error) {
	return ioutil.ReadFile(filePath)
}

func getPath(allocation, fileName string) string {
	return FilesRepo + allocation + "/" + fileName
}

func getPathForStream(allocation, fileName string, start, end int) string {
	return FilesRepo + allocation + "/" + fmt.Sprintf("%d-%d-%s", start, end, fileName)
}

func createDirIfNotExists(allocation string) {
	allocationDir := FilesRepo + allocation
	if _, err := os.Stat(allocationDir); os.IsNotExist(err) {
		os.Mkdir(allocationDir, 0777)
	} else {
		fmt.Println("WARN: error in createDirIfNotExists: ", err.Error())
	}
}

//-----------------------------------------------------------------------------
// Ported over from `code/go/0proxy.io/zproxycore/handler/upload.go`
//-----------------------------------------------------------------------------

// Upload is to upload file to dStorage
<<<<<<< HEAD
// func Upload(this js.Value, p []js.Value) interface{} {

// 	method := p[0].String() // POST or PUT
// 	allocation := p[1].String()
// 	clientJSON := p[2].String()
// 	chainJSON := p[3].String()
// 	err := validateClientDetails(allocation, clientJSON)
// 	if err != nil {
// 		return js.ValueOf("error: " + err.Error())
// 	}

// 	remotePath := p[4].String()
// 	if len(remotePath) == 0 {
// 		return js.ValueOf("error: " + NewError("invalid_param", "Please provide remote_path for upload").Error())
// 	}

// 	workdir := p[5].String()

// 	Filename := p[5].String()
// 	file := p[6].String()
// 	// file, fileHeader, err := r.FormFile("file")
// 	// if err != nil {
// 	// 	js.ValueOf("error: " + NewError("invalid_params", "Unable to get file for upload :"+err.Error()).Error())
// 	// }
// 	// defer file.Close()
// 	encrypt := p[7].String()

// 	fileAttrs := p[8].String()
// 	var attrs fileref.Attributes
// 	if len(fileAttrs) > 0 {
// 		err := json.Unmarshal([]byte(fileAttrs), &attrs)
// 		if err != nil {
// 			return js.ValueOf("error: " + NewError("failed_to_parse_file_attrs", err.Error()).Error())
// 		}
// 	}

// 	handler := js.FuncOf(func(this js.Value, args []js.Value) interface{} {
// 		resolve := args[0]
// 		reject := args[1]

// 		go func() {
// 			createDirIfNotExists(allocation)

// 			// localFilePath, err := writeFile(file, getPath(allocation, fileHeader.Filename))
// 			localFilePath, err := writeFile2(file, getPath(allocation, Filename))
// 			if err != nil {
// 				reject.Invoke(js.ValueOf("error: " + NewError("write_local_temp_file_failed", err.Error()).Error()))
// 				return
// 			}
// 			defer deleletFile(localFilePath)

// 			err = initSDK(clientJSON, chainJSON)
// 			if err != nil {
// 				reject.Invoke(js.ValueOf("error: " + NewError("sdk_not_initialized", "Unable to initialize gosdk with the given client details").Error()))
// 				return
// 			}

// 			allocationObj, err := sdk.GetAllocation(allocation)
// 			if err != nil {
// 				reject.Invoke(js.ValueOf("error: " + NewError("get_allocation_failed", err.Error()).Error()))
// 				return
// 			}

// 			wg := &sync.WaitGroup{}
// 			statusBar := &StatusBar{wg: wg}
// 			wg.Add(1)
// 			if method == "POST" {
// 				encryptBool, _ := strconv.ParseBool(encrypt)
// 				if encryptBool {
// 					// Logger.Info("Doing encrypted file upload with", zap.Any("remotepath", remotePath), zap.Any("allocation", allocationObj.ID))
// 					fmt.Println("Doing encrypted file upload with", zap.Any("remotepath", remotePath), zap.Any("allocation", allocationObj.ID))
// 					err = allocationObj.EncryptAndUploadFile(workdir, localFilePath, remotePath, attrs, statusBar)
// 				} else {
// 					// Logger.Info("Doing file upload with", zap.Any("remotepath", remotePath), zap.Any("allocation", allocationObj.ID))
// 					fmt.Println("Doing file upload with", zap.Any("remotepath", remotePath), zap.Any("allocation", allocationObj.ID))
// 					err = allocationObj.UploadFile(os.TempDir(), localFilePath, remotePath, attrs, statusBar)
// 				}
// 			} else {
// 				// Logger.Info("Doing file update with", zap.Any("remotepath", remotePath), zap.Any("allocation", allocationObj.ID))
// 				fmt.Println("Doing file update with", zap.Any("remotepath", remotePath), zap.Any("allocation", allocationObj.ID))
// 				err = allocationObj.UpdateFile(os.TempDir(), localFilePath, remotePath, attrs, statusBar)
// 			}
// 			if err != nil {
// 				reject.Invoke(js.ValueOf("error: " + NewError("upload_file_failed", err.Error()).Error()))
// 				return
// 			}

// 			wg.Wait()
// 			if !statusBar.success {
// 				reject.Invoke(js.ValueOf("error: " + statusBar.err.Error()))
// 				return
// 			}

// 			responseConstructor := js.Global().Get("Response")
// 			response := responseConstructor.New(js.ValueOf("Upload done successfully"))

// 			resolve.Invoke(response)
// 		}()

// 		return nil
// 	})

// 	promiseConstructor := js.Global().Get("Promise")
// 	return promiseConstructor.New(handler)
// }
=======
func Upload(this js.Value, p []js.Value) interface{} {

	method := p[0].String() // POST or PUT
	allocation := p[1].String()
	clientJSON := p[2].String()
	chainJSON := p[3].String()
	err := validateClientDetails(allocation, clientJSON)
	if err != nil {
		return js.ValueOf("error: " + err.Error())
	}

	remotePath := p[4].String()
	if len(remotePath) == 0 {
		return js.ValueOf("error: " + NewError("invalid_param", "Please provide remote_path for upload").Error())
	}

	workdir := p[5].String()

	Filename := p[5].String()
	file := p[6].String()
	// file, fileHeader, err := r.FormFile("file")
	// if err != nil {
	// 	js.ValueOf("error: " + NewError("invalid_params", "Unable to get file for upload :"+err.Error()).Error())
	// }
	// defer file.Close()
	encrypt := p[7].String()

	fileAttrs := p[8].String()
	var attrs fileref.Attributes
	if len(fileAttrs) > 0 {
		err := json.Unmarshal([]byte(fileAttrs), &attrs)
		if err != nil {
			return js.ValueOf("error: " + NewError("failed_to_parse_file_attrs", err.Error()).Error())
		}
	}

	handler := js.FuncOf(func(this js.Value, args []js.Value) interface{} {
		resolve := args[0]
		reject := args[1]

		go func() {
			createDirIfNotExists(allocation)

			// localFilePath, err := writeFile(file, getPath(allocation, fileHeader.Filename))
			localFilePath, err := writeFile2(file, getPath(allocation, Filename))
			if err != nil {
				reject.Invoke(js.ValueOf("error: " + NewError("write_local_temp_file_failed", err.Error()).Error()))
				return
			}
			defer deleletFile(localFilePath)

			err = initSDK(clientJSON, chainJSON)
			if err != nil {
				reject.Invoke(js.ValueOf("error: " + NewError("sdk_not_initialized", "Unable to initialize gosdk with the given client details").Error()))
				return
			}

			allocationObj, err := sdk.GetAllocation(allocation)
			if err != nil {
				reject.Invoke(js.ValueOf("error: " + NewError("get_allocation_failed", err.Error()).Error()))
				return
			}

			wg := &sync.WaitGroup{}
			statusBar := &StatusBar{wg: wg}
			wg.Add(1)
			if method == "POST" {
				encryptBool, _ := strconv.ParseBool(encrypt)
				if encryptBool {
					// Logger.Info("Doing encrypted file upload with", zap.Any("remotepath", remotePath), zap.Any("allocation", allocationObj.ID))
					fmt.Println("Doing encrypted file upload with", zap.Any("remotepath", remotePath), zap.Any("allocation", allocationObj.ID))
					err = allocationObj.EncryptAndUploadFile(workdir, localFilePath, remotePath, attrs, statusBar)
				} else {
					// Logger.Info("Doing file upload with", zap.Any("remotepath", remotePath), zap.Any("allocation", allocationObj.ID))
					fmt.Println("Doing file upload with", zap.Any("remotepath", remotePath), zap.Any("allocation", allocationObj.ID))
					err = allocationObj.UploadFile(os.TempDir(), localFilePath, remotePath, attrs, statusBar)
				}
			} else {
				// Logger.Info("Doing file update with", zap.Any("remotepath", remotePath), zap.Any("allocation", allocationObj.ID))
				fmt.Println("Doing file update with", zap.Any("remotepath", remotePath), zap.Any("allocation", allocationObj.ID))
				err = allocationObj.UpdateFile(os.TempDir(), localFilePath, remotePath, attrs, statusBar)
			}
			if err != nil {
				reject.Invoke(js.ValueOf("error: " + NewError("upload_file_failed", err.Error()).Error()))
				return
			}

			wg.Wait()
			if !statusBar.success {
				reject.Invoke(js.ValueOf("error: " + statusBar.err.Error()))
				return
			}

			responseConstructor := js.Global().Get("Response")
			response := responseConstructor.New(js.ValueOf("Upload done successfully"))

			resolve.Invoke(response)
		}()

		return nil
	})

	promiseConstructor := js.Global().Get("Promise")
	return promiseConstructor.New(handler)
}
>>>>>>> 2975e442
<|MERGE_RESOLUTION|>--- conflicted
+++ resolved
@@ -48,11 +48,6 @@
 	}
 }
 
-// PrintError is to print error
-func PrintError(v ...interface{}) {
-	fmt.Fprintln(os.Stderr, v...)
-}
-
 //-----------------------------------------------------------------------------
 // Ported over from `code/go/0proxy.io/core/common/errors.go`
 //-----------------------------------------------------------------------------
@@ -132,7 +127,6 @@
 //-----------------------------------------------------------------------------
 
 // Upload is to upload file to dStorage
-<<<<<<< HEAD
 // func Upload(this js.Value, p []js.Value) interface{} {
 
 // 	method := p[0].String() // POST or PUT
@@ -237,111 +231,4 @@
 
 // 	promiseConstructor := js.Global().Get("Promise")
 // 	return promiseConstructor.New(handler)
-// }
-=======
-func Upload(this js.Value, p []js.Value) interface{} {
-
-	method := p[0].String() // POST or PUT
-	allocation := p[1].String()
-	clientJSON := p[2].String()
-	chainJSON := p[3].String()
-	err := validateClientDetails(allocation, clientJSON)
-	if err != nil {
-		return js.ValueOf("error: " + err.Error())
-	}
-
-	remotePath := p[4].String()
-	if len(remotePath) == 0 {
-		return js.ValueOf("error: " + NewError("invalid_param", "Please provide remote_path for upload").Error())
-	}
-
-	workdir := p[5].String()
-
-	Filename := p[5].String()
-	file := p[6].String()
-	// file, fileHeader, err := r.FormFile("file")
-	// if err != nil {
-	// 	js.ValueOf("error: " + NewError("invalid_params", "Unable to get file for upload :"+err.Error()).Error())
-	// }
-	// defer file.Close()
-	encrypt := p[7].String()
-
-	fileAttrs := p[8].String()
-	var attrs fileref.Attributes
-	if len(fileAttrs) > 0 {
-		err := json.Unmarshal([]byte(fileAttrs), &attrs)
-		if err != nil {
-			return js.ValueOf("error: " + NewError("failed_to_parse_file_attrs", err.Error()).Error())
-		}
-	}
-
-	handler := js.FuncOf(func(this js.Value, args []js.Value) interface{} {
-		resolve := args[0]
-		reject := args[1]
-
-		go func() {
-			createDirIfNotExists(allocation)
-
-			// localFilePath, err := writeFile(file, getPath(allocation, fileHeader.Filename))
-			localFilePath, err := writeFile2(file, getPath(allocation, Filename))
-			if err != nil {
-				reject.Invoke(js.ValueOf("error: " + NewError("write_local_temp_file_failed", err.Error()).Error()))
-				return
-			}
-			defer deleletFile(localFilePath)
-
-			err = initSDK(clientJSON, chainJSON)
-			if err != nil {
-				reject.Invoke(js.ValueOf("error: " + NewError("sdk_not_initialized", "Unable to initialize gosdk with the given client details").Error()))
-				return
-			}
-
-			allocationObj, err := sdk.GetAllocation(allocation)
-			if err != nil {
-				reject.Invoke(js.ValueOf("error: " + NewError("get_allocation_failed", err.Error()).Error()))
-				return
-			}
-
-			wg := &sync.WaitGroup{}
-			statusBar := &StatusBar{wg: wg}
-			wg.Add(1)
-			if method == "POST" {
-				encryptBool, _ := strconv.ParseBool(encrypt)
-				if encryptBool {
-					// Logger.Info("Doing encrypted file upload with", zap.Any("remotepath", remotePath), zap.Any("allocation", allocationObj.ID))
-					fmt.Println("Doing encrypted file upload with", zap.Any("remotepath", remotePath), zap.Any("allocation", allocationObj.ID))
-					err = allocationObj.EncryptAndUploadFile(workdir, localFilePath, remotePath, attrs, statusBar)
-				} else {
-					// Logger.Info("Doing file upload with", zap.Any("remotepath", remotePath), zap.Any("allocation", allocationObj.ID))
-					fmt.Println("Doing file upload with", zap.Any("remotepath", remotePath), zap.Any("allocation", allocationObj.ID))
-					err = allocationObj.UploadFile(os.TempDir(), localFilePath, remotePath, attrs, statusBar)
-				}
-			} else {
-				// Logger.Info("Doing file update with", zap.Any("remotepath", remotePath), zap.Any("allocation", allocationObj.ID))
-				fmt.Println("Doing file update with", zap.Any("remotepath", remotePath), zap.Any("allocation", allocationObj.ID))
-				err = allocationObj.UpdateFile(os.TempDir(), localFilePath, remotePath, attrs, statusBar)
-			}
-			if err != nil {
-				reject.Invoke(js.ValueOf("error: " + NewError("upload_file_failed", err.Error()).Error()))
-				return
-			}
-
-			wg.Wait()
-			if !statusBar.success {
-				reject.Invoke(js.ValueOf("error: " + statusBar.err.Error()))
-				return
-			}
-
-			responseConstructor := js.Global().Get("Response")
-			response := responseConstructor.New(js.ValueOf("Upload done successfully"))
-
-			resolve.Invoke(response)
-		}()
-
-		return nil
-	})
-
-	promiseConstructor := js.Global().Get("Promise")
-	return promiseConstructor.New(handler)
-}
->>>>>>> 2975e442
+// }
//go:build js && wasm
// +build js,wasm

package jsbridge

import (
	"context"
	"errors"
<<<<<<< HEAD
	"fmt"
	"strconv"
	"syscall/js"
=======
	"sync"
>>>>>>> daa6e329

	"github.com/google/uuid"
	"github.com/hack-pad/go-webworkers/worker"
	"github.com/hack-pad/safejs"
)

const (
	MsgTypeAuth         = "auth"
	MsgTypeAuthRsp      = "auth_rsp"
	MsgTypeUpload       = "upload"
	MsgTypeUpdateWallet = "update_wallet"
)

type WasmWebWorker struct {
	// Name specifies an identifying name for the DedicatedWorkerGlobalScope representing the scope of the worker, which is mainly useful for debugging purposes.
	// If this is not specified, `Start` will create a UUIDv4 for it and populate back.
	Name string

	// Path is the path of the WASM to run as the Web Worker.
	// This can be a relative path on the server, or an abosolute URL.
	Path string

	// Args holds command line arguments, including the WASM as Args[0].
	// If the Args field is empty or nil, Run uses {Path}.
	Args []string

	// Env specifies the environment of the process.
	// Each entry is of the form "key=value".
	// If Env is nil, the new Web Worker uses the current context's
	// environment.
	// If Env contains duplicate environment keys, only the last
	// value in the slice for each duplicate key is used.
	Env    []string
	worker *worker.Worker

	// For subscribing to events
	ctx           context.Context
	cancelContext context.CancelFunc
	subscribers   map[string]chan worker.MessageEvent
	numberOfSubs  int
	subMutex      sync.Mutex

	//isTerminated bool
	isTerminated bool
}

var (
	workers = make(map[string]*WasmWebWorker)
)

func NewWasmWebWorker(blobberID, blobberURL, clientID, clientKey, publicKey, privateKey, mnemonic string, isSplit bool) (*WasmWebWorker, bool, error) {
	created := false
	_, ok := workers[blobberID]
	if ok {
		return workers[blobberID], created, nil
	}

	w := &WasmWebWorker{
<<<<<<< HEAD
		Name: blobberURL,
		Env: []string{
			"BLOBBER_URL=" + blobberURL,
			"CLIENT_ID=" + clientID,
			"CLIENT_KEY=" + clientKey,
			"PRIVATE_KEY=" + privateKey,
			"MODE=worker",
			"PUBLIC_KEY=" + publicKey,
			"MNEMONIC=" + mnemonic,
			"IS_SPLIT=" + strconv.FormatBool(isSplit),
		},
		Path: "zcn.wasm",
=======
		Name:        blobberURL,
		Env:         []string{"BLOBBER_URL=" + blobberURL, "CLIENT_ID=" + clientID, "PRIVATE_KEY=" + privateKey, "MODE=worker", "PUBLIC_KEY=" + publicKey, "MNEMONIC=" + mnemonic},
		Path:        "zcn.wasm",
		subscribers: make(map[string]chan worker.MessageEvent),
>>>>>>> daa6e329
	}

	if err := w.Start(); err != nil {
		return nil, created, err
	}
	workers[blobberID] = w
	created = true
	return w, created, nil
}

func GetWorker(blobberID string) *WasmWebWorker {
	return workers[blobberID]
}

func RemoveWorker(blobberID string) {
	worker, ok := workers[blobberID]
	if ok {
		worker.subMutex.Lock()
		if worker.numberOfSubs == 0 {
			worker.Terminate()
			delete(workers, blobberID)
			worker.isTerminated = true
		}
		worker.subMutex.Unlock()
	}
}

// pass a buffered channel to subscribe to events so that the caller is not blocked
func (ww *WasmWebWorker) SubscribeToEvents(remotePath string, ch chan worker.MessageEvent) error {
	if ch == nil {
		return errors.New("channel is nil")
	}
	ww.subMutex.Lock()
	if ww.isTerminated {
		ww.subMutex.Unlock()
		return errors.New("worker is terminated")
	}
	ww.subscribers[remotePath] = ch
	ww.numberOfSubs++
	//start the worker listener if there are subscribers
	if ww.numberOfSubs == 1 {
		ctx, cancel := context.WithCancel(context.Background())
		ww.ctx = ctx
		ww.cancelContext = cancel
		eventChan, err := ww.Listen(ctx)
		if err != nil {
			ww.subMutex.Unlock()
			return err
		}
		go ww.ListenForEvents(eventChan)
	}
	ww.subMutex.Unlock()
	return nil
}

func (ww *WasmWebWorker) UnsubscribeToEvents(remotePath string) {
	ww.subMutex.Lock()
	ch, ok := ww.subscribers[remotePath]
	if ok {
		close(ch)
		delete(ww.subscribers, remotePath)
		ww.numberOfSubs--
		//stop the worker listener if there are no subscribers
		if ww.numberOfSubs == 0 {
			ww.cancelContext()
		}
	}
	ww.subMutex.Unlock()
}

func (ww *WasmWebWorker) ListenForEvents(eventChan <-chan worker.MessageEvent) {
	for {
		select {
		case <-ww.ctx.Done():
			return
		case event, ok := <-eventChan:
			if !ok {
				return
			}
			//get remote path from the event
			data, err := event.Data()
			// if above throws an error, pass it to all the subscribers
			if err != nil {
				ww.removeAllSubscribers()
				return
			}
			remotePathObject, err := data.Get("remotePath")
			if err != nil {
				ww.removeAllSubscribers()
				return
			}
			remotePath, _ := remotePathObject.String()
			if remotePath == "" {
				ww.removeAllSubscribers()
				return
			}
			ww.subMutex.Lock()
			ch, ok := ww.subscribers[remotePath]
			if ok {
				ch <- event
			}
			ww.subMutex.Unlock()
		}
	}
}

func (ww *WasmWebWorker) removeAllSubscribers() {
	ww.subMutex.Lock()
	for path, ch := range ww.subscribers {
		close(ch)
		delete(ww.subscribers, path)
		ww.numberOfSubs--
	}
	ww.cancelContext()
	ww.subMutex.Unlock()
}

func (ww *WasmWebWorker) Start() error {
	workerJS, err := buildWorkerJS(ww.Args, ww.Env, ww.Path)
	if err != nil {
		return err
	}

	if ww.Name == "" {
		ww.Name = uuid.New().String()
	}

	wk, err := worker.NewFromScript(workerJS, worker.Options{Name: ww.Name})
	if err != nil {
		return err
	}

	ww.worker = wk

	return nil
}

// PostMessage sends data in a message to the worker, optionally transferring ownership of all items in transfers.
func (ww *WasmWebWorker) PostMessage(data safejs.Value, transfers []safejs.Value) error {
	return ww.worker.PostMessage(data, transfers)
}

// Terminate immediately terminates the Worker.
func (ww *WasmWebWorker) Terminate() {
	ww.worker.Terminate()
}

// Listen sends message events on a channel for events fired by self.postMessage() calls inside the Worker's global scope.
// Stops the listener and closes the channel when ctx is canceled.
func (ww *WasmWebWorker) Listen(ctx context.Context) (<-chan worker.MessageEvent, error) {
	return ww.worker.Listen(ctx)
}

type PostWorker interface {
	PostMessage(data safejs.Value, transferables []safejs.Value) error
}

func PostMessage(w PostWorker, msgType string, data map[string]string) error {
	msgTypeUint8Array := js.Global().Get("Uint8Array").New(len(msgType))
	js.CopyBytesToJS(msgTypeUint8Array, []byte(msgType))

	obj := js.Global().Get("Object").New()
	obj.Set("msgType", msgTypeUint8Array)

	for k, v := range data {
		if k == "msgType" {
			return errors.New("msgType is key word reserved")
		}

		dataUint8Array := js.Global().Get("Uint8Array").New(len(v))
		js.CopyBytesToJS(dataUint8Array, []byte(v))
		obj.Set(k, dataUint8Array)
	}

	return w.PostMessage(safejs.Safe(obj), nil)
}

func GetMsgType(event worker.MessageEvent) (string, *safejs.Value, error) {
	data, err := event.Data()
	if err != nil {
		return "", nil, err
	}

	mt, err := data.Get("msgType")
	if err != nil {
		return "", nil, err
	}
	msgTypeLen, err := mt.Length()
	if err != nil {
		return "", nil, err
	}

	mstType := make([]byte, msgTypeLen)
	safejs.CopyBytesToGo(mstType, mt)

	return string(mstType), &data, nil
}

func SetMsgType(data *js.Value, msgType string) {
	msgTypeUint8Array := js.Global().Get("Uint8Array").New(len(msgType))
	js.CopyBytesToJS(msgTypeUint8Array, []byte(msgType))
	data.Set("msgType", msgTypeUint8Array)
}

func ParseEventDataField(data *safejs.Value, field string) (string, error) {
	fieldUint8Array, err := data.Get(field)
	if err != nil {
		return "", err
	}
	fieldLen, err := fieldUint8Array.Length()
	if err != nil {
		return "", err
	}

	fieldData := make([]byte, fieldLen)
	safejs.CopyBytesToGo(fieldData, fieldUint8Array)

	return string(fieldData), nil
}

func PostMessageToAllWorkers(msgType string, data map[string]string) error {
	for id, worker := range workers {
		fmt.Println("post message to worker", id)
		err := PostMessage(worker, msgType, data)
		if err != nil {
			return fmt.Errorf("failed to post message to worker: %s, err: %v", id, err)
		}
	}

	return nil
}<|MERGE_RESOLUTION|>--- conflicted
+++ resolved
@@ -6,13 +6,10 @@
 import (
 	"context"
 	"errors"
-<<<<<<< HEAD
 	"fmt"
 	"strconv"
+	"sync"
 	"syscall/js"
-=======
-	"sync"
->>>>>>> daa6e329
 
 	"github.com/google/uuid"
 	"github.com/hack-pad/go-webworkers/worker"
@@ -71,7 +68,6 @@
 	}
 
 	w := &WasmWebWorker{
-<<<<<<< HEAD
 		Name: blobberURL,
 		Env: []string{
 			"BLOBBER_URL=" + blobberURL,
@@ -83,13 +79,8 @@
 			"MNEMONIC=" + mnemonic,
 			"IS_SPLIT=" + strconv.FormatBool(isSplit),
 		},
-		Path: "zcn.wasm",
-=======
-		Name:        blobberURL,
-		Env:         []string{"BLOBBER_URL=" + blobberURL, "CLIENT_ID=" + clientID, "PRIVATE_KEY=" + privateKey, "MODE=worker", "PUBLIC_KEY=" + publicKey, "MNEMONIC=" + mnemonic},
 		Path:        "zcn.wasm",
 		subscribers: make(map[string]chan worker.MessageEvent),
->>>>>>> daa6e329
 	}
 
 	if err := w.Start(); err != nil {

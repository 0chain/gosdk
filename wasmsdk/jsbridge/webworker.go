--- conflicted
+++ resolved
@@ -23,12 +23,9 @@
 	MsgTypeUpdateWallet = "update_wallet"
 )
 
-<<<<<<< HEAD
 // CommonEventChName is the name of the channel that receives all kinds of events other than 'upload' events
 const CommonEventChName = "common"
 
-=======
->>>>>>> 3c242962
 type WasmWebWorker struct {
 	// Name specifies an identifying name for the DedicatedWorkerGlobalScope representing the scope of the worker, which is mainly useful for debugging purposes.
 	// If this is not specified, `Start` will create a UUIDv4 for it and populate back.
@@ -67,11 +64,7 @@
 	gZauthServer string
 )
 
-<<<<<<< HEAD
-func NewWasmWebWorker(blobberID, blobberURL, clientID, clientKey, publicKey, privateKey, mnemonic string, isSplit bool) (*WasmWebWorker, bool, error) {
-=======
 func NewWasmWebWorker(blobberID, blobberURL, clientID, clientKey, peerPublicKey, publicKey, privateKey, mnemonic string, isSplit bool) (*WasmWebWorker, bool, error) {
->>>>>>> 3c242962
 	created := false
 	_, ok := workers[blobberID]
 	if ok {
@@ -81,18 +74,6 @@
 	fmt.Println("New wasm web worker, zauth server:", gZauthServer)
 	w := &WasmWebWorker{
 		Name: blobberURL,
-<<<<<<< HEAD
-		Env: []string{
-			"BLOBBER_URL=" + blobberURL,
-			"CLIENT_ID=" + clientID,
-			"CLIENT_KEY=" + clientKey,
-			"PRIVATE_KEY=" + privateKey,
-			"MODE=worker",
-			"PUBLIC_KEY=" + publicKey,
-			"MNEMONIC=" + mnemonic,
-			"IS_SPLIT=" + strconv.FormatBool(isSplit),
-		},
-=======
 		Env: []string{"BLOBBER_URL=" + blobberURL,
 			"CLIENT_ID=" + clientID,
 			"CLIENT_KEY=" + clientKey,
@@ -103,7 +84,6 @@
 			"IS_SPLIT=" + strconv.FormatBool(isSplit),
 			"MNEMONIC=" + mnemonic,
 			"ZAUTH_SERVER=" + gZauthServer},
->>>>>>> 3c242962
 		Path:        "zcn.wasm",
 		subscribers: make(map[string]chan worker.MessageEvent),
 	}
@@ -269,13 +249,10 @@
 	return ww.worker.Listen(ctx)
 }
 
-<<<<<<< HEAD
-=======
 func SetZauthServer(zauthServer string) {
 	gZauthServer = zauthServer
 }
 
->>>>>>> 3c242962
 type PostWorker interface {
 	PostMessage(data safejs.Value, transferables []safejs.Value) error
 }
@@ -321,7 +298,6 @@
 	return string(mstType), &data, nil
 }
 
-<<<<<<< HEAD
 func getRemotePath(data *safejs.Value) (string, error) {
 	remotePathObject, err := data.Get("remotePath")
 	if err != nil {
@@ -331,8 +307,6 @@
 	return remotePathObject.String()
 }
 
-=======
->>>>>>> 3c242962
 func SetMsgType(data *js.Value, msgType string) {
 	msgTypeUint8Array := js.Global().Get("Uint8Array").New(len(msgType))
 	js.CopyBytesToJS(msgTypeUint8Array, []byte(msgType))

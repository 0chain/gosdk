//go:build js && wasm
// +build js,wasm

package jsbridge

import (
	"fmt"
	"log"
	"reflect"
	"syscall/js"
)

// BindFunc bind go func to js func in global
// only support
// - func(...)
// - func(...) error
// - func(...) T
// - func(...) (T,error)
func BindFunc(global js.Value, jsFuncName string, fn interface{}) error {

<<<<<<< HEAD
	jsFunc, err := WrappFunc(fn)
=======
	jsFunc, err := promise(fn)
>>>>>>> 092c21da
	if err != nil {
		return err
	}

	global.Set(jsFuncName, jsFunc)

	return nil
}

func BindAsyncFuncs(global js.Value, fnList map[string]interface{}) {

	for jsFuncName, fn := range fnList {
		jsFunc, err := promise(fn)

		if err != nil {
			log.Println(jsFuncName, err)
		}

		global.Set(jsFuncName, jsFunc)
	}

}

func BindFuncs(global js.Value, fnList map[string]interface{}) {

	for jsFuncName, fn := range fnList {
<<<<<<< HEAD
		jsFunc, err := WrappFunc(fn)
=======
		jsFunc, err := invoke(fn)
>>>>>>> 092c21da

		if err != nil {
			log.Println("[", jsFuncName, "]", err)
			continue
		}

		global.Set(jsFuncName, jsFunc)
	}

}

<<<<<<< HEAD
func WrappFunc(fn interface{}) (js.Func, error) {
=======
func invoke(fn interface{}) (js.Func, error) {
	funcType := reflect.TypeOf(fn)

	if funcType.Kind() != reflect.Func {
		return js.Func{}, ErrIsNotFunc
	}

	numOut := funcType.NumOut()

	if numOut > 2 {
		return js.Func{}, ErrFuncNotSupported
	}

	syncInvoker, err := Sync(funcType)

	if err != nil {
		return js.Func{}, err
	}

	invoker := reflect.ValueOf(fn)

	if err != nil {
		return js.Func{}, err
	}

	inputBuilder, err := NewInputBuilder(funcType).Build()

	if err != nil {
		return js.Func{}, err
	}

	jsFunc := js.FuncOf(func(this js.Value, args []js.Value) interface{} {
		defer func() {
			if r := recover(); r != nil {
				fmt.Println("[recover]", r)
			}
		}()

		in, err := inputBuilder(args)
		if err != nil {
			return NewJsError(err.Error())
		}

		result := syncInvoker(invoker, in)

		return result
	})

	jsFuncList = append(jsFuncList, jsFunc)

	return jsFunc, nil
}

func promise(fn interface{}) (js.Func, error) {
>>>>>>> 092c21da
	funcType := reflect.TypeOf(fn)

	if funcType.Kind() != reflect.Func {
		return js.Func{}, ErrIsNotFunc
	}

	numOut := funcType.NumOut()

	if numOut > 2 {
		return js.Func{}, ErrFuncNotSupported
	}

	awaiter, err := Async(funcType)

	if err != nil {
		return js.Func{}, err
	}

	inputBuilder, err := NewInputBuilder(funcType).Build()

	if err != nil {
		return js.Func{}, err
	}

	invoker := reflect.ValueOf(fn)

	jsFunc := js.FuncOf(func(this js.Value, args []js.Value) interface{} {

		defer func() {
			if r := recover(); r != nil {
				fmt.Println("[recover]", r)
			}

		}()

		in, err := inputBuilder(args)
		if err != nil {
			return js.Error{Value: js.ValueOf(err.Error())}
		}

		handler := js.FuncOf(func(this js.Value, args []js.Value) interface{} {
			resolve := args[0]
			reject := args[1]

			go awaiter(resolve, reject, invoker, in)

			return nil
		})

		jsFuncList = append(jsFuncList, handler)

		promise := js.Global().Get("Promise")
		return promise.New(handler)
	})

	jsFuncList = append(jsFuncList, jsFunc)

	return jsFunc, nil
}<|MERGE_RESOLUTION|>--- conflicted
+++ resolved
@@ -18,11 +18,7 @@
 // - func(...) (T,error)
 func BindFunc(global js.Value, jsFuncName string, fn interface{}) error {
 
-<<<<<<< HEAD
-	jsFunc, err := WrappFunc(fn)
-=======
 	jsFunc, err := promise(fn)
->>>>>>> 092c21da
 	if err != nil {
 		return err
 	}
@@ -49,11 +45,7 @@
 func BindFuncs(global js.Value, fnList map[string]interface{}) {
 
 	for jsFuncName, fn := range fnList {
-<<<<<<< HEAD
-		jsFunc, err := WrappFunc(fn)
-=======
 		jsFunc, err := invoke(fn)
->>>>>>> 092c21da
 
 		if err != nil {
 			log.Println("[", jsFuncName, "]", err)
@@ -65,9 +57,6 @@
 
 }
 
-<<<<<<< HEAD
-func WrappFunc(fn interface{}) (js.Func, error) {
-=======
 func invoke(fn interface{}) (js.Func, error) {
 	funcType := reflect.TypeOf(fn)
 
@@ -122,7 +111,6 @@
 }
 
 func promise(fn interface{}) (js.Func, error) {
->>>>>>> 092c21da
 	funcType := reflect.TypeOf(fn)
 
 	if funcType.Kind() != reflect.Func {

//go:build js && wasm
// +build js,wasm

package jsbridge

import (
	"errors"
	"io/fs"
	"sync"
	"syscall/js"
)

var jsFileWriterMutex sync.Mutex

type FileWriter struct {
	writableStream js.Value
	uint8Array     js.Value
	fileHandle     js.Value
	bufLen         int
}

func (w *FileWriter) Write(p []byte) (int, error) {
	//js.Value doesn't work in parallel invoke
	jsFileWriterMutex.Lock()
	defer jsFileWriterMutex.Unlock()

	if w.bufLen != len(p) {
		w.bufLen = len(p)
		w.uint8Array = js.Global().Get("Uint8Array").New(w.bufLen)
	}
	js.CopyBytesToJS(w.uint8Array, p)
	_, err := Await(w.writableStream.Call("write", w.uint8Array))
<<<<<<< HEAD
=======
	if len(err) > 0 && !err[0].IsNull() {
		return 0, errors.New("file_writer: " + err[0].String())
	}
	return len(p), nil
}

func (w *FileWriter) WriteAt(p []byte, offset int64) (int, error) {
	uint8Array := js.Global().Get("Uint8Array").New(len(p))
	js.CopyBytesToJS(uint8Array, p)
	options := js.Global().Get("Object").New()
	options.Set("type", "write")
	options.Set("position", offset)
	options.Set("data", uint8Array)
	options.Set("size", len(p))
	_, err := Await(w.writableStream.Call("write", options))
>>>>>>> 7e52ce83
	if len(err) > 0 && !err[0].IsNull() {
		return 0, errors.New("file_writer: " + err[0].String())
	}
	return len(p), nil
}

func (w *FileWriter) Close() error {
	_, err := Await(w.writableStream.Call("close"))
	if len(err) > 0 && !err[0].IsNull() {
		return errors.New("file_writer: " + err[0].String())
	}
	return nil
}

func (w *FileWriter) Read(p []byte) (int, error) {
	return 0, errors.New("file_writer: not supported")
}

func (w *FileWriter) Seek(offset int64, whence int) (int64, error) {
	return 0, nil
}

func (w *FileWriter) Sync() error {
	return nil
}

func (w *FileWriter) Stat() (fs.FileInfo, error) {
	return nil, nil
}

func NewFileWriter(filename string) (*FileWriter, error) {

	if !js.Global().Get("window").Get("showSaveFilePicker").Truthy() || !js.Global().Get("window").Get("WritableStream").Truthy() {
		return nil, errors.New("file_writer: not supported")
	}

	showSaveFilePicker := js.Global().Get("window").Get("showSaveFilePicker")
	//create options with suggested name
	options := js.Global().Get("Object").New()
	options.Set("suggestedName", filename)

	//request a file handle
	fileHandle, err := Await(showSaveFilePicker.Invoke(options))
	if len(err) > 0 && !err[0].IsNull() {
		return nil, errors.New("file_writer: " + err[0].String())
	}
	//create a writable stream
	writableStream, err := Await(fileHandle[0].Call("createWritable"))
	if len(err) > 0 && !err[0].IsNull() {
		return nil, errors.New("file_writer: " + err[0].String())
	}
	return &FileWriter{
		writableStream: writableStream[0],
		fileHandle:     fileHandle[0],
	}, nil
}<|MERGE_RESOLUTION|>--- conflicted
+++ resolved
@@ -30,8 +30,6 @@
 	}
 	js.CopyBytesToJS(w.uint8Array, p)
 	_, err := Await(w.writableStream.Call("write", w.uint8Array))
-<<<<<<< HEAD
-=======
 	if len(err) > 0 && !err[0].IsNull() {
 		return 0, errors.New("file_writer: " + err[0].String())
 	}
@@ -47,7 +45,6 @@
 	options.Set("data", uint8Array)
 	options.Set("size", len(p))
 	_, err := Await(w.writableStream.Call("write", options))
->>>>>>> 7e52ce83
 	if len(err) > 0 && !err[0].IsNull() {
 		return 0, errors.New("file_writer: " + err[0].String())
 	}

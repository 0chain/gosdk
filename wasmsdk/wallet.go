--- conflicted
+++ resolved
@@ -11,15 +11,6 @@
 	"github.com/0chain/gosdk/zcncore"
 )
 
-<<<<<<< HEAD
-func createWallet() (string, error) {
-	return zcncore.CreateWalletOffline()
-}
-
-func recoverWallet(mnemonics string) (string, error) {
-	return zcncore.RecoverOfflineWallet(mnemonics)
-}
-
 func setWallet(clientID, publicKey, privateKey, mnemonic string) error {
 	keys := []zcncrypto.KeyPair{
 		{
@@ -28,9 +19,6 @@
 		},
 	}
 
-=======
-func setWallet(clientID, publicKey, privateKey string) error {
->>>>>>> b2f79bf0
 	c := client.GetClient()
 	c.Mnemonic = mnemonic
 	c.ClientID = clientID

//go:build js && wasm
// +build js,wasm

package main

import (
	"encoding/json"
	"errors"
	"fmt"
	"os"
	"runtime/debug"
	"strconv"
	"sync"
	"time"

	"github.com/0chain/gosdk/core/sys"
	"github.com/0chain/gosdk/core/version"
	"github.com/0chain/gosdk/core/zcncrypto"
	"github.com/0chain/gosdk/wasmsdk/jsbridge"
	"github.com/0chain/gosdk/zboxcore/client"
	"github.com/0chain/gosdk/zboxcore/sdk"
	"github.com/0chain/gosdk/zcncore"

	"github.com/hack-pad/safejs"

	"syscall/js"
)

//-----------------------------------------------------------------------------

var (
	signMutex sync.Mutex
	signCache = make(map[string]string)
)

func main() {
	fmt.Printf("0CHAIN - GOSDK (version=%v)\n", version.VERSIONSTR)
	sys.Files = sys.NewMemFS()
	sdkLogger = sdk.GetLogger()
	zcnLogger = zcncore.GetLogger()

	window := js.Global()

	mode := os.Getenv("MODE")
	fmt.Println("initializing: ", mode)

	zcn := window.Get("__zcn_wasm__")
	if !(zcn.IsNull() || zcn.IsUndefined()) {
		fmt.Println("zcn is null, set it")

		jsProxy := zcn.Get("jsProxy")
		// import functions from js object
		if !(jsProxy.IsNull() || jsProxy.IsUndefined()) {
			jsSign := jsProxy.Get("sign")

			if !(jsSign.IsNull() || jsSign.IsUndefined()) {
				signFunc := func(hash string) (string, error) {
					c := client.GetClient()
					if c == nil || len(c.Keys) == 0 {
						return "", errors.New("no keys found")
					}
					pk := c.Keys[0].PrivateKey
					result, err := jsbridge.Await(jsSign.Invoke(hash, pk))

					if len(err) > 0 && !err[0].IsNull() {
						return "", errors.New("sign: " + err[0].String())
					}
					return result[0].String(), nil
				}

				//update sign with js sign
				zcncrypto.Sign = signFunc
				zcncore.SignFn = signFunc
				sys.Sign = func(hash, signatureScheme string, keys []sys.KeyPair) (string, error) {
					// js already has signatureScheme and keys
					fmt.Println("auth - wasm sign setting")
					return signFunc(hash)
				}

				sys.SignWithAuth = func(hash, signatureScheme string, keys []sys.KeyPair) (string, error) {
					sig, err := sys.Sign(hash, signatureScheme, keys)
					if err != nil {
<<<<<<< HEAD
						return "", err
					}

					data, err := json.Marshal(struct {
						Data     string `json:"data"`
						ClientID string `json:"client_id"`
						Sig      string `json:"sig"`
					}{
						Data:     hash,
						ClientID: client.GetClient().ClientID,
						Sig:      sig,
=======
						return "", fmt.Errorf("failed to sign with split key: %v", err)
					}

					data, err := json.Marshal(struct {
						Hash      string `json:"hash"`
						Signature string `json:"signature"`
						ClientID  string `json:"client_id"`
					}{
						Hash:      hash,
						Signature: sig,
						ClientID:  client.GetClient().ClientID,
>>>>>>> 3c242962
					})
					if err != nil {
						return "", err
					}

<<<<<<< HEAD
					fmt.Println("auth - sys.AuthCommon:", sys.AuthCommon)
=======
>>>>>>> 3c242962
					if sys.AuthCommon == nil {
						return "", errors.New("authCommon is not set")
					}

					rsp, err := sys.AuthCommon(string(data))
					if err != nil {
						return "", err
					}

					var sigpk struct {
						Sig string `json:"sig"`
					}

					err = json.Unmarshal([]byte(rsp), &sigpk)
					if err != nil {
						return "", err
					}

					return sigpk.Sig, nil
				}
			} else {
				PrintError("__zcn_wasm__.jsProxy.sign is not installed yet")
			}

			jsVerify := jsProxy.Get("verify")

			if !(jsVerify.IsNull() || jsVerify.IsUndefined()) {
				verifyFunc := func(signature, hash string) (bool, error) {
					result, err := jsbridge.Await(jsVerify.Invoke(signature, hash))

					if len(err) > 0 && !err[0].IsNull() {
						return false, errors.New("verify: " + err[0].String())
					}
					return result[0].Bool(), nil
				}

				//update Verify with js sign
				sys.Verify = verifyFunc
			} else {
				PrintError("__zcn_wasm__.jsProxy.verify is not installed yet")
			}

			jsVerifyWith := jsProxy.Get("verifyWith")
			if !(jsVerifyWith.IsNull() || jsVerifyWith.IsUndefined()) {
				verifyFuncWith := func(pk, signature, hash string) (bool, error) {
					result, err := jsbridge.Await(jsVerifyWith.Invoke(pk, signature, hash))

					if len(err) > 0 && !err[0].IsNull() {
						return false, errors.New("verify: " + err[0].String())
					}
					return result[0].Bool(), nil
				}

				//update Verify with js sign
				sys.VerifyWith = verifyFuncWith
			} else {
				PrintError("__zcn_wasm__.jsProxy.verifyWith is not installed yet")
			}

			jsAddSignature := jsProxy.Get("addSignature")
			if !(jsAddSignature.IsNull() || jsAddSignature.IsUndefined()) {
				zcncore.AddSignature = func(privateKey, signature, hash string) (string, error) {
					fmt.Println("jsAddSignature")
					result, err := jsbridge.Await(jsAddSignature.Invoke(privateKey, signature, hash))
					if len(err) > 0 && !err[0].IsNull() {
						return "", errors.New("add signature: " + err[0].String())
					}

					return result[0].String(), nil
				}
			} else {
				PrintError("__zcn_wasm__.jsProxy.addSignature is not installed yet")
			}

			jsCreateObjectURL := jsProxy.Get("createObjectURL")
			if !(jsCreateObjectURL.IsNull() || jsCreateObjectURL.IsUndefined()) {

				CreateObjectURL = func(buf []byte, mimeType string) string {

					arrayBuffer := js.Global().Get("ArrayBuffer").New(len(buf))

					uint8Array := js.Global().Get("Uint8Array").New(arrayBuffer)

					js.CopyBytesToJS(uint8Array, buf)

					result, err := jsbridge.Await(jsCreateObjectURL.Invoke(uint8Array, mimeType))

					if len(err) > 0 && !err[0].IsNull() {
						PrintError(err[0].String())
						return ""
					}

					return result[0].String()
				}
			} else {
				PrintError("__zcn_wasm__.jsProxy.createObjectURL is not installed yet")
			}

			sys.Sleep = func(d time.Duration) {
				<-time.After(d)
			}
		} else {
			PrintError("__zcn_wasm__.jsProxy is not installed yet")
		}

		// tiny wasm sdk with new methods
		sdk := zcn.Get("sdk")
		// register go functions on wasm.sdk
		if !(sdk.IsNull() || sdk.IsUndefined()) {
			jsbridge.BindAsyncFuncs(sdk, map[string]interface{}{
				//sdk
				"init":                   initSDKs,
				"setWallet":              setWallet,
				"getPublicEncryptionKey": zcncore.GetPublicEncryptionKey,
				"hideLogs":               hideLogs,
				"showLogs":               showLogs,
				"getUSDRate":             getUSDRate,
				"isWalletID":             isWalletID,
				"getVersion":             getVersion,
				"getLookupHash":          getLookupHash,
				"createThumbnail":        createThumbnail,
				"makeSCRestAPICall":      makeSCRestAPICall,

				//blobber
				"delete":                    Delete,
				"share":                     Share,
				"multiDownload":             multiDownload,
				"upload":                    upload,
				"setUploadMode":             setUploadMode,
				"multiUpload":               multiUpload,
				"multiOperation":            MultiOperation,
				"listObjects":               listObjects,
				"listObjectsFromAuthTicket": listObjectsFromAuthTicket,
				"createDir":                 createDir,
				"downloadBlocks":            downloadBlocks,
				"getFileStats":              getFileStats,
				"updateBlobberSettings":     updateBlobberSettings,
				"getRemoteFileMap":          getRemoteFileMap,
				"getBlobbers":               getBlobbers,
				"getcontainers":             GetContainers,
				"updatecontainer":           UpdateContainer,
				"searchcontainer":           SearchContainer,
				"updateForbidAllocation":    UpdateForbidAllocation,
				"send":                      send,
				"cancelUpload":              cancelUpload,
				"pauseUpload":               pauseUpload,
				"repairAllocation":          repairAllocation,
				"checkAllocStatus":          checkAllocStatus,
				"skipStatusCheck":           skipStatusCheck,
				"terminateWorkers":          terminateWorkers,
				"createWorkers":             createWorkers,
				"getFileMetaByName":         getFileMetaByName,
				"downloadDirectory":         downloadDirectory,
				"cancelDownloadDirectory":   cancelDownloadDirectory,

				// player
				"play":           play,
				"stop":           stop,
				"getNextSegment": getNextSegment,

				//allocation
				"createAllocation":           createAllocation,
				"getAllocationBlobbers":      getAllocationBlobbers,
				"getBlobberIds":              getBlobberIds,
				"listAllocations":            listAllocations,
				"getAllocation":              getAllocation,
				"reloadAllocation":           reloadAllocation,
				"transferAllocation":         transferAllocation,
				"freezeAllocation":           freezeAllocation,
				"cancelAllocation":           cancelAllocation,
				"updateAllocation":           updateAllocation,
				"updateAllocationWithRepair": updateAllocationWithRepair,
				"getAllocationMinLock":       getAllocationMinLock,
				"getUpdateAllocationMinLock": getUpdateAllocationMinLock,
				"getAllocationWith":          getAllocationWith,
				"createfreeallocation":       createfreeallocation,

				// readpool
				"getReadPoolInfo": getReadPoolInfo,
				"lockReadPool":    lockReadPool,
				"unLockReadPool":  unLockReadPool,
				"createReadPool":  createReadPool,

				// claim rewards
				"collectRewards": collectRewards,

				// stakepool
				"getSkatePoolInfo": getSkatePoolInfo,
				"lockStakePool":    lockStakePool,
				"unlockStakePool":  unlockStakePool,

				// writepool
				"lockWritePool": lockWritePool,

				"decodeAuthTicket": decodeAuthTicket,
				"allocationRepair": allocationRepair,
				"repairSize":       repairSize,

				//smartcontract
				"executeSmartContract": executeSmartContract,
				"faucet":               faucet,

				// bridge
				"initBridge":                    initBridge,
				"burnZCN":                       burnZCN,
				"mintZCN":                       mintZCN,
				"getMintWZCNPayload":            getMintWZCNPayload,
				"getNotProcessedWZCNBurnEvents": getNotProcessedWZCNBurnEvents,
				"getNotProcessedZCNBurnTickets": getNotProcessedZCNBurnTickets,
				"estimateBurnWZCNGasAmount":     estimateBurnWZCNGasAmount,
				"estimateMintWZCNGasAmount":     estimateMintWZCNGasAmount,
				"estimateGasPrice":              estimateGasPrice,

				//zcn
				"getWalletBalance": getWalletBalance,

				//0box api
				"getCsrfToken":    getCsrfToken,
				"createJwtToken":  createJwtToken,
				"refreshJwtToken": refreshJwtToken,

				//split key
				"splitKeys":     splitKeys,
				"setWalletInfo": setWalletInfo,
				"setAuthUrl":    setAuthUrl,

				"registerAuthorizer": js.FuncOf(registerAuthorizer),
				"registerAuthCommon": js.FuncOf(registerAuthCommon),
<<<<<<< HEAD
				"authResponse":       authResponse,
				"authMsgResponse":    authMsgResponse,
=======
				"callAuth":           js.FuncOf(callAuth),
				"authResponse":       authResponse,

				// zauth
				"registerZauthServer": registerZauthServer,
				// zvault
				"zvaultNewWallet":             zvaultNewWallet,
				"zvaultNewSplit":              zvaultNewSplit,
				"zvaultStoreKey":              zvaultStoreKey,
				"zvaultRetrieveKeys":          zvaultRetrieveKeys,
				"zvaultRevokeKey":             zvaultRevokeKey,
				"zvaultDeletePrimaryKey":      zvaultDeletePrimaryKey,
				"zvaultRetrieveWallets":       zvaultRetrieveWallets,
				"zvaultRetrieveSharedWallets": zvaultRetrieveSharedWallets,
>>>>>>> 3c242962
			})

			fmt.Println("__wasm_initialized__ = true;")
			zcn.Set("__wasm_initialized__", true)
		} else {
			PrintError("__zcn_wasm__.sdk is not installed yet")
		}

	} else {
		fmt.Println("zcn is not null")
		fmt.Println("zcn is not null - signWithAuth:", sys.SignWithAuth)
	}

	if mode != "" {
		respChan := make(chan string, 1)
		jsProxy := window.Get("__zcn_worker_wasm__")
		if !(jsProxy.IsNull() || jsProxy.IsUndefined()) {
			jsSign := jsProxy.Get("sign")
			if !(jsSign.IsNull() || jsSign.IsUndefined()) {
				signFunc := func(hash string) (string, error) {
					c := client.GetClient()
					if c == nil || len(c.Keys) == 0 {
						return "", errors.New("no keys found")
					}
					pk := c.Keys[0].PrivateKey
					result, err := jsbridge.Await(jsSign.Invoke(hash, pk))

					if len(err) > 0 && !err[0].IsNull() {
						return "", errors.New("sign: " + err[0].String())
					}
					return result[0].String(), nil
				}
				//update sign with js sign
				zcncrypto.Sign = signFunc
				zcncore.SignFn = signFunc
				sys.Sign = func(hash, signatureScheme string, keys []sys.KeyPair) (string, error) {
					// js already has signatureScheme and keys
					return signFunc(hash)
				}

				sys.SignWithAuth = func(hash, signatureScheme string, keys []sys.KeyPair) (string, error) {
					fmt.Println("[worker] SignWithAuth pubkey:", keys[0])
					sig, err := sys.Sign(hash, signatureScheme, keys)
					if err != nil {
						return "", fmt.Errorf("failed to sign with split key: %v", err)
					}

					data, err := json.Marshal(struct {
						Hash      string `json:"hash"`
						Signature string `json:"signature"`
						ClientID  string `json:"client_id"`
					}{
						Hash:      hash,
						Signature: sig,
						ClientID:  client.GetClient().ClientID,
					})
					if err != nil {
						return "", err
					}

					if sys.AuthCommon == nil {
						return "", errors.New("authCommon is not set")
					}

					rsp, err := sys.AuthCommon(string(data))
					if err != nil {
						return "", err
					}

					var sigpk struct {
						Sig string `json:"sig"`
					}

					err = json.Unmarshal([]byte(rsp), &sigpk)
					if err != nil {
						return "", err
					}

					return sigpk.Sig, nil
				}

				fmt.Println("Init SignWithAuth:", sys.SignWithAuth)

			} else {
				PrintError("__zcn_worker_wasm__.jsProxy.sign is not installed yet")
			}

<<<<<<< HEAD
			sys.SignWithAuth = func(hash, signatureScheme string, keys []sys.KeyPair) (string, error) {
				sig, err := sys.Sign(hash, signatureScheme, keys)
				if err != nil {
					return "", err
				}

				data, err := json.Marshal(struct {
					Data     string `json:"data"`
					ClientID string `json:"client_id"`
					Sig      string `json:"sig"`
				}{
					Data:     hash,
					ClientID: client.GetClient().ClientID,
					Sig:      sig,
				})
				if err != nil {
					return "", err
				}

				if sys.AuthCommon == nil {
					return "", errors.New("authCommon is not set")
				}

				rsp, err := sys.AuthCommon(string(data))
				if err != nil {
					return "", err
				}

				var sigpk struct {
					Sig string `json:"sig"`
				}

				err = json.Unmarshal([]byte(rsp), &sigpk)
				if err != nil {
					return "", err
				}

				return sigpk.Sig, nil

				// TODO: Note: the below is for zauth auth msg
				// fmt.Println("SignWithAuth keys:", keys)
				// sig, err := sys.Sign(hash, signatureScheme, keys)
				// if err != nil {
				// 	return "", fmt.Errorf("failed to sign with split key: %v", err)
				// }

				// data, err := json.Marshal(struct {
				// 	Hash      string `json:"hash"`
				// 	Signature string `json:"signature"`
				// 	ClientID  string `json:"client_id"`
				// }{
				// 	Hash:      hash,
				// 	Signature: sig,
				// 	ClientID:  client.GetClient().ClientID,
				// })
				// if err != nil {
				// 	return "", err
				// }

				// if sys.AuthCommon == nil {
				// 	return "", errors.New("authCommon is not set")
				// }

				// rsp, err := sys.AuthCommon(string(data))
				// if err != nil {
				// 	return "", err
				// }

				// var sigpk struct {
				// 	Sig string `json:"sig"`
				// }

				// err = json.Unmarshal([]byte(rsp), &sigpk)
				// if err != nil {
				// 	return "", err
				// }

				// return sigpk.Sig, nil
			}

			// fmt.Println("Init SignWithAuth:", sys.SignWithAuth)
=======
			initProxyKeys := jsProxy.Get("initProxyKeys")
			if !(initProxyKeys.IsNull() || initProxyKeys.IsUndefined()) {
				gInitProxyKeys = func(publicKey, privateKey string) {
					// jsProxy.Set("publicKey", bls.DeserializeHexStrToPublicKey(publicKey))
					// jsProxy.Set("secretKey", bls.DeserializeHexStrToSecretKey(privateKey))
					_, err := jsbridge.Await(initProxyKeys.Invoke(publicKey, privateKey))
					if len(err) > 0 && !err[0].IsNull() {
						PrintError("initProxyKeys: ", err[0].String())
						return
					}

					// return result[0].String(), nil
					return
				}
			}

			fmt.Println("Init SignWithAuth:", sys.SignWithAuth)
>>>>>>> 3c242962
		} else {
			PrintError("__zcn_worker_wasm__ is not installed yet")
		}

<<<<<<< HEAD
		isSplitStr := os.Getenv("IS_SPLIT")
		isSplit, err := strconv.ParseBool(isSplitStr)
		if err != nil {
			isSplit = false
		}

=======
		fmt.Println("CLIENT_ID:", os.Getenv("CLIENT_ID"))
		isSplitEnv := os.Getenv("IS_SPLIT")
		// convert to bool
		isSplit, err := strconv.ParseBool(isSplitEnv)
		if err != nil {
			fmt.Println("convert isSplitEnv failed:", err)
			return
		}

		clientID := os.Getenv("CLIENT_ID")
		clientKey := os.Getenv("CLIENT_KEY")
		publicKey := os.Getenv("PUBLIC_KEY")
		peerPublicKey := os.Getenv("PEER_PUBLIC_KEY")
		mnemonic := os.Getenv("MNEMONIC")
		privateKey := os.Getenv("PRIVATE_KEY")
		zauthServer := os.Getenv("ZAUTH_SERVER")

		gInitProxyKeys(publicKey, privateKey)

>>>>>>> 3c242962
		if isSplit {
			sys.AuthCommon = func(msg string) (string, error) {
				// send message to main thread
				sendMessageToMainThread(msg)
				// wait for response from main thread
				rsp := <-respChan
				return rsp, nil
			}
<<<<<<< HEAD
		}

		setWallet(
			os.Getenv("CLIENT_ID"),
			os.Getenv("CLIENT_KEY"),
			os.Getenv("PUBLIC_KEY"),
			os.Getenv("PRIVATE_KEY"),
			os.Getenv("MNEMONIC"),
			isSplit)

		hideLogs()
		debug.SetGCPercent(40)
		debug.SetMemoryLimit(300 * 1024 * 1024) //300MB
=======

			// TODO: differe the registerAuthorizer
			// registerZauthServer("http://18.191.13.66:8080", publicKey)
			// registerZauthServer("http://127.0.0.1:8080", publicKey)
			registerZauthServer(zauthServer)
		}

		setWallet(clientID, clientKey, peerPublicKey, publicKey, privateKey, mnemonic, isSplit)
		hideLogs()
		debug.SetGCPercent(75)
		debug.SetMemoryLimit(1 * 1024 * 1024 * 1024) //1GB
>>>>>>> 3c242962
		err = startListener(respChan)
		if err != nil {
			fmt.Println("Error starting listener", err)
			return
		}
	}

	hideLogs()
	debug.SetGCPercent(75)
	debug.SetMemoryLimit(3.5 * 1024 * 1024 * 1024) //3.5 GB

	<-make(chan bool)

	jsbridge.Close()
}

<<<<<<< HEAD
=======
var gInitProxyKeys func(publicKey, privateKey string)

>>>>>>> 3c242962
func sendMessageToMainThread(msg string) {
	PrintInfo("[send to main thread]:", msg)
	jsbridge.PostMessage(jsbridge.GetSelfWorker(), jsbridge.MsgTypeAuth, map[string]string{"msg": msg})
}

func UpdateWalletWithEventData(data *safejs.Value) error {
	clientID, err := jsbridge.ParseEventDataField(data, "client_id")
	if err != nil {
		return err
	}
	clientKey, err := jsbridge.ParseEventDataField(data, "client_key")
	if err != nil {
		return err
	}
<<<<<<< HEAD
=======
	peerPublicKey, err := jsbridge.ParseEventDataField(data, "peer_public_key")
	if err != nil {
		return err
	}

>>>>>>> 3c242962
	publicKey, err := jsbridge.ParseEventDataField(data, "public_key")
	if err != nil {
		return err
	}
	privateKey, err := jsbridge.ParseEventDataField(data, "private_key")
	if err != nil {
		return err
	}
	mnemonic, err := jsbridge.ParseEventDataField(data, "mnemonic")
	if err != nil {
		return err
	}
	isSplitStr, err := jsbridge.ParseEventDataField(data, "is_split")
	if err != nil {
		return err
	}

	isSplit, err := strconv.ParseBool(isSplitStr)
	if err != nil {
		isSplit = false
	}

	fmt.Println("update wallet with event data")
<<<<<<< HEAD
	setWallet(clientID, clientKey, publicKey, privateKey, mnemonic, isSplit)
=======
	setWallet(clientID, clientKey, peerPublicKey, publicKey, privateKey, mnemonic, isSplit)
>>>>>>> 3c242962
	return nil
}<|MERGE_RESOLUTION|>--- conflicted
+++ resolved
@@ -73,26 +73,12 @@
 				zcncore.SignFn = signFunc
 				sys.Sign = func(hash, signatureScheme string, keys []sys.KeyPair) (string, error) {
 					// js already has signatureScheme and keys
-					fmt.Println("auth - wasm sign setting")
 					return signFunc(hash)
 				}
 
 				sys.SignWithAuth = func(hash, signatureScheme string, keys []sys.KeyPair) (string, error) {
 					sig, err := sys.Sign(hash, signatureScheme, keys)
 					if err != nil {
-<<<<<<< HEAD
-						return "", err
-					}
-
-					data, err := json.Marshal(struct {
-						Data     string `json:"data"`
-						ClientID string `json:"client_id"`
-						Sig      string `json:"sig"`
-					}{
-						Data:     hash,
-						ClientID: client.GetClient().ClientID,
-						Sig:      sig,
-=======
 						return "", fmt.Errorf("failed to sign with split key: %v", err)
 					}
 
@@ -104,16 +90,11 @@
 						Hash:      hash,
 						Signature: sig,
 						ClientID:  client.GetClient().ClientID,
->>>>>>> 3c242962
 					})
 					if err != nil {
 						return "", err
 					}
 
-<<<<<<< HEAD
-					fmt.Println("auth - sys.AuthCommon:", sys.AuthCommon)
-=======
->>>>>>> 3c242962
 					if sys.AuthCommon == nil {
 						return "", errors.New("authCommon is not set")
 					}
@@ -176,7 +157,6 @@
 			jsAddSignature := jsProxy.Get("addSignature")
 			if !(jsAddSignature.IsNull() || jsAddSignature.IsUndefined()) {
 				zcncore.AddSignature = func(privateKey, signature, hash string) (string, error) {
-					fmt.Println("jsAddSignature")
 					result, err := jsbridge.Await(jsAddSignature.Invoke(privateKey, signature, hash))
 					if len(err) > 0 && !err[0].IsNull() {
 						return "", errors.New("add signature: " + err[0].String())
@@ -342,12 +322,8 @@
 
 				"registerAuthorizer": js.FuncOf(registerAuthorizer),
 				"registerAuthCommon": js.FuncOf(registerAuthCommon),
-<<<<<<< HEAD
 				"authResponse":       authResponse,
 				"authMsgResponse":    authMsgResponse,
-=======
-				"callAuth":           js.FuncOf(callAuth),
-				"authResponse":       authResponse,
 
 				// zauth
 				"registerZauthServer": registerZauthServer,
@@ -360,7 +336,6 @@
 				"zvaultDeletePrimaryKey":      zvaultDeletePrimaryKey,
 				"zvaultRetrieveWallets":       zvaultRetrieveWallets,
 				"zvaultRetrieveSharedWallets": zvaultRetrieveSharedWallets,
->>>>>>> 3c242962
 			})
 
 			fmt.Println("__wasm_initialized__ = true;")
@@ -448,89 +423,6 @@
 				PrintError("__zcn_worker_wasm__.jsProxy.sign is not installed yet")
 			}
 
-<<<<<<< HEAD
-			sys.SignWithAuth = func(hash, signatureScheme string, keys []sys.KeyPair) (string, error) {
-				sig, err := sys.Sign(hash, signatureScheme, keys)
-				if err != nil {
-					return "", err
-				}
-
-				data, err := json.Marshal(struct {
-					Data     string `json:"data"`
-					ClientID string `json:"client_id"`
-					Sig      string `json:"sig"`
-				}{
-					Data:     hash,
-					ClientID: client.GetClient().ClientID,
-					Sig:      sig,
-				})
-				if err != nil {
-					return "", err
-				}
-
-				if sys.AuthCommon == nil {
-					return "", errors.New("authCommon is not set")
-				}
-
-				rsp, err := sys.AuthCommon(string(data))
-				if err != nil {
-					return "", err
-				}
-
-				var sigpk struct {
-					Sig string `json:"sig"`
-				}
-
-				err = json.Unmarshal([]byte(rsp), &sigpk)
-				if err != nil {
-					return "", err
-				}
-
-				return sigpk.Sig, nil
-
-				// TODO: Note: the below is for zauth auth msg
-				// fmt.Println("SignWithAuth keys:", keys)
-				// sig, err := sys.Sign(hash, signatureScheme, keys)
-				// if err != nil {
-				// 	return "", fmt.Errorf("failed to sign with split key: %v", err)
-				// }
-
-				// data, err := json.Marshal(struct {
-				// 	Hash      string `json:"hash"`
-				// 	Signature string `json:"signature"`
-				// 	ClientID  string `json:"client_id"`
-				// }{
-				// 	Hash:      hash,
-				// 	Signature: sig,
-				// 	ClientID:  client.GetClient().ClientID,
-				// })
-				// if err != nil {
-				// 	return "", err
-				// }
-
-				// if sys.AuthCommon == nil {
-				// 	return "", errors.New("authCommon is not set")
-				// }
-
-				// rsp, err := sys.AuthCommon(string(data))
-				// if err != nil {
-				// 	return "", err
-				// }
-
-				// var sigpk struct {
-				// 	Sig string `json:"sig"`
-				// }
-
-				// err = json.Unmarshal([]byte(rsp), &sigpk)
-				// if err != nil {
-				// 	return "", err
-				// }
-
-				// return sigpk.Sig, nil
-			}
-
-			// fmt.Println("Init SignWithAuth:", sys.SignWithAuth)
-=======
 			initProxyKeys := jsProxy.Get("initProxyKeys")
 			if !(initProxyKeys.IsNull() || initProxyKeys.IsUndefined()) {
 				gInitProxyKeys = func(publicKey, privateKey string) {
@@ -548,19 +440,10 @@
 			}
 
 			fmt.Println("Init SignWithAuth:", sys.SignWithAuth)
->>>>>>> 3c242962
 		} else {
 			PrintError("__zcn_worker_wasm__ is not installed yet")
 		}
 
-<<<<<<< HEAD
-		isSplitStr := os.Getenv("IS_SPLIT")
-		isSplit, err := strconv.ParseBool(isSplitStr)
-		if err != nil {
-			isSplit = false
-		}
-
-=======
 		fmt.Println("CLIENT_ID:", os.Getenv("CLIENT_ID"))
 		isSplitEnv := os.Getenv("IS_SPLIT")
 		// convert to bool
@@ -580,7 +463,6 @@
 
 		gInitProxyKeys(publicKey, privateKey)
 
->>>>>>> 3c242962
 		if isSplit {
 			sys.AuthCommon = func(msg string) (string, error) {
 				// send message to main thread
@@ -589,21 +471,6 @@
 				rsp := <-respChan
 				return rsp, nil
 			}
-<<<<<<< HEAD
-		}
-
-		setWallet(
-			os.Getenv("CLIENT_ID"),
-			os.Getenv("CLIENT_KEY"),
-			os.Getenv("PUBLIC_KEY"),
-			os.Getenv("PRIVATE_KEY"),
-			os.Getenv("MNEMONIC"),
-			isSplit)
-
-		hideLogs()
-		debug.SetGCPercent(40)
-		debug.SetMemoryLimit(300 * 1024 * 1024) //300MB
-=======
 
 			// TODO: differe the registerAuthorizer
 			// registerZauthServer("http://18.191.13.66:8080", publicKey)
@@ -615,7 +482,6 @@
 		hideLogs()
 		debug.SetGCPercent(75)
 		debug.SetMemoryLimit(1 * 1024 * 1024 * 1024) //1GB
->>>>>>> 3c242962
 		err = startListener(respChan)
 		if err != nil {
 			fmt.Println("Error starting listener", err)
@@ -632,11 +498,8 @@
 	jsbridge.Close()
 }
 
-<<<<<<< HEAD
-=======
 var gInitProxyKeys func(publicKey, privateKey string)
 
->>>>>>> 3c242962
 func sendMessageToMainThread(msg string) {
 	PrintInfo("[send to main thread]:", msg)
 	jsbridge.PostMessage(jsbridge.GetSelfWorker(), jsbridge.MsgTypeAuth, map[string]string{"msg": msg})
@@ -651,14 +514,11 @@
 	if err != nil {
 		return err
 	}
-<<<<<<< HEAD
-=======
 	peerPublicKey, err := jsbridge.ParseEventDataField(data, "peer_public_key")
 	if err != nil {
 		return err
 	}
 
->>>>>>> 3c242962
 	publicKey, err := jsbridge.ParseEventDataField(data, "public_key")
 	if err != nil {
 		return err
@@ -682,10 +542,6 @@
 	}
 
 	fmt.Println("update wallet with event data")
-<<<<<<< HEAD
-	setWallet(clientID, clientKey, publicKey, privateKey, mnemonic, isSplit)
-=======
 	setWallet(clientID, clientKey, peerPublicKey, publicKey, privateKey, mnemonic, isSplit)
->>>>>>> 3c242962
 	return nil
 }
//go:build js && wasm
// +build js,wasm

package main

import (
	"encoding/json"
	"errors"
	"fmt"
	"sync"
	"time"

	"github.com/0chain/gosdk/core/sys"
	"github.com/0chain/gosdk/core/version"
	"github.com/0chain/gosdk/core/zcncrypto"
	"github.com/0chain/gosdk/wasmsdk/jsbridge"
	"github.com/0chain/gosdk/zboxcore/client"
	"github.com/0chain/gosdk/zboxcore/sdk"
	"github.com/0chain/gosdk/zcncore"

	"syscall/js"
)

//-----------------------------------------------------------------------------

var (
	signMutex sync.Mutex
	signCache = make(map[string]string)
)

func main() {
	fmt.Printf("0CHAIN - GOSDK (version=%v)\n", version.VERSIONSTR)
	sys.Files = sys.NewMemFS()
	sdkLogger = sdk.GetLogger()
	zcnLogger = zcncore.GetLogger()

	window := js.Global()

	zcn := window.Get("__zcn_wasm__")
	if !(zcn.IsNull() || zcn.IsUndefined()) {

		jsProxy := zcn.Get("jsProxy")
		// import functions from js object
		if !(jsProxy.IsNull() || jsProxy.IsUndefined()) {
			jsSign := jsProxy.Get("sign")

			if !(jsSign.IsNull() || jsSign.IsUndefined()) {
				signFunc := func(hash string) (string, error) {
					c := client.GetClient()
					pk := c.Keys[0].PrivateKey
					result, err := jsbridge.Await(jsSign.Invoke(hash, pk))

					if len(err) > 0 && !err[0].IsNull() {
						return "", errors.New("sign: " + err[0].String())
					}
					return result[0].String(), nil
				}

				//update sign with js sign
				zcncrypto.Sign = signFunc
				zcncore.SignFn = signFunc
				sys.Sign = func(hash, signatureScheme string, keys []sys.KeyPair) (string, error) {
					// js already has signatureScheme and keys
					fmt.Println("auth - wasm sign setting")
					return signFunc(hash)
				}

				sys.SignWithAuth = func(hash, signatureScheme string, keys []sys.KeyPair) (string, error) {
					fmt.Println("auth - sign with auth")
					data, err := json.Marshal(struct {
						Data     string `json:"data"`
						ClientID string `json:"client_id"`
					}{
						Data:     hash,
						ClientID: client.GetClient().ClientID,
					})
					if err != nil {
						return "", err
					}

					fmt.Println("auth - sys.AuthCommon:", sys.AuthCommon)
					if sys.AuthCommon == nil {
						return "", errors.New("authCommon is not set")
					}

					rsp, err := sys.AuthCommon(string(data))
					if err != nil {
						return "", err
					}

					var sigpk struct {
						Sig    string `json:"sig"`
						Pubkey string `json:"public_key"`
					}

					err = json.Unmarshal([]byte(rsp), &sigpk)
					if err != nil {
						return "", err
					}

					// c := client.GetClient()
					// client.GetClient().ClientKey = sigpk.Pubkey
					fmt.Println("auth - sign response:", sigpk)
					// return zcncore.AddSignature(keys[0].PrivateKey, sigpk.Sig, hash)
					return zcncore.AddSignature(client.GetClientPrivateKey(), sigpk.Sig, hash)

				}
			} else {
				PrintError("__zcn_wasm__.jsProxy.sign is not installed yet")
			}

			jsVerify := jsProxy.Get("verify")

			if !(jsVerify.IsNull() || jsVerify.IsUndefined()) {
				verifyFunc := func(signature, hash string) (bool, error) {
					result, err := jsbridge.Await(jsVerify.Invoke(signature, hash))

					if len(err) > 0 && !err[0].IsNull() {
						return false, errors.New("verify: " + err[0].String())
					}
					return result[0].Bool(), nil
				}

				//update Verify with js sign
				sys.Verify = verifyFunc
			} else {
				PrintError("__zcn_wasm__.jsProxy.verify is not installed yet")
			}

			jsVerifyWith := jsProxy.Get("verifyWith")

			if !(jsVerifyWith.IsNull() || jsVerifyWith.IsUndefined()) {
				verifyFuncWith := func(pk, signature, hash string) (bool, error) {
					result, err := jsbridge.Await(jsVerifyWith.Invoke(pk, signature, hash))

					if len(err) > 0 && !err[0].IsNull() {
						return false, errors.New("verify: " + err[0].String())
					}
					return result[0].Bool(), nil
				}

				//update Verify with js sign
				sys.VerifyWith = verifyFuncWith
			} else {
				PrintError("__zcn_wasm__.jsProxy.verifyWith is not installed yet")
			}

			jsAddSignature := jsProxy.Get("addSignature")
			if !(jsAddSignature.IsNull() || jsAddSignature.IsUndefined()) {
				zcncore.AddSignature = func(privateKey, signature, hash string) (string, error) {
<<<<<<< HEAD
					fmt.Println("jsAddSignature")
=======
>>>>>>> 7e52ce83
					result, err := jsbridge.Await(jsAddSignature.Invoke(privateKey, signature, hash))
					if len(err) > 0 && !err[0].IsNull() {
						return "", errors.New("add signature: " + err[0].String())
					}

					return result[0].String(), nil
				}
			} else {
				PrintError("__zcn_wasm__.jsProxy.addSignature is not installed yet")
			}

			jsCreateObjectURL := jsProxy.Get("createObjectURL")
			if !(jsCreateObjectURL.IsNull() || jsCreateObjectURL.IsUndefined()) {

				CreateObjectURL = func(buf []byte, mimeType string) string {

					arrayBuffer := js.Global().Get("ArrayBuffer").New(len(buf))

					uint8Array := js.Global().Get("Uint8Array").New(arrayBuffer)

					js.CopyBytesToJS(uint8Array, buf)

					result, err := jsbridge.Await(jsCreateObjectURL.Invoke(uint8Array, mimeType))

					if len(err) > 0 && !err[0].IsNull() {
						PrintError(err[0].String())
						return ""
					}

					return result[0].String()
				}
			} else {
				PrintError("__zcn_wasm__.jsProxy.createObjectURL is not installed yet")
			}

			sys.Sleep = func(d time.Duration) {
				<-time.After(d)
			}
		} else {
			PrintError("__zcn_wasm__.jsProxy is not installed yet")
		}

		// tiny wasm sdk with new methods
		sdk := zcn.Get("sdk")
		// register go functions on wasm.sdk
		if !(sdk.IsNull() || sdk.IsUndefined()) {
			jsbridge.BindAsyncFuncs(sdk, map[string]interface{}{
				//sdk
				"init":                   initSDKs,
				"setWallet":              setWallet,
				"getPublicEncryptionKey": zcncore.GetPublicEncryptionKey,
				"hideLogs":               hideLogs,
				"showLogs":               showLogs,
				"getUSDRate":             getUSDRate,
				"isWalletID":             isWalletID,
				"getLookupHash":          getLookupHash,
				"createThumbnail":        createThumbnail,
				"makeSCRestAPICall":      makeSCRestAPICall,

				//blobber
<<<<<<< HEAD
				"delete":                 Delete,
				"share":                  Share,
				"multiDownload":          multiDownload,
				"upload":                 upload,
				"multiUpload":            multiUpload,
				"multiOperation":         MultiOperation,
				"listObjects":            listObjects,
				"createDir":              createDir,
				"downloadBlocks":         downloadBlocks,
				"getFileStats":           getFileStats,
				"updateBlobberSettings":  updateBlobberSettings,
				"getRemoteFileMap":       getRemoteFileMap,
				"getBlobbers":            getBlobbers,
				"getcontainers":          GetContainers,
				"updatecontainer":        UpdateContainer,
				"searchcontainer":        SearchContainer,
				"updateForbidAllocation": UpdateForbidAllocation,
				"send":                   send,
				"cancelUpload":           cancelUpload,
=======
				"delete":                    Delete,
				"share":                     Share,
				"multiDownload":             multiDownload,
				"upload":                    upload,
				"setUploadMode":             setUploadMode,
				"multiUpload":               multiUpload,
				"multiOperation":            MultiOperation,
				"listObjects":               listObjects,
				"listObjectsFromAuthTicket": listObjectsFromAuthTicket,
				"createDir":                 createDir,
				"downloadBlocks":            downloadBlocks,
				"getFileStats":              getFileStats,
				"updateBlobberSettings":     updateBlobberSettings,
				"getRemoteFileMap":          getRemoteFileMap,
				"getBlobbers":               getBlobbers,
				"getcontainers":             GetContainers,
				"updatecontainer":           UpdateContainer,
				"searchcontainer":           SearchContainer,
				"updateForbidAllocation":    UpdateForbidAllocation,
				"send":                      send,
				"cancelUpload":              cancelUpload,
>>>>>>> 7e52ce83

				// player
				"play":           play,
				"stop":           stop,
				"getNextSegment": getNextSegment,

				//allocation
				"createAllocation":           createAllocation,
				"getAllocationBlobbers":      getAllocationBlobbers,
				"getBlobberIds":              getBlobberIds,
				"listAllocations":            listAllocations,
				"getAllocation":              getAllocation,
				"reloadAllocation":           reloadAllocation,
				"transferAllocation":         transferAllocation,
				"freezeAllocation":           freezeAllocation,
				"cancelAllocation":           cancelAllocation,
				"updateAllocation":           updateAllocation,
				"updateAllocationWithRepair": updateAllocationWithRepair,
				"getAllocationMinLock":       getAllocationMinLock,
				"getUpdateAllocationMinLock": getUpdateAllocationMinLock,
				"getAllocationWith":          getAllocationWith,
				"createfreeallocation":       createfreeallocation,

				// readpool
				"getReadPoolInfo": getReadPoolInfo,
				"lockReadPool":    lockReadPool,
				"unLockReadPool":  unLockReadPool,
				"createReadPool":  createReadPool,

				// claim rewards
				"collectRewards": collectRewards,

				// stakepool
				"getSkatePoolInfo": getSkatePoolInfo,
				"lockStakePool":    lockStakePool,
				"unlockStakePool":  unlockStakePool,

				// writepool
				"lockWritePool": lockWritePool,

				"decodeAuthTicket": decodeAuthTicket,
				"allocationRepair": allocationRepair,

				//smartcontract
				"executeSmartContract": executeSmartContract,
				"faucet":               faucet,

				// bridge
				"initBridge":                    initBridge,
				"burnZCN":                       burnZCN,
				"mintZCN":                       mintZCN,
				"getMintWZCNPayload":            getMintWZCNPayload,
				"getNotProcessedWZCNBurnEvents": getNotProcessedWZCNBurnEvents,
				"getNotProcessedZCNBurnTickets": getNotProcessedZCNBurnTickets,
				"estimateBurnWZCNGasAmount":     estimateBurnWZCNGasAmount,
				"estimateMintWZCNGasAmount":     estimateMintWZCNGasAmount,
				"estimateGasPrice":              estimateGasPrice,

				//zcn
				"getWalletBalance": getWalletBalance,

				//0box api
				"getCsrfToken":     getCsrfToken,
				"createJwtSession": createJwtSession,
				"createJwtToken":   createJwtToken,
				"refreshJwtToken":  refreshJwtToken,

				//split key
				"splitKeys":     splitKeys,
				"setWalletInfo": setWalletInfo,
				"setAuthUrl":    setAuthUrl,

				"registerAuthorizer": js.FuncOf(registerAuthorizer),
				"registerAuthCommon": js.FuncOf(registerAuthCommon),
				"callAuth":           js.FuncOf(callAuth),
				"authResponse":       authResponse,
			})

			fmt.Println("__wasm_initialized__ = true;")
			zcn.Set("__wasm_initialized__", true)
		} else {
			PrintError("__zcn_wasm__.sdk is not installed yet")
		}

	}

	hideLogs()

	<-make(chan bool)

	jsbridge.Close()
}<|MERGE_RESOLUTION|>--- conflicted
+++ resolved
@@ -148,10 +148,7 @@
 			jsAddSignature := jsProxy.Get("addSignature")
 			if !(jsAddSignature.IsNull() || jsAddSignature.IsUndefined()) {
 				zcncore.AddSignature = func(privateKey, signature, hash string) (string, error) {
-<<<<<<< HEAD
 					fmt.Println("jsAddSignature")
-=======
->>>>>>> 7e52ce83
 					result, err := jsbridge.Await(jsAddSignature.Invoke(privateKey, signature, hash))
 					if len(err) > 0 && !err[0].IsNull() {
 						return "", errors.New("add signature: " + err[0].String())
@@ -212,27 +209,6 @@
 				"makeSCRestAPICall":      makeSCRestAPICall,
 
 				//blobber
-<<<<<<< HEAD
-				"delete":                 Delete,
-				"share":                  Share,
-				"multiDownload":          multiDownload,
-				"upload":                 upload,
-				"multiUpload":            multiUpload,
-				"multiOperation":         MultiOperation,
-				"listObjects":            listObjects,
-				"createDir":              createDir,
-				"downloadBlocks":         downloadBlocks,
-				"getFileStats":           getFileStats,
-				"updateBlobberSettings":  updateBlobberSettings,
-				"getRemoteFileMap":       getRemoteFileMap,
-				"getBlobbers":            getBlobbers,
-				"getcontainers":          GetContainers,
-				"updatecontainer":        UpdateContainer,
-				"searchcontainer":        SearchContainer,
-				"updateForbidAllocation": UpdateForbidAllocation,
-				"send":                   send,
-				"cancelUpload":           cancelUpload,
-=======
 				"delete":                    Delete,
 				"share":                     Share,
 				"multiDownload":             multiDownload,
@@ -254,7 +230,6 @@
 				"updateForbidAllocation":    UpdateForbidAllocation,
 				"send":                      send,
 				"cancelUpload":              cancelUpload,
->>>>>>> 7e52ce83
 
 				// player
 				"play":           play,

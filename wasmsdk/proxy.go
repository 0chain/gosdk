--- conflicted
+++ resolved
@@ -167,10 +167,7 @@
 				"move":                   Move,
 				"share":                  Share,
 				"download":               download,
-<<<<<<< HEAD
 				"multiDownload":          multiDownload,
-=======
->>>>>>> 8daf6014
 				"upload":                 upload,
 				"bulkUpload":             bulkUpload,
 				"multiUpload":            multiUpload,

--- conflicted
+++ resolved
@@ -287,11 +287,7 @@
 
 				"decodeAuthTicket": decodeAuthTicket,
 				"allocationRepair": allocationRepair,
-<<<<<<< HEAD
-				// "repairSize":       repairSize,
-=======
 				"repairSize":       repairSize,
->>>>>>> 9830d998
 
 				//smartcontract
 				"executeSmartContract": executeSmartContract,

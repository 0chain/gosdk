//go:build mobile
// +build mobile

package zcncore

import (
	"context"
	"encoding/json"
	stderrors "errors"
	"fmt"
	"net/http"
	"strconv"
	"time"

	"github.com/0chain/errors"
	"github.com/0chain/gosdk/core/block"
	"github.com/0chain/gosdk/core/common"
	"github.com/0chain/gosdk/core/encryption"
	"github.com/0chain/gosdk/core/node"
	"github.com/0chain/gosdk/core/transaction"
	"github.com/0chain/gosdk/core/util"
)

const (
	Undefined int = iota
	Success

	// ChargeableError is an error that still charges the user for the transaction.
	ChargeableError
)

// Provider represents the type of provider.
type Provider int

const (
	ProviderMiner Provider = iota + 1
	ProviderSharder
	ProviderBlobber
	ProviderValidator
	ProviderAuthorizer
)

type stakePoolRequest struct {
	ProviderType int    `json:"provider_type,omitempty"`
	ProviderID   string `json:"provider_id,omitempty"`
}

type TransactionCommon interface {
	// ExecuteSmartContract implements wrapper for smart contract function
<<<<<<< HEAD
	ExecuteSmartContract(address, methodName string, input interface{}, val string) error
=======
	ExecuteSmartContract(address, methodName string, input interface{}, val string, feeOpts ...FeeOption) (*transaction.Transaction, error)
>>>>>>> 3c242962

	// Send implements sending token to a given clientid
	Send(toClientID string, val string, desc string) error

	VestingAdd(ar VestingAddRequest, value string) error

	MinerSCLock(providerId string, providerType int, lock string) error
	MinerSCUnlock(providerId string, providerType int) error
	MinerSCCollectReward(providerId string, providerType int) error
	StorageSCCollectReward(providerId string, providerType int) error

	FinalizeAllocation(allocID string) error
	CancelAllocation(allocID string) error
	CreateAllocation(car *CreateAllocationRequest, lock string) error //
	CreateReadPool() error
	ReadPoolLock(allocID string, blobberID string, duration int64, lock string) error
	ReadPoolUnlock() error
	StakePoolLock(providerId string, providerType int, lock string) error
	StakePoolUnlock(providerId string, providerType int) error
	UpdateBlobberSettings(blobber Blobber) error
	UpdateAllocation(allocID string, sizeDiff int64, expirationDiff int64, lock string) error
	WritePoolLock(allocID string, lock string) error
	WritePoolUnlock(allocID string) error

	VestingUpdateConfig(InputMap) error
	MinerScUpdateConfig(InputMap) error
	MinerScUpdateGlobals(InputMap) error
	StorageScUpdateConfig(InputMap) error
	FaucetUpdateConfig(InputMap) error
	ZCNSCUpdateGlobalConfig(InputMap) error

	MinerSCMinerSettings(MinerSCMinerInfo) error
	MinerSCSharderSettings(MinerSCMinerInfo) error
	MinerSCDeleteMiner(MinerSCMinerInfo) error
	MinerSCDeleteSharder(MinerSCMinerInfo) error

	// ZCNSCUpdateAuthorizerConfig updates authorizer config by ID
	ZCNSCUpdateAuthorizerConfig(AuthorizerNode) error
	// ZCNSCAddAuthorizer adds authorizer
	ZCNSCAddAuthorizer(AddAuthorizerPayload) error

	GetVerifyConfirmationStatus() int
}

// priceRange represents a price range allowed by user to filter blobbers.
type priceRange struct {
	Min int64 `json:"min"`
	Max int64 `json:"max"`
}

// createAllocationRequest is information to create allocation.
type createAllocationRequest struct {
	DataShards      int        `json:"data_shards"`
	ParityShards    int        `json:"parity_shards"`
	Size            int64      `json:"size"`
	Expiration      int64      `json:"expiration_date"`
	Owner           string     `json:"owner_id"`
	OwnerPublicKey  string     `json:"owner_public_key"`
	Blobbers        []string   `json:"blobbers"`
	ReadPriceRange  priceRange `json:"read_price_range"`
	WritePriceRange priceRange `json:"write_price_range"`
}

type CreateAllocationRequest struct {
	DataShards     int
	ParityShards   int
	Size           int64
	Expiration     int64
	Owner          string
	OwnerPublicKey string
	ReadPriceMin   int64
	ReadPriceMax   int64
	WritePriceMin  int64
	WritePriceMax  int64

	blobbers []string
}

func (car *CreateAllocationRequest) AddBlobber(blobber string) {
	car.blobbers = append(car.blobbers, blobber)
}

func (car *CreateAllocationRequest) toCreateAllocationSCInput() *createAllocationRequest {
	return &createAllocationRequest{
		DataShards:      car.DataShards,
		ParityShards:    car.ParityShards,
		Size:            car.Size,
		Expiration:      car.Expiration,
		Owner:           car.Owner,
		OwnerPublicKey:  car.OwnerPublicKey,
		Blobbers:        car.blobbers,
		ReadPriceRange:  priceRange{Min: car.ReadPriceMin, Max: car.ReadPriceMax},
		WritePriceRange: priceRange{Min: car.WritePriceMin, Max: car.WritePriceMax},
	}
}

type StakePoolSettings struct {
	DelegateWallet string  `json:"delegate_wallet"`
	NumDelegates   int     `json:"num_delegates"`
	ServiceCharge  float64 `json:"service_charge"`
}

type Terms struct {
	ReadPrice        int64 `json:"read_price"`  // tokens / GB
	WritePrice       int64 `json:"write_price"` // tokens / GB
	MaxOfferDuration int64 `json:"max_offer_duration"`
}

type Blobber interface {
	SetTerms(readPrice int64, writePrice int64, minLockDemand float64, maxOfferDuration int64)
	SetStakePoolSettings(delegateWallet string, numDelegates int, serviceCharge float64)
	SetAvailable(bool)
}

func NewBlobber(id, baseUrl string, capacity, allocated, lastHealthCheck int64) Blobber {
	return &blobber{
		ID:              id,
		BaseURL:         baseUrl,
		Capacity:        capacity,
		Allocated:       allocated,
		LastHealthCheck: lastHealthCheck,
	}
}

type blobber struct {
	ID                string            `json:"id"`
	BaseURL           string            `json:"url"`
	Capacity          int64             `json:"capacity"`
	Allocated         int64             `json:"allocated"`
	LastHealthCheck   int64             `json:"last_health_check"`
	Terms             Terms             `json:"terms"`
	StakePoolSettings StakePoolSettings `json:"stake_pool_settings"`
	NotAvailable      bool              `json:"not_available"`
}

func (b *blobber) SetStakePoolSettings(delegateWallet string, numDelegates int, serviceCharge float64) {
	b.StakePoolSettings = StakePoolSettings{
		DelegateWallet: delegateWallet,
		NumDelegates:   numDelegates,
		ServiceCharge:  serviceCharge,
	}
}

func (b *blobber) SetTerms(readPrice int64, writePrice int64, minLockDemand float64, maxOfferDuration int64) {
	b.Terms = Terms{
		ReadPrice:        readPrice,
		WritePrice:       writePrice,
		MaxOfferDuration: maxOfferDuration,
	}
}

func (b *blobber) SetAvailable(availability bool) {
	b.NotAvailable = availability
}

type Validator interface {
	SetStakePoolSettings(delegateWallet string, numDelegates int, serviceCharge float64)
}

func NewValidator(id string, baseUrl string) Validator {
	return &validator{
		ID:      common.Key(id),
		BaseURL: baseUrl,
	}
}

type validator struct {
	ID                common.Key        `json:"id"`
	BaseURL           string            `json:"url"`
	StakePoolSettings StakePoolSettings `json:"stake_pool_settings"`
}

func (v *validator) SetStakePoolSettings(delegateWallet string, numDelegates int, serviceCharge float64) {
	v.StakePoolSettings = StakePoolSettings{
		DelegateWallet: delegateWallet,
		NumDelegates:   numDelegates,
		ServiceCharge:  serviceCharge,
	}
}

// AddAuthorizerPayload is the interface gathering the functions to add a new authorizer.
type AddAuthorizerPayload interface {
	// SetStakePoolSettings sets the stake pool settings for the authorizer.
	SetStakePoolSettings(delegateWallet string, numDelegates int, serviceCharge float64)
}

// NewAddAuthorizerPayload creates a new AddAuthorizerPayload concrete instance.
func NewAddAuthorizerPayload(pubKey, url string) AddAuthorizerPayload {
	return &addAuthorizerPayload{
		PublicKey: pubKey,
		URL:       url,
	}
}

type addAuthorizerPayload struct {
	PublicKey         string                      `json:"public_key"`
	URL               string                      `json:"url"`
	StakePoolSettings AuthorizerStakePoolSettings `json:"stake_pool_settings"` // Used to initially create stake pool
}

// SetStakePoolSettings sets the stake pool settings for the authorizer.
func (a *addAuthorizerPayload) SetStakePoolSettings(delegateWallet string, numDelegates int, serviceCharge float64) {
	a.StakePoolSettings = AuthorizerStakePoolSettings{
		DelegateWallet: delegateWallet,
		NumDelegates:   numDelegates,
		ServiceCharge:  serviceCharge,
	}
}

type AuthorizerHealthCheckPayload struct {
	ID string `json:"id"` // authorizer ID
}

// AuthorizerStakePoolSettings represents configuration of an authorizer stake pool.
type AuthorizerStakePoolSettings struct {
	DelegateWallet string  `json:"delegate_wallet"`
	NumDelegates   int     `json:"num_delegates"`
	ServiceCharge  float64 `json:"service_charge"`
}

// AuthorizerConfig represents configuration of an authorizer node.
type AuthorizerConfig struct {
	Fee int64 `json:"fee"`
}

type VestingDest struct {
	ID     string `json:"id"`     // destination ID
	Amount int64  `json:"amount"` // amount to vest for the destination
}

type VestingAddRequest interface {
	AddDestinations(id string, amount int64)
}

func NewVestingAddRequest(desc string, startTime int64, duration int64) VestingAddRequest {
	return &vestingAddRequest{
		Description: desc,
		StartTime:   startTime,
		Duration:    duration,
	}
}

type vestingAddRequest struct {
	Description  string         `json:"description"`  // allow empty
	StartTime    int64          `json:"start_time"`   //
	Duration     int64          `json:"duration"`     //
	Destinations []*VestingDest `json:"destinations"` //
}

func (vr *vestingAddRequest) AddDestinations(id string, amount int64) {
	vr.Destinations = append(vr.Destinations, &VestingDest{ID: id, Amount: amount})
}

// InputMap represents an interface of functions to add fields to a map.
type InputMap interface {
	// AddField adds a field to the map.
	// 		- key: field key
	// 		- value: field value
	AddField(key, value string)
}

type inputMap struct {
	Fields map[string]string `json:"fields"`
}

// NewInputMap creates a new InputMap concrete instance.
func NewInputMap() InputMap {
	return &inputMap{
		Fields: make(map[string]string),
	}
}

func (im *inputMap) AddField(key, value string) {
	im.Fields[key] = value
}

func parseCoinStr(vs string) (uint64, error) {
	if vs == "" {
		return 0, nil
	}

	v, err := strconv.ParseUint(vs, 10, 64)
	if err != nil {
		return 0, fmt.Errorf("invalid token value: %v, err: %v", vs, err)
	}

	return v, nil
}

// NewTransaction new generic transaction object for any operation
//   - cb: callback for transaction state
//   - txnFee: Transaction fees (in SAS tokens)
//   - nonce: latest nonce of current wallet. please set it with 0 if you don't know the latest value
func NewTransaction(cb TransactionCallback, txnFee string, nonce int64) (TransactionScheme, error) {
	txnFeeRaw, err := parseCoinStr(txnFee)
	if err != nil {
		return nil, err
	}

	err = CheckConfig()
	if err != nil {
		return nil, err
	}

	if _config.isSplitWallet {
		if _config.authUrl == "" {
			return nil, errors.New("", "auth url not set")
		}
		logging.Info("New transaction interface with auth")
		return newTransactionWithAuth(cb, txnFeeRaw, nonce)
	}
	logging.Info("New transaction interface")
	t, err := newTransaction(cb, txnFeeRaw, nonce)
	return t, err
}

<<<<<<< HEAD
func (t *Transaction) ExecuteSmartContract(address, methodName string, input interface{}, val string) error {
=======
// ExecuteSmartContract prepare and send a smart contract transaction to the blockchain
func (t *Transaction) ExecuteSmartContract(address, methodName string, input interface{}, val string, feeOpts ...FeeOption) (*transaction.Transaction, error) {
>>>>>>> 3c242962
	v, err := parseCoinStr(val)
	if err != nil {
		return nil, err
	}

	err = t.createSmartContractTxn(address, methodName, input, v)
	if err != nil {
		return nil, err
	}
	go func() {
		t.setNonceAndSubmit()
	}()

	return t.txn, nil
}

func (t *Transaction) setTransactionFee(fee uint64) error {
	if t.txnStatus != StatusUnknown {
		return errors.New("", "transaction already exists. cannot set transaction fee.")
	}
	t.txn.TransactionFee = fee
	return nil
}

// Send to send a transaction to a given clientID
func (t *Transaction) Send(toClientID string, val string, desc string) error {
	v, err := parseCoinStr(val)
	if err != nil {
		return nil
	}

	txnData, err := json.Marshal(SendTxnData{Note: desc})
	if err != nil {
		return errors.New("", "Could not serialize description to transaction_data")
	}
	go func() {
		t.txn.TransactionType = transaction.TxnTypeSend
		t.txn.ToClientID = toClientID
		t.txn.Value = v
		t.txn.TransactionData = string(txnData)
		t.setNonceAndSubmit()
	}()
	return nil
}

// SendWithSignatureHash to send a transaction to a given clientID with a signature hash
//   - toClientID: client ID in the To field of the transaction
//   - val: amount of tokens to send
//   - desc: description of the transaction
//   - sig: signature hash
//   - CreationDate: creation date of the transaction
//   - hash: hash of the transaction
func (t *Transaction) SendWithSignatureHash(toClientID string, val string, desc string, sig string, CreationDate int64, hash string) error {
	v, err := parseCoinStr(val)
	if err != nil {
		return err
	}

	txnData, err := json.Marshal(SendTxnData{Note: desc})
	if err != nil {
		return errors.New("", "Could not serialize description to transaction_data")
	}
	go func() {
		t.txn.TransactionType = transaction.TxnTypeSend
		t.txn.ToClientID = toClientID
		t.txn.Value = v
		t.txn.Hash = hash
		t.txn.TransactionData = string(txnData)
		t.txn.Signature = sig
		t.txn.CreationDate = CreationDate
		t.setNonceAndSubmit()
	}()
	return nil
}

func (t *Transaction) VestingAdd(ar VestingAddRequest, value string) (
	err error) {

	v, err := parseCoinStr(value)
	if err != nil {
		return err
	}

	err = t.createSmartContractTxn(VestingSmartContractAddress,
		transaction.VESTING_ADD, ar, v)
	if err != nil {
		logging.Error(err)
		return
	}
	go func() { t.setNonceAndSubmit() }()
	return
}

func (t *Transaction) MinerSCLock(providerId string, providerType int, lock string) error {

	lv, err := parseCoinStr(lock)
	if err != nil {
		return err
	}

	pr := stakePoolRequest{
		ProviderType: providerType,
		ProviderID:   providerId,
	}
	err = t.createSmartContractTxn(MinerSmartContractAddress,
		transaction.MINERSC_LOCK, pr, lv)
	if err != nil {
		logging.Error(err)
		return err
	}
	go func() { t.setNonceAndSubmit() }()
	return err
}

func (t *Transaction) MinerSCUnlock(providerId string, providerType int) error {
	pr := &stakePoolRequest{
		ProviderID:   providerId,
		ProviderType: providerType,
	}
	err := t.createSmartContractTxn(MinerSmartContractAddress,
		transaction.MINERSC_UNLOCK, pr, 0)
	if err != nil {
		logging.Error(err)
		return err
	}
	go func() { t.setNonceAndSubmit() }()
	return err
}

func (t *Transaction) MinerSCCollectReward(providerId string, providerType int) error {
	pr := &scCollectReward{
		ProviderId:   providerId,
		ProviderType: providerType,
	}

	err := t.createSmartContractTxn(MinerSmartContractAddress,
		transaction.MINERSC_COLLECT_REWARD, pr, 0)
	if err != nil {
		logging.Error(err)
		return err
	}
	go func() { t.setNonceAndSubmit() }()
	return err
}

func (t *Transaction) StorageSCCollectReward(providerId string, providerType int) error {
	pr := &scCollectReward{
		ProviderId:   providerId,
		ProviderType: providerType,
	}
	err := t.createSmartContractTxn(StorageSmartContractAddress,
		transaction.STORAGESC_COLLECT_REWARD, pr, 0)
	if err != nil {
		logging.Error(err)
		return err
	}
	go t.setNonceAndSubmit()
	return err
}

// FinalizeAllocation transaction.
func (t *Transaction) FinalizeAllocation(allocID string) (err error) {
	type finiRequest struct {
		AllocationID string `json:"allocation_id"`
	}
	err = t.createSmartContractTxn(StorageSmartContractAddress,
		transaction.STORAGESC_FINALIZE_ALLOCATION, &finiRequest{
			AllocationID: allocID,
		}, 0)
	if err != nil {
		logging.Error(err)
		return
	}
	go func() { t.setNonceAndSubmit() }()
	return
}

// CancelAllocation transaction.
func (t *Transaction) CancelAllocation(allocID string) error {
	type cancelRequest struct {
		AllocationID string `json:"allocation_id"`
	}
	err := t.createSmartContractTxn(StorageSmartContractAddress,
		transaction.STORAGESC_CANCEL_ALLOCATION, &cancelRequest{
			AllocationID: allocID,
		}, 0)
	if err != nil {
		logging.Error(err)
		return err
	}
	go func() { t.setNonceAndSubmit() }()
	return nil
}

// CreateAllocation transaction.
func (t *Transaction) CreateAllocation(car *CreateAllocationRequest, lock string) error {
	lv, err := parseCoinStr(lock)
	if err != nil {
		return err
	}

	err = t.createSmartContractTxn(StorageSmartContractAddress,
		transaction.STORAGESC_CREATE_ALLOCATION, car.toCreateAllocationSCInput(), lv)
	if err != nil {
		logging.Error(err)
		return err
	}
	go func() { t.setNonceAndSubmit() }()
	return nil
}

// CreateReadPool for current user.
func (t *Transaction) CreateReadPool() error {
	err := t.createSmartContractTxn(StorageSmartContractAddress,
		transaction.STORAGESC_CREATE_READ_POOL, nil, 0)
	if err != nil {
		logging.Error(err)
		return err
	}
	go func() { t.setNonceAndSubmit() }()
	return nil
}

// ReadPoolLock locks tokens for current user and given allocation, using given
// duration. If blobberID is not empty, then tokens will be locked for given
// allocation->blobber only.
func (t *Transaction) ReadPoolLock(allocID, blobberID string,
	duration int64, lock string) error {
	lv, err := parseCoinStr(lock)
	if err != nil {
		return err
	}

	type lockRequest struct {
		Duration     time.Duration `json:"duration"`
		AllocationID string        `json:"allocation_id"`
		BlobberID    string        `json:"blobber_id,omitempty"`
	}

	var lr lockRequest
	lr.Duration = time.Duration(duration)
	lr.AllocationID = allocID
	lr.BlobberID = blobberID

	err = t.createSmartContractTxn(StorageSmartContractAddress,
		transaction.STORAGESC_READ_POOL_LOCK, &lr, lv)
	if err != nil {
		logging.Error(err)
		return err
	}
	go func() { t.setNonceAndSubmit() }()
	return nil
}

// ReadPoolUnlock for current user and given pool.
func (t *Transaction) ReadPoolUnlock() error {
	err := t.createSmartContractTxn(StorageSmartContractAddress,
		transaction.STORAGESC_READ_POOL_UNLOCK, nil, 0)
	if err != nil {
		logging.Error(err)
		return err
	}
	go func() { t.setNonceAndSubmit() }()
	return nil
}

// StakePoolLock used to lock tokens in a stake pool of a blobber.
func (t *Transaction) StakePoolLock(providerId string, providerType int, lock string) error {
	lv, err := parseCoinStr(lock)
	if err != nil {
		return err
	}

	spr := stakePoolRequest{
		ProviderType: providerType,
		ProviderID:   providerId,
	}

	err = t.createSmartContractTxn(StorageSmartContractAddress,
		transaction.STORAGESC_STAKE_POOL_LOCK, &spr, lv)
	if err != nil {
		logging.Error(err)
		return err
	}
	go func() { t.setNonceAndSubmit() }()
	return nil
}

// StakePoolUnlock by blobberID
func (t *Transaction) StakePoolUnlock(providerId string, providerType int) error {
	spr := stakePoolRequest{
		ProviderType: providerType,
		ProviderID:   providerId,
	}

	err := t.createSmartContractTxn(StorageSmartContractAddress, transaction.STORAGESC_STAKE_POOL_UNLOCK, &spr, 0)
	if err != nil {
		logging.Error(err)
		return err
	}
	go func() { t.setNonceAndSubmit() }()
	return nil
}

// UpdateBlobberSettings update settings of a blobber.
func (t *Transaction) UpdateBlobberSettings(b Blobber) error {
	err := t.createSmartContractTxn(StorageSmartContractAddress,
		transaction.STORAGESC_UPDATE_BLOBBER_SETTINGS, b, 0)
	if err != nil {
		logging.Error(err)
		return err
	}
	go func() { t.setNonceAndSubmit() }()
	return nil
}

// UpdateAllocation transaction.
func (t *Transaction) UpdateAllocation(allocID string, sizeDiff int64,
	expirationDiff int64, lock string) error {
	lv, err := parseCoinStr(lock)
	if err != nil {
		return err
	}

	type updateAllocationRequest struct {
		ID         string `json:"id"`              // allocation id
		Size       int64  `json:"size"`            // difference
		Expiration int64  `json:"expiration_date"` // difference
	}

	var uar updateAllocationRequest
	uar.ID = allocID
	uar.Size = sizeDiff
	uar.Expiration = expirationDiff

	err = t.createSmartContractTxn(StorageSmartContractAddress,
		transaction.STORAGESC_UPDATE_ALLOCATION, &uar, lv)
	if err != nil {
		logging.Error(err)
		return err
	}
	go func() { t.setNonceAndSubmit() }()
	return nil
}

// WritePoolLock locks tokens for current user and given allocation, using given
// duration. If blobberID is not empty, then tokens will be locked for given
// allocation->blobber only.
func (t *Transaction) WritePoolLock(allocID, lock string) error {
	lv, err := parseCoinStr(lock)
	if err != nil {
		return err
	}

	var lr = struct {
		AllocationID string `json:"allocation_id"`
	}{
		AllocationID: allocID,
	}

	err = t.createSmartContractTxn(StorageSmartContractAddress,
		transaction.STORAGESC_WRITE_POOL_LOCK, &lr, lv)
	if err != nil {
		logging.Error(err)
		return err
	}
	go func() { t.setNonceAndSubmit() }()
	return nil
}

// WritePoolUnlock for current user and given pool.
func (t *Transaction) WritePoolUnlock(allocID string) error {
	var ur = struct {
		AllocationID string `json:"allocation_id"`
	}{
		AllocationID: allocID,
	}

	err := t.createSmartContractTxn(StorageSmartContractAddress,
		transaction.STORAGESC_WRITE_POOL_UNLOCK, &ur, 0)
	if err != nil {
		logging.Error(err)
		return err
	}
	go func() { t.setNonceAndSubmit() }()
	return nil
}

func (t *Transaction) VestingUpdateConfig(vscc InputMap) (err error) {

	err = t.createSmartContractTxn(VestingSmartContractAddress,
		transaction.VESTING_UPDATE_SETTINGS, vscc, 0)
	if err != nil {
		logging.Error(err)
		return
	}
	go func() { t.setNonceAndSubmit() }()
	return
}

// faucet smart contract

func (t *Transaction) FaucetUpdateConfig(ip InputMap) (err error) {

	err = t.createSmartContractTxn(FaucetSmartContractAddress,
		transaction.FAUCETSC_UPDATE_SETTINGS, ip, 0)
	if err != nil {
		logging.Error(err)
		return
	}
	go func() { t.setNonceAndSubmit() }()
	return
}

//
// miner SC
//

func (t *Transaction) MinerScUpdateConfig(ip InputMap) (err error) {
	err = t.createSmartContractTxn(MinerSmartContractAddress,
		transaction.MINERSC_UPDATE_SETTINGS, ip, 0)
	if err != nil {
		logging.Error(err)
		return
	}
	go func() { t.setNonceAndSubmit() }()
	return
}

func (t *Transaction) MinerScUpdateGlobals(ip InputMap) (err error) {
	err = t.createSmartContractTxn(MinerSmartContractAddress,
		transaction.MINERSC_UPDATE_GLOBALS, ip, 0)
	if err != nil {
		logging.Error(err)
		return
	}
	go func() { t.setNonceAndSubmit() }()
	return
}

func (t *Transaction) StorageScUpdateConfig(ip InputMap) (err error) {
	err = t.createSmartContractTxn(StorageSmartContractAddress,
		transaction.STORAGESC_UPDATE_SETTINGS, ip, 0)
	if err != nil {
		logging.Error(err)
		return
	}
	go func() { t.setNonceAndSubmit() }()
	return
}

func (t *Transaction) ZCNSCUpdateGlobalConfig(ip InputMap) (err error) {
	err = t.createSmartContractTxn(ZCNSCSmartContractAddress,
		transaction.ZCNSC_UPDATE_GLOBAL_CONFIG, ip, 0)
	if err != nil {
		logging.Error(err)
		return
	}
	go t.setNonceAndSubmit()
	return
}

func (t *Transaction) GetVerifyConfirmationStatus() int {
	return int(t.verifyConfirmationStatus)
}

// MinerSCMinerInfo interface for miner info functions on miner smart contract.
type MinerSCMinerInfo interface {
	// GetID returns the ID of the miner
	GetID() string
}

// NewMinerSCMinerInfo creates a new miner info.
//   - id: miner ID
//   - delegateWallet: delegate wallet
//   - minStake: minimum stake
//   - maxStake: maximum stake
//   - numDelegates: number of delegates
//   - serviceCharge: service charge
func NewMinerSCMinerInfo(id string, delegateWallet string,
	minStake int64, maxStake int64, numDelegates int, serviceCharge float64) MinerSCMinerInfo {
	return &minerSCMinerInfo{
		simpleMiner: simpleMiner{ID: id},
		minerSCDelegatePool: minerSCDelegatePool{
			Settings: StakePoolSettings{
				DelegateWallet: delegateWallet,
				NumDelegates:   numDelegates,
				ServiceCharge:  serviceCharge,
			},
		},
	}
}

type minerSCMinerInfo struct {
	simpleMiner         `json:"simple_miner"`
	minerSCDelegatePool `json:"stake_pool"`
}

func (mi *minerSCMinerInfo) GetID() string {
	return mi.ID
}

type minerSCDelegatePool struct {
	Settings StakePoolSettings `json:"settings"`
}

type simpleMiner struct {
	ID string `json:"id"`
}

func (t *Transaction) MinerSCMinerSettings(info MinerSCMinerInfo) (err error) {
	err = t.createSmartContractTxn(MinerSmartContractAddress,
		transaction.MINERSC_MINER_SETTINGS, info, 0)
	if err != nil {
		logging.Error(err)
		return
	}
	go func() { t.setNonceAndSubmit() }()
	return
}

func (t *Transaction) MinerSCSharderSettings(info MinerSCMinerInfo) (err error) {
	err = t.createSmartContractTxn(MinerSmartContractAddress,
		transaction.MINERSC_SHARDER_SETTINGS, info, 0)
	if err != nil {
		logging.Error(err)
		return
	}
	go func() { t.setNonceAndSubmit() }()
	return
}

func (t *Transaction) MinerSCDeleteMiner(info MinerSCMinerInfo) (err error) {
	err = t.createSmartContractTxn(MinerSmartContractAddress,
		transaction.MINERSC_MINER_DELETE, info, 0)
	if err != nil {
		logging.Error(err)
		return
	}
	go func() { t.setNonceAndSubmit() }()
	return
}

func (t *Transaction) MinerSCDeleteSharder(info MinerSCMinerInfo) (err error) {
	err = t.createSmartContractTxn(MinerSmartContractAddress,
		transaction.MINERSC_SHARDER_DELETE, info, 0)
	if err != nil {
		logging.Error(err)
		return
	}
	go func() { t.setNonceAndSubmit() }()
	return
}

// AuthorizerNode interface for authorizer node functions.
type AuthorizerNode interface {
	// GetID returns the ID of the authorizer node.
	GetID() string
}

// NewAuthorizerNode creates a new authorizer node.
func NewAuthorizerNode(id string, fee int64) AuthorizerNode {
	return &authorizerNode{
		ID:     id,
		Config: &AuthorizerConfig{Fee: fee},
	}
}

type authorizerNode struct {
	ID     string            `json:"id"`
	Config *AuthorizerConfig `json:"config"`
}

func (a *authorizerNode) GetID() string {
	return a.ID
}

func (t *Transaction) ZCNSCUpdateAuthorizerConfig(ip AuthorizerNode) (err error) {
	err = t.createSmartContractTxn(ZCNSCSmartContractAddress, transaction.ZCNSC_UPDATE_AUTHORIZER_CONFIG, ip, 0)
	if err != nil {
		logging.Error(err)
		return
	}
	go t.setNonceAndSubmit()
	return
}

func (t *Transaction) Verify() error {
	if t.txnHash == "" && t.txnStatus == StatusUnknown {
		return errors.New("", "invalid transaction. cannot be verified.")
	}
	if t.txnHash == "" && t.txnStatus == StatusSuccess {
		h := t.GetTransactionHash()
		if h == "" {
			node.Cache.Evict(t.txn.ClientID)
			return errors.New("", "invalid transaction. cannot be verified.")
		}
	}
	// If transaction is verify only start from current time
	if t.txn.CreationDate == 0 {
		t.txn.CreationDate = int64(common.Now())
	}

	tq, err := newTransactionQuery(Sharders.Healthy())
	if err != nil {
		logging.Error(err)
		return err
	}

	go func() {

		for {

			tq.Reset()
			// Get transaction confirmationBlock from a random sharder
			confirmBlockHeader, confirmationBlock, lfbBlockHeader, err := tq.getFastConfirmation(t.txnHash, nil)

			if err != nil {
				now := int64(common.Now())

				// maybe it is a network or server error
				if lfbBlockHeader == nil {
					logging.Info(err, " now: ", now)
				} else {
					logging.Info(err, " now: ", now, ", LFB creation time:", lfbBlockHeader.CreationDate)
				}

				// transaction is done or expired. it means random sharder might be outdated, try to query it from s/S sharders to confirm it
				if util.MaxInt64(lfbBlockHeader.getCreationDate(now), now) >= (t.txn.CreationDate + int64(defaultTxnExpirationSeconds)) {
					logging.Info("falling back to ", getMinShardersVerify(), " of ", len(_config.chain.Sharders), " Sharders", len(Sharders.Healthy()), "Healthy sharders")
					confirmBlockHeader, confirmationBlock, lfbBlockHeader, err = tq.getConsensusConfirmation(getMinShardersVerify(), t.txnHash, nil)
				}

				// txn not found in fast confirmation/consensus confirmation
				if err != nil {

					if lfbBlockHeader == nil {
						// no any valid lfb on all sharders. maybe they are network/server errors. try it again
						continue
					}

					// it is expired
					if t.isTransactionExpired(lfbBlockHeader.getCreationDate(now), now) {
						t.completeVerify(StatusError, "", errors.New("", `{"error": "verify transaction failed"}`))
						return
					}
					continue
				}

			}

			valid := validateChain(confirmBlockHeader)
			if valid {
				output, err := json.Marshal(confirmationBlock)
				if err != nil {
					t.completeVerify(StatusError, "", errors.New("", `{"error": "transaction confirmation json marshal error"`))
					return
				}
				confJson := confirmationBlock["confirmation"]

				var conf map[string]json.RawMessage
				if err := json.Unmarshal(confJson, &conf); err != nil {
					return
				}
				txnJson := conf["txn"]

				var tr map[string]json.RawMessage
				if err := json.Unmarshal(txnJson, &tr); err != nil {
					return
				}

				txStatus := tr["transaction_status"]
				switch string(txStatus) {
				case "1":
					t.completeVerifyWithConStatus(StatusSuccess, Success, string(output), nil)
				case "2":
					txOutput := tr["transaction_output"]
					t.completeVerifyWithConStatus(StatusSuccess, ChargeableError, string(txOutput), nil)
				default:
					t.completeVerify(StatusError, string(output), nil)
				}
				return
			}
		}
	}()
	return nil
}

func (t *Transaction) ZCNSCAddAuthorizer(ip AddAuthorizerPayload) (err error) {
	err = t.createSmartContractTxn(ZCNSCSmartContractAddress, transaction.ZCNSC_ADD_AUTHORIZER, ip, 0)
	if err != nil {
		logging.Error(err)
		return
	}
	go t.setNonceAndSubmit()
	return
}

// EstimateFee estimates transaction fee
func (t *Transaction) EstimateFee(reqPercent float32) (int64, error) {
	fee, err := transaction.EstimateFee(t.txn, _config.chain.Miners, reqPercent)
	return int64(fee), err
}

// ConvertTokenToSAS converts ZCN tokens to SAS tokens
// # Inputs
//   - token: ZCN tokens
func ConvertTokenToSAS(token float64) uint64 {
	return uint64(token * common.TokenUnit)
}

// ConvertToValue converts ZCN tokens to SAS tokens with string format
//   - token: ZCN tokens
func ConvertToValue(token float64) string {
	return strconv.FormatUint(ConvertTokenToSAS(token), 10)
}

func makeTimeoutContext(tm RequestTimeout) (context.Context, func()) {

	if tm != nil && tm.Get() > 0 {
		return context.WithTimeout(context.Background(), time.Millisecond*time.Duration(tm.Get()))

	}
	return context.Background(), func() {}

}

func GetLatestFinalized(numSharders int, timeout RequestTimeout) (b *BlockHeader, err error) {
	var result = make(chan *util.GetResponse, numSharders)
	defer close(result)

	ctx, cancel := makeTimeoutContext(timeout)
	defer cancel()

	numSharders = len(Sharders.Healthy()) // overwrite, use all
	Sharders.QueryFromShardersContext(ctx, numSharders, GET_LATEST_FINALIZED, result)

	var (
		maxConsensus   int
		roundConsensus = make(map[string]int)
	)

	for i := 0; i < numSharders; i++ {
		var rsp = <-result
		if rsp == nil {
			logging.Error("nil response")
			continue
		}

		logging.Debug(rsp.Url, rsp.Status)

		if rsp.StatusCode != http.StatusOK {
			logging.Error(rsp.Body)
			continue
		}

		if err = json.Unmarshal([]byte(rsp.Body), &b); err != nil {
			logging.Error("block parse error: ", err)
			err = nil
			continue
		}

		var h = encryption.FastHash([]byte(b.Hash))
		if roundConsensus[h]++; roundConsensus[h] > maxConsensus {
			maxConsensus = roundConsensus[h]
		}
	}

	if maxConsensus == 0 {
		return nil, errors.New("", "block info not found")
	}

	return
}

// GetLatestFinalizedMagicBlock gets latest finalized magic block
//   - numSharders: number of sharders
//   - timeout: request timeout
func GetLatestFinalizedMagicBlock(numSharders int, timeout RequestTimeout) ([]byte, error) {
	var result = make(chan *util.GetResponse, numSharders)
	defer close(result)

	ctx, cancel := makeTimeoutContext(timeout)
	defer cancel()

	numSharders = len(Sharders.Healthy()) // overwrite, use all
	Sharders.QueryFromShardersContext(ctx, numSharders, GET_LATEST_FINALIZED_MAGIC_BLOCK, result)

	var (
		maxConsensus   int
		roundConsensus = make(map[string]int)
		m              *block.MagicBlock
		err            error
	)

	type respObj struct {
		MagicBlock *block.MagicBlock `json:"magic_block"`
	}

	for i := 0; i < numSharders; i++ {
		var rsp = <-result
		if rsp == nil {
			logging.Error("nil response")
			continue
		}

		logging.Debug(rsp.Url, rsp.Status)

		if rsp.StatusCode != http.StatusOK {
			logging.Error(rsp.Body)
			continue
		}

		var respo respObj
		if err = json.Unmarshal([]byte(rsp.Body), &respo); err != nil {
			logging.Error(" magic block parse error: ", err)
			err = nil
			continue
		}

		m = respo.MagicBlock
		var h = encryption.FastHash([]byte(respo.MagicBlock.Hash))
		if roundConsensus[h]++; roundConsensus[h] > maxConsensus {
			maxConsensus = roundConsensus[h]
		}
	}

	if maxConsensus == 0 {
		return nil, errors.New("", "magic block info not found")
	}

	if m != nil {
		return json.Marshal(m)
	}

	return nil, err
}

// GetChainStats gets chain stats with time out
// timeout in milliseconds
func GetChainStats(timeout RequestTimeout) ([]byte, error) {
	var result = make(chan *util.GetResponse, 1)
	defer close(result)

	ctx, cancel := makeTimeoutContext(timeout)
	defer cancel()

	var (
		b   *block.ChainStats
		err error
	)

	var numSharders = len(Sharders.Healthy()) // overwrite, use all
	Sharders.QueryFromShardersContext(ctx, numSharders, GET_CHAIN_STATS, result)
	var rsp *util.GetResponse
	for i := 0; i < numSharders; i++ {
		var x = <-result
		if x == nil {
			logging.Error("nil response")
			continue
		}
		if x.StatusCode != http.StatusOK {
			continue
		}
		rsp = x
	}

	if rsp == nil {
		return nil, errors.New("http_request_failed", "Request failed with status not 200")
	}

	if err = json.Unmarshal([]byte(rsp.Body), &b); err != nil {
		return nil, err
	}

	return []byte(rsp.Body), nil
}

func GetFeeStats(timeout RequestTimeout) ([]byte, error) {

	var numMiners = 4

	if numMiners > len(_config.chain.Miners) {
		numMiners = len(_config.chain.Miners)
	}

	var result = make(chan *util.GetResponse, numMiners)

	ctx, cancel := makeTimeoutContext(timeout)
	defer cancel()

	var (
		b   *block.FeeStats
		err error
	)

	queryFromMinersContext(ctx, numMiners, GET_FEE_STATS, result)
	var rsp *util.GetResponse

loop:
	for i := 0; i < numMiners; i++ {
		select {
		case x := <-result:
			if x.StatusCode != http.StatusOK {
				continue
			}
			rsp = x
			if rsp != nil {
				break loop
			}
		case <-ctx.Done():
			return nil, ctx.Err()
		}
	}
	if rsp == nil {
		return nil, errors.New("http_request_failed", "Request failed with status not 200")
	}

	if err = json.Unmarshal([]byte(rsp.Body), &b); err != nil {
		return nil, err
	}

	return []byte(rsp.Body), nil
}

type BlockHeader struct {
	Version               string `json:"version,omitempty"`
	CreationDate          int64  `json:"creation_date,omitempty"`
	Hash                  string `json:"hash,omitempty"`
	MinerID               string `json:"miner_id,omitempty"`
	Round                 int64  `json:"round,omitempty"`
	RoundRandomSeed       int64  `json:"round_random_seed,omitempty"`
	MerkleTreeRoot        string `json:"merkle_tree_root,omitempty"`
	StateHash             string `json:"state_hash,omitempty"`
	ReceiptMerkleTreeRoot string `json:"receipt_merkle_tree_root,omitempty"`
	NumTxns               int64  `json:"num_txns,omitempty"`
}

type Block struct {
	MinerID           string `json:"miner_id"`
	Round             int64  `json:"round"`
	RoundRandomSeed   int64  `json:"round_random_seed"`
	RoundTimeoutCount int    `json:"round_timeout_count"`

	Hash            string  `json:"hash"`
	Signature       string  `json:"signature"`
	ChainID         string  `json:"chain_id"`
	ChainWeight     float64 `json:"chain_weight"`
	RunningTxnCount int64   `json:"running_txn_count"`

	Version      string `json:"version"`
	CreationDate int64  `json:"creation_date"`

	MagicBlockHash string `json:"magic_block_hash"`
	PrevHash       string `json:"prev_hash"`

	ClientStateHash string `json:"state_hash"`

	// unexported fields
	header *BlockHeader         `json:"-"`
	txns   []*TransactionMobile `json:"transactions,omitempty"`
}

func (b *Block) GetHeader() *BlockHeader {
	return b.header
}

type IterTxnFunc func(idx int, txn *TransactionMobile)

type Transactions struct {
	txns []*TransactionMobile
}

func (tm *Transactions) Len() int {
	return len(tm.txns)
}

func (tm *Transactions) Get(idx int) (*TransactionMobile, error) {
	if idx < 0 && idx >= len(tm.txns) {
		return nil, stderrors.New("index out of bounds")
	}

	return tm.txns[idx], nil
}

func (b *Block) GetTxns() *Transactions {
	return &Transactions{
		txns: b.txns,
	}
}

func toMobileBlock(b *block.Block) *Block {
	lb := &Block{
		header: &BlockHeader{
			Version:               b.Header.Version,
			CreationDate:          b.Header.CreationDate,
			Hash:                  b.Header.Hash,
			MinerID:               b.Header.MinerID,
			Round:                 b.Header.Round,
			RoundRandomSeed:       b.Header.RoundRandomSeed,
			MerkleTreeRoot:        b.Header.MerkleTreeRoot,
			StateHash:             b.Header.StateHash,
			ReceiptMerkleTreeRoot: b.Header.ReceiptMerkleTreeRoot,
			NumTxns:               b.Header.NumTxns,
		},
		MinerID:           string(b.MinerID),
		Round:             b.Round,
		RoundRandomSeed:   b.RoundRandomSeed,
		RoundTimeoutCount: b.RoundTimeoutCount,

		Hash:            string(b.Hash),
		Signature:       b.Signature,
		ChainID:         string(b.ChainID),
		ChainWeight:     b.ChainWeight,
		RunningTxnCount: b.RunningTxnCount,

		Version:      b.Version,
		CreationDate: int64(b.CreationDate),

		MagicBlockHash: b.MagicBlockHash,
		PrevHash:       b.PrevHash,

		ClientStateHash: string(b.ClientStateHash),
	}

	lb.txns = make([]*TransactionMobile, len(b.Txns))
	for i, txn := range b.Txns {
		lb.txns[i] = &TransactionMobile{
			Hash:              txn.Hash,
			Version:           txn.Version,
			ClientID:          txn.ClientID,
			PublicKey:         txn.PublicKey,
			ToClientID:        txn.ToClientID,
			ChainID:           txn.ChainID,
			TransactionData:   txn.TransactionData,
			Signature:         txn.Signature,
			CreationDate:      txn.CreationDate,
			TransactionType:   txn.TransactionType,
			TransactionOutput: txn.TransactionOutput,
			TransactionNonce:  txn.TransactionNonce,
			OutputHash:        txn.OutputHash,
			Status:            txn.Status,
			Value:             strconv.FormatUint(txn.Value, 10),
			TransactionFee:    strconv.FormatUint(txn.TransactionFee, 10),
		}
	}

	return lb
}

// TransactionMobile entity that encapsulates the transaction related data and meta data
type TransactionMobile struct {
	Hash              string `json:"hash,omitempty"`
	Version           string `json:"version,omitempty"`
	ClientID          string `json:"client_id,omitempty"`
	PublicKey         string `json:"public_key,omitempty"`
	ToClientID        string `json:"to_client_id,omitempty"`
	ChainID           string `json:"chain_id,omitempty"`
	TransactionData   string `json:"transaction_data"`
	Value             string `json:"transaction_value"`
	Signature         string `json:"signature,omitempty"`
	CreationDate      int64  `json:"creation_date,omitempty"`
	TransactionType   int    `json:"transaction_type"`
	TransactionOutput string `json:"transaction_output,omitempty"`
	TransactionFee    string `json:"transaction_fee"`
	TransactionNonce  int64  `json:"transaction_nonce"`
	OutputHash        string `json:"txn_output_hash"`
	Status            int    `json:"transaction_status"`
}

// RequestTimeout will be used for setting requests with timeout
type RequestTimeout interface {
	Set(int64)  // milliseconds
	Get() int64 // milliseconds
}

type timeoutCtx struct {
	millisecond int64
}

func NewRequestTimeout(timeout int64) RequestTimeout {
	return &timeoutCtx{millisecond: timeout}
}

func (t *timeoutCtx) Set(tm int64) {
	t.millisecond = tm
}

func (t *timeoutCtx) Get() int64 {
	return t.millisecond
}

func GetBlockByRound(numSharders int, round int64, timeout RequestTimeout) (b *Block, err error) {
	var result = make(chan *util.GetResponse, numSharders)
	defer close(result)

	ctx, cancel := makeTimeoutContext(timeout)
	defer cancel()

	numSharders = len(Sharders.Healthy()) // overwrite, use all
	Sharders.QueryFromShardersContext(ctx, numSharders,
		fmt.Sprintf("%sround=%d&content=full,header", GET_BLOCK_INFO, round),
		result)

	var (
		maxConsensus   int
		roundConsensus = make(map[string]int)
	)

	type respObj struct {
		Block  *block.Block  `json:"block"`
		Header *block.Header `json:"header"`
	}

	for i := 0; i < numSharders; i++ {
		var rsp = <-result
		if rsp == nil {
			logging.Error("nil response")
			continue
		}
		logging.Debug(rsp.Url, rsp.Status)

		if rsp.StatusCode != http.StatusOK {
			logging.Error(rsp.Body)
			continue
		}

		var respo respObj
		if err = json.Unmarshal([]byte(rsp.Body), &respo); err != nil {
			logging.Error("block parse error: ", err)
			err = nil
			continue
		}

		if respo.Block == nil {
			logging.Debug(rsp.Url, "no block in response:", rsp.Body)
			continue
		}

		if respo.Header == nil {
			logging.Debug(rsp.Url, "no block header in response:", rsp.Body)
			continue
		}

		if respo.Header.Hash != string(respo.Block.Hash) {
			logging.Debug(rsp.Url, "header and block hash mismatch:", rsp.Body)
			continue
		}

		b = toMobileBlock(respo.Block)

		b.header = &BlockHeader{
			Version:               respo.Header.Version,
			CreationDate:          respo.Header.CreationDate,
			Hash:                  respo.Header.Hash,
			MinerID:               respo.Header.MinerID,
			Round:                 respo.Header.Round,
			RoundRandomSeed:       respo.Header.RoundRandomSeed,
			MerkleTreeRoot:        respo.Header.MerkleTreeRoot,
			StateHash:             respo.Header.StateHash,
			ReceiptMerkleTreeRoot: respo.Header.ReceiptMerkleTreeRoot,
			NumTxns:               respo.Header.NumTxns,
		}

		var h = encryption.FastHash([]byte(b.Hash))
		if roundConsensus[h]++; roundConsensus[h] > maxConsensus {
			maxConsensus = roundConsensus[h]
		}
	}

	if maxConsensus == 0 {
		return nil, errors.New("", "round info not found")
	}

	return
}

func GetMagicBlockByNumber(numSharders int, number int64, timeout RequestTimeout) ([]byte, error) {
	var result = make(chan *util.GetResponse, numSharders)
	defer close(result)

	ctx, cancel := makeTimeoutContext(timeout)
	defer cancel()

	numSharders = len(Sharders.Healthy()) // overwrite, use all
	Sharders.QueryFromShardersContext(ctx, numSharders,
		fmt.Sprintf("%smagic_block_number=%d", GET_MAGIC_BLOCK_INFO, number),
		result)

	var (
		maxConsensus   int
		roundConsensus = make(map[string]int)
		ret            []byte
		err            error
	)

	type respObj struct {
		MagicBlock *block.MagicBlock `json:"magic_block"`
	}

	for i := 0; i < numSharders; i++ {
		var rsp = <-result
		if rsp == nil {
			logging.Error("nil response")
			continue
		}

		logging.Debug(rsp.Url, rsp.Status)

		if rsp.StatusCode != http.StatusOK {
			logging.Error(rsp.Body)
			continue
		}

		var respo respObj
		if err = json.Unmarshal([]byte(rsp.Body), &respo); err != nil {
			logging.Error(" magic block parse error: ", err)
			err = nil
			continue
		}

		ret = []byte(rsp.Body)
		var h = encryption.FastHash([]byte(respo.MagicBlock.Hash))
		if roundConsensus[h]++; roundConsensus[h] > maxConsensus {
			maxConsensus = roundConsensus[h]
		}
	}

	if maxConsensus == 0 {
		return nil, errors.New("", "magic block info not found")
	}

	if err != nil {
		return nil, err
	}

	return ret, nil
}

// GetFeesTable get fee tables
func GetFeesTable(reqPercent float32) (string, error) {

	fees, err := transaction.GetFeesTable(_config.chain.Miners, reqPercent)
	if err != nil {
		return "", err
	}

	js, err := json.Marshal(fees)
	if err != nil {
		return "", err
	}

	return string(js), nil
}<|MERGE_RESOLUTION|>--- conflicted
+++ resolved
@@ -47,11 +47,7 @@
 
 type TransactionCommon interface {
 	// ExecuteSmartContract implements wrapper for smart contract function
-<<<<<<< HEAD
-	ExecuteSmartContract(address, methodName string, input interface{}, val string) error
-=======
 	ExecuteSmartContract(address, methodName string, input interface{}, val string, feeOpts ...FeeOption) (*transaction.Transaction, error)
->>>>>>> 3c242962
 
 	// Send implements sending token to a given clientid
 	Send(toClientID string, val string, desc string) error
@@ -368,12 +364,8 @@
 	return t, err
 }
 
-<<<<<<< HEAD
-func (t *Transaction) ExecuteSmartContract(address, methodName string, input interface{}, val string) error {
-=======
 // ExecuteSmartContract prepare and send a smart contract transaction to the blockchain
 func (t *Transaction) ExecuteSmartContract(address, methodName string, input interface{}, val string, feeOpts ...FeeOption) (*transaction.Transaction, error) {
->>>>>>> 3c242962
 	v, err := parseCoinStr(val)
 	if err != nil {
 		return nil, err

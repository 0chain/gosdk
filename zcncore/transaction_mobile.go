//go:build mobile
// +build mobile

package zcncore

import (
	"context"
	"encoding/json"
	stderrors "errors"
	"fmt"
	"net/http"
	"strconv"
	"time"

	"github.com/0chain/errors"
	"github.com/0chain/gosdk/core/block"
	"github.com/0chain/gosdk/core/common"
	"github.com/0chain/gosdk/core/encryption"
	"github.com/0chain/gosdk/core/transaction"
	"github.com/0chain/gosdk/core/util"
)

const (
	Undefined int = iota
	Success
	ChargeableError
)

type Provider int

const (
	ProviderMiner Provider = iota + 1
	ProviderSharder
	ProviderBlobber
	ProviderValidator
	ProviderAuthorizer
)

type stakePoolRequest struct {
	ProviderType int    `json:"provider_type,omitempty"`
	ProviderID   string `json:"provider_id,omitempty"`
}

type TransactionCommon interface {
	// ExecuteSmartContract implements wrapper for smart contract function
	ExecuteSmartContract(address, methodName string, input string, val string) error

	// Send implements sending token to a given clientid
	Send(toClientID string, val string, desc string) error
	// SetTransactionFee implements method to set the transaction fee
	SetTransactionFee(txnFee string) error

	VestingAdd(ar VestingAddRequest, value string) error

	MinerSCLock(providerId string, providerType int, lock string) error
	MinerSCUnlock(providerId string, providerType int) error
	MinerSCCollectReward(providerId string, providerType int) error
	StorageSCCollectReward(providerId string, providerType int) error

	FinalizeAllocation(allocID string, fee string) error
	CancelAllocation(allocID string, fee string) error
	CreateAllocation(car *CreateAllocationRequest, lock, fee string) error //
	CreateReadPool(fee string) error
	ReadPoolLock(allocID string, blobberID string, duration int64, lock, fee string) error
	ReadPoolUnlock(fee string) error
	StakePoolLock(providerId string, providerType int, lock string, fee string) error
	StakePoolUnlock(providerId string, providerType int, fee string) error
	UpdateBlobberSettings(blobber Blobber, fee string) error
	UpdateAllocation(allocID string, sizeDiff int64, expirationDiff int64, lock, fee string) error
	WritePoolLock(allocID string, lock, fee string) error
	WritePoolUnlock(allocID string, fee string) error

	VestingUpdateConfig(InputMap) error
	MinerScUpdateConfig(InputMap) error
	MinerScUpdateGlobals(InputMap) error
	StorageScUpdateConfig(InputMap) error
	FaucetUpdateConfig(InputMap) error
	ZCNSCUpdateGlobalConfig(InputMap) error

	MinerSCMinerSettings(MinerSCMinerInfo) error
	MinerSCSharderSettings(MinerSCMinerInfo) error
	MinerSCDeleteMiner(MinerSCMinerInfo) error
	MinerSCDeleteSharder(MinerSCMinerInfo) error

	// ZCNSCUpdateAuthorizerConfig updates authorizer config by ID
	ZCNSCUpdateAuthorizerConfig(AuthorizerNode) error
	// ZCNSCAddAuthorizer adds authorizer
	ZCNSCAddAuthorizer(AddAuthorizerPayload) error

	GetVerifyConfirmationStatus() int
}

// priceRange represents a price range allowed by user to filter blobbers.
type priceRange struct {
	Min int64 `json:"min"`
	Max int64 `json:"max"`
}

// createAllocationRequest is information to create allocation.
type createAllocationRequest struct {
	DataShards      int        `json:"data_shards"`
	ParityShards    int        `json:"parity_shards"`
	Size            int64      `json:"size"`
	Expiration      int64      `json:"expiration_date"`
	Owner           string     `json:"owner_id"`
	OwnerPublicKey  string     `json:"owner_public_key"`
	Blobbers        []string   `json:"blobbers"`
	ReadPriceRange  priceRange `json:"read_price_range"`
	WritePriceRange priceRange `json:"write_price_range"`
}

type CreateAllocationRequest struct {
	DataShards     int
	ParityShards   int
	Size           int64
	Expiration     int64
	Owner          string
	OwnerPublicKey string
	ReadPriceMin   int64
	ReadPriceMax   int64
	WritePriceMin  int64
	WritePriceMax  int64

	blobbers []string
}

func (car *CreateAllocationRequest) AddBlobber(blobber string) {
	car.blobbers = append(car.blobbers, blobber)
}

func (car *CreateAllocationRequest) toCreateAllocationSCInput() *createAllocationRequest {
	return &createAllocationRequest{
		DataShards:      car.DataShards,
		ParityShards:    car.ParityShards,
		Size:            car.Size,
		Expiration:      car.Expiration,
		Owner:           car.Owner,
		OwnerPublicKey:  car.OwnerPublicKey,
		Blobbers:        car.blobbers,
		ReadPriceRange:  priceRange{Min: car.ReadPriceMin, Max: car.ReadPriceMax},
		WritePriceRange: priceRange{Min: car.WritePriceMin, Max: car.WritePriceMax},
	}
}

type StakePoolSettings struct {
	DelegateWallet string  `json:"delegate_wallet"`
	MinStake       int64   `json:"min_stake"`
	MaxStake       int64   `json:"max_stake"`
	NumDelegates   int     `json:"num_delegates"`
	ServiceCharge  float64 `json:"service_charge"`
}

type Terms struct {
	ReadPrice        int64   `json:"read_price"`  // tokens / GB
	WritePrice       int64   `json:"write_price"` // tokens / GB
	MinLockDemand    float64 `json:"min_lock_demand"`
	MaxOfferDuration int64   `json:"max_offer_duration"`
}

type Blobber interface {
	SetTerms(readPrice int64, writePrice int64, minLockDemand float64, maxOfferDuration int64)
	SetStakePoolSettings(delegateWallet string, minStake int64, maxStake int64, numDelegates int, serviceCharge float64)
}

func NewBlobber(id, baseUrl string, capacity, allocated, lastHealthCheck int64) Blobber {
	return &blobber{
		ID:              id,
		BaseURL:         baseUrl,
		Capacity:        capacity,
		Allocated:       allocated,
		LastHealthCheck: lastHealthCheck,
	}
}

type blobber struct {
	ID                string            `json:"id"`
	BaseURL           string            `json:"url"`
	Capacity          int64             `json:"capacity"`
	Allocated         int64             `json:"allocated"`
	LastHealthCheck   int64             `json:"last_health_check"`
	Terms             Terms             `json:"terms"`
	StakePoolSettings StakePoolSettings `json:"stake_pool_settings"`
}

func (b *blobber) SetStakePoolSettings(delegateWallet string, minStake int64, maxStake int64, numDelegates int, serviceCharge float64) {
	b.StakePoolSettings = StakePoolSettings{
		DelegateWallet: delegateWallet,
		MinStake:       minStake,
		MaxStake:       maxStake,
		NumDelegates:   numDelegates,
		ServiceCharge:  serviceCharge,
	}
}

func (b *blobber) SetTerms(readPrice int64, writePrice int64, minLockDemand float64, maxOfferDuration int64) {
	b.Terms = Terms{
		ReadPrice:        readPrice,
		WritePrice:       writePrice,
		MinLockDemand:    minLockDemand,
		MaxOfferDuration: maxOfferDuration,
	}
}

type Validator interface {
	SetStakePoolSettings(delegateWallet string, minStake int64, maxStake int64, numDelegates int, serviceCharge float64)
}

func NewValidator(id string, baseUrl string) Validator {
	return &validator{
		ID:      common.Key(id),
		BaseURL: baseUrl,
	}
}

type validator struct {
	ID                common.Key        `json:"id"`
	BaseURL           string            `json:"url"`
	StakePoolSettings StakePoolSettings `json:"stake_pool_settings"`
}

func (v *validator) SetStakePoolSettings(delegateWallet string, minStake int64, maxStake int64, numDelegates int, serviceCharge float64) {
	v.StakePoolSettings = StakePoolSettings{
		DelegateWallet: delegateWallet,
		MinStake:       minStake,
		MaxStake:       maxStake,
		NumDelegates:   numDelegates,
		ServiceCharge:  serviceCharge,
	}
}

type AddAuthorizerPayload interface {
	SetStakePoolSettings(delegateWallet string, minStake int64, maxStake int64, numDelegates int, serviceCharge float64)
}

func NewAddAuthorizerPayload(pubKey, url string) AddAuthorizerPayload {
	return &addAuthorizerPayload{
		PublicKey: pubKey,
		URL:       url,
	}
}

type addAuthorizerPayload struct {
	PublicKey         string                      `json:"public_key"`
	URL               string                      `json:"url"`
	StakePoolSettings AuthorizerStakePoolSettings `json:"stake_pool_settings"` // Used to initially create stake pool
}

func (a *addAuthorizerPayload) SetStakePoolSettings(delegateWallet string, minStake int64, maxStake int64, numDelegates int, serviceCharge float64) {
	a.StakePoolSettings = AuthorizerStakePoolSettings{
		DelegateWallet: delegateWallet,
		MinStake:       minStake,
		MaxStake:       maxStake,
		NumDelegates:   numDelegates,
		ServiceCharge:  serviceCharge,
	}
}

type AuthorizerStakePoolSettings struct {
	DelegateWallet string  `json:"delegate_wallet"`
	MinStake       int64   `json:"min_stake"`
	MaxStake       int64   `json:"max_stake"`
	NumDelegates   int     `json:"num_delegates"`
	ServiceCharge  float64 `json:"service_charge"`
}

type AuthorizerConfig struct {
	Fee int64 `json:"fee"`
}

type VestingDest struct {
	ID     string `json:"id"`     // destination ID
	Amount int64  `json:"amount"` // amount to vest for the destination
}

type VestingAddRequest interface {
	AddDestinations(id string, amount int64)
}

func NewVestingAddRequest(desc string, startTime int64, duration int64) VestingAddRequest {
	return &vestingAddRequest{
		Description: desc,
		StartTime:   startTime,
		Duration:    duration,
	}
}

type vestingAddRequest struct {
	Description  string         `json:"description"`  // allow empty
	StartTime    int64          `json:"start_time"`   //
	Duration     int64          `json:"duration"`     //
	Destinations []*VestingDest `json:"destinations"` //
}

func (vr *vestingAddRequest) AddDestinations(id string, amount int64) {
	vr.Destinations = append(vr.Destinations, &VestingDest{ID: id, Amount: amount})
}

type InputMap interface {
	AddField(key, value string)
}

type inputMap struct {
	Fields map[string]string `json:"fields"`
}

func NewInputMap() InputMap {
	return &inputMap{
		Fields: make(map[string]string),
	}
}

func (im *inputMap) AddField(key, value string) {
	im.Fields[key] = value
}

func parseCoinStr(vs string) (uint64, error) {
	if vs == "" {
		return 0, nil
	}

	v, err := strconv.ParseUint(vs, 10, 64)
	if err != nil {
		return 0, fmt.Errorf("invalid token value: %v, err: %v", vs, err)
	}

	return v, nil
}

// NewTransaction allocation new generic transaction object for any operation
// # Inputs
//   - cb: callback for transaction state
//   - txnFee: ZCN tokens
//   - nonce: latest nonce of current wallet. please set it with 0 if you don't know the latest value
func NewTransaction(cb TransactionCallback, txnFee string, nonce int64) (TransactionScheme, error) {
	v, err := parseCoinStr(txnFee)
	if err != nil {
		return nil, err
	}

	err = CheckConfig()
	if err != nil {
		return nil, err
	}
	if _config.isSplitWallet {
		if _config.authUrl == "" {
			return nil, errors.New("", "auth url not set")
		}
		logging.Info("New transaction interface with auth")
		return newTransactionWithAuth(cb, v, nonce)
	}
	logging.Info("New transaction interface")
	t, err := newTransaction(cb, v, nonce)
	return t, err
}

func (t *Transaction) ExecuteSmartContract(address, methodName string, input string, val string) error {
	v, err := parseCoinStr(val)
	if err != nil {
		return err
	}

	err = t.createSmartContractTxn(address, methodName, json.RawMessage(input), v)
	if err != nil {
		return err
	}
	go func() {
		t.setNonceAndSubmit()
	}()
	return nil
}

func (t *Transaction) SetTransactionFee(txnFee string) error {
	fee, err := parseCoinStr(txnFee)
	if err != nil {
		return err
	}

	return t.setTransactionFee(fee)
}

func (t *Transaction) setTransactionFee(fee uint64) error {
	if t.txnStatus != StatusUnknown {
		return errors.New("", "transaction already exists. cannot set transaction fee.")
	}
	t.txn.TransactionFee = fee
	return nil
}

func (t *Transaction) Send(toClientID string, val string, desc string) error {
	v, err := parseCoinStr(val)
	if err != nil {
		return err
	}

	txnData, err := json.Marshal(SendTxnData{Note: desc})
	if err != nil {
		return errors.New("", "Could not serialize description to transaction_data")
	}
	go func() {
		t.txn.TransactionType = transaction.TxnTypeSend
		t.txn.ToClientID = toClientID
		t.txn.Value = v
		t.txn.TransactionData = string(txnData)
		t.setNonceAndSubmit()
	}()
	return nil
}

func (t *Transaction) SendWithSignatureHash(toClientID string, val string, desc string, sig string, CreationDate int64, hash string) error {
	v, err := parseCoinStr(val)
	if err != nil {
		return err
	}

	txnData, err := json.Marshal(SendTxnData{Note: desc})
	if err != nil {
		return errors.New("", "Could not serialize description to transaction_data")
	}
	go func() {
		t.txn.TransactionType = transaction.TxnTypeSend
		t.txn.ToClientID = toClientID
		t.txn.Value = v
		t.txn.Hash = hash
		t.txn.TransactionData = string(txnData)
		t.txn.Signature = sig
		t.txn.CreationDate = CreationDate
		t.setNonceAndSubmit()
	}()
	return nil
}

func (t *Transaction) VestingAdd(ar VestingAddRequest, value string) (
	err error) {

	v, err := parseCoinStr(value)
	if err != nil {
		return err
	}

	err = t.createSmartContractTxn(VestingSmartContractAddress,
		transaction.VESTING_ADD, ar, v)
	if err != nil {
		logging.Error(err)
		return
	}
	go func() { t.setNonceAndSubmit() }()
	return
}

func (t *Transaction) MinerSCLock(providerId string, providerType int, lock string) error {

	lv, err := parseCoinStr(lock)
	if err != nil {
		return err
	}

	pr := stakePoolRequest{
		ProviderType: providerType,
		ProviderID:   providerId,
	}
	err = t.createSmartContractTxn(MinerSmartContractAddress,
		transaction.MINERSC_LOCK, pr, lv)
	if err != nil {
		logging.Error(err)
		return err
	}
	go func() { t.setNonceAndSubmit() }()
	return err
}

func (t *Transaction) MinerSCUnlock(providerId string, providerType int) error {
	pr := &stakePoolRequest{
		ProviderID:   providerId,
		ProviderType: providerType,
	}
	err := t.createSmartContractTxn(MinerSmartContractAddress,
		transaction.MINERSC_UNLOCK, pr, 0)
	if err != nil {
		logging.Error(err)
		return err
	}
	go func() { t.setNonceAndSubmit() }()
	return err
}

func (t *Transaction) MinerSCCollectReward(providerId string, providerType int) error {
	pr := &scCollectReward{
		ProviderId:   providerId,
		ProviderType: providerType,
	}

	err := t.createSmartContractTxn(MinerSmartContractAddress,
		transaction.MINERSC_COLLECT_REWARD, pr, 0)
	if err != nil {
		logging.Error(err)
		return err
	}
	go func() { t.setNonceAndSubmit() }()
	return err
}

func (t *Transaction) StorageSCCollectReward(providerId string, providerType int) error {
	pr := &scCollectReward{
		ProviderId:   providerId,
		ProviderType: providerType,
	}
	err := t.createSmartContractTxn(StorageSmartContractAddress,
		transaction.STORAGESC_COLLECT_REWARD, pr, 0)
	if err != nil {
		logging.Error(err)
		return err
	}
	go t.setNonceAndSubmit()
	return err
}

// FinalizeAllocation transaction.
func (t *Transaction) FinalizeAllocation(allocID string) (err error) {
	type finiRequest struct {
		AllocationID string `json:"allocation_id"`
	}
	err = t.createSmartContractTxn(StorageSmartContractAddress,
		transaction.STORAGESC_FINALIZE_ALLOCATION, &finiRequest{
			AllocationID: allocID,
		}, 0)
	if err != nil {
		logging.Error(err)
		return
	}
	go func() { t.setNonceAndSubmit() }()
	return
}

// CancelAllocation transaction.
func (t *Transaction) CancelAllocation(allocID string) error {
	type cancelRequest struct {
		AllocationID string `json:"allocation_id"`
	}
	err = t.createSmartContractTxn(StorageSmartContractAddress,
		transaction.STORAGESC_CANCEL_ALLOCATION, &cancelRequest{
			AllocationID: allocID,
		}, 0)
	if err != nil {
		logging.Error(err)
		return err
	}
	go func() { t.setNonceAndSubmit() }()
	return nil
}

// CreateAllocation transaction.
func (t *Transaction) CreateAllocation(car *CreateAllocationRequest, lock string) error {
	lv, err := parseCoinStr(lock)
	if err != nil {
		return err
	}

	err = t.createSmartContractTxn(StorageSmartContractAddress,
		transaction.STORAGESC_CREATE_ALLOCATION, car.toCreateAllocationSCInput(), lv)
	if err != nil {
		logging.Error(err)
		return err
	}
	go func() { t.setNonceAndSubmit() }()
	return nil
}

// CreateReadPool for current user.
func (t *Transaction) CreateReadPool() error {
	err = t.createSmartContractTxn(StorageSmartContractAddress,
		transaction.STORAGESC_CREATE_READ_POOL, nil, 0)
	if err != nil {
		logging.Error(err)
		return err
	}
	go func() { t.setNonceAndSubmit() }()
	return nil
}

// ReadPoolLock locks tokens for current user and given allocation, using given
// duration. If blobberID is not empty, then tokens will be locked for given
// allocation->blobber only.
func (t *Transaction) ReadPoolLock(allocID, blobberID string,
	duration int64, lock string) error {
	lv, err := parseCoinStr(lock)
	if err != nil {
		return err
	}

	type lockRequest struct {
		Duration     time.Duration `json:"duration"`
		AllocationID string        `json:"allocation_id"`
		BlobberID    string        `json:"blobber_id,omitempty"`
	}

	var lr lockRequest
	lr.Duration = time.Duration(duration)
	lr.AllocationID = allocID
	lr.BlobberID = blobberID

	err = t.createSmartContractTxn(StorageSmartContractAddress,
		transaction.STORAGESC_READ_POOL_LOCK, &lr, lv)
	if err != nil {
		logging.Error(err)
		return err
	}
	go func() { t.setNonceAndSubmit() }()
	return nil
}

// ReadPoolUnlock for current user and given pool.
func (t *Transaction) ReadPoolUnlock() error {
	err = t.createSmartContractTxn(StorageSmartContractAddress,
		transaction.STORAGESC_READ_POOL_UNLOCK, nil, 0)
	if err != nil {
		logging.Error(err)
		return err
	}
	go func() { t.setNonceAndSubmit() }()
	return nil
}

// StakePoolLock used to lock tokens in a stake pool of a blobber.
func (t *Transaction) StakePoolLock(providerId string, providerType int, lock string) error {
	lv, err := parseCoinStr(lock)
	if err != nil {
		return err
	}

<<<<<<< HEAD
	type stakePoolRequest struct {
		ProviderType int    `json:"provider_type,omitempty"`
		ProviderID   string `json:"provider_id,omitempty"`
	}

=======
	fv, err := parseCoinStr(fee)
	if err != nil {
		return err
	}
>>>>>>> 32494c48
	spr := stakePoolRequest{
		ProviderType: providerType,
		ProviderID:   providerId,
	}

	err = t.createSmartContractTxn(StorageSmartContractAddress,
		transaction.STORAGESC_STAKE_POOL_LOCK, &spr, lv)
	if err != nil {
		logging.Error(err)
		return err
	}
	go func() { t.setNonceAndSubmit() }()
	return nil
}

// StakePoolUnlock by blobberID
<<<<<<< HEAD
func (t *Transaction) StakePoolUnlock(providerId string, providerType int) error {
	type stakePoolRequest struct {
		ProviderType int    `json:"provider_type,omitempty"`
		ProviderID   string `json:"provider_id,omitempty"`
=======
func (t *Transaction) StakePoolUnlock(providerId string, providerType int, fee string) error {
	v, err := parseCoinStr(fee)
	if err != nil {
		return err
>>>>>>> 32494c48
	}

	spr := stakePoolRequest{
		ProviderType: providerType,
		ProviderID:   providerId,
	}

	err = t.createSmartContractTxn(StorageSmartContractAddress, transaction.STORAGESC_STAKE_POOL_UNLOCK, &spr, 0)
	if err != nil {
		logging.Error(err)
		return err
	}
	go func() { t.setNonceAndSubmit() }()
	return nil
}

// UpdateBlobberSettings update settings of a blobber.
func (t *Transaction) UpdateBlobberSettings(b Blobber) error {
	err = t.createSmartContractTxn(StorageSmartContractAddress,
		transaction.STORAGESC_UPDATE_BLOBBER_SETTINGS, b, 0)
	if err != nil {
		logging.Error(err)
		return err
	}
	go func() { t.setNonceAndSubmit() }()
	return nil
}

// UpdateAllocation transaction.
func (t *Transaction) UpdateAllocation(allocID string, sizeDiff int64,
	expirationDiff int64, lock string) error {
	lv, err := parseCoinStr(lock)
	if err != nil {
		return err
	}

	type updateAllocationRequest struct {
		ID         string `json:"id"`              // allocation id
		Size       int64  `json:"size"`            // difference
		Expiration int64  `json:"expiration_date"` // difference
	}

	var uar updateAllocationRequest
	uar.ID = allocID
	uar.Size = sizeDiff
	uar.Expiration = expirationDiff

	err = t.createSmartContractTxn(StorageSmartContractAddress,
		transaction.STORAGESC_UPDATE_ALLOCATION, &uar, lv)
	if err != nil {
		logging.Error(err)
		return err
	}
	go func() { t.setNonceAndSubmit() }()
	return nil
}

// WritePoolLock locks tokens for current user and given allocation, using given
// duration. If blobberID is not empty, then tokens will be locked for given
// allocation->blobber only.
func (t *Transaction) WritePoolLock(allocID, lock string) error {
	lv, err := parseCoinStr(lock)
	if err != nil {
		return err
	}

	var lr = struct {
		AllocationID string `json:"allocation_id"`
	}{
		AllocationID: allocID,
	}

	err = t.createSmartContractTxn(StorageSmartContractAddress,
		transaction.STORAGESC_WRITE_POOL_LOCK, &lr, lv)
	if err != nil {
		logging.Error(err)
		return err
	}
	go func() { t.setNonceAndSubmit() }()
	return nil
}

// WritePoolUnlock for current user and given pool.
func (t *Transaction) WritePoolUnlock(allocID string) error {
	var ur = struct {
		AllocationID string `json:"allocation_id"`
	}{
		AllocationID: allocID,
	}

	err = t.createSmartContractTxn(StorageSmartContractAddress,
		transaction.STORAGESC_WRITE_POOL_UNLOCK, &ur, 0)
	if err != nil {
		logging.Error(err)
		return err
	}
	go func() { t.setNonceAndSubmit() }()
	return nil
}

func (t *Transaction) VestingUpdateConfig(vscc InputMap) (err error) {

	err = t.createSmartContractTxn(VestingSmartContractAddress,
		transaction.VESTING_UPDATE_SETTINGS, vscc, 0)
	if err != nil {
		logging.Error(err)
		return
	}
	go func() { t.setNonceAndSubmit() }()
	return
}

// faucet smart contract

func (t *Transaction) FaucetUpdateConfig(ip InputMap) (err error) {

	err = t.createSmartContractTxn(FaucetSmartContractAddress,
		transaction.FAUCETSC_UPDATE_SETTINGS, ip, 0)
	if err != nil {
		logging.Error(err)
		return
	}
	go func() { t.setNonceAndSubmit() }()
	return
}

//
// miner SC
//

func (t *Transaction) MinerScUpdateConfig(ip InputMap) (err error) {
	err = t.createSmartContractTxn(MinerSmartContractAddress,
		transaction.MINERSC_UPDATE_SETTINGS, ip, 0)
	if err != nil {
		logging.Error(err)
		return
	}
	go func() { t.setNonceAndSubmit() }()
	return
}

func (t *Transaction) MinerScUpdateGlobals(ip InputMap) (err error) {
	err = t.createSmartContractTxn(MinerSmartContractAddress,
		transaction.MINERSC_UPDATE_GLOBALS, ip, 0)
	if err != nil {
		logging.Error(err)
		return
	}
	go func() { t.setNonceAndSubmit() }()
	return
}

func (t *Transaction) StorageScUpdateConfig(ip InputMap) (err error) {
	err = t.createSmartContractTxn(StorageSmartContractAddress,
		transaction.STORAGESC_UPDATE_SETTINGS, ip, 0)
	if err != nil {
		logging.Error(err)
		return
	}
	go func() { t.setNonceAndSubmit() }()
	return
}

func (t *Transaction) ZCNSCUpdateGlobalConfig(ip InputMap) (err error) {
	err = t.createSmartContractTxn(ZCNSCSmartContractAddress,
		transaction.ZCNSC_UPDATE_GLOBAL_CONFIG, ip, 0)
	if err != nil {
		logging.Error(err)
		return
	}
	go t.setNonceAndSubmit()
	return
}

func (t *Transaction) GetVerifyConfirmationStatus() int {
	return int(t.verifyConfirmationStatus)
}

type MinerSCMinerInfo interface {
	GetID() string
}

func NewMinerSCMinerInfo(id string, delegateWallet string,
	minStake int64, maxStake int64, numDelegates int, serviceCharge float64) MinerSCMinerInfo {
	return &minerSCMinerInfo{
		simpleMiner: simpleMiner{ID: id},
		minerSCDelegatePool: minerSCDelegatePool{
			Settings: StakePoolSettings{
				DelegateWallet: delegateWallet,
				MinStake:       minStake,
				MaxStake:       maxStake,
				NumDelegates:   numDelegates,
				ServiceCharge:  serviceCharge,
			},
		},
	}
}

type minerSCMinerInfo struct {
	simpleMiner         `json:"simple_miner"`
	minerSCDelegatePool `json:"stake_pool"`
}

func (mi *minerSCMinerInfo) GetID() string {
	return mi.ID
}

type minerSCDelegatePool struct {
	Settings StakePoolSettings `json:"settings"`
}

type simpleMiner struct {
	ID string `json:"id"`
}

func (t *Transaction) MinerSCMinerSettings(info MinerSCMinerInfo) (err error) {
	err = t.createSmartContractTxn(MinerSmartContractAddress,
		transaction.MINERSC_MINER_SETTINGS, info, 0)
	if err != nil {
		logging.Error(err)
		return
	}
	go func() { t.setNonceAndSubmit() }()
	return
}

func (t *Transaction) MinerSCSharderSettings(info MinerSCMinerInfo) (err error) {
	err = t.createSmartContractTxn(MinerSmartContractAddress,
		transaction.MINERSC_SHARDER_SETTINGS, info, 0)
	if err != nil {
		logging.Error(err)
		return
	}
	go func() { t.setNonceAndSubmit() }()
	return
}

func (t *Transaction) MinerSCDeleteMiner(info MinerSCMinerInfo) (err error) {
	err = t.createSmartContractTxn(MinerSmartContractAddress,
		transaction.MINERSC_MINER_DELETE, info, 0)
	if err != nil {
		logging.Error(err)
		return
	}
	go func() { t.setNonceAndSubmit() }()
	return
}

func (t *Transaction) MinerSCDeleteSharder(info MinerSCMinerInfo) (err error) {
	err = t.createSmartContractTxn(MinerSmartContractAddress,
		transaction.MINERSC_SHARDER_DELETE, info, 0)
	if err != nil {
		logging.Error(err)
		return
	}
	go func() { t.setNonceAndSubmit() }()
	return
}

type AuthorizerNode interface {
	GetID() string
}

func NewAuthorizerNode(id string, fee int64) AuthorizerNode {
	return &authorizerNode{
		ID:     id,
		Config: &AuthorizerConfig{Fee: fee},
	}
}

type authorizerNode struct {
	ID     string            `json:"id"`
	Config *AuthorizerConfig `json:"config"`
}

func (a *authorizerNode) GetID() string {
	return a.ID
}

func (t *Transaction) ZCNSCUpdateAuthorizerConfig(ip AuthorizerNode) (err error) {
	err = t.createSmartContractTxn(ZCNSCSmartContractAddress, transaction.ZCNSC_UPDATE_AUTHORIZER_CONFIG, ip, 0)
	if err != nil {
		logging.Error(err)
		return
	}
	go t.setNonceAndSubmit()
	return
}

func (t *Transaction) Verify() error {
	if t.txnHash == "" && t.txnStatus == StatusUnknown {
		return errors.New("", "invalid transaction. cannot be verified.")
	}
	if t.txnHash == "" && t.txnStatus == StatusSuccess {
		h := t.GetTransactionHash()
		if h == "" {
			transaction.Cache.Evict(t.txn.ClientID)
			return errors.New("", "invalid transaction. cannot be verified.")
		}
	}
	// If transaction is verify only start from current time
	if t.txn.CreationDate == 0 {
		t.txn.CreationDate = int64(common.Now())
	}

	tq, err := newTransactionQuery(_config.chain.Sharders)
	if err != nil {
		logging.Error(err)
		return err
	}

	go func() {

		for {

			tq.Reset()
			// Get transaction confirmationBlock from a random sharder
			confirmBlockHeader, confirmationBlock, lfbBlockHeader, err := tq.getFastConfirmation(t.txnHash, nil)

			if err != nil {
				now := int64(common.Now())

				// maybe it is a network or server error
				if lfbBlockHeader == nil {
					logging.Info(err, " now: ", now)
				} else {
					logging.Info(err, " now: ", now, ", LFB creation time:", lfbBlockHeader.CreationDate)
				}

				// transaction is done or expired. it means random sharder might be outdated, try to query it from s/S sharders to confirm it
				if util.MaxInt64(lfbBlockHeader.getCreationDate(now), now) >= (t.txn.CreationDate + int64(defaultTxnExpirationSeconds)) {
					logging.Info("falling back to ", getMinShardersVerify(), " of ", len(_config.chain.Sharders), " Sharders")
					confirmBlockHeader, confirmationBlock, lfbBlockHeader, err = tq.getConsensusConfirmation(getMinShardersVerify(), t.txnHash, nil)
				}

				// txn not found in fast confirmation/consensus confirmation
				if err != nil {

					if lfbBlockHeader == nil {
						// no any valid lfb on all sharders. maybe they are network/server errors. try it again
						continue
					}

					// it is expired
					if t.isTransactionExpired(lfbBlockHeader.getCreationDate(now), now) {
						t.completeVerify(StatusError, "", errors.New("", `{"error": "verify transaction failed"}`))
						return
					}
					continue
				}

			}

			valid := validateChain(confirmBlockHeader)
			if valid {
				output, err := json.Marshal(confirmationBlock)
				if err != nil {
					t.completeVerify(StatusError, "", errors.New("", `{"error": "transaction confirmation json marshal error"`))
					return
				}
				confJson := confirmationBlock["confirmation"]

				var conf map[string]json.RawMessage
				if err := json.Unmarshal(confJson, &conf); err != nil {
					return
				}
				txnJson := conf["txn"]

				var tr map[string]json.RawMessage
				if err := json.Unmarshal(txnJson, &tr); err != nil {
					return
				}

				txStatus := tr["transaction_status"]
				switch string(txStatus) {
				case "1":
					t.completeVerifyWithConStatus(StatusSuccess, Success, string(output), nil)
				case "2":
					txOutput := tr["transaction_output"]
					t.completeVerifyWithConStatus(StatusSuccess, ChargeableError, string(txOutput), nil)
				default:
					t.completeVerify(StatusError, string(output), nil)
				}
				return
			}
		}
	}()
	return nil
}

func (t *Transaction) ZCNSCAddAuthorizer(ip AddAuthorizerPayload) (err error) {
	err = t.createSmartContractTxn(ZCNSCSmartContractAddress, transaction.ZCNSC_ADD_AUTHORIZER, ip, 0)
	if err != nil {
		logging.Error(err)
		return
	}
	go t.setNonceAndSubmit()
	return
}

// ConvertTokenToSAS converts ZCN tokens to SAS tokens
// # Inputs
//   - token: ZCN tokens
func ConvertTokenToSAS(token float64) uint64 {
	return uint64(token * common.TokenUnit)
}

// ConvertToValue converts ZCN tokens to SAS tokens with string format
// # Inputs
//   - token: ZCN tokens
func ConvertToValue(token float64) string {
	return strconv.FormatUint(ConvertTokenToSAS(token), 10)
}

func makeTimeoutContext(tm RequestTimeout) (context.Context, func()) {

	if tm != nil && tm.Get() > 0 {
		return context.WithTimeout(context.Background(), time.Millisecond*time.Duration(tm.Get()))

	}
	return context.Background(), func() {}

}

func GetLatestFinalized(numSharders int, timeout RequestTimeout) (b *BlockHeader, err error) {
	var result = make(chan *util.GetResponse, numSharders)
	defer close(result)

	ctx, cancel := makeTimeoutContext(timeout)
	defer cancel()

	numSharders = len(_config.chain.Sharders) // overwrite, use all
	queryFromShardersContext(ctx, numSharders, GET_LATEST_FINALIZED, result)

	var (
		maxConsensus   int
		roundConsensus = make(map[string]int)
	)

	for i := 0; i < numSharders; i++ {
		var rsp = <-result

		logging.Debug(rsp.Url, rsp.Status)

		if rsp.StatusCode != http.StatusOK {
			logging.Error(rsp.Body)
			continue
		}

		if err = json.Unmarshal([]byte(rsp.Body), &b); err != nil {
			logging.Error("block parse error: ", err)
			err = nil
			continue
		}

		var h = encryption.FastHash([]byte(b.Hash))
		if roundConsensus[h]++; roundConsensus[h] > maxConsensus {
			maxConsensus = roundConsensus[h]
		}
	}

	if maxConsensus == 0 {
		return nil, errors.New("", "block info not found")
	}

	return
}

func GetLatestFinalizedMagicBlock(numSharders int, timeout RequestTimeout) ([]byte, error) {
	var result = make(chan *util.GetResponse, numSharders)
	defer close(result)

	ctx, cancel := makeTimeoutContext(timeout)
	defer cancel()

	numSharders = len(_config.chain.Sharders) // overwrite, use all
	queryFromShardersContext(ctx, numSharders, GET_LATEST_FINALIZED_MAGIC_BLOCK, result)

	var (
		maxConsensus   int
		roundConsensus = make(map[string]int)
		m              *block.MagicBlock
		err            error
	)

	type respObj struct {
		MagicBlock *block.MagicBlock `json:"magic_block"`
	}

	for i := 0; i < numSharders; i++ {
		var rsp = <-result

		logging.Debug(rsp.Url, rsp.Status)

		if rsp.StatusCode != http.StatusOK {
			logging.Error(rsp.Body)
			continue
		}

		var respo respObj
		if err = json.Unmarshal([]byte(rsp.Body), &respo); err != nil {
			logging.Error(" magic block parse error: ", err)
			err = nil
			continue
		}

		m = respo.MagicBlock
		var h = encryption.FastHash([]byte(respo.MagicBlock.Hash))
		if roundConsensus[h]++; roundConsensus[h] > maxConsensus {
			maxConsensus = roundConsensus[h]
		}
	}

	if maxConsensus == 0 {
		return nil, errors.New("", "magic block info not found")
	}

	if m != nil {
		return json.Marshal(m)
	}

	return nil, err
}

// GetChainStats gets chain stats with time out
// timeout in milliseconds
func GetChainStats(timeout RequestTimeout) ([]byte, error) {
	var result = make(chan *util.GetResponse, 1)
	defer close(result)

	ctx, cancel := makeTimeoutContext(timeout)
	defer cancel()

	var (
		b   *block.ChainStats
		err error
	)

	var numSharders = len(_config.chain.Sharders) // overwrite, use all
	queryFromShardersContext(ctx, numSharders, GET_CHAIN_STATS, result)
	var rsp *util.GetResponse
	for i := 0; i < numSharders; i++ {
		var x = <-result
		if x.StatusCode != http.StatusOK {
			continue
		}
		rsp = x
	}

	if rsp == nil {
		return nil, errors.New("http_request_failed", "Request failed with status not 200")
	}

	if err = json.Unmarshal([]byte(rsp.Body), &b); err != nil {
		return nil, err
	}

	return []byte(rsp.Body), nil
}

type BlockHeader struct {
	Version               string `json:"version,omitempty"`
	CreationDate          int64  `json:"creation_date,omitempty"`
	Hash                  string `json:"hash,omitempty"`
	MinerID               string `json:"miner_id,omitempty"`
	Round                 int64  `json:"round,omitempty"`
	RoundRandomSeed       int64  `json:"round_random_seed,omitempty"`
	MerkleTreeRoot        string `json:"merkle_tree_root,omitempty"`
	StateHash             string `json:"state_hash,omitempty"`
	ReceiptMerkleTreeRoot string `json:"receipt_merkle_tree_root,omitempty"`
	NumTxns               int64  `json:"num_txns,omitempty"`
}

type Block struct {
	MinerID           string `json:"miner_id"`
	Round             int64  `json:"round"`
	RoundRandomSeed   int64  `json:"round_random_seed"`
	RoundTimeoutCount int    `json:"round_timeout_count"`

	Hash            string  `json:"hash"`
	Signature       string  `json:"signature"`
	ChainID         string  `json:"chain_id"`
	ChainWeight     float64 `json:"chain_weight"`
	RunningTxnCount int64   `json:"running_txn_count"`

	Version      string `json:"version"`
	CreationDate int64  `json:"creation_date"`

	MagicBlockHash string `json:"magic_block_hash"`
	PrevHash       string `json:"prev_hash"`

	ClientStateHash string `json:"state_hash"`

	// unexported fields
	header *BlockHeader         `json:"-"`
	txns   []*TransactionMobile `json:"transactions,omitempty"`
}

func (b *Block) GetHeader() *BlockHeader {
	return b.header
}

type IterTxnFunc func(idx int, txn *TransactionMobile)

type Transactions struct {
	txns []*TransactionMobile
}

func (tm *Transactions) Len() int {
	return len(tm.txns)
}

func (tm *Transactions) Get(idx int) (*TransactionMobile, error) {
	if idx < 0 && idx >= len(tm.txns) {
		return nil, stderrors.New("index out of bounds")
	}

	return tm.txns[idx], nil
}

func (b *Block) GetTxns() *Transactions {
	return &Transactions{
		txns: b.txns,
	}
}

func toMobileBlock(b *block.Block) *Block {
	lb := &Block{
		header: &BlockHeader{
			Version:               b.Header.Version,
			CreationDate:          b.Header.CreationDate,
			Hash:                  b.Header.Hash,
			MinerID:               b.Header.MinerID,
			Round:                 b.Header.Round,
			RoundRandomSeed:       b.Header.RoundRandomSeed,
			MerkleTreeRoot:        b.Header.MerkleTreeRoot,
			StateHash:             b.Header.StateHash,
			ReceiptMerkleTreeRoot: b.Header.ReceiptMerkleTreeRoot,
			NumTxns:               b.Header.NumTxns,
		},
		MinerID:           string(b.MinerID),
		Round:             b.Round,
		RoundRandomSeed:   b.RoundRandomSeed,
		RoundTimeoutCount: b.RoundTimeoutCount,

		Hash:            string(b.Hash),
		Signature:       b.Signature,
		ChainID:         string(b.ChainID),
		ChainWeight:     b.ChainWeight,
		RunningTxnCount: b.RunningTxnCount,

		Version:      b.Version,
		CreationDate: int64(b.CreationDate),

		MagicBlockHash: b.MagicBlockHash,
		PrevHash:       b.PrevHash,

		ClientStateHash: string(b.ClientStateHash),
	}

	lb.txns = make([]*TransactionMobile, len(b.Txns))
	for i, txn := range b.Txns {
		lb.txns[i] = &TransactionMobile{
			Hash:              txn.Hash,
			Version:           txn.Version,
			ClientID:          txn.ClientID,
			PublicKey:         txn.PublicKey,
			ToClientID:        txn.ToClientID,
			ChainID:           txn.ChainID,
			TransactionData:   txn.TransactionData,
			Signature:         txn.Signature,
			CreationDate:      txn.CreationDate,
			TransactionType:   txn.TransactionType,
			TransactionOutput: txn.TransactionOutput,
			TransactionNonce:  txn.TransactionNonce,
			OutputHash:        txn.OutputHash,
			Status:            txn.Status,
			Value:             strconv.FormatUint(txn.Value, 10),
			TransactionFee:    strconv.FormatUint(txn.TransactionFee, 10),
		}
	}

	return lb
}

// TransactionMobile entity that encapsulates the transaction related data and meta data
type TransactionMobile struct {
	Hash              string `json:"hash,omitempty"`
	Version           string `json:"version,omitempty"`
	ClientID          string `json:"client_id,omitempty"`
	PublicKey         string `json:"public_key,omitempty"`
	ToClientID        string `json:"to_client_id,omitempty"`
	ChainID           string `json:"chain_id,omitempty"`
	TransactionData   string `json:"transaction_data"`
	Value             string `json:"transaction_value"`
	Signature         string `json:"signature,omitempty"`
	CreationDate      int64  `json:"creation_date,omitempty"`
	TransactionType   int    `json:"transaction_type"`
	TransactionOutput string `json:"transaction_output,omitempty"`
	TransactionFee    string `json:"transaction_fee"`
	TransactionNonce  int64  `json:"transaction_nonce"`
	OutputHash        string `json:"txn_output_hash"`
	Status            int    `json:"transaction_status"`
}

// RequestTimeout will be used for setting requests with timeout
type RequestTimeout interface {
	Set(int64)  // milliseconds
	Get() int64 // milliseconds
}

type timeoutCtx struct {
	millisecond int64
}

func NewRequestTimeout(timeout int64) RequestTimeout {
	return &timeoutCtx{millisecond: timeout}
}

func (t *timeoutCtx) Set(tm int64) {
	t.millisecond = tm
}

func (t *timeoutCtx) Get() int64 {
	return t.millisecond
}

func GetBlockByRound(numSharders int, round int64, timeout RequestTimeout) (b *Block, err error) {
	var result = make(chan *util.GetResponse, numSharders)
	defer close(result)

	ctx, cancel := makeTimeoutContext(timeout)
	defer cancel()

	numSharders = len(_config.chain.Sharders) // overwrite, use all
	queryFromShardersContext(ctx, numSharders,
		fmt.Sprintf("%sround=%d&content=full,header", GET_BLOCK_INFO, round),
		result)

	var (
		maxConsensus   int
		roundConsensus = make(map[string]int)
	)

	type respObj struct {
		Block  *block.Block  `json:"block"`
		Header *block.Header `json:"header"`
	}

	for i := 0; i < numSharders; i++ {
		var rsp = <-result

		logging.Debug(rsp.Url, rsp.Status)

		if rsp.StatusCode != http.StatusOK {
			logging.Error(rsp.Body)
			continue
		}

		var respo respObj
		if err = json.Unmarshal([]byte(rsp.Body), &respo); err != nil {
			logging.Error("block parse error: ", err)
			err = nil
			continue
		}

		if respo.Block == nil {
			logging.Debug(rsp.Url, "no block in response:", rsp.Body)
			continue
		}

		if respo.Header == nil {
			logging.Debug(rsp.Url, "no block header in response:", rsp.Body)
			continue
		}

		if respo.Header.Hash != string(respo.Block.Hash) {
			logging.Debug(rsp.Url, "header and block hash mismatch:", rsp.Body)
			continue
		}

		b = toMobileBlock(respo.Block)

		b.header = &BlockHeader{
			Version:               respo.Header.Version,
			CreationDate:          respo.Header.CreationDate,
			Hash:                  respo.Header.Hash,
			MinerID:               respo.Header.MinerID,
			Round:                 respo.Header.Round,
			RoundRandomSeed:       respo.Header.RoundRandomSeed,
			MerkleTreeRoot:        respo.Header.MerkleTreeRoot,
			StateHash:             respo.Header.StateHash,
			ReceiptMerkleTreeRoot: respo.Header.ReceiptMerkleTreeRoot,
			NumTxns:               respo.Header.NumTxns,
		}

		var h = encryption.FastHash([]byte(b.Hash))
		if roundConsensus[h]++; roundConsensus[h] > maxConsensus {
			maxConsensus = roundConsensus[h]
		}
	}

	if maxConsensus == 0 {
		return nil, errors.New("", "round info not found")
	}

	return
}

func GetMagicBlockByNumber(numSharders int, number int64, timeout RequestTimeout) ([]byte, error) {
	var result = make(chan *util.GetResponse, numSharders)
	defer close(result)

	ctx, cancel := makeTimeoutContext(timeout)
	defer cancel()

	numSharders = len(_config.chain.Sharders) // overwrite, use all
	queryFromShardersContext(ctx, numSharders,
		fmt.Sprintf("%smagic_block_number=%d", GET_MAGIC_BLOCK_INFO, number),
		result)

	var (
		maxConsensus   int
		roundConsensus = make(map[string]int)
		ret            []byte
		err            error
	)

	type respObj struct {
		MagicBlock *block.MagicBlock `json:"magic_block"`
	}

	for i := 0; i < numSharders; i++ {
		var rsp = <-result

		logging.Debug(rsp.Url, rsp.Status)

		if rsp.StatusCode != http.StatusOK {
			logging.Error(rsp.Body)
			continue
		}

		var respo respObj
		if err = json.Unmarshal([]byte(rsp.Body), &respo); err != nil {
			logging.Error(" magic block parse error: ", err)
			err = nil
			continue
		}

		ret = []byte(rsp.Body)
		var h = encryption.FastHash([]byte(respo.MagicBlock.Hash))
		if roundConsensus[h]++; roundConsensus[h] > maxConsensus {
			maxConsensus = roundConsensus[h]
		}
	}

	if maxConsensus == 0 {
		return nil, errors.New("", "magic block info not found")
	}

	if err != nil {
		return nil, err
	}

	return ret, nil
}<|MERGE_RESOLUTION|>--- conflicted
+++ resolved
@@ -627,18 +627,6 @@
 		return err
 	}
 
-<<<<<<< HEAD
-	type stakePoolRequest struct {
-		ProviderType int    `json:"provider_type,omitempty"`
-		ProviderID   string `json:"provider_id,omitempty"`
-	}
-
-=======
-	fv, err := parseCoinStr(fee)
-	if err != nil {
-		return err
-	}
->>>>>>> 32494c48
 	spr := stakePoolRequest{
 		ProviderType: providerType,
 		ProviderID:   providerId,
@@ -655,17 +643,10 @@
 }
 
 // StakePoolUnlock by blobberID
-<<<<<<< HEAD
-func (t *Transaction) StakePoolUnlock(providerId string, providerType int) error {
-	type stakePoolRequest struct {
-		ProviderType int    `json:"provider_type,omitempty"`
-		ProviderID   string `json:"provider_id,omitempty"`
-=======
 func (t *Transaction) StakePoolUnlock(providerId string, providerType int, fee string) error {
 	v, err := parseCoinStr(fee)
 	if err != nil {
 		return err
->>>>>>> 32494c48
 	}
 
 	spr := stakePoolRequest{

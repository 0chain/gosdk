--- conflicted
+++ resolved
@@ -190,13 +190,8 @@
 		return nil, err
 	}
 
-<<<<<<< HEAD
-	return client.MakeSCRestAPICall(MinerSmartContractAddress, GET_MINT_NONCE, Params{
-		"client_id": client.Id(),
-=======
 	return client.MakeSCRestAPICall(ZCNSCSmartContractAddress, GET_MINT_NONCE, Params{
 		"client_id": client.ClientID(),
->>>>>>> b85d7b7e
 	})
 }
 
@@ -256,7 +251,7 @@
 		return nil, err
 	}
 	if clientID == "" {
-		clientID = client.Id()
+		clientID = client.ClientID()
 	}
 
 	return client.MakeSCRestAPICall(MinerSmartContractAddress, GET_MINERSC_USER, Params{
@@ -273,7 +268,7 @@
 
 	return client.MakeSCRestAPICall(MinerSmartContractAddress, GET_MINERSC_POOL, Params{
 		"id":      id,
-		"pool_id": client.Id(),
+		"pool_id": client.ClientID(),
 	})
 }
 

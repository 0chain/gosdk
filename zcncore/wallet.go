package zcncore

import (
	"context"
	"encoding/hex"
	"encoding/json"
	"fmt"
	"log"
	"math"
	"net/http"
	"net/url"
	"os"
	"strconv"
	"strings"
	"sync"
	"time"

	"github.com/0chain/gosdk/core/transaction"

	"github.com/0chain/errors"
	"github.com/0chain/gosdk/core/common"
	"github.com/0chain/gosdk/core/conf"
	"github.com/0chain/gosdk/core/logger"
	"github.com/0chain/gosdk/core/util"
	"github.com/0chain/gosdk/core/version"
	"github.com/0chain/gosdk/core/zcncrypto"
	"github.com/0chain/gosdk/zboxcore/zboxutil"
)

type ChainConfig struct {
	ChainID                 string   `json:"chain_id,omitempty"`
	BlockWorker             string   `json:"block_worker"`
	Miners                  []string `json:"miners"`
	Sharders                []string `json:"sharders"`
	SignatureScheme         string   `json:"signature_scheme"`
	MinSubmit               int      `json:"min_submit"`
	MinConfirmation         int      `json:"min_confirmation"`
	ConfirmationChainLength int      `json:"confirmation_chain_length"`
	EthNode                 string   `json:"eth_node"`
}

var defaultLogLevel = logger.DEBUG
var Logger logger.Logger

const (
	REGISTER_CLIENT                  = `/v1/client/put`
	GET_CLIENT                       = `/v1/client/get`
	PUT_TRANSACTION                  = `/v1/transaction/put`
	TXN_VERIFY_URL                   = `/v1/transaction/get/confirmation?hash=`
	GET_BALANCE                      = `/v1/client/get/balance?client_id=`
	GET_BLOCK_INFO                   = `/v1/block/get?`
	GET_MAGIC_BLOCK_INFO             = `/v1/block/magic/get?`
	GET_LATEST_FINALIZED             = `/v1/block/get/latest_finalized`
	GET_LATEST_FINALIZED_MAGIC_BLOCK = `/v1/block/get/latest_finalized_magic_block`
	GET_CHAIN_STATS                  = `/v1/chain/get/stats`

	// vesting SC

	VESTINGSC_PFX = `/v1/screst/` + VestingSmartContractAddress

	GET_VESTING_CONFIG       = VESTINGSC_PFX + `/vesting-config`
	GET_VESTING_POOL_INFO    = VESTINGSC_PFX + `/getPoolInfo`
	GET_VESTING_CLIENT_POOLS = VESTINGSC_PFX + `/getClientPools`

	// faucet sc

	FAUCETSC_PFX        = `/v1/screst/` + FaucetSmartContractAddress
	GET_FAUCETSC_CONFIG = FAUCETSC_PFX + `/faucet-config`

	// miner SC

	MINERSC_PFX          = `/v1/screst/` + MinerSmartContractAddress
	GET_MINERSC_NODE     = MINERSC_PFX + "/nodeStat"
	GET_MINERSC_POOL     = MINERSC_PFX + "/nodePoolStat"
	GET_MINERSC_CONFIG   = MINERSC_PFX + "/configs"
	GET_MINERSC_GLOBALS  = MINERSC_PFX + "/globalSettings"
	GET_MINERSC_USER     = MINERSC_PFX + "/getUserPools"
	GET_MINERSC_MINERS   = MINERSC_PFX + "/getMinerList"
	GET_MINERSC_SHARDERS = MINERSC_PFX + "/getSharderList"
	GET_MINERSC_EVENTS   = MINERSC_PFX + "/getEvents"

	// storage SC

	STORAGESC_PFX = "/v1/screst/" + StorageSmartContractAddress

	STORAGESC_GET_SC_CONFIG            = STORAGESC_PFX + "/storage-config"
	STORAGESC_GET_CHALLENGE_POOL_INFO  = STORAGESC_PFX + "/getChallengePoolStat"
	STORAGESC_GET_ALLOCATION           = STORAGESC_PFX + "/allocation"
	STORAGESC_GET_ALLOCATIONS          = STORAGESC_PFX + "/allocations"
	STORAGESC_GET_READ_POOL_INFO       = STORAGESC_PFX + "/getReadPoolStat"
	STORAGESC_GET_STAKE_POOL_INFO      = STORAGESC_PFX + "/getStakePoolStat"
	STORAGESC_GET_STAKE_POOL_USER_INFO = STORAGESC_PFX + "/getUserStakePoolStat"
	STORAGESC_GET_BLOBBERS             = STORAGESC_PFX + "/getblobbers"
	STORAGESC_GET_BLOBBER              = STORAGESC_PFX + "/getBlobber"
	STORAGESC_GET_WRITE_POOL_INFO      = STORAGESC_PFX + "/getWritePoolStat"
	STORAGE_GET_TOTAL_STORED_DATA      = STORAGESC_PFX + "/total-stored-data"
)

const (
	StorageSmartContractAddress  = `6dba10422e368813802877a85039d3985d96760ed844092319743fb3a76712d7`
	VestingSmartContractAddress  = `2bba5b05949ea59c80aed3ac3474d7379d3be737e8eb5a968c52295e48333ead`
	FaucetSmartContractAddress   = `6dba10422e368813802877a85039d3985d96760ed844092319743fb3a76712d3`
	MultiSigSmartContractAddress = `27b5ef7120252b79f9dd9c05505dd28f328c80f6863ee446daede08a84d651a7`
	MinerSmartContractAddress    = `6dba10422e368813802877a85039d3985d96760ed844092319743fb3a76712d9`
	ZCNSCSmartContractAddress    = `6dba10422e368813802877a85039d3985d96760ed844092319743fb3a76712e0`
	MultiSigRegisterFuncName     = "register"
	MultiSigVoteFuncName         = "vote"
)

// In percentage
const consensusThresh = float32(25.0)

const (
	defaultMinSubmit               = int(50)
	defaultMinConfirmation         = int(50)
	defaultConfirmationChainLength = int(3)
	defaultTxnExpirationSeconds    = 60
	defaultWaitSeconds             = 3 * time.Second
)

const (
	StatusSuccess      int = 0
	StatusNetworkError int = 1
	// TODO: Change to specific error
	StatusError            int = 2
	StatusRejectedByUser   int = 3
	StatusInvalidSignature int = 4
	StatusAuthError        int = 5
	StatusAuthVerifyFailed int = 6
	StatusAuthTimeout      int = 7
	StatusUnknown          int = -1
)

type ConfirmationStatus int

const (
	Undefined ConfirmationStatus = iota
	Success
	ChargeableError
)

const TOKEN_UNIT int64 = 1e10

const (
	OpGetTokenLockConfig int = iota
	OpGetLockedTokens
	OpGetUserPools
	OpGetUserPoolDetail
	// storage SC ops
	OpStorageSCGetConfig
	OpStorageSCGetChallengePoolInfo
	OpStorageSCGetAllocation
	OpStorageSCGetAllocations
	OpStorageSCGetReadPoolInfo
	OpStorageSCGetStakePoolInfo
	OpStorageSCGetBlobbers
	OpStorageSCGetBlobber
	OpStorageSCGetWritePoolInfo
	OpZCNSCGetGlobalConfig
	OpZCNSCGetAuthorizer
	OpZCNSCGetAuthorizerNodes
)

// WalletCallback needs to be implmented for wallet creation.
type WalletCallback interface {
	OnWalletCreateComplete(status int, wallet string, err string)
}

// GetBalanceCallback needs to be implemented by the caller of GetBalance() to get the status
type GetBalanceCallback interface {
	OnBalanceAvailable(status int, value int64, info string)
}

// GetNonceCallback needs to be implemented by the caller of GetNonce() to get the status
type GetNonceCallback interface {
	OnNonceAvailable(status int, nonce int64, info string)
}

type GetNonceCallbackStub struct {
}

func (g *GetNonceCallbackStub) OnNonceAvailable(status int, nonce int64, info string) {
}

// GetInfoCallback needs to be implemented by the caller of GetLockTokenConfig() and GetLockedTokens()
type GetInfoCallback interface {
	// OnInfoAvailable will be called when GetLockTokenConfig is complete
	// if status == StatusSuccess then info is valid
	// is status != StatusSuccess then err will give the reason
	OnInfoAvailable(op int, status int, info string, err string)
}

// GetUSDInfoCallback needs to be implemented by the caller of GetZcnUSDInfo()
type GetUSDInfoCallback interface {
	// This will be called when GetZcnUSDInfo completes.
	// if status == StatusSuccess then info is valid
	// is status != StatusSuccess then err will give the reason
	OnUSDInfoAvailable(status int, info string, err string)
}

// AuthCallback needs to be implemented by the caller SetupAuth()
type AuthCallback interface {
	// This call back gives the status of the Two factor authenticator(zauth) setup.
	OnSetupComplete(status int, err string)
}

type localConfig struct {
	chain         ChainConfig
	wallet        zcncrypto.Wallet
	authUrl       string
	isConfigured  bool
	isValidWallet bool
	isSplitWallet bool
}

// Singleton
var _config localConfig

func init() {
	Logger.Init(defaultLogLevel, "0chain-core-sdk")
}
func checkSdkInit() error {
	if !_config.isConfigured || len(_config.chain.Miners) < 1 || len(_config.chain.Sharders) < 1 {
		return errors.New("", "SDK not initialized")
	}
	return nil
}
func checkWalletConfig() error {
	if !_config.isValidWallet || _config.wallet.ClientID == "" {
		Logger.Error("wallet info not found. returning error.")
		return errors.New("", "wallet info not found. set wallet info")
	}
	return nil
}
func CheckConfig() error {
	err := checkSdkInit()
	if err != nil {
		return err
	}
	err = checkWalletConfig()
	if err != nil {
		return err
	}
	return nil
}
func assertConfig() {
	if _config.chain.MinSubmit <= 0 {
		_config.chain.MinSubmit = defaultMinSubmit
	}
	if _config.chain.MinConfirmation <= 0 {
		_config.chain.MinConfirmation = defaultMinConfirmation
	}
	if _config.chain.ConfirmationChainLength <= 0 {
		_config.chain.ConfirmationChainLength = defaultConfirmationChainLength
	}
}
func getMinMinersSubmit() int {
	minMiners := util.MaxInt(calculateMinRequired(float64(_config.chain.MinSubmit), float64(len(_config.chain.Miners))/100), 1)
	Logger.Info("Minimum miners used for submit :", minMiners)
	return minMiners
}

func GetMinShardersVerify() int {
	return getMinShardersVerify()
}

func getMinShardersVerify() int {
	minSharders := util.MaxInt(calculateMinRequired(float64(_config.chain.MinConfirmation), float64(len(_config.chain.Sharders))/100), 1)
	Logger.Info("Minimum sharders used for verify :", minSharders)
	return minSharders
}
func getMinRequiredChainLength() int64 {
	return int64(_config.chain.ConfirmationChainLength)
}

func calculateMinRequired(minRequired, percent float64) int {
	return int(math.Ceil(minRequired * percent))
}

// GetVersion - returns version string
func GetVersion() string {
	return version.VERSIONSTR
}

// SetLogLevel set the log level.
// lvl - 0 disabled; higher number (upto 4) more verbosity
func SetLogLevel(lvl int) {
	Logger.SetLevel(lvl)
}

// SetLogFile - sets file path to write log
// verbose - true - console output; false - no console output
func SetLogFile(logFile string, verbose bool) {
	f, err := os.OpenFile(logFile, os.O_APPEND|os.O_CREATE|os.O_WRONLY, 0644)
	if err != nil {
		return
	}
	Logger.SetLogFile(f, verbose)
	Logger.Info("******* Wallet SDK Version:", version.VERSIONSTR, " ******* (SetLogFile)")
}

func GetLogger() *logger.Logger {
	return &Logger
}

// CloseLog closes log file
func CloseLog() {
	Logger.Close()
}

// Init inializes the SDK with miner, sharder and signature scheme provided in
// configuration provided in JSON format
// It is used for 0proxy, 0box, 0explorer, andorid, ios : walletJSON is ChainConfig
//	 {
//      "chain_id":"0afc093ffb509f059c55478bc1a60351cef7b4e9c008a53a6cc8241ca8617dfe",
//		"signature_scheme" : "bls0chain",
//		"block_worker" : "http://localhost/dns",
// 		"min_submit" : 50,
//		"min_confirmation" : 50,
//		"confirmation_chain_length" : 3,
//		"num_keys" : 1,
//		"eth_node" : "https://ropsten.infura.io/v3/xxxxxxxxxxxxxxx"
//	 }
func Init(chainConfigJSON string) error {
	err := json.Unmarshal([]byte(chainConfigJSON), &_config.chain)
	if err == nil {
		// Check signature scheme is supported
		if _config.chain.SignatureScheme != "ed25519" && _config.chain.SignatureScheme != "bls0chain" {
			return errors.New("", "invalid/unsupported signature scheme")
		}

		err = UpdateNetworkDetails()
		if err != nil {
			return err
		}

		go UpdateNetworkDetailsWorker(context.Background())

		assertConfig()
		_config.isConfigured = true

		cfg := &conf.Config{
			BlockWorker:             _config.chain.BlockWorker,
			MinSubmit:               _config.chain.MinSubmit,
			MinConfirmation:         _config.chain.MinConfirmation,
			ConfirmationChainLength: _config.chain.ConfirmationChainLength,
			SignatureScheme:         _config.chain.SignatureScheme,
			ChainID:                 _config.chain.ChainID,
			EthereumNode:            _config.chain.EthNode,
		}

		conf.InitClientConfig(cfg)
	}
	Logger.Info("******* Wallet SDK Version:", version.VERSIONSTR, " ******* (Init)")
	return err
}

func WithEthereumNode(uri string) func(c *ChainConfig) error {
	return func(c *ChainConfig) error {
		c.EthNode = uri
		return nil
	}
}

func WithChainID(id string) func(c *ChainConfig) error {
	return func(c *ChainConfig) error {
		c.ChainID = id
		return nil
	}
}

func WithMinSubmit(m int) func(c *ChainConfig) error {
	return func(c *ChainConfig) error {
		c.MinSubmit = m
		return nil
	}
}

func WithMinConfirmation(m int) func(c *ChainConfig) error {
	return func(c *ChainConfig) error {
		c.MinConfirmation = m
		return nil
	}
}

func WithConfirmationChainLength(m int) func(c *ChainConfig) error {
	return func(c *ChainConfig) error {
		c.ConfirmationChainLength = m
		return nil
	}
}

// InitZCNSDK initializes the SDK with miner, sharder and signature scheme provided.
func InitZCNSDK(blockWorker string, signscheme string, configs ...func(*ChainConfig) error) error {
	if signscheme != "ed25519" && signscheme != "bls0chain" {
		return errors.New("", "invalid/unsupported signature scheme")
	}
	_config.chain.BlockWorker = blockWorker
	_config.chain.SignatureScheme = signscheme

	err := UpdateNetworkDetails()
	if err != nil {
		log.Println("UpdateNetworkDetails:", err)
		return err
	}

	go UpdateNetworkDetailsWorker(context.Background())

	for _, conf := range configs {
		err := conf(&_config.chain)
		if err != nil {
			return errors.Wrap(err, "invalid/unsupported options.")
		}
	}
	assertConfig()
	_config.isConfigured = true
	Logger.Info("******* Wallet SDK Version:", version.VERSIONSTR, " ******* (InitZCNSDK)")

	cfg := &conf.Config{
		BlockWorker:             _config.chain.BlockWorker,
		MinSubmit:               _config.chain.MinSubmit,
		MinConfirmation:         _config.chain.MinConfirmation,
		ConfirmationChainLength: _config.chain.ConfirmationChainLength,
		SignatureScheme:         _config.chain.SignatureScheme,
		ChainID:                 _config.chain.ChainID,
		EthereumNode:            _config.chain.EthNode,
	}

	conf.InitClientConfig(cfg)

	return nil
}

func GetNetwork() *Network {
	return &Network{
		Miners:   _config.chain.Miners,
		Sharders: _config.chain.Sharders,
	}
}

func SetNetwork(miners []string, sharders []string) {
	_config.chain.Miners = miners
	_config.chain.Sharders = sharders

	transaction.InitCache(sharders)

	conf.InitChainNetwork(&conf.Network{
		Miners:   miners,
		Sharders: sharders,
	})
}

func GetNetworkJSON() string {
	network := GetNetwork()
	networkBytes, _ := json.Marshal(network)
	return string(networkBytes)
}

// CreateWallet creates the wallet for to configure signature scheme.
// It also registers the wallet again to blockchain.
func CreateWallet(statusCb WalletCallback) error {
	if len(_config.chain.Miners) < 1 || len(_config.chain.Sharders) < 1 {
		return errors.New("", "SDK not initialized")
	}
	go func() {
		sigScheme := zcncrypto.NewSignatureScheme(_config.chain.SignatureScheme)
		wallet, err := sigScheme.GenerateKeys()
		if err != nil {
			statusCb.OnWalletCreateComplete(StatusError, "", err.Error())
			return
		}
		err = RegisterToMiners(wallet, statusCb)
		if err != nil {
			statusCb.OnWalletCreateComplete(StatusError, "", err.Error())
			return
		}
	}()
	return nil
}

// RecoverWallet recovers the previously generated wallet using the mnemonic.
// It also registers the wallet again to block chain.
func RecoverWallet(mnemonic string, statusCb WalletCallback) error {
	if !zcncrypto.IsMnemonicValid(mnemonic) {
		return errors.New("", "Invalid mnemonic")
	}
	go func() {
		sigScheme := zcncrypto.NewSignatureScheme(_config.chain.SignatureScheme)
		wallet, err := sigScheme.RecoverKeys(mnemonic)
		if err != nil {
			statusCb.OnWalletCreateComplete(StatusError, "", err.Error())
			return
		}
		err = RegisterToMiners(wallet, statusCb)
		if err != nil {
			statusCb.OnWalletCreateComplete(StatusError, "", err.Error())
			return
		}
	}()
	return nil
}

// Split keys from the primary master key
func SplitKeys(privateKey string, numSplits int) (string, error) {
	if _config.chain.SignatureScheme != "bls0chain" {
		return "", errors.New("", "signature key doesn't support split key")
	}
	sigScheme := zcncrypto.NewSignatureScheme(_config.chain.SignatureScheme)
	err := sigScheme.SetPrivateKey(privateKey)
	if err != nil {
		return "", errors.Wrap(err, "set private key failed")
	}
	w, err := sigScheme.SplitKeys(numSplits)
	if err != nil {
		return "", errors.Wrap(err, "split key failed.")
	}
	wStr, err := w.Marshal()
	if err != nil {
		return "", errors.Wrap(err, "wallet encoding failed.")
	}
	return wStr, nil
}

// RegisterToMiners can be used to register the wallet.
func RegisterToMiners(wallet *zcncrypto.Wallet, statusCb WalletCallback) error {
	result := make(chan *util.PostResponse)
	defer close(result)
	for _, miner := range _config.chain.Miners {
		go func(minerurl string) {
			url := minerurl + REGISTER_CLIENT
			Logger.Info(url)
			regData := map[string]string{
				"id":         wallet.ClientID,
				"public_key": wallet.ClientKey,
			}
			req, err := util.NewHTTPPostRequest(url, regData)
			if err != nil {
				Logger.Error(minerurl, "new post request failed. ", err.Error())
				return
			}
			res, err := req.Post()
			if err != nil {
				Logger.Error(minerurl, "send error. ", err.Error())
			}
			result <- res
		}(miner)
	}
	consensus := float32(0)
	for range _config.chain.Miners {
		rsp := <-result
		Logger.Debug(rsp.Url, rsp.Status)

		if rsp.StatusCode == http.StatusOK {
			consensus++
		} else {
			Logger.Debug(rsp.Body)
		}

	}
	rate := consensus * 100 / float32(len(_config.chain.Miners))
	if rate < consensusThresh {
		statusCb.OnWalletCreateComplete(StatusError, "", "rate is less than consensus")
		return fmt.Errorf("Register consensus not met. Consensus: %f, Expected: %f", rate, consensusThresh)
	}
	w, err := wallet.Marshal()
	if err != nil {
		statusCb.OnWalletCreateComplete(StatusError, w, err.Error())
		return errors.Wrap(err, "wallet encoding failed")
	}
	statusCb.OnWalletCreateComplete(StatusSuccess, w, "")
	return nil
}

type GetClientResponse struct {
	ID           string `json:"id"`
	Version      string `json:"version"`
	CreationDate int    `json:"creation_date"`
	PublicKey    string `json:"public_key"`
}

func GetClientDetails(clientID string) (*GetClientResponse, error) {
	minerurl := util.GetRandom(_config.chain.Miners, 1)[0]
	url := minerurl + GET_CLIENT
	url = fmt.Sprintf("%v?id=%v", url, clientID)
	req, err := util.NewHTTPGetRequest(url)
	if err != nil {
		Logger.Error(minerurl, "new get request failed. ", err.Error())
		return nil, err
	}
	res, err := req.Get()
	if err != nil {
		Logger.Error(minerurl, "send error. ", err.Error())
		return nil, err
	}

	var clientDetails GetClientResponse
	err = json.Unmarshal([]byte(res.Body), &clientDetails)
	if err != nil {
		return nil, err
	}

	return &clientDetails, nil
}

// IsMnemonicValid is an utility function to check the mnemonic valid
func IsMnemonicValid(mnemonic string) bool {
	return zcncrypto.IsMnemonicValid(mnemonic)
}

// SetWalletInfo should be set before any transaction or client specific APIs
// splitKeyWallet parameter is valid only if SignatureScheme is "BLS0Chain"
func SetWalletInfo(w string, splitKeyWallet bool) error {
	err := json.Unmarshal([]byte(w), &_config.wallet)
	if err == nil {
		if _config.chain.SignatureScheme == "bls0chain" {
			_config.isSplitWallet = splitKeyWallet
		}
		_config.isValidWallet = true
	}
	return err
}

// SetAuthUrl will be called by app to set zauth URL to SDK.
func SetAuthUrl(url string) error {
	if !_config.isSplitWallet {
		return errors.New("", "wallet type is not split key")
	}
	if url == "" {
		return errors.New("", "invalid auth url")
	}
	_config.authUrl = strings.TrimRight(url, "/")
	return nil
}

// GetBalance retreives wallet balance from sharders
func GetBalance(cb GetBalanceCallback) error {
	err := CheckConfig()
	if err != nil {
		return err
	}
	go func() {
		value, info, err := getBalanceFromSharders(_config.wallet.ClientID)
		if err != nil {
			Logger.Error(err)
			cb.OnBalanceAvailable(StatusError, 0, info)
			return
		}
		cb.OnBalanceAvailable(StatusSuccess, value, info)
	}()
	return nil
}

// GetBalance retreives wallet nonce from sharders
func GetNonce(cb GetNonceCallback) error {
	if cb == nil {
		cb = &GetNonceCallbackStub{}
	}
	err := CheckConfig()
	if err != nil {
		return err
	}
	go func() {
		value, info, err := getNonceFromSharders(_config.wallet.ClientID)
		if err != nil {
			Logger.Error(err)
			cb.OnNonceAvailable(StatusError, 0, info)
			return
		}
		cb.OnNonceAvailable(StatusSuccess, value, info)
	}()
	return nil
}

// GetBalance retreives wallet balance from sharders
func GetBalanceWallet(walletStr string, cb GetBalanceCallback) error {

	w, err := GetWallet(walletStr)
	if err != nil {
		fmt.Printf("Error while parsing the wallet. %v\n", err)
		return err
	}

	go func() {
		value, info, err := getBalanceFromSharders(w.ClientID)
		if err != nil {
			Logger.Error(err)
			cb.OnBalanceAvailable(StatusError, 0, info)
			return
		}
		cb.OnBalanceAvailable(StatusSuccess, value, info)
	}()
	return nil
}

func getBalanceFromSharders(clientID string) (int64, string, error) {
	return getBalanceFieldFromSharders(clientID, "balance")
}

func getNonceFromSharders(clientID string) (int64, string, error) {
	return getBalanceFieldFromSharders(clientID, "nonce")
}

func getBalanceFieldFromSharders(clientID, name string) (int64, string, error) {
	result := make(chan *util.GetResponse)
	defer close(result)
	// getMinShardersVerify
	var numSharders = len(_config.chain.Sharders) // overwrite, use all
	queryFromSharders(numSharders, fmt.Sprintf("%v%v", GET_BALANCE, clientID), result)
	consensus := float32(0)
	balMap := make(map[int64]float32)
	winBalance := int64(0)
	var winInfo string
	var winError string
	for i := 0; i < numSharders; i++ {
		rsp := <-result
		Logger.Debug(rsp.Url, rsp.Status)
		if rsp.StatusCode != http.StatusOK {
			Logger.Error(rsp.Body)
			winError = rsp.Body
			continue
		}
		Logger.Debug(rsp.Body)
		var objmap map[string]json.RawMessage
		err := json.Unmarshal([]byte(rsp.Body), &objmap)
		if err != nil {
			continue
		}
		if v, ok := objmap[name]; ok {
			bal, err := strconv.ParseInt(string(v), 10, 64)
			if err != nil {
				continue
			}
			balMap[bal]++
			if balMap[bal] > consensus {
				consensus = balMap[bal]
				winBalance = bal
				winInfo = rsp.Body
			}
		}

	}
	rate := consensus * 100 / float32(len(_config.chain.Sharders))
	if rate < consensusThresh {
		return 0, winError, errors.New("", "get balance failed. consensus not reached")
	}
	return winBalance, winInfo, nil
}

// ConvertToToken converts the value to ZCN tokens
func ConvertToToken(value int64) float64 {
	return float64(value) / float64(TOKEN_UNIT)
}

// ConvertToValue converts ZCN tokens to value
func ConvertToValue(token float64) int64 {
	return int64(token * float64(TOKEN_UNIT))
}

func ConvertTokenToUSD(token float64) (float64, error) {
	zcnRate, err := getTokenUSDRate()
	if err != nil {
		return 0, err
	}
	return token * zcnRate, nil
}

func ConvertUSDToToken(usd float64) (float64, error) {
	zcnRate, err := getTokenUSDRate()
	if err != nil {
		return 0, err
	}
	return usd * (1 / zcnRate), nil
}

func getTokenUSDRate() (float64, error) {
	return getTokenRateByCurrency("usd")
}

func getTokenRateByCurrency(currency string) (float64, error) {
	var CoinGeckoResponse struct {
		ID         string `json:"id"`
		Symbol     string `json:"symbol"`
		MarketData struct {
			CurrentPrice map[string]float64 `json:"current_price"`
		} `json:"market_data"`
	}

	req, err := util.NewHTTPGetRequest("https://api.coingecko.com/api/v3/coins/0chain?localization=false")
	if err != nil {
		Logger.Error("new get request failed." + err.Error())
		return 0, err
	}

	res, err := req.Get()
	if err != nil {
		Logger.Error("get error. ", err.Error())
		return 0, err
	}

	if res.StatusCode != http.StatusOK {
		Logger.Error("Response status not OK. ", res.StatusCode)
		return 0, errors.New("invalid_res_status_code", "Response status code is not OK")
	}

	err = json.Unmarshal([]byte(res.Body), &CoinGeckoResponse)
	if err != nil {
		return 0, err
	}

	return CoinGeckoResponse.MarketData.CurrentPrice[currency], nil
}

func getInfoFromSharders(urlSuffix string, op int, cb GetInfoCallback) {

<<<<<<< HEAD
=======
	tq, err := NewTransactionQuery(util.Shuffle(_config.chain.Sharders))
	if err != nil {
		cb.OnInfoAvailable(op, StatusError, "", err.Error())
		return
	}

	qr, err := tq.GetInfo(context.TODO(), urlSuffix)
	if err != nil {
		cb.OnInfoAvailable(op, StatusError, "", err.Error())
		return
	}

	cb.OnInfoAvailable(op, StatusSuccess, string(qr.Content), "")
}

>>>>>>> 34914ff7
//GetWallet get a wallet object from a wallet string
func GetWallet(walletStr string) (*zcncrypto.Wallet, error) {

	var w zcncrypto.Wallet

	err := json.Unmarshal([]byte(walletStr), &w)

	if err != nil {
		fmt.Printf("error while parsing wallet string.\n%v\n", err)
		return nil, err
	}

	return &w, nil

}

//GetWalletClientID -- given a walletstr return ClientID
func GetWalletClientID(walletStr string) (string, error) {
	w, err := GetWallet(walletStr)
	if err != nil {
		return "", err
	}
	return w.ClientID, nil
}

// GetZcnUSDInfo returns USD value for ZCN token from coinmarketcap.com
func GetZcnUSDInfo(cb GetUSDInfoCallback) error {
	go func() {
		req, err := util.NewHTTPGetRequest("https://api.coingecko.com/api/v3/coins/0chain?localization=false")
		if err != nil {
			Logger.Error("new get request failed." + err.Error())
			cb.OnUSDInfoAvailable(StatusError, "", "new get request failed."+err.Error())
			return
		}
		res, err := req.Get()
		if err != nil {
			Logger.Error("get error. ", err.Error())
			cb.OnUSDInfoAvailable(StatusError, "", "get error"+err.Error())
			return
		}
		if res.StatusCode != http.StatusOK {
			cb.OnUSDInfoAvailable(StatusError, "", fmt.Sprintf("%s: %s", res.Status, res.Body))
			return
		}
		cb.OnUSDInfoAvailable(StatusSuccess, res.Body, "")
	}()
	return nil
}

// SetupAuth prepare auth app with clientid, key and a set of public, private key and local publickey
// which is running on PC/Mac.
func SetupAuth(authHost, clientID, clientKey, publicKey, privateKey, localPublicKey string, cb AuthCallback) error {
	go func() {
		authHost = strings.TrimRight(authHost, "/")
		data := map[string]string{"client_id": clientID, "client_key": clientKey, "public_key": publicKey, "private_key": privateKey, "peer_public_key": localPublicKey}
		req, err := util.NewHTTPPostRequest(authHost+"/setup", data)
		if err != nil {
			Logger.Error("new post request failed. ", err.Error())
			return
		}
		res, err := req.Post()
		if err != nil {
			Logger.Error(authHost+"send error. ", err.Error())
		}
		if res.StatusCode != http.StatusOK {
			cb.OnSetupComplete(StatusError, res.Body)
			return
		}
		cb.OnSetupComplete(StatusSuccess, "")
	}()
	return nil
}

func GetIdForUrl(url string) string {
	url = strings.TrimRight(url, "/")
	url = fmt.Sprintf("%v/_nh/whoami", url)
	req, err := util.NewHTTPGetRequest(url)
	if err != nil {
		Logger.Error(url, "new get request failed. ", err.Error())
		return ""
	}
	res, err := req.Get()
	if err != nil {
		Logger.Error(url, "get error. ", err.Error())
		return ""
	}

	s := strings.Split(res.Body, ",")
	if len(s) >= 3 {
		return s[3]
	}
	return ""
}

//
// vesting pool
//

type VestingDestInfo struct {
	ID     common.Key       `json:"id"`     // identifier
	Wanted common.Balance   `json:"wanted"` // wanted amount for entire period
	Earned common.Balance   `json:"earned"` // can unlock
	Vested common.Balance   `json:"vested"` // already vested
	Last   common.Timestamp `json:"last"`   // last time unlocked
}

type VestingPoolInfo struct {
	ID           common.Key         `json:"pool_id"`      // pool ID
	Balance      common.Balance     `json:"balance"`      // real pool balance
	Left         common.Balance     `json:"left"`         // owner can unlock
	Description  string             `json:"description"`  // description
	StartTime    common.Timestamp   `json:"start_time"`   // from
	ExpireAt     common.Timestamp   `json:"expire_at"`    // until
	Destinations []*VestingDestInfo `json:"destinations"` // receivers
	ClientID     common.Key         `json:"client_id"`    // owner
}

type Params map[string]string

func (p Params) Query() string {
	if len(p) == 0 {
		return ""
	}
	var params = make(url.Values)
	for k, v := range p {
		params[k] = []string{v}
	}
	return "?" + params.Encode()
}

func WithParams(uri string, params Params) string {
	return uri + params.Query()
}

func GetVestingPoolInfo(poolID string, cb GetInfoCallback) (err error) {
	if err = CheckConfig(); err != nil {
		return
	}
	getInfoFromSharders(WithParams(GET_VESTING_POOL_INFO, Params{
		"pool_id": poolID,
	}), 0, cb)
	return
}

type VestingClientList struct {
	Pools []common.Key `json:"pools"`
}

func GetVestingClientList(clientID string, cb GetInfoCallback) (err error) {
	if err = CheckConfig(); err != nil {
		return
	}
	if clientID == "" {
		clientID = _config.wallet.ClientID // if not blank
	}
	go getInfoFromSharders(WithParams(GET_VESTING_CLIENT_POOLS, Params{
		"client_id": clientID,
	}), 0, cb)
	return
}

type VestingSCConfig struct {
	MinLock              common.Balance `json:"min_lock"`
	MinDuration          time.Duration  `json:"min_duration"`
	MaxDuration          time.Duration  `json:"max_duration"`
	MaxDestinations      int            `json:"max_destinations"`
	MaxDescriptionLength int            `json:"max_description_length"`
}

type InputMap struct {
	Fields map[string]string `json:"fields"`
}

func GetVestingSCConfig(cb GetInfoCallback) (err error) {
	if err = CheckConfig(); err != nil {
		return
	}
	go getInfoFromSharders(GET_VESTING_CONFIG, 0, cb)
	return
}

// faucet

func GetFaucetSCConfig(cb GetInfoCallback) (err error) {
	if err = CheckConfig(); err != nil {
		return
	}
	go getInfoFromSharders(GET_FAUCETSC_CONFIG, 0, cb)
	return
}

//
// miner SC
//

type Miner struct {
	ID         string      `json:"id"`
	N2NHost    string      `json:"n2n_host"`
	Host       string      `json:"host"`
	Port       int         `json:"port"`
	PublicKey  string      `json:"public_key"`
	ShortName  string      `json:"short_name"`
	BuildTag   string      `json:"build_tag"`
	TotalStake int64       `json:"total_stake"`
	Stat       interface{} `json:"stat"`
}

type DelegatePool struct {
	Balance      int64  `json:"balance"`
	Reward       int64  `json:"reward"`
	Status       int    `json:"status"`
	RoundCreated int64  `json:"round_created"` // used for cool down
	DelegateID   string `json:"delegate_id"`
}

type StakePool struct {
	Pools    map[string]*DelegatePool `json:"pools"`
	Reward   int64                    `json:"rewards"`
	Settings StakePoolSettings        `json:"settings"`
	Minter   int                      `json:"minter"`
}

type Node struct {
	Miner     Miner `json:"simple_miner"`
	StakePool `json:"stake_pool"`
}

type MinerSCNodes struct {
	Nodes []Node `json:"Nodes"`
}

// GetMiners obtains list of all active miners.
func GetMiners(cb GetInfoCallback) (err error) {
	if err = CheckConfig(); err != nil {
		return
	}
	var url = GET_MINERSC_MINERS
	go getInfoFromSharders(url, 0, cb)
	return
}

// GetSharders obtains list of all active sharders.
func GetSharders(cb GetInfoCallback) (err error) {
	if err = CheckConfig(); err != nil {
		return
	}
	var url = GET_MINERSC_SHARDERS
	go getInfoFromSharders(url, 0, cb)
	return
}

func GetEvents(cb GetInfoCallback, filters map[string]string) (err error) {
	if err = CheckConfig(); err != nil {
		return
	}
	go getInfoFromSharders(WithParams(GET_MINERSC_EVENTS, Params{
		"block_number": filters["block_number"],
		"tx_hash":      filters["tx_hash"],
		"type":         filters["type"],
		"tag":          filters["tag"],
	}), 0, cb)
	return
}

func GetMinerSCNodeInfo(id string, cb GetInfoCallback) (err error) {

	if err = CheckConfig(); err != nil {
		return
	}

	go getInfoFromSharders(WithParams(GET_MINERSC_NODE, Params{
		"id": id,
	}), 0, cb)
	return
}

func GetMinerSCNodePool(id, poolID string, cb GetInfoCallback) (err error) {
	if err = CheckConfig(); err != nil {
		return
	}
	go getInfoFromSharders(WithParams(GET_MINERSC_POOL, Params{
		"id":      id,
		"pool_id": poolID,
	}), 0, cb)

	return
}

type MinerSCDelegatePoolInfo struct {
	ID         common.Key     `json:"id"`
	Balance    common.Balance `json:"balance"`
	Reward     common.Balance `json:"reward"`      // uncollected reread
	RewardPaid common.Balance `json:"reward_paid"` // total reward all time
	Status     string         `json:"status"`
}

type MinerSCUserPoolsInfo struct {
	Pools map[string][]*MinerSCDelegatePoolInfo `json:"pools"`
}

func GetMinerSCUserInfo(clientID string, cb GetInfoCallback) (err error) {
	if err = CheckConfig(); err != nil {
		return
	}
	if clientID == "" {
		clientID = _config.wallet.ClientID
	}
	go getInfoFromSharders(WithParams(GET_MINERSC_USER, Params{
		"client_id": clientID,
	}), 0, cb)

	return
}

func GetMinerSCConfig(cb GetInfoCallback) (err error) {
	if err = CheckConfig(); err != nil {
		return
	}
	go getInfoFromSharders(GET_MINERSC_CONFIG, 0, cb)
	return
}

func GetMinerSCGlobals(cb GetInfoCallback) (err error) {
	if err = CheckConfig(); err != nil {
		return
	}
	go getInfoFromSharders(GET_MINERSC_GLOBALS, 0, cb)
	return
}

//
// Storage SC
//

// GetStorageSCConfig obtains Storage SC configurations.
func GetStorageSCConfig(cb GetInfoCallback) (err error) {
	if err = CheckConfig(); err != nil {
		return
	}
	go getInfoFromSharders(STORAGESC_GET_SC_CONFIG, OpStorageSCGetConfig, cb)
	return
}

// GetChallengePoolInfo obtains challenge pool information for an allocation.
func GetChallengePoolInfo(allocID string, cb GetInfoCallback) (err error) {
	if err = CheckConfig(); err != nil {
		return
	}
	var url = WithParams(STORAGESC_GET_CHALLENGE_POOL_INFO, Params{
		"allocation_id": allocID,
	})
	go getInfoFromSharders(url, OpStorageSCGetChallengePoolInfo, cb)
	return
}

// GetAllocation obtains allocation information.
func GetAllocation(allocID string, cb GetInfoCallback) (err error) {
	if err = CheckConfig(); err != nil {
		return
	}
	var url = WithParams(STORAGESC_GET_ALLOCATION, Params{
		"allocation": allocID,
	})
	go getInfoFromSharders(url, OpStorageSCGetAllocation, cb)
	return
}

// GetAllocations obtains list of allocations of a user.
func GetAllocations(clientID string, cb GetInfoCallback) (err error) {
	if err = CheckConfig(); err != nil {
		return
	}
	if clientID == "" {
		clientID = _config.wallet.ClientID
	}
	var url = WithParams(STORAGESC_GET_ALLOCATIONS, Params{
		"client": clientID,
	})
	go getInfoFromSharders(url, OpStorageSCGetAllocations, cb)
	return
}

// GetReadPoolInfo obtains information about read pool of a user.
func GetReadPoolInfo(clientID string, cb GetInfoCallback) (err error) {
	if err = CheckConfig(); err != nil {
		return
	}
	if clientID == "" {
		clientID = _config.wallet.ClientID
	}
	var url = WithParams(STORAGESC_GET_READ_POOL_INFO, Params{
		"client_id": clientID,
	})
	go getInfoFromSharders(url, OpStorageSCGetReadPoolInfo, cb)
	return
}

// GetStakePoolInfo obtains information about stake pool of a blobber and
// related validator.
func GetStakePoolInfo(blobberID string, cb GetInfoCallback) (err error) {
	if err = CheckConfig(); err != nil {
		return
	}
	var url = WithParams(STORAGESC_GET_STAKE_POOL_INFO, Params{
		"blobber_id": blobberID,
	})
	go getInfoFromSharders(url, OpStorageSCGetStakePoolInfo, cb)
	return
}

// GetStakePoolUserInfo for a user.
func GetStakePoolUserInfo(clientID string, cb GetInfoCallback) (err error) {
	if err = CheckConfig(); err != nil {
		return
	}
	if clientID == "" {
		clientID = _config.wallet.ClientID
	}
	var url = WithParams(STORAGESC_GET_STAKE_POOL_USER_INFO, Params{
		"client_id": clientID,
	})
	go getInfoFromSharders(url, OpStorageSCGetStakePoolInfo, cb)
	return
}

// GetBlobbers obtains list of all active blobbers.
func GetBlobbers(cb GetInfoCallback) (err error) {
	if err = CheckConfig(); err != nil {
		return
	}
	var url = STORAGESC_GET_BLOBBERS

	go getInfoFromSharders(url, OpStorageSCGetBlobbers, cb)
	return
}

// GetBlobber obtains blobber information.
func GetBlobber(blobberID string, cb GetInfoCallback) (err error) {
	if err = CheckConfig(); err != nil {
		return
	}
	var url = WithParams(STORAGESC_GET_BLOBBER, Params{
		"blobber_id": blobberID,
	})
	go getInfoFromSharders(url, OpStorageSCGetBlobber, cb)
	return
}

// GetWritePoolInfo obtains information about all write pools of a user.
// If given clientID is empty, then current user used.
func GetWritePoolInfo(clientID string, cb GetInfoCallback) (err error) {
	if err = CheckConfig(); err != nil {
		return
	}
	if clientID == "" {
		clientID = _config.wallet.ClientID
	}
	var url = WithParams(STORAGESC_GET_WRITE_POOL_INFO, Params{
		"client_id": clientID,
	})
	go getInfoFromSharders(url, OpStorageSCGetWritePoolInfo, cb)
	return
}

func Encrypt(key, text string) (string, error) {
	keyBytes := []byte(key)
	textBytes := []byte(text)
	response, err := zboxutil.Encrypt(keyBytes, textBytes)
	if err != nil {
		return "", err
	}
	return hex.EncodeToString(response), nil
}

func Decrypt(key, text string) (string, error) {
	keyBytes := []byte(key)
	textBytes, _ := hex.DecodeString(text)
	response, err := zboxutil.Decrypt(keyBytes, textBytes)
	if err != nil {
		return "", err
	}
	return string(response), nil
}

type NonceCache struct {
	cache map[string]int64
	guard sync.Mutex
}

func NewNonceCache() *NonceCache {
	return &NonceCache{cache: make(map[string]int64)}
}

func (nc *NonceCache) GetNextNonce(clientId string) int64 {
	nc.guard.Lock()
	defer nc.guard.Unlock()
	if _, ok := nc.cache[clientId]; !ok {
		back := &getNonceCallBack{
			nonceCh: make(chan int64),
			err:     nil,
		}
		if err := GetNonce(back); err != nil {
			return 0
		}

		timeout, _ := context.WithTimeout(context.Background(), time.Second)
		select {
		case n := <-back.nonceCh:
			if back.err != nil {
				return 0
			}
			nc.cache[clientId] = n
		case <-timeout.Done():
			return 0
		}
	}

	nc.cache[clientId] += 1
	return nc.cache[clientId]
}

func (nc *NonceCache) Set(clientId string, nonce int64) {
	nc.guard.Lock()
	defer nc.guard.Unlock()
	nc.cache[clientId] = nonce
}

func (nc *NonceCache) Evict(clientId string) {
	nc.guard.Lock()
	defer nc.guard.Unlock()
	delete(nc.cache, clientId)
}<|MERGE_RESOLUTION|>--- conflicted
+++ resolved
@@ -812,8 +812,6 @@
 
 func getInfoFromSharders(urlSuffix string, op int, cb GetInfoCallback) {
 
-<<<<<<< HEAD
-=======
 	tq, err := NewTransactionQuery(util.Shuffle(_config.chain.Sharders))
 	if err != nil {
 		cb.OnInfoAvailable(op, StatusError, "", err.Error())
@@ -829,7 +827,6 @@
 	cb.OnInfoAvailable(op, StatusSuccess, string(qr.Content), "")
 }
 
->>>>>>> 34914ff7
 //GetWallet get a wallet object from a wallet string
 func GetWallet(walletStr string) (*zcncrypto.Wallet, error) {
 

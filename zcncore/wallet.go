package zcncore

import (
	"context"
	"encoding/hex"
	"encoding/json"
	"fmt"
	"log"
	"math"
	"net/http"
	"net/url"
	"os"
	"strconv"
	"strings"
	"time"

	"github.com/0chain/errors"
	"github.com/0chain/gosdk/core/common"
	"github.com/0chain/gosdk/core/logger"
	"github.com/0chain/gosdk/core/util"
	"github.com/0chain/gosdk/core/version"
	"github.com/0chain/gosdk/core/zcncrypto"
	"github.com/0chain/gosdk/zboxcore/zboxutil"
)

type ChainConfig struct {
	ChainID                 string   `json:"chain_id,omitempty"`
	BlockWorker             string   `json:"block_worker"`
	Miners                  []string `json:"miners"`
	Sharders                []string `json:"sharders"`
	SignatureScheme         string   `json:"signature_scheme"`
	MinSubmit               int      `json:"min_submit"`
	MinConfirmation         int      `json:"min_confirmation"`
	ConfirmationChainLength int      `json:"confirmation_chain_length"`
	EthNode                 string   `json:"eth_node"`
}

var defaultLogLevel = logger.DEBUG
var Logger logger.Logger

const (
	REGISTER_CLIENT                  = `/v1/client/put`
	GET_CLIENT                       = `/v1/client/get`
	PUT_TRANSACTION                  = `/v1/transaction/put`
	TXN_VERIFY_URL                   = `/v1/transaction/get/confirmation?hash=`
	GET_BALANCE                      = `/v1/client/get/balance?client_id=`
	GET_LOCK_CONFIG                  = `/v1/screst/` + InterestPoolSmartContractAddress + `/getLockConfig`
	GET_LOCKED_TOKENS                = `/v1/screst/` + InterestPoolSmartContractAddress + `/getPoolsStats?client_id=`
	GET_BLOCK_INFO                   = `/v1/block/get?`
	GET_MAGIC_BLOCK_INFO             = `/v1/block/magic/get?`
	GET_LATEST_FINALIZED             = `/v1/block/get/latest_finalized`
	GET_LATEST_FINALIZED_MAGIC_BLOCK = `/v1/block/get/latest_finalized_magic_block`
	GET_CHAIN_STATS                  = `/v1/chain/get/stats`

	// vesting SC

	VESTINGSC_PFX = `/v1/screst/` + VestingSmartContractAddress

	GET_VESTING_CONFIG       = VESTINGSC_PFX + `/getConfig`
	GET_VESTING_POOL_INFO    = VESTINGSC_PFX + `/getPoolInfo`
	GET_VESTING_CLIENT_POOLS = VESTINGSC_PFX + `/getClientPools`

	// inerest pool SC

	INTERESTPOOLSC_PFX        = `/v1/screst/` + InterestPoolSmartContractAddress
	GET_INTERESTPOOLSC_CONFIG = INTERESTPOOLSC_PFX + `/getConfig`

	// faucet sc

	FAUCETSC_PFX        = `/v1/screst/` + FaucetSmartContractAddress
	GET_FAUCETSC_CONFIG = FAUCETSC_PFX + `/getConfig`

	// miner SC

	MINERSC_PFX          = `/v1/screst/` + MinerSmartContractAddress
	GET_MINERSC_NODE     = MINERSC_PFX + "/nodeStat"
	GET_MINERSC_POOL     = MINERSC_PFX + "/nodePoolStat"
	GET_MINERSC_CONFIG   = MINERSC_PFX + "/configs"
	GET_MINERSC_GLOBALS  = MINERSC_PFX + "/globalSettings"
	GET_MINERSC_USER     = MINERSC_PFX + "/getUserPools"
	GET_MINERSC_MINERS   = MINERSC_PFX + "/getMinerList"
	GET_MINERSC_SHARDERS = MINERSC_PFX + "/getSharderList"
	GET_MINERSC_EVENTS   = MINERSC_PFX + "/getEvents"

	// storage SC

	STORAGESC_PFX = "/v1/screst/" + StorageSmartContractAddress

	STORAGESC_GET_SC_CONFIG            = STORAGESC_PFX + "/getConfig"
	STORAGESC_GET_CHALLENGE_POOL_INFO  = STORAGESC_PFX + "/getChallengePoolStat"
	STORAGESC_GET_ALLOCATION           = STORAGESC_PFX + "/allocation"
	STORAGESC_GET_ALLOCATIONS          = STORAGESC_PFX + "/allocations"
	STORAGESC_GET_READ_POOL_INFO       = STORAGESC_PFX + "/getReadPoolStat"
	STORAGESC_GET_STAKE_POOL_INFO      = STORAGESC_PFX + "/getStakePoolStat"
	STORAGESC_GET_STAKE_POOL_USER_INFO = STORAGESC_PFX + "/getUserStakePoolStat"
	STORAGESC_GET_BLOBBERS             = STORAGESC_PFX + "/getblobbers"
	STORAGESC_GET_BLOBBER              = STORAGESC_PFX + "/getBlobber"
	STORAGESC_GET_WRITE_POOL_INFO      = STORAGESC_PFX + "/getWritePoolStat"
)

const (
	StorageSmartContractAddress      = `6dba10422e368813802877a85039d3985d96760ed844092319743fb3a76712d7`
	VestingSmartContractAddress      = `2bba5b05949ea59c80aed3ac3474d7379d3be737e8eb5a968c52295e48333ead`
	FaucetSmartContractAddress       = `6dba10422e368813802877a85039d3985d96760ed844092319743fb3a76712d3`
	InterestPoolSmartContractAddress = `cf8d0df9bd8cc637a4ff4e792ffe3686da6220c45f0e1103baa609f3f1751ef4`
	MultiSigSmartContractAddress     = `27b5ef7120252b79f9dd9c05505dd28f328c80f6863ee446daede08a84d651a7`
	MinerSmartContractAddress        = `6dba10422e368813802877a85039d3985d96760ed844092319743fb3a76712d9`
	MultiSigRegisterFuncName         = "register"
	MultiSigVoteFuncName             = "vote"
)

// In percentage
const consensusThresh = float32(25.0)

const (
	defaultMinSubmit               = int(50)
	defaultMinConfirmation         = int(50)
	defaultConfirmationChainLength = int(3)
	defaultTxnExpirationSeconds    = 60
	defaultWaitSeconds             = 3 * time.Second
)

const (
	StatusSuccess      int = 0
	StatusNetworkError int = 1
	// TODO: Change to specific error
	StatusError            int = 2
	StatusRejectedByUser   int = 3
	StatusInvalidSignature int = 4
	StatusAuthError        int = 5
	StatusAuthVerifyFailed int = 6
	StatusAuthTimeout      int = 7
	StatusUnknown          int = -1
)

const TOKEN_UNIT int64 = 1e10

const (
	OpGetTokenLockConfig int = iota
	OpGetLockedTokens
	OpGetUserPools
	OpGetUserPoolDetail
	// storage SC ops
	OpStorageSCGetConfig
	OpStorageSCGetChallengePoolInfo
	OpStorageSCGetAllocation
	OpStorageSCGetAllocations
	OpStorageSCGetReadPoolInfo
	OpStorageSCGetStakePoolInfo
	OpStorageSCGetBlobbers
	OpStorageSCGetBlobber
	OpStorageSCGetWritePoolInfo
)

// WalletCallback needs to be implmented for wallet creation.
type WalletCallback interface {
	OnWalletCreateComplete(status int, wallet string, err string)
}

// GetBalanceCallback needs to be implemented by the caller of GetBalance() to get the status
type GetBalanceCallback interface {
	OnBalanceAvailable(status int, value int64, info string)
}

// GetInfoCallback needs to be implemented by the caller of GetLockTokenConfig() and GetLockedTokens()
type GetInfoCallback interface {
	// OnInfoAvailable will be called when GetLockTokenConfig is complete
	// if status == StatusSuccess then info is valid
	// is status != StatusSuccess then err will give the reason
	OnInfoAvailable(op int, status int, info string, err string)
}

// GetUSDInfoCallback needs to be implemented by the caller of GetZcnUSDInfo()
type GetUSDInfoCallback interface {
	// This will be called when GetZcnUSDInfo completes.
	// if status == StatusSuccess then info is valid
	// is status != StatusSuccess then err will give the reason
	OnUSDInfoAvailable(status int, info string, err string)
}

// AuthCallback needs to be implemented by the caller SetupAuth()
type AuthCallback interface {
	// This call back gives the status of the Two factor authenticator(zauth) setup.
	OnSetupComplete(status int, err string)
}

type regInfo struct {
	ID        string `json:"id"`
	PublicKey string `json:"public_key"`
}

type httpResponse struct {
	status string
	body   []byte
	err    error
}

type localConfig struct {
	chain         ChainConfig
	wallet        zcncrypto.Wallet
	authUrl       string
	isConfigured  bool
	isValidWallet bool
	isSplitWallet bool
}

// Singleton
var _config localConfig

func init() {
	Logger.Init(defaultLogLevel, "0chain-core-sdk")
}
func checkSdkInit() error {
	if !_config.isConfigured || len(_config.chain.Miners) < 1 || len(_config.chain.Sharders) < 1 {
		return errors.New("", "SDK not initialized")
	}
	return nil
}
func checkWalletConfig() error {
	if !_config.isValidWallet || _config.wallet.ClientID == "" {
		Logger.Error("wallet info not found. returning error.")
		return errors.New("", "wallet info not found. set wallet info")
	}
	return nil
}
func checkConfig() error {
	err := checkSdkInit()
	if err != nil {
		return err
	}
	err = checkWalletConfig()
	if err != nil {
		return err
	}
	return nil
}
func assertConfig() {
	if _config.chain.MinSubmit <= 0 {
		_config.chain.MinSubmit = defaultMinSubmit
	}
	if _config.chain.MinConfirmation <= 0 {
		_config.chain.MinConfirmation = defaultMinConfirmation
	}
	if _config.chain.ConfirmationChainLength <= 0 {
		_config.chain.ConfirmationChainLength = defaultConfirmationChainLength
	}
}
func getMinMinersSubmit() int {
	minMiners := util.MaxInt(calculateMinRequired(float64(_config.chain.MinSubmit), float64(len(_config.chain.Miners))/100), 1)
	Logger.Info("Minimum miners used for submit :", minMiners)
	return minMiners
}

func GetMinShardersVerify() int {
	return getMinShardersVerify()
}

func getMinShardersVerify() int {
	minSharders := util.MaxInt(calculateMinRequired(float64(_config.chain.MinConfirmation), float64(len(_config.chain.Sharders))/100), 1)
	Logger.Info("Minimum sharders used for verify :", minSharders)
	return minSharders
}
func getMinRequiredChainLength() int64 {
	return int64(_config.chain.ConfirmationChainLength)
}

func calculateMinRequired(minRequired, percent float64) int {
	return int(math.Ceil(minRequired * percent))
}

// GetVersion - returns version string
func GetVersion() string {
	return version.VERSIONSTR
}

// SetLogLevel set the log level.
// lvl - 0 disabled; higher number (upto 4) more verbosity
func SetLogLevel(lvl int) {
	Logger.SetLevel(lvl)
}

// SetLogFile - sets file path to write log
// verbose - true - console output; false - no console output
func SetLogFile(logFile string, verbose bool) {
	f, err := os.OpenFile(logFile, os.O_APPEND|os.O_CREATE|os.O_WRONLY, 0644)
	if err != nil {
		return
	}
	Logger.SetLogFile(f, verbose)
	Logger.Info("******* Wallet SDK Version:", version.VERSIONSTR, " ******* (SetLogFile)")
}

func GetLogger() *logger.Logger {
	return &Logger
}

// CloseLog closes log file
func CloseLog() {
	Logger.Close()
}

// Init inializes the SDK with miner, sharder and signature scheme provided in
// configuration provided in JSON format
func Init(c string) error {
	err := json.Unmarshal([]byte(c), &_config.chain)
	if err == nil {
		// Check signature scheme is supported
		if _config.chain.SignatureScheme != "ed25519" && _config.chain.SignatureScheme != "bls0chain" {
			return errors.New("", "invalid/unsupported signature scheme")
		}

		err := UpdateNetworkDetails()
		if err != nil {
			return err
		}

		go UpdateNetworkDetailsWorker(context.Background())

		assertConfig()
		_config.isConfigured = true
<<<<<<< HEAD

		cfg := &conf.Config{
			BlockWorker:             _config.chain.BlockWorker,
			MinSubmit:               _config.chain.MinSubmit,
			MinConfirmation:         _config.chain.MinConfirmation,
			ConfirmationChainLength: _config.chain.ConfirmationChainLength,
			SignatureScheme:         _config.chain.SignatureScheme,
			ChainID:                 _config.chain.ChainID,
			EthereumNode:            _config.chain.EthNode,
		}

		conf.InitClientConfig(cfg)
=======
>>>>>>> 1d45bcf3
	}
	Logger.Info("******* Wallet SDK Version:", version.VERSIONSTR, " ******* (Init)")
	return err
}

func WithEthereumNode(uri string) func(c *ChainConfig) error {
	return func(c *ChainConfig) error {
		c.EthNode = uri
		return nil
	}
}

func WithChainID(id string) func(c *ChainConfig) error {
	return func(c *ChainConfig) error {
		c.ChainID = id
		return nil
	}
}

func WithMinSubmit(m int) func(c *ChainConfig) error {
	return func(c *ChainConfig) error {
		c.MinSubmit = m
		return nil
	}
}

func WithMinConfirmation(m int) func(c *ChainConfig) error {
	return func(c *ChainConfig) error {
		c.MinConfirmation = m
		return nil
	}
}

func WithConfirmationChainLength(m int) func(c *ChainConfig) error {
	return func(c *ChainConfig) error {
		c.ConfirmationChainLength = m
		return nil
	}
}

// InitZCNSDK initializes the SDK with miner, sharder and signature scheme provided.
func InitZCNSDK(blockWorker string, signscheme string, configs ...func(*ChainConfig) error) error {
	if signscheme != "ed25519" && signscheme != "bls0chain" {
		return errors.New("", "invalid/unsupported signature scheme")
	}
	_config.chain.BlockWorker = blockWorker
	_config.chain.SignatureScheme = signscheme

	err := UpdateNetworkDetails()
	if err != nil {
		log.Println("UpdateNetworkDetails:", err)
		return err
	}

	go UpdateNetworkDetailsWorker(context.Background())

	for _, conf := range configs {
		err := conf(&_config.chain)
		if err != nil {
			return errors.Wrap(err, "invalid/unsupported options.")
		}
	}
	assertConfig()
	_config.isConfigured = true
<<<<<<< HEAD
	Logger.Info("******* Wallet SDK Version:", version.VERSIONSTR, " ******* (InitZCNSDK)")

	cfg := &conf.Config{
		BlockWorker:             _config.chain.BlockWorker,
		MinSubmit:               _config.chain.MinSubmit,
		MinConfirmation:         _config.chain.MinConfirmation,
		ConfirmationChainLength: _config.chain.ConfirmationChainLength,
		SignatureScheme:         _config.chain.SignatureScheme,
		ChainID:                 _config.chain.ChainID,
		EthereumNode:            _config.chain.EthNode,
	}

	conf.InitClientConfig(cfg)

=======
	Logger.Info("*******  Wallet SDK Version:", version.VERSIONSTR, " *******")
>>>>>>> 1d45bcf3
	return nil
}

func GetNetwork() *Network {
	return &Network{
		Miners:   _config.chain.Miners,
		Sharders: _config.chain.Sharders,
	}
}

func SetNetwork(miners []string, sharders []string) {
	_config.chain.Miners = miners
	_config.chain.Sharders = sharders
}

func GetNetworkJSON() string {
	network := GetNetwork()
	networkBytes, _ := json.Marshal(network)
	return string(networkBytes)
}

// CreateWallet creates the wallet for to configure signature scheme.
// It also registers the wallet again to block chain.
func CreateWallet(statusCb WalletCallback) error {
	if len(_config.chain.Miners) < 1 || len(_config.chain.Sharders) < 1 {
		return errors.New("", "SDK not initialized")
	}
	go func() {
		sigScheme := zcncrypto.NewSignatureScheme(_config.chain.SignatureScheme)
		wallet, err := sigScheme.GenerateKeys()
		if err != nil {
			statusCb.OnWalletCreateComplete(StatusError, "", fmt.Sprintf("%s", err.Error()))
			return
		}
		err = RegisterToMiners(wallet, statusCb)
		if err != nil {
			statusCb.OnWalletCreateComplete(StatusError, "", fmt.Sprintf("%s", err.Error()))
			return
		}
	}()
	return nil
}

// RecoverWallet recovers the previously generated wallet using the mnemonic.
// It also registers the wallet again to block chain.
func RecoverWallet(mnemonic string, statusCb WalletCallback) error {
	if zcncrypto.IsMnemonicValid(mnemonic) != true {
		return errors.New("", "Invalid mnemonic")
	}
	go func() {
		sigScheme := zcncrypto.NewSignatureScheme(_config.chain.SignatureScheme)
		wallet, err := sigScheme.RecoverKeys(mnemonic)
		if err != nil {
			statusCb.OnWalletCreateComplete(StatusError, "", fmt.Sprintf("%s", err.Error()))
			return
		}
		err = RegisterToMiners(wallet, statusCb)
		if err != nil {
			statusCb.OnWalletCreateComplete(StatusError, "", fmt.Sprintf("%s", err.Error()))
			return
		}
	}()
	return nil
}

// Split keys from the primary master key
func SplitKeys(privateKey string, numSplits int) (string, error) {
	if _config.chain.SignatureScheme != "bls0chain" {
		return "", errors.New("", "signature key doesn't support split key")
	}
	sigScheme := zcncrypto.NewSignatureScheme(_config.chain.SignatureScheme)
	err := sigScheme.SetPrivateKey(privateKey)
	if err != nil {
		return "", errors.Wrap(err, "set private key failed")
	}
	w, err := sigScheme.SplitKeys(numSplits)
	if err != nil {
		return "", errors.Wrap(err, "split key failed.")
	}
	wStr, err := w.Marshal()
	if err != nil {
		return "", errors.Wrap(err, "wallet encoding failed.")
	}
	return wStr, nil
}

// RegisterToMiners can be used to register the wallet.
func RegisterToMiners(wallet *zcncrypto.Wallet, statusCb WalletCallback) error {
	result := make(chan *util.PostResponse)
	defer close(result)
	for _, miner := range _config.chain.Miners {
		go func(minerurl string) {
			url := minerurl + REGISTER_CLIENT
			Logger.Info(url)
			regData := map[string]string{
				"id":         wallet.ClientID,
				"public_key": wallet.ClientKey,
			}
			req, err := util.NewHTTPPostRequest(url, regData)
			if err != nil {
				Logger.Error(minerurl, "new post request failed. ", err.Error())
				return
			}
			res, err := req.Post()
			if err != nil {
				Logger.Error(minerurl, "send error. ", err.Error())
			}
			result <- res
			return
		}(miner)
	}
	consensus := float32(0)
	for range _config.chain.Miners {
		select {
		case rsp := <-result:
			Logger.Debug(rsp.Url, rsp.Status)

			if rsp.StatusCode == http.StatusOK {
				consensus++
			} else {
				Logger.Debug(rsp.Body)
			}
		}
	}
	rate := consensus * 100 / float32(len(_config.chain.Miners))
	if rate < consensusThresh {
		return fmt.Errorf("Register consensus not met. Consensus: %f, Expected: %f", rate, consensusThresh)
	}
	w, err := wallet.Marshal()
	if err != nil {
		return errors.Wrap(err, "wallet encoding failed")
	}
	statusCb.OnWalletCreateComplete(StatusSuccess, w, "")
	return nil
}

type GetClientResponse struct {
	ID           string `json:"id"`
	Version      string `json:"version"`
	CreationDate int    `json:"creation_date"`
	PublicKey    string `json:"public_key"`
}

func GetClientDetails(clientID string) (*GetClientResponse, error) {
	minerurl := util.GetRandom(_config.chain.Miners, 1)[0]
	url := minerurl + GET_CLIENT
	url = fmt.Sprintf("%v?id=%v", url, clientID)
	req, err := util.NewHTTPGetRequest(url)
	if err != nil {
		Logger.Error(minerurl, "new get request failed. ", err.Error())
		return nil, err
	}
	res, err := req.Get()
	if err != nil {
		Logger.Error(minerurl, "send error. ", err.Error())
		return nil, err
	}

	var clientDetails GetClientResponse
	err = json.Unmarshal([]byte(res.Body), &clientDetails)
	if err != nil {
		return nil, err
	}

	return &clientDetails, nil
}

// IsMnemonicValid is an utility function to check the mnemonic valid
func IsMnemonicValid(mnemonic string) bool {
	return zcncrypto.IsMnemonicValid(mnemonic)
}

// SetWalletInfo should be set before any transaction or client specific APIs
// splitKeyWallet parameter is valid only if SignatureScheme is "BLS0Chain"
func SetWalletInfo(w string, splitKeyWallet bool) error {
	err := json.Unmarshal([]byte(w), &_config.wallet)
	if err == nil {
		if _config.chain.SignatureScheme == "bls0chain" {
			_config.isSplitWallet = splitKeyWallet
		}
		_config.isValidWallet = true
	}
	return err
}

// SetAuthUrl will be called by app to set zauth URL to SDK.
func SetAuthUrl(url string) error {
	if !_config.isSplitWallet {
		return errors.New("", "wallet type is not split key")
	}
	if url == "" {
		return errors.New("", "invalid auth url")
	}
	_config.authUrl = strings.TrimRight(url, "/")
	return nil
}

// GetBalance retreives wallet balance from sharders
func GetBalance(cb GetBalanceCallback) error {
	err := checkConfig()
	if err != nil {
		return err
	}
	go func() {
		value, info, err := getBalanceFromSharders(_config.wallet.ClientID)
		if err != nil {
			Logger.Error(err)
			cb.OnBalanceAvailable(StatusError, 0, info)
			return
		}
		cb.OnBalanceAvailable(StatusSuccess, value, info)
	}()
	return nil
}

// GetBalance retreives wallet balance from sharders
func GetBalanceWallet(walletStr string, cb GetBalanceCallback) error {

	w, err := GetWallet(walletStr)
	if err != nil {
		fmt.Printf("Error while parsing the wallet. %v\n", err)
		return err
	}

	go func() {
		value, info, err := getBalanceFromSharders(w.ClientID)
		if err != nil {
			Logger.Error(err)
			cb.OnBalanceAvailable(StatusError, 0, info)
			return
		}
		cb.OnBalanceAvailable(StatusSuccess, value, info)
	}()
	return nil
}

func getBalanceFromSharders(clientID string) (int64, string, error) {
	result := make(chan *util.GetResponse)
	defer close(result)
	// getMinShardersVerify
	var numSharders = len(_config.chain.Sharders) // overwrite, use all
	queryFromSharders(numSharders, fmt.Sprintf("%v%v", GET_BALANCE, clientID), result)
	consensus := float32(0)
	balMap := make(map[int64]float32)
	winBalance := int64(0)
	var winInfo string
	var winError string
	for i := 0; i < numSharders; i++ {
		select {
		case rsp := <-result:
			Logger.Debug(rsp.Url, rsp.Status)
			if rsp.StatusCode != http.StatusOK {
				Logger.Error(rsp.Body)
				winError = rsp.Body
				continue
			}
			Logger.Debug(rsp.Body)
			var objmap map[string]json.RawMessage
			err := json.Unmarshal([]byte(rsp.Body), &objmap)
			if err != nil {
				continue
			}
			if v, ok := objmap["balance"]; ok {
				bal, err := strconv.ParseInt(string(v), 10, 64)
				if err != nil {
					continue
				}
				balMap[bal]++
				if balMap[bal] > consensus {
					consensus = balMap[bal]
					winBalance = bal
					winInfo = rsp.Body
				}
			}
		}
	}
	rate := consensus * 100 / float32(len(_config.chain.Sharders))
	if rate < consensusThresh {
		return 0, winError, errors.New("", "get balance failed. consensus not reached")
	}
	return winBalance, winInfo, nil
}

// ConvertToToken converts the value to ZCN tokens
func ConvertToToken(value int64) float64 {
	return float64(value) / float64(TOKEN_UNIT)
}

// ConvertToValue converts ZCN tokens to value
func ConvertToValue(token float64) int64 {
	return int64(token * float64(TOKEN_UNIT))
}

func ConvertTokenToUSD(token float64) (float64, error) {
	zcnRate, err := getTokenUSDRate()
	if err != nil {
		return 0, err
	}
	return token * zcnRate, nil
}

func ConvertUSDToToken(usd float64) (float64, error) {
	zcnRate, err := getTokenUSDRate()
	if err != nil {
		return 0, err
	}
	return usd * (1 / zcnRate), nil
}

func getTokenUSDRate() (float64, error) {
	return getTokenRateByCurrency("usd")
}

func getTokenRateByCurrency(currency string) (float64, error) {
	var CoinGeckoResponse struct {
		ID         string `json:"id"`
		Symbol     string `json:"symbol"`
		MarketData struct {
			CurrentPrice map[string]float64 `json:"current_price"`
		} `json:"market_data"`
	}

	req, err := util.NewHTTPGetRequest("https://api.coingecko.com/api/v3/coins/0chain?localization=false")
	if err != nil {
		Logger.Error("new get request failed." + err.Error())
		return 0, err
	}

	res, err := req.Get()
	if err != nil {
		Logger.Error("get error. ", err.Error())
		return 0, err
	}

	if res.StatusCode != http.StatusOK {
		Logger.Error("Response status not OK. ", res.StatusCode)
		return 0, errors.New("invalid_res_status_code", "Response status code is not OK")
	}

	err = json.Unmarshal([]byte(res.Body), &CoinGeckoResponse)
	if err != nil {
		return 0, err
	}

	return CoinGeckoResponse.MarketData.CurrentPrice[currency], nil
}

func getInfoFromSharders(urlSuffix string, op int, cb GetInfoCallback) {
	result := make(chan *util.GetResponse)
	defer close(result)
	// getMinShardersVerify()
	var numSharders = len(_config.chain.Sharders) // overwrite, use all
	queryFromSharders(numSharders, urlSuffix, result)
	consensus := float32(0)
	resultMap := make(map[int]float32)
	var winresult *util.GetResponse
	for i := 0; i < numSharders; i++ {
		select {
		case rsp := <-result:
			Logger.Debug(rsp.Url, rsp.Status)
			resultMap[rsp.StatusCode]++
			if resultMap[rsp.StatusCode] > consensus {
				consensus = resultMap[rsp.StatusCode]
				winresult = rsp
			}
		}
	}
	rate := consensus * 100 / float32(len(_config.chain.Sharders))
	if rate < consensusThresh {
		newerr := fmt.Sprintf(`{"code": "consensus_failed", "error": "consensus failed on sharders.", "server_error": "%v"}`, winresult.Body)
		cb.OnInfoAvailable(op, StatusError, "", newerr)
		return
	}
	if winresult.StatusCode != http.StatusOK {
		cb.OnInfoAvailable(op, StatusError, "", winresult.Body)
	} else {
		cb.OnInfoAvailable(op, StatusSuccess, winresult.Body, "")
	}
}

// GetLockConfig returns the lock token configuration information such as interest rate from blockchain
func GetLockConfig(cb GetInfoCallback) error {
	err := checkSdkInit()
	if err != nil {
		return err
	}
	go getInfoFromSharders(GET_LOCK_CONFIG, OpGetTokenLockConfig, cb)
	return nil
}

// GetLockedTokens returns the ealier locked token pool stats
func GetLockedTokens(cb GetInfoCallback) error {
	err := checkConfig()
	if err != nil {
		return err
	}
	go func() {
		urlSuffix := fmt.Sprintf("%v%v", GET_LOCKED_TOKENS, _config.wallet.ClientID)
		getInfoFromSharders(urlSuffix, OpGetLockedTokens, cb)
	}()
	return nil
}

//GetWallet get a wallet object from a wallet string
func GetWallet(walletStr string) (*zcncrypto.Wallet, error) {

	var w zcncrypto.Wallet

	err := json.Unmarshal([]byte(walletStr), &w)

	if err != nil {
		fmt.Printf("error while parsing wallet string.\n%v\n", err)
		return nil, err
	}

	return &w, nil

}

//GetWalletClientID -- given a walletstr return ClientID
func GetWalletClientID(walletStr string) (string, error) {
	w, err := GetWallet(walletStr)
	if err != nil {
		return "", err
	}
	return w.ClientID, nil
}

// GetZcnUSDInfo returns USD value for ZCN token from coinmarketcap.com
func GetZcnUSDInfo(cb GetUSDInfoCallback) error {
	go func() {
		req, err := util.NewHTTPGetRequest("https://api.coingecko.com/api/v3/coins/0chain?localization=false")
		if err != nil {
			Logger.Error("new get request failed." + err.Error())
			cb.OnUSDInfoAvailable(StatusError, "", "new get request failed."+err.Error())
			return
		}
		res, err := req.Get()
		if err != nil {
			Logger.Error("get error. ", err.Error())
			cb.OnUSDInfoAvailable(StatusError, "", "get error"+err.Error())
			return
		}
		if res.StatusCode != http.StatusOK {
			cb.OnUSDInfoAvailable(StatusError, "", fmt.Sprintf("%s: %s", res.Status, res.Body))
			return
		}
		cb.OnUSDInfoAvailable(StatusSuccess, res.Body, "")
	}()
	return nil
}

// SetupAuth prepare auth app with clientid, key and a set of public, private key and local publickey
// which is running on PC/Mac.
func SetupAuth(authHost, clientID, clientKey, publicKey, privateKey, localPublicKey string, cb AuthCallback) error {
	go func() {
		authHost = strings.TrimRight(authHost, "/")
		data := map[string]string{"client_id": clientID, "client_key": clientKey, "public_key": publicKey, "private_key": privateKey, "peer_public_key": localPublicKey}
		req, err := util.NewHTTPPostRequest(authHost+"/setup", data)
		if err != nil {
			Logger.Error("new post request failed. ", err.Error())
			return
		}
		res, err := req.Post()
		if err != nil {
			Logger.Error(authHost+"send error. ", err.Error())
		}
		if res.StatusCode != http.StatusOK {
			cb.OnSetupComplete(StatusError, res.Body)
			return
		}
		cb.OnSetupComplete(StatusSuccess, "")
	}()
	return nil
}

func GetIdForUrl(url string) string {
	url = strings.TrimRight(url, "/")
	url = fmt.Sprintf("%v/_nh/whoami", url)
	req, err := util.NewHTTPGetRequest(url)
	if err != nil {
		Logger.Error(url, "new get request failed. ", err.Error())
		return ""
	}
	res, err := req.Get()
	if err != nil {
		Logger.Error(url, "get error. ", err.Error())
		return ""
	}

	s := strings.Split(res.Body, ",")
	if len(s) >= 3 {
		return s[3]
	}
	return ""
}

//
// vesting pool
//

type VestingDestInfo struct {
	ID     common.Key       `json:"id"`     // identifier
	Wanted common.Balance   `json:"wanted"` // wanted amount for entire period
	Earned common.Balance   `json:"earned"` // can unlock
	Vested common.Balance   `json:"vested"` // already vested
	Last   common.Timestamp `json:"last"`   // last time unlocked
}

type VestingPoolInfo struct {
	ID           common.Key         `json:"pool_id"`      // pool ID
	Balance      common.Balance     `json:"balance"`      // real pool balance
	Left         common.Balance     `json:"left"`         // owner can unlock
	Description  string             `json:"description"`  // description
	StartTime    common.Timestamp   `json:"start_time"`   // from
	ExpireAt     common.Timestamp   `json:"expire_at"`    // until
	Destinations []*VestingDestInfo `json:"destinations"` // receivers
	ClientID     common.Key         `json:"client_id"`    // owner
}

type Params map[string]string

func (p Params) Query() string {
	if len(p) == 0 {
		return ""
	}
	var params = make(url.Values)
	for k, v := range p {
		params[k] = []string{v}
	}
	return "?" + params.Encode()
}

func withParams(uri string, params Params) string {
	return uri + params.Query()
}

func GetVestingPoolInfo(poolID string, cb GetInfoCallback) (err error) {
	if err = checkConfig(); err != nil {
		return
	}
	getInfoFromSharders(withParams(GET_VESTING_POOL_INFO, Params{
		"pool_id": poolID,
	}), 0, cb)
	return
}

type VestingClientList struct {
	Pools []common.Key `json:"pools"`
}

func GetVestingClientList(clientID string, cb GetInfoCallback) (err error) {
	if err = checkConfig(); err != nil {
		return
	}
	if clientID == "" {
		clientID = _config.wallet.ClientID // if not blank
	}
	go getInfoFromSharders(withParams(GET_VESTING_CLIENT_POOLS, Params{
		"client_id": clientID,
	}), 0, cb)
	return
}

type VestingSCConfig struct {
	MinLock              common.Balance `json:"min_lock"`
	MinDuration          time.Duration  `json:"min_duration"`
	MaxDuration          time.Duration  `json:"max_duration"`
	MaxDestinations      int            `json:"max_destinations"`
	MaxDescriptionLength int            `json:"max_description_length"`
}

type InputMap struct {
	Fields map[string]string `json:"fields"`
}

func GetVestingSCConfig(cb GetInfoCallback) (err error) {
	if err = checkConfig(); err != nil {
		return
	}
	go getInfoFromSharders(GET_VESTING_CONFIG, 0, cb)
	return
}

// interest pools sc

func GetInterestPoolSCConfig(cb GetInfoCallback) (err error) {
	if err = checkConfig(); err != nil {
		return
	}
	go getInfoFromSharders(GET_INTERESTPOOLSC_CONFIG, 0, cb)
	return
}

// faucet

func GetFaucetSCConfig(cb GetInfoCallback) (err error) {
	if err = checkConfig(); err != nil {
		return
	}
	go getInfoFromSharders(GET_FAUCETSC_CONFIG, 0, cb)
	return
}

//
// miner SC
//

type Miner struct {
	ID                string      `json:"id"`
	N2NHost           string      `json:"n2n_host"`
	Host              string      `json:"host"`
	Port              int         `json:"port"`
	PublicKey         string      `json:"public_key"`
	ShortName         string      `json:"short_name"`
	BuildTag          string      `json:"build_tag"`
	TotalStake        int         `json:"total_stake"`
	DelegateWallet    string      `json:"delegate_wallet"`
	ServiceCharge     float64     `json:"service_charge"`
	NumberOfDelegates int         `json:"number_of_delegates"`
	MinStake          int64       `json:"min_stake"`
	MaxStake          int64       `json:"max_stake"`
	Stat              interface{} `json:"stat"`
}

type Node struct {
	Miner Miner `json:"simple_miner"`
}

type MinerSCNodes struct {
	Nodes []Node `json:"Nodes"`
}

// GetMiners obtains list of all active miners.
func GetMiners(cb GetInfoCallback) (err error) {
	if err = checkConfig(); err != nil {
		return
	}
	var url = GET_MINERSC_MINERS
	go getInfoFromSharders(url, 0, cb)
	return
}

// GetSharders obtains list of all active sharders.
func GetSharders(cb GetInfoCallback) (err error) {
	if err = checkConfig(); err != nil {
		return
	}
	var url = GET_MINERSC_SHARDERS
	go getInfoFromSharders(url, 0, cb)
	return
}

func GetEvents(cb GetInfoCallback, filters map[string]string) (err error) {
	if err = checkConfig(); err != nil {
		return
	}
	go getInfoFromSharders(withParams(GET_MINERSC_EVENTS, Params{
		"block_number": filters["block_number"],
		"tx_hash":      filters["tx_hash"],
		"type":         filters["type"],
		"tag":          filters["tag"],
	}), 0, cb)
	return
}

func GetMinerSCNodeInfo(id string, cb GetInfoCallback) (err error) {

	if err = checkConfig(); err != nil {
		return
	}

	go getInfoFromSharders(withParams(GET_MINERSC_NODE, Params{
		"id": id,
	}), 0, cb)
	return
}

func GetMinerSCNodePool(id, poolID string, cb GetInfoCallback) (err error) {
	if err = checkConfig(); err != nil {
		return
	}
	go getInfoFromSharders(withParams(GET_MINERSC_POOL, Params{
		"id":      id,
		"pool_id": poolID,
	}), 0, cb)

	return
}

type MinerSCDelegatePoolInfo struct {
	ID           common.Key     `json:"id"`            // pool ID
	Balance      common.Balance `json:"balance"`       //
	InterestPaid common.Balance `json:"interest_paid"` //
	RewardPaid   common.Balance `json:"reward_paid"`   //
	Status       string         `json:"status"`        //
	High         common.Balance `json:"high"`          // }
	Low          common.Balance `json:"low"`           // }
}

type MinerSCUserPoolsInfo struct {
	Pools map[string]map[string][]*MinerSCDelegatePoolInfo `json:"pools"`
}

func GetMinerSCUserInfo(clientID string, cb GetInfoCallback) (err error) {
	if err = checkConfig(); err != nil {
		return
	}
	if clientID == "" {
		clientID = _config.wallet.ClientID
	}
	go getInfoFromSharders(withParams(GET_MINERSC_USER, Params{
		"client_id": clientID,
	}), 0, cb)

	return
}

func GetMinerSCConfig(cb GetInfoCallback) (err error) {
	if err = checkConfig(); err != nil {
		return
	}
	go getInfoFromSharders(GET_MINERSC_CONFIG, 0, cb)
	return
}

func GetMinerSCGlobals(cb GetInfoCallback) (err error) {
	if err = checkConfig(); err != nil {
		return
	}
	go getInfoFromSharders(GET_MINERSC_GLOBALS, 0, cb)
	return
}

//
// Storage SC
//

// GetStorageSCConfig obtains Storage SC configurations.
func GetStorageSCConfig(cb GetInfoCallback) (err error) {
	if err = checkConfig(); err != nil {
		return
	}
	go getInfoFromSharders(STORAGESC_GET_SC_CONFIG, OpStorageSCGetConfig, cb)
	return
}

// GetChallengePoolInfo obtains challenge pool information for an allocation.
func GetChallengePoolInfo(allocID string, cb GetInfoCallback) (err error) {
	if err = checkConfig(); err != nil {
		return
	}
	var url = withParams(STORAGESC_GET_CHALLENGE_POOL_INFO, Params{
		"allocation_id": allocID,
	})
	go getInfoFromSharders(url, OpStorageSCGetChallengePoolInfo, cb)
	return
}

// GetAllocation obtains allocation information.
func GetAllocation(allocID string, cb GetInfoCallback) (err error) {
	if err = checkConfig(); err != nil {
		return
	}
	var url = withParams(STORAGESC_GET_ALLOCATION, Params{
		"allocation": allocID,
	})
	go getInfoFromSharders(url, OpStorageSCGetAllocation, cb)
	return
}

// GetAllocations obtains list of allocations of a user.
func GetAllocations(clientID string, cb GetInfoCallback) (err error) {
	if err = checkConfig(); err != nil {
		return
	}
	if clientID == "" {
		clientID = _config.wallet.ClientID
	}
	var url = withParams(STORAGESC_GET_ALLOCATIONS, Params{
		"client": clientID,
	})
	go getInfoFromSharders(url, OpStorageSCGetAllocations, cb)
	return
}

// GetReadPoolInfo obtains information about read pool of a user.
func GetReadPoolInfo(clientID string, cb GetInfoCallback) (err error) {
	if err = checkConfig(); err != nil {
		return
	}
	if clientID == "" {
		clientID = _config.wallet.ClientID
	}
	var url = withParams(STORAGESC_GET_READ_POOL_INFO, Params{
		"client_id": clientID,
	})
	go getInfoFromSharders(url, OpStorageSCGetReadPoolInfo, cb)
	return
}

// GetStakePoolInfo obtains information about stake pool of a blobber and
// related validator.
func GetStakePoolInfo(blobberID string, cb GetInfoCallback) (err error) {
	if err = checkConfig(); err != nil {
		return
	}
	var url = withParams(STORAGESC_GET_STAKE_POOL_INFO, Params{
		"blobber_id": blobberID,
	})
	go getInfoFromSharders(url, OpStorageSCGetStakePoolInfo, cb)
	return
}

// GetStakePoolUserInfo for a user.
func GetStakePoolUserInfo(clientID string, cb GetInfoCallback) (err error) {
	if err = checkConfig(); err != nil {
		return
	}
	if clientID == "" {
		clientID = _config.wallet.ClientID
	}
	var url = withParams(STORAGESC_GET_STAKE_POOL_USER_INFO, Params{
		"client_id": clientID,
	})
	go getInfoFromSharders(url, OpStorageSCGetStakePoolInfo, cb)
	return
}

// GetBlobbers obtains list of all active blobbers.
func GetBlobbers(cb GetInfoCallback) (err error) {
	if err = checkConfig(); err != nil {
		return
	}
	var url = STORAGESC_GET_BLOBBERS
	go getInfoFromSharders(url, OpStorageSCGetBlobbers, cb)
	return
}

// GetBlobber obtains blobber information.
func GetBlobber(blobberID string, cb GetInfoCallback) (err error) {
	if err = checkConfig(); err != nil {
		return
	}
	var url = withParams(STORAGESC_GET_BLOBBER, Params{
		"blobber_id": blobberID,
	})
	go getInfoFromSharders(url, OpStorageSCGetBlobber, cb)
	return
}

// GetWritePoolInfo obtains information about all write pools of a user.
// If given clientID is empty, then current user used.
func GetWritePoolInfo(clientID string, cb GetInfoCallback) (err error) {
	if err = checkConfig(); err != nil {
		return
	}
	if clientID == "" {
		clientID = _config.wallet.ClientID
	}
	var url = withParams(STORAGESC_GET_WRITE_POOL_INFO, Params{
		"client_id": clientID,
	})
	go getInfoFromSharders(url, OpStorageSCGetWritePoolInfo, cb)
	return
}

func Encrypt(key, text string) (string, error) {
	keyBytes := []byte(key)
	textBytes := []byte(text)
	response, err := zboxutil.Encrypt(keyBytes, textBytes)
	if err != nil {
		return "", err
	}
	return hex.EncodeToString(response), nil
}

func Decrypt(key, text string) (string, error) {
	keyBytes := []byte(key)
	textBytes, _ := hex.DecodeString(text)
	response, err := zboxutil.Decrypt(keyBytes, textBytes)
	if err != nil {
		return "", err
	}
	return string(response), nil
}<|MERGE_RESOLUTION|>--- conflicted
+++ resolved
@@ -5,7 +5,6 @@
 	"encoding/hex"
 	"encoding/json"
 	"fmt"
-	"log"
 	"math"
 	"net/http"
 	"net/url"
@@ -60,27 +59,16 @@
 	GET_VESTING_POOL_INFO    = VESTINGSC_PFX + `/getPoolInfo`
 	GET_VESTING_CLIENT_POOLS = VESTINGSC_PFX + `/getClientPools`
 
-	// inerest pool SC
-
-	INTERESTPOOLSC_PFX        = `/v1/screst/` + InterestPoolSmartContractAddress
-	GET_INTERESTPOOLSC_CONFIG = INTERESTPOOLSC_PFX + `/getConfig`
-
-	// faucet sc
-
-	FAUCETSC_PFX        = `/v1/screst/` + FaucetSmartContractAddress
-	GET_FAUCETSC_CONFIG = FAUCETSC_PFX + `/getConfig`
-
 	// miner SC
 
-	MINERSC_PFX          = `/v1/screst/` + MinerSmartContractAddress
+	MINERSC_PFX = `/v1/screst/` + MinerSmartContractAddress
+
 	GET_MINERSC_NODE     = MINERSC_PFX + "/nodeStat"
 	GET_MINERSC_POOL     = MINERSC_PFX + "/nodePoolStat"
 	GET_MINERSC_CONFIG   = MINERSC_PFX + "/configs"
-	GET_MINERSC_GLOBALS  = MINERSC_PFX + "/globalSettings"
 	GET_MINERSC_USER     = MINERSC_PFX + "/getUserPools"
 	GET_MINERSC_MINERS   = MINERSC_PFX + "/getMinerList"
 	GET_MINERSC_SHARDERS = MINERSC_PFX + "/getSharderList"
-	GET_MINERSC_EVENTS   = MINERSC_PFX + "/getEvents"
 
 	// storage SC
 
@@ -117,7 +105,7 @@
 	defaultMinConfirmation         = int(50)
 	defaultConfirmationChainLength = int(3)
 	defaultTxnExpirationSeconds    = 60
-	defaultWaitSeconds             = 3 * time.Second
+	defaultWaitSeconds             = (3 * time.Second)
 )
 
 const (
@@ -287,7 +275,7 @@
 		return
 	}
 	Logger.SetLogFile(f, verbose)
-	Logger.Info("******* Wallet SDK Version:", version.VERSIONSTR, " ******* (SetLogFile)")
+	Logger.Info("******* Wallet SDK Version:", version.VERSIONSTR, " *******")
 }
 
 func GetLogger() *logger.Logger {
@@ -318,31 +306,9 @@
 
 		assertConfig()
 		_config.isConfigured = true
-<<<<<<< HEAD
-
-		cfg := &conf.Config{
-			BlockWorker:             _config.chain.BlockWorker,
-			MinSubmit:               _config.chain.MinSubmit,
-			MinConfirmation:         _config.chain.MinConfirmation,
-			ConfirmationChainLength: _config.chain.ConfirmationChainLength,
-			SignatureScheme:         _config.chain.SignatureScheme,
-			ChainID:                 _config.chain.ChainID,
-			EthereumNode:            _config.chain.EthNode,
-		}
-
-		conf.InitClientConfig(cfg)
-=======
->>>>>>> 1d45bcf3
-	}
-	Logger.Info("******* Wallet SDK Version:", version.VERSIONSTR, " ******* (Init)")
+	}
+	Logger.Info("*******  Wallet SDK Version:", version.VERSIONSTR, " *******")
 	return err
-}
-
-func WithEthereumNode(uri string) func(c *ChainConfig) error {
-	return func(c *ChainConfig) error {
-		c.EthNode = uri
-		return nil
-	}
 }
 
 func WithChainID(id string) func(c *ChainConfig) error {
@@ -383,7 +349,6 @@
 
 	err := UpdateNetworkDetails()
 	if err != nil {
-		log.Println("UpdateNetworkDetails:", err)
 		return err
 	}
 
@@ -397,24 +362,7 @@
 	}
 	assertConfig()
 	_config.isConfigured = true
-<<<<<<< HEAD
-	Logger.Info("******* Wallet SDK Version:", version.VERSIONSTR, " ******* (InitZCNSDK)")
-
-	cfg := &conf.Config{
-		BlockWorker:             _config.chain.BlockWorker,
-		MinSubmit:               _config.chain.MinSubmit,
-		MinConfirmation:         _config.chain.MinConfirmation,
-		ConfirmationChainLength: _config.chain.ConfirmationChainLength,
-		SignatureScheme:         _config.chain.SignatureScheme,
-		ChainID:                 _config.chain.ChainID,
-		EthereumNode:            _config.chain.EthNode,
-	}
-
-	conf.InitClientConfig(cfg)
-
-=======
 	Logger.Info("*******  Wallet SDK Version:", version.VERSIONSTR, " *******")
->>>>>>> 1d45bcf3
 	return nil
 }
 
@@ -436,7 +384,7 @@
 	return string(networkBytes)
 }
 
-// CreateWallet creates the wallet for to configure signature scheme.
+// CreateWallet creates the a wallet for the configure signature scheme.
 // It also registers the wallet again to block chain.
 func CreateWallet(statusCb WalletCallback) error {
 	if len(_config.chain.Miners) < 1 || len(_config.chain.Sharders) < 1 {
@@ -485,7 +433,7 @@
 	if _config.chain.SignatureScheme != "bls0chain" {
 		return "", errors.New("", "signature key doesn't support split key")
 	}
-	sigScheme := zcncrypto.NewSignatureScheme(_config.chain.SignatureScheme)
+	sigScheme := zcncrypto.NewBLS0ChainScheme()
 	err := sigScheme.SetPrivateKey(privateKey)
 	if err != nil {
 		return "", errors.Wrap(err, "set private key failed")
@@ -904,7 +852,6 @@
 		Logger.Error(url, "get error. ", err.Error())
 		return ""
 	}
-
 	s := strings.Split(res.Body, ",")
 	if len(s) >= 3 {
 		return s[3]
@@ -987,35 +934,11 @@
 	MaxDescriptionLength int            `json:"max_description_length"`
 }
 
-type InputMap struct {
-	Fields map[string]string `json:"fields"`
-}
-
 func GetVestingSCConfig(cb GetInfoCallback) (err error) {
 	if err = checkConfig(); err != nil {
 		return
 	}
 	go getInfoFromSharders(GET_VESTING_CONFIG, 0, cb)
-	return
-}
-
-// interest pools sc
-
-func GetInterestPoolSCConfig(cb GetInfoCallback) (err error) {
-	if err = checkConfig(); err != nil {
-		return
-	}
-	go getInfoFromSharders(GET_INTERESTPOOLSC_CONFIG, 0, cb)
-	return
-}
-
-// faucet
-
-func GetFaucetSCConfig(cb GetInfoCallback) (err error) {
-	if err = checkConfig(); err != nil {
-		return
-	}
-	go getInfoFromSharders(GET_FAUCETSC_CONFIG, 0, cb)
 	return
 }
 
@@ -1068,19 +991,6 @@
 	return
 }
 
-func GetEvents(cb GetInfoCallback, filters map[string]string) (err error) {
-	if err = checkConfig(); err != nil {
-		return
-	}
-	go getInfoFromSharders(withParams(GET_MINERSC_EVENTS, Params{
-		"block_number": filters["block_number"],
-		"tx_hash":      filters["tx_hash"],
-		"type":         filters["type"],
-		"tag":          filters["tag"],
-	}), 0, cb)
-	return
-}
-
 func GetMinerSCNodeInfo(id string, cb GetInfoCallback) (err error) {
 
 	if err = checkConfig(); err != nil {
@@ -1133,19 +1043,35 @@
 	return
 }
 
+type MinerSCConfig struct {
+	ViewChange          int64          `json:"view_change"`
+	MaxN                int            `json:"max_n"`
+	MinN                int            `json:"min_n"`
+	MinS                int            `json:"min_s"`
+	MaxS                int            `json:"max_s"`
+	TPercent            float64        `json:"t_percent"`
+	KPercent            float64        `json:"k_percent"`
+	LastRound           int64          `json:"last_round"`
+	MaxStake            common.Balance `json:"max_stake"`
+	MinStake            common.Balance `json:"min_stake"`
+	InterestRate        float64        `json:"interest_rate"`
+	RewardRate          float64        `json:"reward_rate"`
+	ShareRatio          float64        `json:"share_ratio"`
+	BlockReward         common.Balance `json:"block_reward"`
+	MaxCharge           float64        `json:"max_charge"`
+	Epoch               int64          `json:"epoch"`
+	RewardDeclineRate   float64        `json:"reward_decline_rate"`
+	InterestDeclineRate float64        `json:"interest_decline_rate"`
+	MaxMint             common.Balance `json:"max_mint"`
+	Minted              common.Balance `json:"minted"`
+	MaxDelegates        int            `json:"max_delegates"`
+}
+
 func GetMinerSCConfig(cb GetInfoCallback) (err error) {
 	if err = checkConfig(); err != nil {
 		return
 	}
 	go getInfoFromSharders(GET_MINERSC_CONFIG, 0, cb)
-	return
-}
-
-func GetMinerSCGlobals(cb GetInfoCallback) (err error) {
-	if err = checkConfig(); err != nil {
-		return
-	}
-	go getInfoFromSharders(GET_MINERSC_GLOBALS, 0, cb)
 	return
 }
 
@@ -1158,7 +1084,8 @@
 	if err = checkConfig(); err != nil {
 		return
 	}
-	go getInfoFromSharders(STORAGESC_GET_SC_CONFIG, OpStorageSCGetConfig, cb)
+	var url = STORAGESC_GET_SC_CONFIG
+	go getInfoFromSharders(url, OpStorageSCGetConfig, cb)
 	return
 }
 

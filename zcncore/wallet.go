--- conflicted
+++ resolved
@@ -301,11 +301,6 @@
 
 // Init inializes the SDK with miner, sharder and signature scheme provided in
 // configuration provided in JSON format
-<<<<<<< HEAD
-func Init(c string) error {
-	err := json.Unmarshal([]byte(c), &_config.chain)
-	fmt.Printf("_config.chain: %#v", _config.chain)
-=======
 // It is used for 0proxy, 0box, 0explorer, andorid, ios : walletJSON is ChainConfig
 //	 {
 //      "chain_id":"0afc093ffb509f059c55478bc1a60351cef7b4e9c008a53a6cc8241ca8617dfe",
@@ -319,7 +314,6 @@
 //	 }
 func Init(chainConfigJSON string) error {
 	err := json.Unmarshal([]byte(chainConfigJSON), &_config.chain)
->>>>>>> eaceb957
 	if err == nil {
 		// Check signature scheme is supported
 		if _config.chain.SignatureScheme != "ed25519" && _config.chain.SignatureScheme != "bls0chain" {

package zcncore

import (
	"context"
	"encoding/hex"
	"encoding/json"
	"fmt"
	"log"
	"math"
	"net/http"
	"net/url"
	"os"
	"strconv"
	"strings"
	"time"

	"github.com/0chain/errors"
	"github.com/0chain/gosdk/core/common"
	"github.com/0chain/gosdk/core/conf"
	"github.com/0chain/gosdk/core/logger"
	"github.com/0chain/gosdk/core/util"
	"github.com/0chain/gosdk/core/version"
	"github.com/0chain/gosdk/core/zcncrypto"
	"github.com/0chain/gosdk/zboxcore/zboxutil"
)

type ChainConfig struct {
	ChainID                 string   `json:"chain_id,omitempty"`
	BlockWorker             string   `json:"block_worker"`
	Miners                  []string `json:"miners"`
	Sharders                []string `json:"sharders"`
	SignatureScheme         string   `json:"signature_scheme"`
	MinSubmit               int      `json:"min_submit"`
	MinConfirmation         int      `json:"min_confirmation"`
	ConfirmationChainLength int      `json:"confirmation_chain_length"`
	EthNode                 string   `json:"eth_node"`
}

var defaultLogLevel = logger.DEBUG
var Logger logger.Logger

const (
	REGISTER_CLIENT                  = `/v1/client/put`
	GET_CLIENT                       = `/v1/client/get`
	PUT_TRANSACTION                  = `/v1/transaction/put`
	TXN_VERIFY_URL                   = `/v1/transaction/get/confirmation?hash=`
	GET_BALANCE                      = `/v1/client/get/balance?client_id=`
	GET_LOCK_CONFIG                  = `/v1/screst/` + InterestPoolSmartContractAddress + `/getLockConfig`
	GET_LOCKED_TOKENS                = `/v1/screst/` + InterestPoolSmartContractAddress + `/getPoolsStats?client_id=`
	GET_BLOCK_INFO                   = `/v1/block/get?`
	GET_MAGIC_BLOCK_INFO             = `/v1/block/magic/get?`
	GET_LATEST_FINALIZED             = `/v1/block/get/latest_finalized`
	GET_LATEST_FINALIZED_MAGIC_BLOCK = `/v1/block/get/latest_finalized_magic_block`
	GET_CHAIN_STATS                  = `/v1/chain/get/stats`

	// vesting SC

	VESTINGSC_PFX = `/v1/screst/` + VestingSmartContractAddress

	GET_VESTING_CONFIG       = VESTINGSC_PFX + `/getConfig`
	GET_VESTING_POOL_INFO    = VESTINGSC_PFX + `/getPoolInfo`
	GET_VESTING_CLIENT_POOLS = VESTINGSC_PFX + `/getClientPools`

	// inerest pool SC

	INTERESTPOOLSC_PFX        = `/v1/screst/` + InterestPoolSmartContractAddress
	GET_INTERESTPOOLSC_CONFIG = INTERESTPOOLSC_PFX + `/getConfig`

	// faucet sc

	FAUCETSC_PFX        = `/v1/screst/` + FaucetSmartContractAddress
	GET_FAUCETSC_CONFIG = FAUCETSC_PFX + `/getConfig`

	// miner SC

	MINERSC_PFX          = `/v1/screst/` + MinerSmartContractAddress
	GET_MINERSC_NODE     = MINERSC_PFX + "/nodeStat"
	GET_MINERSC_POOL     = MINERSC_PFX + "/nodePoolStat"
	GET_MINERSC_CONFIG   = MINERSC_PFX + "/configs"
	GET_MINERSC_GLOBALS  = MINERSC_PFX + "/globalSettings"
	GET_MINERSC_USER     = MINERSC_PFX + "/getUserPools"
	GET_MINERSC_MINERS   = MINERSC_PFX + "/getMinerList"
	GET_MINERSC_SHARDERS = MINERSC_PFX + "/getSharderList"
	GET_MINERSC_EVENTS   = MINERSC_PFX + "/getEvents"

	// storage SC

	STORAGESC_PFX = "/v1/screst/" + StorageSmartContractAddress

	STORAGESC_GET_SC_CONFIG            = STORAGESC_PFX + "/getConfig"
	STORAGESC_GET_CHALLENGE_POOL_INFO  = STORAGESC_PFX + "/getChallengePoolStat"
	STORAGESC_GET_ALLOCATION           = STORAGESC_PFX + "/allocation"
	STORAGESC_GET_ALLOCATIONS          = STORAGESC_PFX + "/allocations"
	STORAGESC_GET_READ_POOL_INFO       = STORAGESC_PFX + "/getReadPoolStat"
	STORAGESC_GET_STAKE_POOL_INFO      = STORAGESC_PFX + "/getStakePoolStat"
	STORAGESC_GET_STAKE_POOL_USER_INFO = STORAGESC_PFX + "/getUserStakePoolStat"
	STORAGESC_GET_BLOBBERS             = STORAGESC_PFX + "/getblobbers"
	STORAGESC_GET_BLOBBER              = STORAGESC_PFX + "/getBlobber"
	STORAGESC_GET_WRITE_POOL_INFO      = STORAGESC_PFX + "/getWritePoolStat"
)

const (
	StorageSmartContractAddress      = `6dba10422e368813802877a85039d3985d96760ed844092319743fb3a76712d7`
	VestingSmartContractAddress      = `2bba5b05949ea59c80aed3ac3474d7379d3be737e8eb5a968c52295e48333ead`
	FaucetSmartContractAddress       = `6dba10422e368813802877a85039d3985d96760ed844092319743fb3a76712d3`
	InterestPoolSmartContractAddress = `cf8d0df9bd8cc637a4ff4e792ffe3686da6220c45f0e1103baa609f3f1751ef4`
	MultiSigSmartContractAddress     = `27b5ef7120252b79f9dd9c05505dd28f328c80f6863ee446daede08a84d651a7`
	MinerSmartContractAddress        = `6dba10422e368813802877a85039d3985d96760ed844092319743fb3a76712d9`
	MultiSigRegisterFuncName         = "register"
	MultiSigVoteFuncName             = "vote"
)

// In percentage
const consensusThresh = float32(25.0)

const (
	defaultMinSubmit               = int(50)
	defaultMinConfirmation         = int(50)
	defaultConfirmationChainLength = int(3)
	defaultTxnExpirationSeconds    = 60
	defaultWaitSeconds             = 3 * time.Second
)

const (
	StatusSuccess      int = 0
	StatusNetworkError int = 1
	// TODO: Change to specific error
	StatusError            int = 2
	StatusRejectedByUser   int = 3
	StatusInvalidSignature int = 4
	StatusAuthError        int = 5
	StatusAuthVerifyFailed int = 6
	StatusAuthTimeout      int = 7
	StatusUnknown          int = -1
)

const TOKEN_UNIT int64 = 1e10

const (
	OpGetTokenLockConfig int = iota
	OpGetLockedTokens
	OpGetUserPools
	OpGetUserPoolDetail
	// storage SC ops
	OpStorageSCGetConfig
	OpStorageSCGetChallengePoolInfo
	OpStorageSCGetAllocation
	OpStorageSCGetAllocations
	OpStorageSCGetReadPoolInfo
	OpStorageSCGetStakePoolInfo
	OpStorageSCGetBlobbers
	OpStorageSCGetBlobber
	OpStorageSCGetWritePoolInfo
)

// WalletCallback needs to be implmented for wallet creation.
type WalletCallback interface {
	OnWalletCreateComplete(status int, wallet string, err string)
}

// GetBalanceCallback needs to be implemented by the caller of GetBalance() to get the status
type GetBalanceCallback interface {
	OnBalanceAvailable(status int, value int64, info string)
}

// GetNonceCallback needs to be implemented by the caller of GetNonce() to get the status
type GetNonceCallback interface {
	OnNonceAvailable(status int, nonce int64, info string)
}

// GetInfoCallback needs to be implemented by the caller of GetLockTokenConfig() and GetLockedTokens()
type GetInfoCallback interface {
	// OnInfoAvailable will be called when GetLockTokenConfig is complete
	// if status == StatusSuccess then info is valid
	// is status != StatusSuccess then err will give the reason
	OnInfoAvailable(op int, status int, info string, err string)
}

// GetUSDInfoCallback needs to be implemented by the caller of GetZcnUSDInfo()
type GetUSDInfoCallback interface {
	// This will be called when GetZcnUSDInfo completes.
	// if status == StatusSuccess then info is valid
	// is status != StatusSuccess then err will give the reason
	OnUSDInfoAvailable(status int, info string, err string)
}

// AuthCallback needs to be implemented by the caller SetupAuth()
type AuthCallback interface {
	// This call back gives the status of the Two factor authenticator(zauth) setup.
	OnSetupComplete(status int, err string)
}

type localConfig struct {
	chain         ChainConfig
	wallet        zcncrypto.Wallet
	authUrl       string
	isConfigured  bool
	isValidWallet bool
	isSplitWallet bool
}

// Singleton
var _config localConfig

func init() {
	Logger.Init(defaultLogLevel, "0chain-core-sdk")
}
func checkSdkInit() error {
	if !_config.isConfigured || len(_config.chain.Miners) < 1 || len(_config.chain.Sharders) < 1 {
		return errors.New("", "SDK not initialized")
	}
	return nil
}
func checkWalletConfig() error {
	if !_config.isValidWallet || _config.wallet.ClientID == "" {
		Logger.Error("wallet info not found. returning error.")
		return errors.New("", "wallet info not found. set wallet info")
	}
	return nil
}
func checkConfig() error {
	err := checkSdkInit()
	if err != nil {
		return err
	}
	err = checkWalletConfig()
	if err != nil {
		return err
	}
	return nil
}
func assertConfig() {
	if _config.chain.MinSubmit <= 0 {
		_config.chain.MinSubmit = defaultMinSubmit
	}
	if _config.chain.MinConfirmation <= 0 {
		_config.chain.MinConfirmation = defaultMinConfirmation
	}
	if _config.chain.ConfirmationChainLength <= 0 {
		_config.chain.ConfirmationChainLength = defaultConfirmationChainLength
	}
}
func getMinMinersSubmit() int {
	minMiners := util.MaxInt(calculateMinRequired(float64(_config.chain.MinSubmit), float64(len(_config.chain.Miners))/100), 1)
	Logger.Info("Minimum miners used for submit :", minMiners)
	return minMiners
}

func GetMinShardersVerify() int {
	return getMinShardersVerify()
}

func getMinShardersVerify() int {
	minSharders := util.MaxInt(calculateMinRequired(float64(_config.chain.MinConfirmation), float64(len(_config.chain.Sharders))/100), 1)
	Logger.Info("Minimum sharders used for verify :", minSharders)
	return minSharders
}
func getMinRequiredChainLength() int64 {
	return int64(_config.chain.ConfirmationChainLength)
}

func calculateMinRequired(minRequired, percent float64) int {
	return int(math.Ceil(minRequired * percent))
}

// GetVersion - returns version string
func GetVersion() string {
	return version.VERSIONSTR
}

// SetLogLevel set the log level.
// lvl - 0 disabled; higher number (upto 4) more verbosity
func SetLogLevel(lvl int) {
	Logger.SetLevel(lvl)
}

// SetLogFile - sets file path to write log
// verbose - true - console output; false - no console output
func SetLogFile(logFile string, verbose bool) {
	f, err := os.OpenFile(logFile, os.O_APPEND|os.O_CREATE|os.O_WRONLY, 0644)
	if err != nil {
		return
	}
	Logger.SetLogFile(f, verbose)
	Logger.Info("******* Wallet SDK Version:", version.VERSIONSTR, " ******* (SetLogFile)")
}

func GetLogger() *logger.Logger {
	return &Logger
}

// CloseLog closes log file
func CloseLog() {
	Logger.Close()
}

// Init inializes the SDK with miner, sharder and signature scheme provided in
// configuration provided in JSON format
// It is used for 0proxy, 0box, 0explorer, andorid, ios : walletJSON is ChainConfig
//	 {
//      "chain_id":"0afc093ffb509f059c55478bc1a60351cef7b4e9c008a53a6cc8241ca8617dfe",
//		"signature_scheme" : "bls0chain",
//		"block_worker" : "http://localhost/dns",
// 		"min_submit" : 50,
//		"min_confirmation" : 50,
//		"confirmation_chain_length" : 3,
//		"num_keys" : 1,
//		"eth_node" : "https://ropsten.infura.io/v3/xxxxxxxxxxxxxxx"
//	 }
func Init(chainConfigJSON string) error {
	err := json.Unmarshal([]byte(chainConfigJSON), &_config.chain)
	if err == nil {
		// Check signature scheme is supported
		if _config.chain.SignatureScheme != "ed25519" && _config.chain.SignatureScheme != "bls0chain" {
			return errors.New("", "invalid/unsupported signature scheme")
		}

		err = UpdateNetworkDetails()
		if err != nil {
			return err
		}

		go UpdateNetworkDetailsWorker(context.Background())

		assertConfig()
		_config.isConfigured = true

		cfg := &conf.Config{
			BlockWorker:             _config.chain.BlockWorker,
			MinSubmit:               _config.chain.MinSubmit,
			MinConfirmation:         _config.chain.MinConfirmation,
			ConfirmationChainLength: _config.chain.ConfirmationChainLength,
			SignatureScheme:         _config.chain.SignatureScheme,
			ChainID:                 _config.chain.ChainID,
			EthereumNode:            _config.chain.EthNode,
		}

		conf.InitClientConfig(cfg)
	}
	Logger.Info("******* Wallet SDK Version:", version.VERSIONSTR, " ******* (Init)")
	return err
}

func WithEthereumNode(uri string) func(c *ChainConfig) error {
	return func(c *ChainConfig) error {
		c.EthNode = uri
		return nil
	}
}

func WithChainID(id string) func(c *ChainConfig) error {
	return func(c *ChainConfig) error {
		c.ChainID = id
		return nil
	}
}

func WithMinSubmit(m int) func(c *ChainConfig) error {
	return func(c *ChainConfig) error {
		c.MinSubmit = m
		return nil
	}
}

func WithMinConfirmation(m int) func(c *ChainConfig) error {
	return func(c *ChainConfig) error {
		c.MinConfirmation = m
		return nil
	}
}

func WithConfirmationChainLength(m int) func(c *ChainConfig) error {
	return func(c *ChainConfig) error {
		c.ConfirmationChainLength = m
		return nil
	}
}

// InitZCNSDK initializes the SDK with miner, sharder and signature scheme provided.
func InitZCNSDK(blockWorker string, signscheme string, configs ...func(*ChainConfig) error) error {
	if signscheme != "ed25519" && signscheme != "bls0chain" {
		return errors.New("", "invalid/unsupported signature scheme")
	}
	_config.chain.BlockWorker = blockWorker
	_config.chain.SignatureScheme = signscheme

	err := UpdateNetworkDetails()
	if err != nil {
		log.Println("UpdateNetworkDetails:", err)
		return err
	}

	go UpdateNetworkDetailsWorker(context.Background())

	for _, conf := range configs {
		err := conf(&_config.chain)
		if err != nil {
			return errors.Wrap(err, "invalid/unsupported options.")
		}
	}
	assertConfig()
	_config.isConfigured = true
	Logger.Info("******* Wallet SDK Version:", version.VERSIONSTR, " ******* (InitZCNSDK)")

	cfg := &conf.Config{
		BlockWorker:             _config.chain.BlockWorker,
		MinSubmit:               _config.chain.MinSubmit,
		MinConfirmation:         _config.chain.MinConfirmation,
		ConfirmationChainLength: _config.chain.ConfirmationChainLength,
		SignatureScheme:         _config.chain.SignatureScheme,
		ChainID:                 _config.chain.ChainID,
		EthereumNode:            _config.chain.EthNode,
	}

	conf.InitClientConfig(cfg)

	return nil
}

func GetNetwork() *Network {
	return &Network{
		Miners:   _config.chain.Miners,
		Sharders: _config.chain.Sharders,
	}
}

func SetNetwork(miners []string, sharders []string) {
	_config.chain.Miners = miners
	_config.chain.Sharders = sharders

	conf.InitChainNetwork(&conf.Network{
		Miners:   miners,
		Sharders: sharders,
	})
}

func GetNetworkJSON() string {
	network := GetNetwork()
	networkBytes, _ := json.Marshal(network)
	return string(networkBytes)
}

// CreateWallet creates the wallet for to configure signature scheme.
// It also registers the wallet again to block chain.
func CreateWallet(statusCb WalletCallback) error {
	if len(_config.chain.Miners) < 1 || len(_config.chain.Sharders) < 1 {
		return errors.New("", "SDK not initialized")
	}
	go func() {
		sigScheme := zcncrypto.NewSignatureScheme(_config.chain.SignatureScheme)
		wallet, err := sigScheme.GenerateKeys()
		if err != nil {
			statusCb.OnWalletCreateComplete(StatusError, "", err.Error())
			return
		}
		err = RegisterToMiners(wallet, statusCb)
		if err != nil {
			statusCb.OnWalletCreateComplete(StatusError, "", err.Error())
			return
		}
	}()
	return nil
}

// RecoverWallet recovers the previously generated wallet using the mnemonic.
// It also registers the wallet again to block chain.
func RecoverWallet(mnemonic string, statusCb WalletCallback) error {
	if !zcncrypto.IsMnemonicValid(mnemonic) {
		return errors.New("", "Invalid mnemonic")
	}
	go func() {
		sigScheme := zcncrypto.NewSignatureScheme(_config.chain.SignatureScheme)
		wallet, err := sigScheme.RecoverKeys(mnemonic)
		if err != nil {
			statusCb.OnWalletCreateComplete(StatusError, "", err.Error())
			return
		}
		err = RegisterToMiners(wallet, statusCb)
		if err != nil {
			statusCb.OnWalletCreateComplete(StatusError, "", err.Error())
			return
		}
	}()
	return nil
}

// Split keys from the primary master key
func SplitKeys(privateKey string, numSplits int) (string, error) {
	if _config.chain.SignatureScheme != "bls0chain" {
		return "", errors.New("", "signature key doesn't support split key")
	}
	sigScheme := zcncrypto.NewSignatureScheme(_config.chain.SignatureScheme)
	err := sigScheme.SetPrivateKey(privateKey)
	if err != nil {
		return "", errors.Wrap(err, "set private key failed")
	}
	w, err := sigScheme.SplitKeys(numSplits)
	if err != nil {
		return "", errors.Wrap(err, "split key failed.")
	}
	wStr, err := w.Marshal()
	if err != nil {
		return "", errors.Wrap(err, "wallet encoding failed.")
	}
	return wStr, nil
}

// RegisterToMiners can be used to register the wallet.
func RegisterToMiners(wallet *zcncrypto.Wallet, statusCb WalletCallback) error {
	result := make(chan *util.PostResponse)
	defer close(result)
	for _, miner := range _config.chain.Miners {
		go func(minerurl string) {
			url := minerurl + REGISTER_CLIENT
			Logger.Info(url)
			regData := map[string]string{
				"id":         wallet.ClientID,
				"public_key": wallet.ClientKey,
			}
			req, err := util.NewHTTPPostRequest(url, regData)
			if err != nil {
				Logger.Error(minerurl, "new post request failed. ", err.Error())
				return
			}
			res, err := req.Post()
			if err != nil {
				Logger.Error(minerurl, "send error. ", err.Error())
			}
			result <- res
		}(miner)
	}
	consensus := float32(0)
	for range _config.chain.Miners {
		rsp := <-result
		Logger.Debug(rsp.Url, rsp.Status)

		if rsp.StatusCode == http.StatusOK {
			consensus++
		} else {
			Logger.Debug(rsp.Body)
		}

	}
	rate := consensus * 100 / float32(len(_config.chain.Miners))
	if rate < consensusThresh {
		return fmt.Errorf("Register consensus not met. Consensus: %f, Expected: %f", rate, consensusThresh)
	}
	w, err := wallet.Marshal()
	if err != nil {
		return errors.Wrap(err, "wallet encoding failed")
	}
	statusCb.OnWalletCreateComplete(StatusSuccess, w, "")
	return nil
}

type GetClientResponse struct {
	ID           string `json:"id"`
	Version      string `json:"version"`
	CreationDate int    `json:"creation_date"`
	PublicKey    string `json:"public_key"`
}

func GetClientDetails(clientID string) (*GetClientResponse, error) {
	minerurl := util.GetRandom(_config.chain.Miners, 1)[0]
	url := minerurl + GET_CLIENT
	url = fmt.Sprintf("%v?id=%v", url, clientID)
	req, err := util.NewHTTPGetRequest(url)
	if err != nil {
		Logger.Error(minerurl, "new get request failed. ", err.Error())
		return nil, err
	}
	res, err := req.Get()
	if err != nil {
		Logger.Error(minerurl, "send error. ", err.Error())
		return nil, err
	}

	var clientDetails GetClientResponse
	err = json.Unmarshal([]byte(res.Body), &clientDetails)
	if err != nil {
		return nil, err
	}

	return &clientDetails, nil
}

// IsMnemonicValid is an utility function to check the mnemonic valid
func IsMnemonicValid(mnemonic string) bool {
	return zcncrypto.IsMnemonicValid(mnemonic)
}

// SetWalletInfo should be set before any transaction or client specific APIs
// splitKeyWallet parameter is valid only if SignatureScheme is "BLS0Chain"
func SetWalletInfo(w string, splitKeyWallet bool) error {
	err := json.Unmarshal([]byte(w), &_config.wallet)
	if err == nil {
		if _config.chain.SignatureScheme == "bls0chain" {
			_config.isSplitWallet = splitKeyWallet
		}
		_config.isValidWallet = true
	}
	return err
}

// SetAuthUrl will be called by app to set zauth URL to SDK.
func SetAuthUrl(url string) error {
	if !_config.isSplitWallet {
		return errors.New("", "wallet type is not split key")
	}
	if url == "" {
		return errors.New("", "invalid auth url")
	}
	_config.authUrl = strings.TrimRight(url, "/")
	return nil
}

// GetBalance retreives wallet balance from sharders
func GetBalance(cb GetBalanceCallback) error {
	err := checkConfig()
	if err != nil {
		return err
	}
	go func() {
		value, info, err := getBalanceFromSharders(_config.wallet.ClientID)
		if err != nil {
			Logger.Error(err)
			cb.OnBalanceAvailable(StatusError, 0, info)
			return
		}
		cb.OnBalanceAvailable(StatusSuccess, value, info)
	}()
	return nil
}

// GetBalance retreives wallet nonce from sharders
func GetNonce(cb GetNonceCallback) error {
	err := checkConfig()
	if err != nil {
		return err
	}
	go func() {
		value, info, err := getNonceFromSharders(_config.wallet.ClientID)
		if err != nil {
			Logger.Error(err)
			cb.OnNonceAvailable(StatusError, 0, info)
			return
		}
		cb.OnNonceAvailable(StatusSuccess, value, info)
	}()
	return nil
}

// GetBalance retreives wallet balance from sharders
func GetBalanceWallet(walletStr string, cb GetBalanceCallback) error {

	w, err := GetWallet(walletStr)
	if err != nil {
		fmt.Printf("Error while parsing the wallet. %v\n", err)
		return err
	}

	go func() {
		value, info, err := getBalanceFromSharders(w.ClientID)
		if err != nil {
			Logger.Error(err)
			cb.OnBalanceAvailable(StatusError, 0, info)
			return
		}
		cb.OnBalanceAvailable(StatusSuccess, value, info)
	}()
	return nil
}
func getBalanceFromSharders(clientID string) (int64, string, error) {
	return getBalanceFieldFromSharders(clientID, "balance")
}
func getNonceFromSharders(clientID string) (int64, string, error) {
	return getBalanceFieldFromSharders(clientID, "nonce")
}
func getBalanceFieldFromSharders(clientID, name string) (int64, string, error) {
	result := make(chan *util.GetResponse)
	defer close(result)
	// getMinShardersVerify
	var numSharders = len(_config.chain.Sharders) // overwrite, use all
	queryFromSharders(numSharders, fmt.Sprintf("%v%v", GET_BALANCE, clientID), result)
	consensus := float32(0)
	balMap := make(map[int64]float32)
	winBalance := int64(0)
	var winInfo string
	var winError string
	for i := 0; i < numSharders; i++ {
		rsp := <-result
		Logger.Debug(rsp.Url, rsp.Status)
		if rsp.StatusCode != http.StatusOK {
			Logger.Error(rsp.Body)
			winError = rsp.Body
			continue
		}
		Logger.Debug(rsp.Body)
		var objmap map[string]json.RawMessage
		err := json.Unmarshal([]byte(rsp.Body), &objmap)
		if err != nil {
			continue
		}
		if v, ok := objmap["balance"]; ok {
			bal, err := strconv.ParseInt(string(v), 10, 64)
			if err != nil {
				continue
			}
<<<<<<< HEAD
			if v, ok := objmap[name]; ok {
				bal, err := strconv.ParseInt(string(v), 10, 64)
				if err != nil {
					continue
				}
				balMap[bal]++
				if balMap[bal] > consensus {
					consensus = balMap[bal]
					winBalance = bal
					winInfo = rsp.Body
				}
=======
			balMap[bal]++
			if balMap[bal] > consensus {
				consensus = balMap[bal]
				winBalance = bal
				winInfo = rsp.Body
>>>>>>> 286ea2bf
			}
		}

	}
	rate := consensus * 100 / float32(len(_config.chain.Sharders))
	if rate < consensusThresh {
		return 0, winError, errors.New("", "get balance failed. consensus not reached")
	}
	return winBalance, winInfo, nil
}

// ConvertToToken converts the value to ZCN tokens
func ConvertToToken(value int64) float64 {
	return float64(value) / float64(TOKEN_UNIT)
}

// ConvertToValue converts ZCN tokens to value
func ConvertToValue(token float64) int64 {
	return int64(token * float64(TOKEN_UNIT))
}

func ConvertTokenToUSD(token float64) (float64, error) {
	zcnRate, err := getTokenUSDRate()
	if err != nil {
		return 0, err
	}
	return token * zcnRate, nil
}

func ConvertUSDToToken(usd float64) (float64, error) {
	zcnRate, err := getTokenUSDRate()
	if err != nil {
		return 0, err
	}
	return usd * (1 / zcnRate), nil
}

func getTokenUSDRate() (float64, error) {
	return getTokenRateByCurrency("usd")
}

func getTokenRateByCurrency(currency string) (float64, error) {
	var CoinGeckoResponse struct {
		ID         string `json:"id"`
		Symbol     string `json:"symbol"`
		MarketData struct {
			CurrentPrice map[string]float64 `json:"current_price"`
		} `json:"market_data"`
	}

	req, err := util.NewHTTPGetRequest("https://api.coingecko.com/api/v3/coins/0chain?localization=false")
	if err != nil {
		Logger.Error("new get request failed." + err.Error())
		return 0, err
	}

	res, err := req.Get()
	if err != nil {
		Logger.Error("get error. ", err.Error())
		return 0, err
	}

	if res.StatusCode != http.StatusOK {
		Logger.Error("Response status not OK. ", res.StatusCode)
		return 0, errors.New("invalid_res_status_code", "Response status code is not OK")
	}

	err = json.Unmarshal([]byte(res.Body), &CoinGeckoResponse)
	if err != nil {
		return 0, err
	}

	return CoinGeckoResponse.MarketData.CurrentPrice[currency], nil
}

func getInfoFromSharders(urlSuffix string, op int, cb GetInfoCallback) {
	result := make(chan *util.GetResponse)
	defer close(result)
	// getMinShardersVerify()
	var numSharders = len(_config.chain.Sharders) // overwrite, use all
	queryFromSharders(numSharders, urlSuffix, result)
	consensus := float32(0)
	resultMap := make(map[int]float32)
	var winresult *util.GetResponse
	for i := 0; i < numSharders; i++ {
		rsp := <-result
		Logger.Debug(rsp.Url, rsp.Status)
		resultMap[rsp.StatusCode]++
		if resultMap[rsp.StatusCode] > consensus {
			consensus = resultMap[rsp.StatusCode]
			winresult = rsp
		}
	}
	rate := consensus * 100 / float32(len(_config.chain.Sharders))
	if rate < consensusThresh {
		newerr := fmt.Sprintf(`{"code": "consensus_failed", "error": "consensus failed on sharders.", "server_error": "%v"}`, winresult.Body)
		cb.OnInfoAvailable(op, StatusError, "", newerr)
		return
	}
	if winresult.StatusCode != http.StatusOK {
		cb.OnInfoAvailable(op, StatusError, "", winresult.Body)
	} else {
		cb.OnInfoAvailable(op, StatusSuccess, winresult.Body, "")
	}
}

// GetLockConfig returns the lock token configuration information such as interest rate from blockchain
func GetLockConfig(cb GetInfoCallback) error {
	err := checkSdkInit()
	if err != nil {
		return err
	}
	go getInfoFromSharders(GET_LOCK_CONFIG, OpGetTokenLockConfig, cb)
	return nil
}

// GetLockedTokens returns the ealier locked token pool stats
func GetLockedTokens(cb GetInfoCallback) error {
	err := checkConfig()
	if err != nil {
		return err
	}
	go func() {
		urlSuffix := fmt.Sprintf("%v%v", GET_LOCKED_TOKENS, _config.wallet.ClientID)
		getInfoFromSharders(urlSuffix, OpGetLockedTokens, cb)
	}()
	return nil
}

//GetWallet get a wallet object from a wallet string
func GetWallet(walletStr string) (*zcncrypto.Wallet, error) {

	var w zcncrypto.Wallet

	err := json.Unmarshal([]byte(walletStr), &w)

	if err != nil {
		fmt.Printf("error while parsing wallet string.\n%v\n", err)
		return nil, err
	}

	return &w, nil

}

//GetWalletClientID -- given a walletstr return ClientID
func GetWalletClientID(walletStr string) (string, error) {
	w, err := GetWallet(walletStr)
	if err != nil {
		return "", err
	}
	return w.ClientID, nil
}

// GetZcnUSDInfo returns USD value for ZCN token from coinmarketcap.com
func GetZcnUSDInfo(cb GetUSDInfoCallback) error {
	go func() {
		req, err := util.NewHTTPGetRequest("https://api.coingecko.com/api/v3/coins/0chain?localization=false")
		if err != nil {
			Logger.Error("new get request failed." + err.Error())
			cb.OnUSDInfoAvailable(StatusError, "", "new get request failed."+err.Error())
			return
		}
		res, err := req.Get()
		if err != nil {
			Logger.Error("get error. ", err.Error())
			cb.OnUSDInfoAvailable(StatusError, "", "get error"+err.Error())
			return
		}
		if res.StatusCode != http.StatusOK {
			cb.OnUSDInfoAvailable(StatusError, "", fmt.Sprintf("%s: %s", res.Status, res.Body))
			return
		}
		cb.OnUSDInfoAvailable(StatusSuccess, res.Body, "")
	}()
	return nil
}

// SetupAuth prepare auth app with clientid, key and a set of public, private key and local publickey
// which is running on PC/Mac.
func SetupAuth(authHost, clientID, clientKey, publicKey, privateKey, localPublicKey string, cb AuthCallback) error {
	go func() {
		authHost = strings.TrimRight(authHost, "/")
		data := map[string]string{"client_id": clientID, "client_key": clientKey, "public_key": publicKey, "private_key": privateKey, "peer_public_key": localPublicKey}
		req, err := util.NewHTTPPostRequest(authHost+"/setup", data)
		if err != nil {
			Logger.Error("new post request failed. ", err.Error())
			return
		}
		res, err := req.Post()
		if err != nil {
			Logger.Error(authHost+"send error. ", err.Error())
		}
		if res.StatusCode != http.StatusOK {
			cb.OnSetupComplete(StatusError, res.Body)
			return
		}
		cb.OnSetupComplete(StatusSuccess, "")
	}()
	return nil
}

func GetIdForUrl(url string) string {
	url = strings.TrimRight(url, "/")
	url = fmt.Sprintf("%v/_nh/whoami", url)
	req, err := util.NewHTTPGetRequest(url)
	if err != nil {
		Logger.Error(url, "new get request failed. ", err.Error())
		return ""
	}
	res, err := req.Get()
	if err != nil {
		Logger.Error(url, "get error. ", err.Error())
		return ""
	}

	s := strings.Split(res.Body, ",")
	if len(s) >= 3 {
		return s[3]
	}
	return ""
}

//
// vesting pool
//

type VestingDestInfo struct {
	ID     common.Key       `json:"id"`     // identifier
	Wanted common.Balance   `json:"wanted"` // wanted amount for entire period
	Earned common.Balance   `json:"earned"` // can unlock
	Vested common.Balance   `json:"vested"` // already vested
	Last   common.Timestamp `json:"last"`   // last time unlocked
}

type VestingPoolInfo struct {
	ID           common.Key         `json:"pool_id"`      // pool ID
	Balance      common.Balance     `json:"balance"`      // real pool balance
	Left         common.Balance     `json:"left"`         // owner can unlock
	Description  string             `json:"description"`  // description
	StartTime    common.Timestamp   `json:"start_time"`   // from
	ExpireAt     common.Timestamp   `json:"expire_at"`    // until
	Destinations []*VestingDestInfo `json:"destinations"` // receivers
	ClientID     common.Key         `json:"client_id"`    // owner
}

type Params map[string]string

func (p Params) Query() string {
	if len(p) == 0 {
		return ""
	}
	var params = make(url.Values)
	for k, v := range p {
		params[k] = []string{v}
	}
	return "?" + params.Encode()
}

func withParams(uri string, params Params) string {
	return uri + params.Query()
}

func GetVestingPoolInfo(poolID string, cb GetInfoCallback) (err error) {
	if err = checkConfig(); err != nil {
		return
	}
	getInfoFromSharders(withParams(GET_VESTING_POOL_INFO, Params{
		"pool_id": poolID,
	}), 0, cb)
	return
}

type VestingClientList struct {
	Pools []common.Key `json:"pools"`
}

func GetVestingClientList(clientID string, cb GetInfoCallback) (err error) {
	if err = checkConfig(); err != nil {
		return
	}
	if clientID == "" {
		clientID = _config.wallet.ClientID // if not blank
	}
	go getInfoFromSharders(withParams(GET_VESTING_CLIENT_POOLS, Params{
		"client_id": clientID,
	}), 0, cb)
	return
}

type VestingSCConfig struct {
	MinLock              common.Balance `json:"min_lock"`
	MinDuration          time.Duration  `json:"min_duration"`
	MaxDuration          time.Duration  `json:"max_duration"`
	MaxDestinations      int            `json:"max_destinations"`
	MaxDescriptionLength int            `json:"max_description_length"`
}

type InputMap struct {
	Fields map[string]string `json:"fields"`
}

func GetVestingSCConfig(cb GetInfoCallback) (err error) {
	if err = checkConfig(); err != nil {
		return
	}
	go getInfoFromSharders(GET_VESTING_CONFIG, 0, cb)
	return
}

// interest pools sc

func GetInterestPoolSCConfig(cb GetInfoCallback) (err error) {
	if err = checkConfig(); err != nil {
		return
	}
	go getInfoFromSharders(GET_INTERESTPOOLSC_CONFIG, 0, cb)
	return
}

// faucet

func GetFaucetSCConfig(cb GetInfoCallback) (err error) {
	if err = checkConfig(); err != nil {
		return
	}
	go getInfoFromSharders(GET_FAUCETSC_CONFIG, 0, cb)
	return
}

//
// miner SC
//

type Miner struct {
	ID                string      `json:"id"`
	N2NHost           string      `json:"n2n_host"`
	Host              string      `json:"host"`
	Port              int         `json:"port"`
	PublicKey         string      `json:"public_key"`
	ShortName         string      `json:"short_name"`
	BuildTag          string      `json:"build_tag"`
	TotalStake        int         `json:"total_stake"`
	DelegateWallet    string      `json:"delegate_wallet"`
	ServiceCharge     float64     `json:"service_charge"`
	NumberOfDelegates int         `json:"number_of_delegates"`
	MinStake          int64       `json:"min_stake"`
	MaxStake          int64       `json:"max_stake"`
	Stat              interface{} `json:"stat"`
}

type Node struct {
	Miner Miner `json:"simple_miner"`
}

type MinerSCNodes struct {
	Nodes []Node `json:"Nodes"`
}

// GetMiners obtains list of all active miners.
func GetMiners(cb GetInfoCallback) (err error) {
	if err = checkConfig(); err != nil {
		return
	}
	var url = GET_MINERSC_MINERS
	go getInfoFromSharders(url, 0, cb)
	return
}

// GetSharders obtains list of all active sharders.
func GetSharders(cb GetInfoCallback) (err error) {
	if err = checkConfig(); err != nil {
		return
	}
	var url = GET_MINERSC_SHARDERS
	go getInfoFromSharders(url, 0, cb)
	return
}

func GetEvents(cb GetInfoCallback, filters map[string]string) (err error) {
	if err = checkConfig(); err != nil {
		return
	}
	go getInfoFromSharders(withParams(GET_MINERSC_EVENTS, Params{
		"block_number": filters["block_number"],
		"tx_hash":      filters["tx_hash"],
		"type":         filters["type"],
		"tag":          filters["tag"],
	}), 0, cb)
	return
}

func GetMinerSCNodeInfo(id string, cb GetInfoCallback) (err error) {

	if err = checkConfig(); err != nil {
		return
	}

	go getInfoFromSharders(withParams(GET_MINERSC_NODE, Params{
		"id": id,
	}), 0, cb)
	return
}

func GetMinerSCNodePool(id, poolID string, cb GetInfoCallback) (err error) {
	if err = checkConfig(); err != nil {
		return
	}
	go getInfoFromSharders(withParams(GET_MINERSC_POOL, Params{
		"id":      id,
		"pool_id": poolID,
	}), 0, cb)

	return
}

type MinerSCDelegatePoolInfo struct {
	ID           common.Key     `json:"id"`            // pool ID
	Balance      common.Balance `json:"balance"`       //
	InterestPaid common.Balance `json:"interest_paid"` //
	RewardPaid   common.Balance `json:"reward_paid"`   //
	Status       string         `json:"status"`        //
	High         common.Balance `json:"high"`          // }
	Low          common.Balance `json:"low"`           // }
}

type MinerSCUserPoolsInfo struct {
	Pools map[string]map[string][]*MinerSCDelegatePoolInfo `json:"pools"`
}

func GetMinerSCUserInfo(clientID string, cb GetInfoCallback) (err error) {
	if err = checkConfig(); err != nil {
		return
	}
	if clientID == "" {
		clientID = _config.wallet.ClientID
	}
	go getInfoFromSharders(withParams(GET_MINERSC_USER, Params{
		"client_id": clientID,
	}), 0, cb)

	return
}

func GetMinerSCConfig(cb GetInfoCallback) (err error) {
	if err = checkConfig(); err != nil {
		return
	}
	go getInfoFromSharders(GET_MINERSC_CONFIG, 0, cb)
	return
}

func GetMinerSCGlobals(cb GetInfoCallback) (err error) {
	if err = checkConfig(); err != nil {
		return
	}
	go getInfoFromSharders(GET_MINERSC_GLOBALS, 0, cb)
	return
}

//
// Storage SC
//

// GetStorageSCConfig obtains Storage SC configurations.
func GetStorageSCConfig(cb GetInfoCallback) (err error) {
	if err = checkConfig(); err != nil {
		return
	}
	go getInfoFromSharders(STORAGESC_GET_SC_CONFIG, OpStorageSCGetConfig, cb)
	return
}

// GetChallengePoolInfo obtains challenge pool information for an allocation.
func GetChallengePoolInfo(allocID string, cb GetInfoCallback) (err error) {
	if err = checkConfig(); err != nil {
		return
	}
	var url = withParams(STORAGESC_GET_CHALLENGE_POOL_INFO, Params{
		"allocation_id": allocID,
	})
	go getInfoFromSharders(url, OpStorageSCGetChallengePoolInfo, cb)
	return
}

// GetAllocation obtains allocation information.
func GetAllocation(allocID string, cb GetInfoCallback) (err error) {
	if err = checkConfig(); err != nil {
		return
	}
	var url = withParams(STORAGESC_GET_ALLOCATION, Params{
		"allocation": allocID,
	})
	go getInfoFromSharders(url, OpStorageSCGetAllocation, cb)
	return
}

// GetAllocations obtains list of allocations of a user.
func GetAllocations(clientID string, cb GetInfoCallback) (err error) {
	if err = checkConfig(); err != nil {
		return
	}
	if clientID == "" {
		clientID = _config.wallet.ClientID
	}
	var url = withParams(STORAGESC_GET_ALLOCATIONS, Params{
		"client": clientID,
	})
	go getInfoFromSharders(url, OpStorageSCGetAllocations, cb)
	return
}

// GetReadPoolInfo obtains information about read pool of a user.
func GetReadPoolInfo(clientID string, cb GetInfoCallback) (err error) {
	if err = checkConfig(); err != nil {
		return
	}
	if clientID == "" {
		clientID = _config.wallet.ClientID
	}
	var url = withParams(STORAGESC_GET_READ_POOL_INFO, Params{
		"client_id": clientID,
	})
	go getInfoFromSharders(url, OpStorageSCGetReadPoolInfo, cb)
	return
}

// GetStakePoolInfo obtains information about stake pool of a blobber and
// related validator.
func GetStakePoolInfo(blobberID string, cb GetInfoCallback) (err error) {
	if err = checkConfig(); err != nil {
		return
	}
	var url = withParams(STORAGESC_GET_STAKE_POOL_INFO, Params{
		"blobber_id": blobberID,
	})
	go getInfoFromSharders(url, OpStorageSCGetStakePoolInfo, cb)
	return
}

// GetStakePoolUserInfo for a user.
func GetStakePoolUserInfo(clientID string, cb GetInfoCallback) (err error) {
	if err = checkConfig(); err != nil {
		return
	}
	if clientID == "" {
		clientID = _config.wallet.ClientID
	}
	var url = withParams(STORAGESC_GET_STAKE_POOL_USER_INFO, Params{
		"client_id": clientID,
	})
	go getInfoFromSharders(url, OpStorageSCGetStakePoolInfo, cb)
	return
}

// GetBlobbers obtains list of all active blobbers.
func GetBlobbers(cb GetInfoCallback) (err error) {
	if err = checkConfig(); err != nil {
		return
	}
	var url = STORAGESC_GET_BLOBBERS
	go getInfoFromSharders(url, OpStorageSCGetBlobbers, cb)
	return
}

// GetBlobber obtains blobber information.
func GetBlobber(blobberID string, cb GetInfoCallback) (err error) {
	if err = checkConfig(); err != nil {
		return
	}
	var url = withParams(STORAGESC_GET_BLOBBER, Params{
		"blobber_id": blobberID,
	})
	go getInfoFromSharders(url, OpStorageSCGetBlobber, cb)
	return
}

// GetWritePoolInfo obtains information about all write pools of a user.
// If given clientID is empty, then current user used.
func GetWritePoolInfo(clientID string, cb GetInfoCallback) (err error) {
	if err = checkConfig(); err != nil {
		return
	}
	if clientID == "" {
		clientID = _config.wallet.ClientID
	}
	var url = withParams(STORAGESC_GET_WRITE_POOL_INFO, Params{
		"client_id": clientID,
	})
	go getInfoFromSharders(url, OpStorageSCGetWritePoolInfo, cb)
	return
}

func Encrypt(key, text string) (string, error) {
	keyBytes := []byte(key)
	textBytes := []byte(text)
	response, err := zboxutil.Encrypt(keyBytes, textBytes)
	if err != nil {
		return "", err
	}
	return hex.EncodeToString(response), nil
}

func Decrypt(key, text string) (string, error) {
	keyBytes := []byte(key)
	textBytes, _ := hex.DecodeString(text)
	response, err := zboxutil.Decrypt(keyBytes, textBytes)
	if err != nil {
		return "", err
	}
	return string(response), nil
}<|MERGE_RESOLUTION|>--- conflicted
+++ resolved
@@ -670,12 +670,15 @@
 	}()
 	return nil
 }
+
 func getBalanceFromSharders(clientID string) (int64, string, error) {
 	return getBalanceFieldFromSharders(clientID, "balance")
 }
+
 func getNonceFromSharders(clientID string) (int64, string, error) {
 	return getBalanceFieldFromSharders(clientID, "nonce")
 }
+
 func getBalanceFieldFromSharders(clientID, name string) (int64, string, error) {
 	result := make(chan *util.GetResponse)
 	defer close(result)
@@ -701,30 +704,16 @@
 		if err != nil {
 			continue
 		}
-		if v, ok := objmap["balance"]; ok {
+		if v, ok := objmap[name]; ok {
 			bal, err := strconv.ParseInt(string(v), 10, 64)
 			if err != nil {
 				continue
 			}
-<<<<<<< HEAD
-			if v, ok := objmap[name]; ok {
-				bal, err := strconv.ParseInt(string(v), 10, 64)
-				if err != nil {
-					continue
-				}
-				balMap[bal]++
-				if balMap[bal] > consensus {
-					consensus = balMap[bal]
-					winBalance = bal
-					winInfo = rsp.Body
-				}
-=======
 			balMap[bal]++
 			if balMap[bal] > consensus {
 				consensus = balMap[bal]
 				winBalance = bal
 				winInfo = rsp.Body
->>>>>>> 286ea2bf
 			}
 		}
 

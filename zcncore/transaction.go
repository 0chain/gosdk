--- conflicted
+++ resolved
@@ -5,19 +5,14 @@
 	"errors"
 	"fmt"
 	"net/http"
+	"strconv"
 	"time"
 
+	"github.com/0chain/gosdk/core/common"
+	"github.com/0chain/gosdk/core/encryption"
 	"github.com/0chain/gosdk/core/transaction"
 	"github.com/0chain/gosdk/core/util"
 	"github.com/0chain/gosdk/core/zcncrypto"
-<<<<<<< HEAD
-=======
-	"github.com/0chain/gosdk/core/common"
-	"github.com/0chain/gosdk/core/encryption"
-	"net/http"
-	"strconv"
-	"time"
->>>>>>> d2de233e
 )
 
 var (
@@ -27,6 +22,7 @@
 	errAuthTimeout      = errors.New("auth timed out")
 	errAddSignature     = errors.New("error adding signature")
 )
+
 // TransactionCallback needs to be implemented by the caller for transaction related APIs
 type TransactionCallback interface {
 	OnTransactionComplete(t *Transaction, status int)
@@ -67,30 +63,22 @@
 	Send(toClientID string, val int64, desc string) error
 	// StoreData implements store the data to blockchain
 	StoreData(data string) error
-<<<<<<< HEAD
-	// ExecuteFaucetSC impements the Faucet Smart contract
-	ExecuteFaucetSC(methodName string, input []byte) error
+	// ExecuteSmartContract impements the Faucet Smart contract
+	ExecuteSmartContract(address, methodName, input string, val int64) error
 	// ExecuteFaucetSCWallet impements the Faucet Smart contract for a given wallet
 	ExecuteFaucetSCWallet(walletStr string, methodName string, input []byte) error
-=======
-	// ExecuteSmartContract impements the Faucet Smart contract
-	ExecuteSmartContract(address, methodName, input string, val int64) error
->>>>>>> d2de233e
 	// GetTransactionHash implements retrieval of hash of the submitted transaction
 	GetTransactionHash() string
 	// LockTokens implements the lock token.
 	LockTokens(val int64, durationHr int64, durationMin int) error
 	// UnlockTokens implements unlocking of earlier locked tokens.
 	UnlockTokens(poolID string) error
-<<<<<<< HEAD
-	//RegisterMultiSig registers a group wallet and subwallets with MultisigSC
-	RegisterMultiSig(walletstr, mswallet string) error
-=======
 	// Stake implementes token to be stake on clientID
 	Stake(clientID string, val int64) error
 	// DeleteStake implements deleteing staked tokens
 	DeleteStake(clientID, poolID string) error
->>>>>>> d2de233e
+	//RegisterMultiSig registers a group wallet and subwallets with MultisigSC
+	RegisterMultiSig(walletstr, mswallet string) error
 	// SetTransactionHash implements verify a previous transation status
 	SetTransactionHash(hash string) error
 	// SetTransactionFee implements method to set the transaction fee
@@ -243,6 +231,7 @@
 	Logger.Info("New transaction interface")
 	return newTransaction(cb, txnFee)
 }
+
 func (t *Transaction) SetTransactionCallback(cb TransactionCallback) error {
 	if t.txnStatus != StatusUnknown {
 		return fmt.Errorf("transaction already exists. cannot set transaction hash.")
@@ -250,6 +239,7 @@
 	t.txnCb = cb
 	return nil
 }
+
 func (t *Transaction) SetTransactionFee(txnFee int64) error {
 	if t.txnStatus != StatusUnknown {
 		return fmt.Errorf("transaction already exists. cannot set transaction fee.")
@@ -276,7 +266,7 @@
 		t.txn.Value = val
 		t.txn.Hash = hash
 		t.txn.TransactionData = desc
-	t.txn.Signature = sig
+		t.txn.Signature = sig
 		t.txn.CreationDate = CreationDate
 		t.submitTxn()
 	}()
@@ -292,25 +282,39 @@
 	return nil
 }
 
-<<<<<<< HEAD
+func (t *Transaction) createSmartContractTxn(address, methodName string, input interface{}, value int64) error {
+	sn := transaction.SmartContractTxnData{Name: methodName, InputArgs: input}
+	snBytes, err := json.Marshal(sn)
+	if err != nil {
+		return fmt.Errorf("create smart contract failed due to invalid data. %s", err.Error())
+	}
+	t.txn.TransactionType = transaction.TxnTypeSmartContract
+	t.txn.ToClientID = address
+	t.txn.TransactionData = string(snBytes)
+	t.txn.Value = value
+	return nil
+}
+
+func (t *Transaction) createFaucetSCWallet(walletStr string, methodName string, input []byte) (*zcncrypto.Wallet, error) {
+	w, err := GetWallet(walletStr)
+	if err != nil {
+		fmt.Printf("Error while parsing the wallet. %v\n", err)
+		return nil, err
+	}
+	err = t.createSmartContractTxn(FaucetSmartContractAddress, methodName, input, 0)
+	if err != nil {
+		return nil, err
+	}
+	return w, nil
+}
+
 // ExecuteFaucetSCWallet impements the Faucet Smart contract for a given wallet
 func (t *Transaction) ExecuteFaucetSCWallet(walletStr string, methodName string, input []byte) error {
-	w, err := GetWallet(walletStr)
-	if err != nil {
-		fmt.Printf("Error while parsing the wallet. %v\n", err)
-		return err
-	}
-	sn := transaction.SmartContractTxnData{Name: methodName, InputArgs: input}
-	snBytes, err := json.Marshal(sn)
-	if err != nil {
-		fmt.Printf("error in marshalling\n%v\n", err)
-		return fmt.Errorf("execute faucet failed due to invalid data. %s", err.Error())
-	}
-	go func() {
-		t.txn.TransactionType = transaction.TxnTypeSmartContract
-		t.txn.ToClientID = FaucetSmartContractAddress
-		t.txn.TransactionData = string(snBytes)
-		t.txn.Value = 0
+	w, err := t.createFaucetSCWallet(walletStr, methodName, input)
+	if err != nil {
+		return err
+	}
+	go func() {
 		t.txn.ComputeHashAndSignWithWallet(signWithWallet, w)
 		fmt.Printf("submitted transaction\n")
 		t.submitTxn()
@@ -318,21 +322,6 @@
 	return nil
 }
 
-func (t *Transaction) ExecuteFaucetSC(methodName string, input []byte) error {
-=======
-func (t *Transaction) createSmartContractTxn(address, methodName string, input interface{}, value int64) error {
->>>>>>> d2de233e
-	sn := transaction.SmartContractTxnData{Name: methodName, InputArgs: input}
-	snBytes, err := json.Marshal(sn)
-	if err != nil {
-		return fmt.Errorf("create smart contract failed due to invalid data. %s", err.Error())
-	}
-		t.txn.TransactionType = transaction.TxnTypeSmartContract
-	t.txn.ToClientID = address
-		t.txn.TransactionData = string(snBytes)
-	t.txn.Value = value
-	return nil
-}
 func (t *Transaction) ExecuteSmartContract(address, methodName, input string, val int64) error {
 	err := t.createSmartContractTxn(address, methodName, input, val)
 	if err != nil {
@@ -582,38 +571,38 @@
 		t.txn.CreationDate = common.Now()
 	}
 
-				go func() {
+	go func() {
 		for {
 			// Get transaction confirmation from random sharder
 			confirmation, blockHash, lfb, err := getTransactionConfirmation(1, t.txnHash)
-							if err != nil {
+			if err != nil {
 				tn := common.Now()
 				Logger.Info(err, "now:", tn, "LFB creation time:", lfb.CreationDate)
 				if util.MaxInt64(lfb.CreationDate, tn) < (t.txn.CreationDate + int64(defaultTxnExpirationSeconds)) {
 					Logger.Info("falling back to", getMinShardersVerify(), "of ", len(_config.chain.Sharders), "Sharders")
 					confirmation, blockHash, lfb, err = getTransactionConfirmation(getMinShardersVerify(), t.txnHash)
-							if err != nil {
+					if err != nil {
 						if t.isTransactionExpired(lfb.CreationDate, tn) {
-							t.completeVerify(StatusError, "", fmt.Errorf(`{"error": "verify transaction failed"`))
-									return
+							t.completeVerify(StatusError, "", fmt.Errorf(`{"error": "verify transaction failed"}`))
+							return
 						}
-							continue
+						continue
 					}
 				} else {
 					if t.isTransactionExpired(lfb.CreationDate, tn) {
-						t.completeVerify(StatusError, "", fmt.Errorf(`{"error": "verify transaction failed"`))
-				return
-		}
-						continue
+						t.completeVerify(StatusError, "", fmt.Errorf(`{"error": "verify transaction failed"}`))
+						return
 					}
-						}
+					continue
+				}
+			}
 			valid := validateChain(confirmation, blockHash)
 			if valid {
 				output, err := json.Marshal(confirmation)
 				if err != nil {
 					t.completeVerify(StatusError, "", fmt.Errorf(`{"error": "transaction confirmation json marshal error"`))
 					return
-					}
+				}
 				t.completeVerify(StatusSuccess, string(output), nil)
 				return
 			}
@@ -679,6 +668,7 @@
 	}()
 	return nil
 }
+
 func (t *Transaction) createStakeTxn(clientID string, val int64) error {
 	input := make(map[string]interface{})
 	input["id"] = clientID
@@ -714,9 +704,37 @@
 	return nil
 }
 
+//RegisterMultiSig register a multisig wallet with the SC.
+func (t *Transaction) RegisterMultiSig(walletstr string, mswallet string) error {
+	w, err := GetWallet(walletstr)
+	if err != nil {
+		fmt.Printf("Error while parsing the wallet. %v\n", err)
+		return err
+	}
+
+	msw, err := GetMultisigPayload(mswallet)
+	if err != nil {
+		fmt.Printf("\nError in registering. %v\n", err)
+		return err
+	}
+	sn := transaction.SmartContractTxnData{Name: MultiSigRegisterFuncName, InputArgs: msw}
+	snBytes, err := json.Marshal(sn)
+	if err != nil {
+		return fmt.Errorf("execute multisig register failed due to invalid data. %s", err.Error())
+	}
+	go func() {
+		t.txn.TransactionType = transaction.TxnTypeSmartContract
+		t.txn.ToClientID = MultiSigSmartContractAddress
+		t.txn.TransactionData = string(snBytes)
+		t.txn.Value = 0
+		t.txn.ComputeHashAndSignWithWallet(signWithWallet, w)
+		t.submitTxn()
+	}()
+	return nil
+}
+
 // NewMSTransaction new transaction object for multisig operation
 func NewMSTransaction(walletstr string, cb TransactionCallback) (*Transaction, error) {
-
 	w, err := GetWallet(walletstr)
 	if err != nil {
 		fmt.Printf("Error while parsing the wallet. %v", err)
@@ -729,25 +747,25 @@
 	return t, nil
 }
 
-//RegisterMultiSig register a multisig wallet with the SC.
-func (t *Transaction) RegisterMultiSig(walletstr string, mswallet string) error {
-
-	w, err := GetWallet(walletstr)
-	if err != nil {
-		fmt.Printf("Error while parsing the wallet. %v\n", err)
-		return err
-	}
-
-	msw, err := GetMultisigPayload(mswallet)
-
-	if err != nil {
-		fmt.Printf("\nError in registering. %v\n", err)
-		return err
-	}
-	sn := transaction.SmartContractTxnData{Name: MultiSigRegisterFuncName, InputArgs: msw}
+//RegisterVote register a multisig wallet with the SC.
+func (t *Transaction) RegisterVote(signerwalletstr string, msvstr string) error {
+
+	w, err := GetWallet(signerwalletstr)
+	if err != nil {
+		fmt.Printf("Error while parsing the wallet. %v", err)
+		return err
+	}
+
+	msv, err := GetMultisigVotePayload(msvstr)
+
+	if err != nil {
+		fmt.Printf("\nError in voting. %v\n", err)
+		return err
+	}
+	sn := transaction.SmartContractTxnData{Name: MultiSigVoteFuncName, InputArgs: msv}
 	snBytes, err := json.Marshal(sn)
 	if err != nil {
-		return fmt.Errorf("execute multisig register failed due to invalid data. %s", err.Error())
+		return fmt.Errorf("execute multisig vote failed due to invalid data. %s", err.Error())
 	}
 	go func() {
 		t.txn.TransactionType = transaction.TxnTypeSmartContract
@@ -758,35 +776,4 @@
 		t.submitTxn()
 	}()
 	return nil
-}
-
-//RegisterVote register a multisig wallet with the SC.
-func (t *Transaction) RegisterVote(signerwalletstr string, msvstr string) error {
-
-	w, err := GetWallet(signerwalletstr)
-	if err != nil {
-		fmt.Printf("Error while parsing the wallet. %v", err)
-		return err
-	}
-
-	msv, err := GetMultisigVotePayload(msvstr)
-
-	if err != nil {
-		fmt.Printf("\nError in voting. %v\n", err)
-		return err
-	}
-	sn := transaction.SmartContractTxnData{Name: MultiSigVoteFuncName, InputArgs: msv}
-	snBytes, err := json.Marshal(sn)
-	if err != nil {
-		return fmt.Errorf("execute multisig vote failed due to invalid data. %s", err.Error())
-	}
-	go func() {
-		t.txn.TransactionType = transaction.TxnTypeSmartContract
-		t.txn.ToClientID = MultiSigSmartContractAddress
-		t.txn.TransactionData = string(snBytes)
-		t.txn.Value = 0
-		t.txn.ComputeHashAndSignWithWallet(signWithWallet, w)
-		t.submitTxn()
-	}()
-	return nil
 }
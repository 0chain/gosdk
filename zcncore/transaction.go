//go:build !mobile
// +build !mobile

package zcncore

import (
	"context"
	"encoding/json"
	"fmt"
	"net/http"
	"sync"
	"time"

	"github.com/0chain/errors"
	"github.com/0chain/gosdk/core/block"
	"github.com/0chain/gosdk/core/common"
	"github.com/0chain/gosdk/core/conf"
	"github.com/0chain/gosdk/core/encryption"
	"github.com/0chain/gosdk/core/transaction"
	"github.com/0chain/gosdk/core/util"
	"github.com/0chain/gosdk/core/version"
	"github.com/0chain/gosdk/core/zcncrypto"
)

type Provider int

const (
	ProviderMiner Provider = iota + 1
	ProviderSharder
	ProviderBlobber
	ProviderValidator
	ProviderAuthorizer
)

type ConfirmationStatus int

const (
	Undefined ConfirmationStatus = iota
	Success
	ChargeableError
)

type ChainConfig struct {
	ChainID                 string   `json:"chain_id,omitempty"`
	BlockWorker             string   `json:"block_worker"`
	Miners                  []string `json:"miners"`
	Sharders                []string `json:"sharders"`
	SignatureScheme         string   `json:"signature_scheme"`
	MinSubmit               int      `json:"min_submit"`
	MinConfirmation         int      `json:"min_confirmation"`
	ConfirmationChainLength int      `json:"confirmation_chain_length"`
	EthNode                 string   `json:"eth_node"`
}

type localConfig struct {
	chain         ChainConfig
	wallet        zcncrypto.Wallet
	authUrl       string
	isConfigured  bool
	isValidWallet bool
	isSplitWallet bool
}

type Miner struct {
	ID         string      `json:"id"`
	N2NHost    string      `json:"n2n_host"`
	Host       string      `json:"host"`
	Port       int         `json:"port"`
	PublicKey  string      `json:"public_key"`
	ShortName  string      `json:"short_name"`
	BuildTag   string      `json:"build_tag"`
	TotalStake int64       `json:"total_stake"`
	Stat       interface{} `json:"stat"`
}

type Node struct {
	Miner     Miner `json:"simple_miner"`
	StakePool `json:"stake_pool"`
}

type MinerSCNodes struct {
	Nodes []Node `json:"Nodes"`
}

type VestingSCConfig struct {
	MinLock              common.Balance `json:"min_lock"`
	MinDuration          time.Duration  `json:"min_duration"`
	MaxDuration          time.Duration  `json:"max_duration"`
	MaxDestinations      int            `json:"max_destinations"`
	MaxDescriptionLength int            `json:"max_description_length"`
}

type DelegatePool struct {
	Balance      int64  `json:"balance"`
	Reward       int64  `json:"reward"`
	Status       int    `json:"status"`
	RoundCreated int64  `json:"round_created"` // used for cool down
	DelegateID   string `json:"delegate_id"`
}

type StakePool struct {
	Pools    map[string]*DelegatePool `json:"pools"`
	Reward   int64                    `json:"rewards"`
	Settings StakePoolSettings        `json:"settings"`
	Minter   int                      `json:"minter"`
}

type MinerSCDelegatePoolInfo struct {
	ID         common.Key     `json:"id"`
	Balance    common.Balance `json:"balance"`
	Reward     common.Balance `json:"reward"`      // uncollected reread
	RewardPaid common.Balance `json:"reward_paid"` // total reward all time
	Status     string         `json:"status"`
}

type MinerSCUserPoolsInfo struct {
	Pools map[string][]*MinerSCDelegatePoolInfo `json:"pools"`
}

type TransactionCommon interface {
	// ExecuteSmartContract implements wrapper for smart contract function
	ExecuteSmartContract(address, methodName string, input interface{}, val uint64) (*transaction.Transaction, error)
	// Send implements sending token to a given clientid
	Send(toClientID string, val uint64, desc string) error
	// SetTransactionFee implements method to set the transaction fee
	SetTransactionFee(txnFee uint64) error

	//RegisterMultiSig registers a group wallet and subwallets with MultisigSC
	RegisterMultiSig(walletstr, mswallet string) error

<<<<<<< HEAD
	MinerSCCollectReward(string, string, Provider) error
	MinerSCMinerSettings(*MinerSCMinerInfo) error
	MinerSCSharderSettings(*MinerSCMinerInfo) error
	MinerSCLock(minerID string, lock uint64) error
	MinerSCUnlock(minerID, poolID string) error
	MinerScUpdateConfig(*InputMap) error
	MinerScUpdateGlobals(*InputMap) error
	MinerSCKillMiner(id string) error
	MinerSCKillSharder(id string) error
	MinerSCShutDownMiner(id string) error
	MinerSCShutDownSharder(id string) error
	// Storage SC
=======
	VestingAdd(ar *VestingAddRequest, value uint64) error

	MinerSCLock(minerID string, lock uint64) error
	MinerSCCollectReward(string, string, Provider) error
>>>>>>> 43c50a73

	StorageSCCollectReward(string, string, Provider) error

	FinalizeAllocation(allocID string, fee uint64) error
	CancelAllocation(allocID string, fee uint64) error
	CreateAllocation(car *CreateAllocationRequest, lock uint64, fee uint64) error //
	CreateReadPool(fee uint64) error
	ReadPoolLock(allocID string, blobberID string, duration int64, lock uint64, fee uint64) error
	ReadPoolUnlock(poolID string, fee uint64) error
	StakePoolLock(blobberID string, lock uint64, fee uint64) error
	StakePoolUnlock(blobberID string, poolID string, fee uint64) error
	UpdateBlobberSettings(blobber *Blobber, fee uint64) error
	UpdateValidatorSettings(validator *Validator, fee uint64) error
	UpdateAllocation(allocID string, sizeDiff int64, expirationDiff int64, lock uint64, fee uint64) error
<<<<<<< HEAD
	WritePoolLock(allocID string, lock uint64, fee uint64) error
	WritePoolUnlock(allocID string, fee uint64) error
	StorageScUpdateConfig(*InputMap) error
	KillBlobber(id string, fee uint64) error
	KillValidator(id string, fee uint64) error
	ShutDownBlobber(id string, fee uint64) error
	ShutDownValidator(id string, fee uint64) error

	// Faucet
=======
	WritePoolLock(allocID string, blobberID string, duration int64, lock uint64, fee uint64) error
	WritePoolUnlock(poolID string, fee uint64) error
>>>>>>> 43c50a73

	VestingUpdateConfig(*InputMap) error
	MinerScUpdateConfig(*InputMap) error
	MinerScUpdateGlobals(*InputMap) error
	StorageScUpdateConfig(*InputMap) error
	FaucetUpdateConfig(*InputMap) error
	ZCNSCUpdateGlobalConfig(*InputMap) error

	MinerSCMinerSettings(*MinerSCMinerInfo) error
	MinerSCSharderSettings(*MinerSCMinerInfo) error
	MinerSCDeleteMiner(*MinerSCMinerInfo) error
	MinerSCDeleteSharder(*MinerSCMinerInfo) error

	// ZCNSCUpdateAuthorizerConfig updates authorizer config by ID
	ZCNSCUpdateAuthorizerConfig(*AuthorizerNode) error
	// ZCNSCAddAuthorizer adds authorizer
	ZCNSCAddAuthorizer(*AddAuthorizerPayload) error

	// GetVerifyConfirmationStatus implements the verification status from sharders
	GetVerifyConfirmationStatus() ConfirmationStatus
}

// PriceRange represents a price range allowed by user to filter blobbers.
type PriceRange struct {
	Min common.Balance `json:"min"`
	Max common.Balance `json:"max"`
}

// CreateAllocationRequest is information to create allocation.
type CreateAllocationRequest struct {
	DataShards      int              `json:"data_shards"`
	ParityShards    int              `json:"parity_shards"`
	Size            common.Size      `json:"size"`
	Expiration      common.Timestamp `json:"expiration_date"`
	Owner           string           `json:"owner_id"`
	OwnerPublicKey  string           `json:"owner_public_key"`
	Blobbers        []string         `json:"blobbers"`
	ReadPriceRange  PriceRange       `json:"read_price_range"`
	WritePriceRange PriceRange       `json:"write_price_range"`
}

type StakePoolSettings struct {
	DelegateWallet string         `json:"delegate_wallet"`
	MinStake       common.Balance `json:"min_stake"`
	MaxStake       common.Balance `json:"max_stake"`
	NumDelegates   int            `json:"num_delegates"`
	ServiceCharge  float64        `json:"service_charge"`
}

type Terms struct {
	ReadPrice        common.Balance `json:"read_price"`  // tokens / GB
	WritePrice       common.Balance `json:"write_price"` // tokens / GB
	MinLockDemand    float64        `json:"min_lock_demand"`
	MaxOfferDuration time.Duration  `json:"max_offer_duration"`
}

type Blobber struct {
	ID                common.Key        `json:"id"`
	BaseURL           string            `json:"url"`
	Terms             Terms             `json:"terms"`
	Capacity          common.Size       `json:"capacity"`
	Allocated         common.Size       `json:"allocated"`
	LastHealthCheck   common.Timestamp  `json:"last_health_check"`
	StakePoolSettings StakePoolSettings `json:"stake_pool_settings"`
}

type Validator struct {
	ID                common.Key        `json:"id"`
	BaseURL           string            `json:"url"`
	StakePoolSettings StakePoolSettings `json:"stake_pool_settings"`
}

type AddAuthorizerPayload struct {
	PublicKey         string                      `json:"public_key"`
	URL               string                      `json:"url"`
	StakePoolSettings AuthorizerStakePoolSettings `json:"stake_pool_settings"` // Used to initially create stake pool
}

type AuthorizerStakePoolSettings struct {
	DelegateWallet string         `json:"delegate_wallet"`
	MinStake       common.Balance `json:"min_stake"`
	MaxStake       common.Balance `json:"max_stake"`
	NumDelegates   int            `json:"num_delegates"`
	ServiceCharge  float64        `json:"service_charge"`
}

type AuthorizerConfig struct {
	Fee common.Balance `json:"fee"`
}

type InputMap struct {
	Fields map[string]string `json:"Fields"`
}

// NewTransaction allocation new generic transaction object for any operation
func NewTransaction(cb TransactionCallback, txnFee uint64, nonce int64) (TransactionScheme, error) {
	err := CheckConfig()
	if err != nil {
		return nil, err
	}
	if _config.isSplitWallet {
		if _config.authUrl == "" {
			return nil, errors.New("", "auth url not set")
		}
		logging.Info("New transaction interface with auth")
		return newTransactionWithAuth(cb, txnFee, nonce)
	}
	logging.Info("New transaction interface")
	t, err := newTransaction(cb, txnFee, nonce)
	return t, err
}

func (t *Transaction) ExecuteSmartContract(address, methodName string, input interface{}, val uint64) (*transaction.Transaction, error) {
	err := t.createSmartContractTxn(address, methodName, input, val)
	if err != nil {
		return nil, err
	}
	go func() {
		t.setNonceAndSubmit()
	}()
	return t.txn, nil
}

func (t *Transaction) SetTransactionFee(txnFee uint64) error {
	if t.txnStatus != StatusUnknown {
		return errors.New("", "transaction already exists. cannot set transaction fee.")
	}
	t.txn.TransactionFee = txnFee
	return nil
}

func (t *Transaction) Send(toClientID string, val uint64, desc string) error {
	txnData, err := json.Marshal(SendTxnData{Note: desc})
	if err != nil {
		return errors.New("", "Could not serialize description to transaction_data")
	}
	go func() {
		t.txn.TransactionType = transaction.TxnTypeSend
		t.txn.ToClientID = toClientID
		t.txn.Value = val
		t.txn.TransactionData = string(txnData)
		t.setNonceAndSubmit()
	}()
	return nil
}

func (t *Transaction) SendWithSignatureHash(toClientID string, val uint64, desc string, sig string, CreationDate int64, hash string) error {
	txnData, err := json.Marshal(SendTxnData{Note: desc})
	if err != nil {
		return errors.New("", "Could not serialize description to transaction_data")
	}
	go func() {
		t.txn.TransactionType = transaction.TxnTypeSend
		t.txn.ToClientID = toClientID
		t.txn.Value = val
		t.txn.Hash = hash
		t.txn.TransactionData = string(txnData)
		t.txn.Signature = sig
		t.txn.CreationDate = CreationDate
		t.setNonceAndSubmit()
	}()
	return nil
}

type VestingDest struct {
	ID     string     `json:"id"`     // destination ID
	Amount common.Balance `json:"amount"` // amount to vest for the destination
}

type VestingAddRequest struct {
	Description  string           `json:"description"`  // allow empty
	StartTime    common.Timestamp `json:"start_time"`   //
	Duration     time.Duration    `json:"duration"`     //
	Destinations []*VestingDest   `json:"destinations"` //
}

func (t *Transaction) VestingAdd(ar *VestingAddRequest, value uint64) (
	err error) {

	err = t.createSmartContractTxn(VestingSmartContractAddress,
		transaction.VESTING_ADD, ar, value)
	if err != nil {
		logging.Error(err)
		return
	}
	go func() { t.setNonceAndSubmit() }()
	return
}

func (t *Transaction) MinerSCLock(nodeID string, lock uint64) (err error) {

	var mscl MinerSCLock
	mscl.ID = nodeID

	err = t.createSmartContractTxn(MinerSmartContractAddress,
		transaction.MINERSC_LOCK, &mscl, lock)
	if err != nil {
		logging.Error(err)
		return
	}
	go func() { t.setNonceAndSubmit() }()
	return
}

func (t *Transaction) MinerSCCollectReward(providerId, poolId string, providerType Provider) error {
	pr := &scCollectReward{
		ProviderId:   providerId,
		PoolId:       poolId,
		ProviderType: int(providerType),
	}
	err := t.createSmartContractTxn(MinerSmartContractAddress,
		transaction.MINERSC_COLLECT_REWARD, pr, 0)
	if err != nil {
		logging.Error(err)
		return err
	}
	go func() { t.setNonceAndSubmit() }()
	return err
}

func (t *Transaction) StorageSCCollectReward(providerId, poolId string, providerType Provider) error {
	pr := &scCollectReward{
		ProviderId:   providerId,
		PoolId:       poolId,
		ProviderType: int(providerType),
	}
	err := t.createSmartContractTxn(StorageSmartContractAddress,
		transaction.STORAGESC_COLLECT_REWARD, pr, 0)
	if err != nil {
		logging.Error(err)
		return err
	}
	go t.setNonceAndSubmit()
	return err
}

// FinalizeAllocation transaction.
func (t *Transaction) FinalizeAllocation(allocID string, fee uint64) (
	err error) {

	type finiRequest struct {
		AllocationID string `json:"allocation_id"`
	}
	err = t.createSmartContractTxn(StorageSmartContractAddress,
		transaction.STORAGESC_FINALIZE_ALLOCATION, &finiRequest{
			AllocationID: allocID,
		}, 0)
	if err != nil {
		logging.Error(err)
		return
	}
	t.SetTransactionFee(fee)
	go func() { t.setNonceAndSubmit() }()
	return
}

// CancelAllocation transaction.
func (t *Transaction) CancelAllocation(allocID string, fee uint64) (
	err error) {

	type cancelRequest struct {
		AllocationID string `json:"allocation_id"`
	}
	err = t.createSmartContractTxn(StorageSmartContractAddress,
		transaction.STORAGESC_CANCEL_ALLOCATION, &cancelRequest{
			AllocationID: allocID,
		}, 0)
	if err != nil {
		logging.Error(err)
		return
	}
	t.SetTransactionFee(fee)
	go func() { t.setNonceAndSubmit() }()
	return
}

// CreateAllocation transaction.
func (t *Transaction) CreateAllocation(car *CreateAllocationRequest,
	lock uint64, fee uint64) (err error) {

	err = t.createSmartContractTxn(StorageSmartContractAddress,
		transaction.STORAGESC_CREATE_ALLOCATION, car, lock)
	if err != nil {
		logging.Error(err)
		return
	}
	t.SetTransactionFee(fee)
	go func() { t.setNonceAndSubmit() }()
	return
}

// CreateReadPool for current user.
func (t *Transaction) CreateReadPool(fee uint64) (err error) {

	err = t.createSmartContractTxn(StorageSmartContractAddress,
		transaction.STORAGESC_CREATE_READ_POOL, nil, 0)
	if err != nil {
		logging.Error(err)
		return
	}
	t.SetTransactionFee(fee)
	go func() { t.setNonceAndSubmit() }()
	return
}

// ReadPoolLock locks tokens for current user and given allocation, using given
// duration. If blobberID is not empty, then tokens will be locked for given
// allocation->blobber only.
func (t *Transaction) ReadPoolLock(allocID, blobberID string,
	duration int64, lock, fee uint64) (err error) {

	type lockRequest struct {
		Duration     time.Duration `json:"duration"`
		AllocationID string        `json:"allocation_id"`
		BlobberID    string        `json:"blobber_id,omitempty"`
	}

	var lr lockRequest
	lr.Duration = time.Duration(duration)
	lr.AllocationID = allocID
	lr.BlobberID = blobberID

	err = t.createSmartContractTxn(StorageSmartContractAddress,
		transaction.STORAGESC_READ_POOL_LOCK, &lr, lock)
	if err != nil {
		logging.Error(err)
		return
	}
	t.SetTransactionFee(fee)
	go func() { t.setNonceAndSubmit() }()
	return
}

// ReadPoolUnlock for current user and given pool.
func (t *Transaction) ReadPoolUnlock(poolID string, fee uint64) (err error) {
	type unlockRequest struct {
		PoolID string `json:"pool_id"`
	}
	err = t.createSmartContractTxn(StorageSmartContractAddress,
		transaction.STORAGESC_READ_POOL_UNLOCK, &unlockRequest{
			PoolID: poolID,
		}, 0)
	if err != nil {
		logging.Error(err)
		return
	}
	t.SetTransactionFee(fee)
	go func() { t.setNonceAndSubmit() }()
	return
}

// StakePoolLock used to lock tokens in a stake pool of a blobber.
func (t *Transaction) StakePoolLock(blobberID string, lock, fee uint64) (
	err error) {

	type stakePoolRequest struct {
		BlobberID string `json:"blobber_id"`
	}

	var spr stakePoolRequest
	spr.BlobberID = blobberID

	err = t.createSmartContractTxn(StorageSmartContractAddress,
		transaction.STORAGESC_STAKE_POOL_LOCK, &spr, lock)
	if err != nil {
		logging.Error(err)
		return
	}
	t.SetTransactionFee(fee)
	go func() { t.setNonceAndSubmit() }()
	return
}

// StakePoolUnlock by blobberID and poolID.
func (t *Transaction) StakePoolUnlock(blobberID, poolID string,
	fee uint64) (err error) {

	type stakePoolRequest struct {
		BlobberID string `json:"blobber_id"`
		PoolID    string `json:"pool_id"`
	}

	var spr stakePoolRequest
	spr.BlobberID = blobberID
	spr.PoolID = poolID

	err = t.createSmartContractTxn(StorageSmartContractAddress, transaction.STORAGESC_STAKE_POOL_UNLOCK, &spr, 0)
	if err != nil {
		logging.Error(err)
		return
	}
	t.SetTransactionFee(fee)
	go func() { t.setNonceAndSubmit() }()
	return
}

// UpdateBlobberSettings update settings of a blobber.
func (t *Transaction) UpdateBlobberSettings(b *Blobber, fee uint64) (err error) {

	err = t.createSmartContractTxn(StorageSmartContractAddress,
		transaction.STORAGESC_UPDATE_BLOBBER_SETTINGS, b, 0)
	if err != nil {
		logging.Error(err)
		return
	}
	t.SetTransactionFee(fee)
	go func() { t.setNonceAndSubmit() }()
	return
}

// UpdateAllocation transaction.
func (t *Transaction) UpdateAllocation(allocID string, sizeDiff int64,
	expirationDiff int64, lock, fee uint64) (err error) {

	type updateAllocationRequest struct {
		ID         string `json:"id"`              // allocation id
		Size       int64  `json:"size"`            // difference
		Expiration int64  `json:"expiration_date"` // difference
	}

	var uar updateAllocationRequest
	uar.ID = allocID
	uar.Size = sizeDiff
	uar.Expiration = expirationDiff

	err = t.createSmartContractTxn(StorageSmartContractAddress,
		transaction.STORAGESC_UPDATE_ALLOCATION, &uar, lock)
	if err != nil {
		logging.Error(err)
		return
	}
	t.SetTransactionFee(fee)
	go func() { t.setNonceAndSubmit() }()
	return
}

// WritePoolLock locks tokens for current user and given allocation, using given
// duration. If blobberID is not empty, then tokens will be locked for given
// allocation->blobber only.
func (t *Transaction) WritePoolLock(allocID, blobberID string, duration int64,
	lock, fee uint64) (err error) {

	type lockRequest struct {
		Duration     time.Duration `json:"duration"`
		AllocationID string        `json:"allocation_id"`
		BlobberID    string        `json:"blobber_id,omitempty"`
	}

	var lr lockRequest
	lr.Duration = time.Duration(duration)
	lr.AllocationID = allocID
	lr.BlobberID = blobberID

	err = t.createSmartContractTxn(StorageSmartContractAddress,
		transaction.STORAGESC_WRITE_POOL_LOCK, &lr, lock)
	if err != nil {
		logging.Error(err)
		return
	}
	t.SetTransactionFee(fee)
	go func() { t.setNonceAndSubmit() }()
	return
}

// WritePoolUnlock for current user and given pool.
func (t *Transaction) WritePoolUnlock(poolID string, fee uint64) (
	err error) {

	type unlockRequest struct {
		PoolID string `json:"pool_id"`
	}
	err = t.createSmartContractTxn(StorageSmartContractAddress,
		transaction.STORAGESC_WRITE_POOL_UNLOCK, &unlockRequest{
			PoolID: poolID,
		}, 0)
	if err != nil {
		logging.Error(err)
		return
	}
	t.SetTransactionFee(fee)
	go func() { t.setNonceAndSubmit() }()
	return
}

func (t *Transaction) VestingUpdateConfig(vscc *InputMap) (err error) {

	err = t.createSmartContractTxn(VestingSmartContractAddress,
		transaction.VESTING_UPDATE_SETTINGS, vscc, 0)
	if err != nil {
		logging.Error(err)
		return
	}
	go func() { t.setNonceAndSubmit() }()
	return
}

// faucet smart contract

func (t *Transaction) FaucetUpdateConfig(ip *InputMap) (err error) {

	err = t.createSmartContractTxn(FaucetSmartContractAddress,
		transaction.FAUCETSC_UPDATE_SETTINGS, ip, 0)
	if err != nil {
		logging.Error(err)
		return
	}
	go func() { t.setNonceAndSubmit() }()
	return
}

//
// miner SC
//

func (t *Transaction) MinerScUpdateConfig(ip *InputMap) (err error) {
	err = t.createSmartContractTxn(MinerSmartContractAddress,
		transaction.MINERSC_UPDATE_SETTINGS, ip, 0)
	if err != nil {
		logging.Error(err)
		return
	}
	go func() { t.setNonceAndSubmit() }()
	return
}

func (t *Transaction) MinerScUpdateGlobals(ip *InputMap) (err error) {
	err = t.createSmartContractTxn(MinerSmartContractAddress,
		transaction.MINERSC_UPDATE_GLOBALS, ip, 0)
	if err != nil {
		logging.Error(err)
		return
	}
	go func() { t.setNonceAndSubmit() }()
	return
}

func (t *Transaction) StorageScUpdateConfig(ip *InputMap) (err error) {
	err = t.createSmartContractTxn(StorageSmartContractAddress,
		transaction.STORAGESC_UPDATE_SETTINGS, ip, 0)
	if err != nil {
		logging.Error(err)
		return
	}
	go func() { t.setNonceAndSubmit() }()
	return
}

func (t *Transaction) ZCNSCUpdateGlobalConfig(ip *InputMap) (err error) {
	err = t.createSmartContractTxn(ZCNSCSmartContractAddress, transaction.ZCNSC_UPDATE_GLOBAL_CONFIG, ip, 0)
	if err != nil {
		logging.Error(err)
		return
	}
	go t.setNonceAndSubmit()
	return
}

func (t *Transaction) GetVerifyConfirmationStatus() ConfirmationStatus {
	return ConfirmationStatus(t.verifyConfirmationStatus)
}

//RegisterMultiSig register a multisig wallet with the SC.
func (t *Transaction) RegisterMultiSig(walletstr string, mswallet string) error {
	w, err := GetWallet(walletstr)
	if err != nil {
		fmt.Printf("Error while parsing the wallet. %v\n", err)
		return err
	}

	msw, err := GetMultisigPayload(mswallet)
	if err != nil {
		fmt.Printf("\nError in registering. %v\n", err)
		return err
	}
	sn := transaction.SmartContractTxnData{Name: MultiSigRegisterFuncName, InputArgs: msw}
	snBytes, err := json.Marshal(sn)
	if err != nil {
		return errors.Wrap(err, "execute multisig register failed due to invalid data.")
	}
	go func() {
		t.txn.TransactionType = transaction.TxnTypeSmartContract
		t.txn.ToClientID = MultiSigSmartContractAddress
		t.txn.TransactionData = string(snBytes)
		t.txn.Value = 0
		nonce := t.txn.TransactionNonce
		if nonce < 1 {
			nonce = transaction.Cache.GetNextNonce(t.txn.ClientID)
		} else {
			transaction.Cache.Set(t.txn.ClientID, nonce)
		}
		t.txn.TransactionNonce = nonce

		t.txn.ComputeHashAndSignWithWallet(signWithWallet, w)
		t.submitTxn()
	}()
	return nil
}

// NewMSTransaction new transaction object for multisig operation
func NewMSTransaction(walletstr string, cb TransactionCallback) (*Transaction, error) {
	w, err := GetWallet(walletstr)
	if err != nil {
		fmt.Printf("Error while parsing the wallet. %v", err)
		return nil, err
	}
	t := &Transaction{}
	t.txn = transaction.NewTransactionEntity(w.ClientID, _config.chain.ChainID, w.ClientKey, w.Nonce)
	t.txnStatus, t.verifyStatus = StatusUnknown, StatusUnknown
	t.txnCb = cb
	return t, nil
}

//RegisterVote register a multisig wallet with the SC.
func (t *Transaction) RegisterVote(signerwalletstr string, msvstr string) error {

	w, err := GetWallet(signerwalletstr)
	if err != nil {
		fmt.Printf("Error while parsing the wallet. %v", err)
		return err
	}

	msv, err := GetMultisigVotePayload(msvstr)

	if err != nil {
		fmt.Printf("\nError in voting. %v\n", err)
		return err
	}
	sn := transaction.SmartContractTxnData{Name: MultiSigVoteFuncName, InputArgs: msv}
	snBytes, err := json.Marshal(sn)
	if err != nil {
		return errors.Wrap(err, "execute multisig vote failed due to invalid data.")
	}
	go func() {
		t.txn.TransactionType = transaction.TxnTypeSmartContract
		t.txn.ToClientID = MultiSigSmartContractAddress
		t.txn.TransactionData = string(snBytes)
		t.txn.Value = 0
		nonce := t.txn.TransactionNonce
		if nonce < 1 {
			nonce = transaction.Cache.GetNextNonce(t.txn.ClientID)
		} else {
			transaction.Cache.Set(t.txn.ClientID, nonce)
		}
		t.txn.TransactionNonce = nonce
		t.txn.ComputeHashAndSignWithWallet(signWithWallet, w)
		t.submitTxn()
	}()
	return nil
}

type MinerSCDelegatePool struct {
	Settings StakePoolSettings `json:"settings"`
}

type SimpleMiner struct {
	ID string `json:"id"`
}

type MinerSCMinerInfo struct {
	SimpleMiner         `json:"simple_miner"`
	MinerSCDelegatePool `json:"stake_pool"`
}

func (t *Transaction) MinerSCMinerSettings(info *MinerSCMinerInfo) (err error) {
	err = t.createSmartContractTxn(MinerSmartContractAddress,
		transaction.MINERSC_MINER_SETTINGS, info, 0)
	if err != nil {
		logging.Error(err)
		return
	}
	go func() { t.setNonceAndSubmit() }()
	return
}

func (t *Transaction) MinerSCSharderSettings(info *MinerSCMinerInfo) (err error) {
	err = t.createSmartContractTxn(MinerSmartContractAddress,
		transaction.MINERSC_SHARDER_SETTINGS, info, 0)
	if err != nil {
		logging.Error(err)
		return
	}
	go func() { t.setNonceAndSubmit() }()
	return
}

func (t *Transaction) MinerSCDeleteMiner(info *MinerSCMinerInfo) (err error) {
	err = t.createSmartContractTxn(MinerSmartContractAddress,
		transaction.MINERSC_MINER_DELETE, info, 0)
	if err != nil {
		logging.Error(err)
		return
	}
	go func() { t.setNonceAndSubmit() }()
	return
}

func (t *Transaction) MinerSCDeleteSharder(info *MinerSCMinerInfo) (err error) {
	err = t.createSmartContractTxn(MinerSmartContractAddress,
		transaction.MINERSC_SHARDER_DELETE, info, 0)
	if err != nil {
		logging.Error(err)
		return
	}
	go func() { t.setNonceAndSubmit() }()
	return
}

type AuthorizerNode struct {
	ID     string            `json:"id"`
	Config *AuthorizerConfig `json:"config"`
}

func (t *Transaction) ZCNSCUpdateAuthorizerConfig(ip *AuthorizerNode) (err error) {
	err = t.createSmartContractTxn(ZCNSCSmartContractAddress, transaction.ZCNSC_UPDATE_AUTHORIZER_CONFIG, ip, 0)
	if err != nil {
		logging.Error(err)
		return
	}
	go t.setNonceAndSubmit()
	return
}

func (t *Transaction) Verify() error {
	if t.txnHash == "" && t.txnStatus == StatusUnknown {
		return errors.New("", "invalid transaction. cannot be verified.")
	}
	if t.txnHash == "" && t.txnStatus == StatusSuccess {
		h := t.GetTransactionHash()
		if h == "" {
			transaction.Cache.Evict(t.txn.ClientID)
			return errors.New("", "invalid transaction. cannot be verified.")
		}
	}
	// If transaction is verify only start from current time
	if t.txn.CreationDate == 0 {
		t.txn.CreationDate = int64(common.Now())
	}

	tq, err := NewTransactionQuery(_config.chain.Sharders)
	if err != nil {
		logging.Error(err)
		return err
	}

	go func() {

		for {

			tq.Reset()
			// Get transaction confirmationBlock from a random sharder
			confirmBlockHeader, confirmationBlock, lfbBlockHeader, err := tq.getFastConfirmation(context.TODO(), t.txnHash)

			if err != nil {
				now := int64(common.Now())

				// maybe it is a network or server error
				if lfbBlockHeader == nil {
					logging.Info(err, " now: ", now)
				} else {
					logging.Info(err, " now: ", now, ", LFB creation time:", lfbBlockHeader.CreationDate)
				}

				// transaction is done or expired. it means random sharder might be outdated, try to query it from s/S sharders to confirm it
				if util.MaxInt64(lfbBlockHeader.getCreationDate(now), now) >= (t.txn.CreationDate + int64(defaultTxnExpirationSeconds)) {
					logging.Info("falling back to ", getMinShardersVerify(), " of ", len(_config.chain.Sharders), " Sharders")
					confirmBlockHeader, confirmationBlock, lfbBlockHeader, err = tq.getConsensusConfirmation(context.TODO(), getMinShardersVerify(), t.txnHash)
				}

				// txn not found in fast confirmation/consensus confirmation
				if err != nil {

					if lfbBlockHeader == nil {
						// no any valid lfb on all sharders. maybe they are network/server errors. try it again
						continue
					}

					// it is expired
					if t.isTransactionExpired(lfbBlockHeader.getCreationDate(now), now) {
						t.completeVerify(StatusError, "", errors.New("", `{"error": "verify transaction failed"}`))
						return
					}
					continue
				}

			}

			valid := validateChain(confirmBlockHeader)
			if valid {
				output, err := json.Marshal(confirmationBlock)
				if err != nil {
					t.completeVerify(StatusError, "", errors.New("", `{"error": "transaction confirmation json marshal error"`))
					return
				}
				confJson := confirmationBlock["confirmation"]

				var conf map[string]json.RawMessage
				if err := json.Unmarshal(confJson, &conf); err != nil {
					return
				}
				txnJson := conf["txn"]

				var tr map[string]json.RawMessage
				if err := json.Unmarshal(txnJson, &tr); err != nil {
					return
				}

				txStatus := tr["transaction_status"]
				switch string(txStatus) {
				case "1":
					t.completeVerifyWithConStatus(StatusSuccess, int(Success), string(output), nil)
				case "2":
					txOutput := tr["transaction_output"]
					t.completeVerifyWithConStatus(StatusSuccess, int(ChargeableError), string(txOutput), nil)
				default:
					t.completeVerify(StatusError, string(output), nil)
				}
				return
			}
		}
	}()
	return nil
}

// ConvertToValue converts ZCN tokens to value
func ConvertToValue(token float64) uint64 {
	return uint64(token * float64(TOKEN_UNIT))
}

func GetLatestFinalized(ctx context.Context, numSharders int) (b *block.Header, err error) {
	var result = make(chan *util.GetResponse, numSharders)
	defer close(result)

	numSharders = len(_config.chain.Sharders) // overwrite, use all
	queryFromShardersContext(ctx, numSharders, GET_LATEST_FINALIZED, result)

	var (
		maxConsensus   int
		roundConsensus = make(map[string]int)
	)

	for i := 0; i < numSharders; i++ {
		var rsp = <-result

		logging.Debug(rsp.Url, rsp.Status)

		if rsp.StatusCode != http.StatusOK {
			logging.Error(rsp.Body)
			continue
		}

		if err = json.Unmarshal([]byte(rsp.Body), &b); err != nil {
			logging.Error("block parse error: ", err)
			err = nil
			continue
		}

		var h = encryption.FastHash([]byte(b.Hash))
		if roundConsensus[h]++; roundConsensus[h] > maxConsensus {
			maxConsensus = roundConsensus[h]
		}
	}

	if maxConsensus == 0 {
		return nil, errors.New("", "block info not found")
	}

	return
}

func GetLatestFinalizedMagicBlock(ctx context.Context, numSharders int) (m *block.MagicBlock, err error) {
	var result = make(chan *util.GetResponse, numSharders)
	defer close(result)

	numSharders = len(_config.chain.Sharders) // overwrite, use all
	queryFromShardersContext(ctx, numSharders, GET_LATEST_FINALIZED_MAGIC_BLOCK, result)

	var (
		maxConsensus   int
		roundConsensus = make(map[string]int)
	)

	type respObj struct {
		MagicBlock *block.MagicBlock `json:"magic_block"`
	}

	for i := 0; i < numSharders; i++ {
		var rsp = <-result

		logging.Debug(rsp.Url, rsp.Status)

		if rsp.StatusCode != http.StatusOK {
			logging.Error(rsp.Body)
			continue
		}

		var respo respObj
		if err = json.Unmarshal([]byte(rsp.Body), &respo); err != nil {
			logging.Error(" magic block parse error: ", err)
			err = nil
			continue
		}

		m = respo.MagicBlock
		var h = encryption.FastHash([]byte(respo.MagicBlock.Hash))
		if roundConsensus[h]++; roundConsensus[h] > maxConsensus {
			maxConsensus = roundConsensus[h]
		}
	}

	if maxConsensus == 0 {
		return nil, errors.New("", "magic block info not found")
	}

	return
}

func GetChainStats(ctx context.Context) (b *block.ChainStats, err error) {
	var result = make(chan *util.GetResponse, 1)
	defer close(result)

	var numSharders = len(_config.chain.Sharders) // overwrite, use all
	queryFromShardersContext(ctx, numSharders, GET_CHAIN_STATS, result)
	var rsp *util.GetResponse
	for i := 0; i < numSharders; i++ {
		var x = <-result
		if x.StatusCode != http.StatusOK {
			continue
		}
		rsp = x
	}

	if rsp == nil {
		return nil, errors.New("http_request_failed", "Request failed with status not 200")
	}

	if err = json.Unmarshal([]byte(rsp.Body), &b); err != nil {
		return nil, err
	}
	return
}

func GetBlockByRound(ctx context.Context, numSharders int, round int64) (b *block.Block, err error) {

<<<<<<< HEAD
func (t *Transaction) FaucetUpdateConfig(ip *InputMap) (err error) {

	err = t.createSmartContractTxn(FaucetSmartContractAddress,
		transaction.FAUCETSC_UPDATE_SETTINGS, ip, 0)
	if err != nil {
		Logger.Error(err)
		return
	}
	go func() { t.setNonceAndSubmit() }()
	return
}

//
// miner SC
//

func (t *Transaction) MinerScUpdateConfig(ip *InputMap) (err error) {
	err = t.createSmartContractTxn(MinerSmartContractAddress,
		transaction.MINERSC_UPDATE_SETTINGS, ip, 0)
	if err != nil {
		Logger.Error(err)
		return
	}
	go func() { t.setNonceAndSubmit() }()
	return
}

func (t *Transaction) MinerScUpdateGlobals(ip *InputMap) (err error) {
	err = t.createSmartContractTxn(MinerSmartContractAddress,
		transaction.MINERSC_UPDATE_GLOBALS, ip, 0)
	if err != nil {
		Logger.Error(err)
		return
	}
	go func() { t.setNonceAndSubmit() }()
	return
}

type MinerSCDelegatePool struct {
	Settings StakePoolSettings `json:"settings"`
}

type SimpleMiner struct {
	ID string `json:"id"`
}

type MinerSCMinerInfo struct {
	SimpleMiner         `json:"simple_miner"`
	MinerSCDelegatePool `json:"stake_pool"`
}

func (t *Transaction) MinerSCMinerSettings(info *MinerSCMinerInfo) (err error) {
	err = t.createSmartContractTxn(MinerSmartContractAddress,
		transaction.MINERSC_MINER_SETTINGS, info, 0)
	if err != nil {
		Logger.Error(err)
		return
	}
	go func() { t.setNonceAndSubmit() }()
	return
}

func (t *Transaction) MinerSCSharderSettings(info *MinerSCMinerInfo) (err error) {
	err = t.createSmartContractTxn(MinerSmartContractAddress,
		transaction.MINERSC_SHARDER_SETTINGS, info, 0)
	if err != nil {
		Logger.Error(err)
		return
	}
	go func() { t.setNonceAndSubmit() }()
	return
}

func (t *Transaction) MinerSCKillMiner(id string) error {
	pid := ProviderId{
		ID: id,
	}
	err := t.createSmartContractTxn(MinerSmartContractAddress,
		transaction.MINERSC_KILL_MINER, pid, 0)
	if err != nil {
		Logger.Error(err)
		return err
	}
	go func() { t.setNonceAndSubmit() }()
	return nil
}

func (t *Transaction) MinerSCKillSharder(id string) error {
	pid := ProviderId{
		ID: id,
	}
	err := t.createSmartContractTxn(MinerSmartContractAddress,
		transaction.MINERSC_KILL_SHARDER, pid, 0)
	if err != nil {
		Logger.Error(err)
		return err
	}
	go func() { t.setNonceAndSubmit() }()
	return nil
}

func (t *Transaction) MinerSCShutDownMiner(id string) error {
	pid := ProviderId{
		ID: id,
	}
	err := t.createSmartContractTxn(MinerSmartContractAddress,
		transaction.MINERSC_SHUT_DOWN_MINER, pid, 0)
	if err != nil {
		Logger.Error(err)
		return err
	}
	go func() { t.setNonceAndSubmit() }()
	return nil
}

func (t *Transaction) MinerSCShutDownSharder(id string) error {
	pid := ProviderId{
		ID: id,
	}
	err := t.createSmartContractTxn(MinerSmartContractAddress,
		transaction.MINERSC_SHUT_DOWN_SHARDER, pid, 0)
	if err != nil {
		Logger.Error(err)
		return err
	}
	go func() { t.setNonceAndSubmit() }()
	return nil
}

type Provider int

const (
	ProviderMiner Provider = iota + 1
	ProviderSharder
	ProviderBlobber
	ProviderValidator
	ProviderAuthorizer
)

type SCCollectReward struct {
	ProviderId   string   `json:"provider_id"`
	PoolId       string   `json:"pool_id"`
	ProviderType Provider `json:"provider_type"`
}

func (t *Transaction) MinerSCCollectReward(providerId, poolId string, providerType Provider) error {
	pr := &SCCollectReward{
		ProviderId:   providerId,
		PoolId:       poolId,
		ProviderType: providerType,
	}
	err := t.createSmartContractTxn(MinerSmartContractAddress,
		transaction.MINERSC_COLLECT_REWARD, pr, 0)
	if err != nil {
		Logger.Error(err)
		return err
	}
	go func() { t.setNonceAndSubmit() }()
	return err
}

type MinerSCLock struct {
	ID string `json:"id"`
}
=======
	var result = make(chan *util.GetResponse, numSharders)
	defer close(result)
>>>>>>> 43c50a73

	numSharders = len(_config.chain.Sharders) // overwrite, use all
	queryFromShardersContext(ctx, numSharders,
		fmt.Sprintf("%sround=%d&content=full,header", GET_BLOCK_INFO, round),
		result)

	var (
		maxConsensus   int
		roundConsensus = make(map[string]int)
	)

	type respObj struct {
		Block  *block.Block  `json:"block"`
		Header *block.Header `json:"header"`
	}

	for i := 0; i < numSharders; i++ {
		var rsp = <-result

		logging.Debug(rsp.Url, rsp.Status)

		if rsp.StatusCode != http.StatusOK {
			logging.Error(rsp.Body)
			continue
		}

		var respo respObj
		if err = json.Unmarshal([]byte(rsp.Body), &respo); err != nil {
			logging.Error("block parse error: ", err)
			err = nil
			continue
		}

		if respo.Block == nil {
			logging.Debug(rsp.Url, "no block in response:", rsp.Body)
			continue
		}

		if respo.Header == nil {
			logging.Debug(rsp.Url, "no block header in response:", rsp.Body)
			continue
		}

		if respo.Header.Hash != string(respo.Block.Hash) {
			logging.Debug(rsp.Url, "header and block hash mismatch:", rsp.Body)
			continue
		}

		b = respo.Block
		b.Header = respo.Header

		var h = encryption.FastHash([]byte(b.Hash))
		if roundConsensus[h]++; roundConsensus[h] > maxConsensus {
			maxConsensus = roundConsensus[h]
		}
	}

	if maxConsensus == 0 {
		return nil, errors.New("", "round info not found")
	}

	return
}

func GetMagicBlockByNumber(ctx context.Context, numSharders int, number int64) (m *block.MagicBlock, err error) {

	var result = make(chan *util.GetResponse, numSharders)
	defer close(result)

	numSharders = len(_config.chain.Sharders) // overwrite, use all
	queryFromShardersContext(ctx, numSharders,
		fmt.Sprintf("%smagic_block_number=%d", GET_MAGIC_BLOCK_INFO, number),
		result)

	var (
		maxConsensus   int
		roundConsensus = make(map[string]int)
	)

	type respObj struct {
		MagicBlock *block.MagicBlock `json:"magic_block"`
	}

	for i := 0; i < numSharders; i++ {
		var rsp = <-result

		logging.Debug(rsp.Url, rsp.Status)

		if rsp.StatusCode != http.StatusOK {
			logging.Error(rsp.Body)
			continue
		}

		var respo respObj
		if err = json.Unmarshal([]byte(rsp.Body), &respo); err != nil {
			logging.Error(" magic block parse error: ", err)
			err = nil
			continue
		}

		m = respo.MagicBlock
		var h = encryption.FastHash([]byte(respo.MagicBlock.Hash))
		if roundConsensus[h]++; roundConsensus[h] > maxConsensus {
			maxConsensus = roundConsensus[h]
		}
	}

	if maxConsensus == 0 {
		return nil, errors.New("", "magic block info not found")
	}

	return
}

type NonceCache struct {
	cache map[string]int64
	guard sync.Mutex
}

func NewNonceCache() *NonceCache {
	return &NonceCache{cache: make(map[string]int64)}
}

<<<<<<< HEAD
type Blobber struct {
	ID                common.Key        `json:"id"`
	BaseURL           string            `json:"url"`
	Terms             Terms             `json:"terms"`
	Capacity          common.Size       `json:"capacity"`
	Allocated         common.Size       `json:"allocated"`
	LastHealthCheck   common.Timestamp  `json:"last_health_check"`
	StakePoolSettings StakePoolSettings `json:"stake_pool_settings"`
	IsShutDown        bool              `json:"is_shut_down"`
	IsKilled          bool              `json:"is_killed"`
=======
func (nc *NonceCache) GetNextNonce(clientId string) int64 {
	nc.guard.Lock()
	defer nc.guard.Unlock()
	if _, ok := nc.cache[clientId]; !ok {
		back := &getNonceCallBack{
			nonceCh: make(chan int64),
			err:     nil,
		}
		if err := GetNonce(back); err != nil {
			return 0
		}

		timeout, _ := context.WithTimeout(context.Background(), time.Second)
		select {
		case n := <-back.nonceCh:
			if back.err != nil {
				return 0
			}
			nc.cache[clientId] = n
		case <-timeout.Done():
			return 0
		}
	}

	nc.cache[clientId] += 1
	return nc.cache[clientId]
>>>>>>> 43c50a73
}

func (nc *NonceCache) Set(clientId string, nonce int64) {
	nc.guard.Lock()
	defer nc.guard.Unlock()
	nc.cache[clientId] = nonce
}

func (nc *NonceCache) Evict(clientId string) {
	nc.guard.Lock()
	defer nc.guard.Unlock()
	delete(nc.cache, clientId)
}

func WithEthereumNode(uri string) func(c *ChainConfig) error {
	return func(c *ChainConfig) error {
		c.EthNode = uri
		return nil
	}
}

func WithChainID(id string) func(c *ChainConfig) error {
	return func(c *ChainConfig) error {
		c.ChainID = id
		return nil
	}
}

func WithMinSubmit(m int) func(c *ChainConfig) error {
	return func(c *ChainConfig) error {
		c.MinSubmit = m
		return nil
	}
}

<<<<<<< HEAD
type ProviderId struct {
	ID string `json:"id"`
}

// UpdateBlobberSettings update settings of a blobber.
func (t *Transaction) UpdateBlobberSettings(b *Blobber, fee uint64) (err error) {
=======
func WithMinConfirmation(m int) func(c *ChainConfig) error {
	return func(c *ChainConfig) error {
		c.MinConfirmation = m
		return nil
	}
}
>>>>>>> 43c50a73

func WithConfirmationChainLength(m int) func(c *ChainConfig) error {
	return func(c *ChainConfig) error {
		c.ConfirmationChainLength = m
		return nil
	}
}

// UpdateValidatorSettings update settings of a validator.
func (t *Transaction) UpdateValidatorSettings(v *Validator, fee uint64) (err error) {

	err = t.createSmartContractTxn(StorageSmartContractAddress,
		transaction.STORAGESC_UPDATE_VALIDATOR_SETTINGS, v, 0)
	if err != nil {
		logging.Error(err)
		return
	}
	t.SetTransactionFee(fee)
	go func() { t.setNonceAndSubmit() }()
	return
}

<<<<<<< HEAD
func (t *Transaction) KillBlobber(id string, fee uint64) error {
	var err error
	pid := ProviderId{
		ID: id,
	}
	err = t.createSmartContractTxn(StorageSmartContractAddress,
		transaction.STORAGESC_KILL_BLOBBER, &pid, 0)
	if err != nil {
		Logger.Error(err)
		return err
	}
	if err := t.SetTransactionFee(fee); err != nil {
		Logger.Error(err)
		return err
	}
	go func() { t.setNonceAndSubmit() }()
	return err
}

func (t *Transaction) KillValidator(id string, fee uint64) error {
	var err error
	pid := ProviderId{
		ID: id,
	}
	err = t.createSmartContractTxn(StorageSmartContractAddress,
		transaction.STORAGESC_KILL_VALIDATOR, &pid, 0)
	if err != nil {
		Logger.Error(err)
		return err
	}
	if err := t.SetTransactionFee(fee); err != nil {
		Logger.Error(err)
		return err
	}
	go func() { t.setNonceAndSubmit() }()
	return err
}

func (t *Transaction) ShutDownBlobber(id string, fee uint64) error {
	var err error
	pid := ProviderId{
		ID: id,
	}
	err = t.createSmartContractTxn(StorageSmartContractAddress,
		transaction.STORAGESC_SHUT_DOWN_BLOBBER, pid, 0)
	if err != nil {
		Logger.Error(err)
		return err
	}
	if err := t.SetTransactionFee(fee); err != nil {
		Logger.Error(err)
		return err
	}
	go func() { t.setNonceAndSubmit() }()
	return err
}

func (t *Transaction) ShutDownValidator(id string, fee uint64) error {
	var err error
	pid := ProviderId{
		ID: id,
	}
	err = t.createSmartContractTxn(StorageSmartContractAddress,
		transaction.STORAGESC_SHUT_DOWN_VALIDATOR, pid, 0)
	if err != nil {
		Logger.Error(err)
		return err
	}
	if err := t.SetTransactionFee(fee); err != nil {
		Logger.Error(err)
		return err
	}
	go func() { t.setNonceAndSubmit() }()
	return err
}

// UpdateAllocation transaction.
func (t *Transaction) UpdateAllocation(allocID string, sizeDiff int64,
	expirationDiff int64, lock, fee uint64) (err error) {

	type updateAllocationRequest struct {
		ID         string `json:"id"`              // allocation id
		Size       int64  `json:"size"`            // difference
		Expiration int64  `json:"expiration_date"` // difference
=======
// InitZCNSDK initializes the SDK with miner, sharder and signature scheme provided.
func InitZCNSDK(blockWorker string, signscheme string, configs ...func(*ChainConfig) error) error {
	if signscheme != "ed25519" && signscheme != "bls0chain" {
		return errors.New("", "invalid/unsupported signature scheme")
>>>>>>> 43c50a73
	}
	_config.chain.BlockWorker = blockWorker
	_config.chain.SignatureScheme = signscheme

	err := UpdateNetworkDetails()
	if err != nil {
		fmt.Println("UpdateNetworkDetails:", err)
		return err
	}

	go updateNetworkDetailsWorker(context.Background())

	for _, conf := range configs {
		err := conf(&_config.chain)
		if err != nil {
			return errors.Wrap(err, "invalid/unsupported options.")
		}
	}
	assertConfig()
	_config.isConfigured = true
	logging.Info("******* Wallet SDK Version:", version.VERSIONSTR, " ******* (InitZCNSDK)")

	cfg := &conf.Config{
		BlockWorker:             _config.chain.BlockWorker,
		MinSubmit:               _config.chain.MinSubmit,
		MinConfirmation:         _config.chain.MinConfirmation,
		ConfirmationChainLength: _config.chain.ConfirmationChainLength,
		SignatureScheme:         _config.chain.SignatureScheme,
		ChainID:                 _config.chain.ChainID,
		EthereumNode:            _config.chain.EthNode,
	}

	conf.InitClientConfig(cfg)

	return nil
}

type VestingClientList struct {
	Pools []common.Key `json:"pools"`
}

func GetVestingClientList(clientID string, cb GetInfoCallback) (err error) {
	if err = CheckConfig(); err != nil {
		return
	}
	if clientID == "" {
		clientID = _config.wallet.ClientID // if not blank
	}
	go getInfoFromSharders(WithParams(GET_VESTING_CLIENT_POOLS, Params{
		"client_id": clientID,
	}), 0, cb)
	return
}

type VestingDestInfo struct {
	ID     common.Key       `json:"id"`     // identifier
	Wanted common.Balance   `json:"wanted"` // wanted amount for entire period
	Earned common.Balance   `json:"earned"` // can unlock
	Vested common.Balance   `json:"vested"` // already vested
	Last   common.Timestamp `json:"last"`   // last time unlocked
}

type VestingPoolInfo struct {
	ID           common.Key         `json:"pool_id"`      // pool ID
	Balance      common.Balance     `json:"balance"`      // real pool balance
	Left         common.Balance     `json:"left"`         // owner can unlock
	Description  string             `json:"description"`  // description
	StartTime    common.Timestamp   `json:"start_time"`   // from
	ExpireAt     common.Timestamp   `json:"expire_at"`    // until
	Destinations []*VestingDestInfo `json:"destinations"` // receivers
	ClientID     common.Key         `json:"client_id"`    // owner
}

func GetVestingPoolInfo(poolID string, cb GetInfoCallback) (err error) {
	if err = CheckConfig(); err != nil {
		return
	}
	getInfoFromSharders(WithParams(GET_VESTING_POOL_INFO, Params{
		"pool_id": poolID,
	}), 0, cb)
	return
}

func GetVestingSCConfig(cb GetInfoCallback) (err error) {
	if err = CheckConfig(); err != nil {
		return
	}
	go getInfoFromSharders(GET_VESTING_CONFIG, 0, cb)
	return
}

// faucet

func GetFaucetSCConfig(cb GetInfoCallback) (err error) {
	if err = CheckConfig(); err != nil {
		return
	}
	go getInfoFromSharders(GET_FAUCETSC_CONFIG, 0, cb)
	return
}

func (t *Transaction) ZCNSCAddAuthorizer(ip *AddAuthorizerPayload) (err error) {
	err = t.createSmartContractTxn(ZCNSCSmartContractAddress, transaction.ZCNSC_ADD_AUTHORIZER, ip, 0)
	if err != nil {
		logging.Error(err)
		return
	}
	go t.setNonceAndSubmit()
	return
}<|MERGE_RESOLUTION|>--- conflicted
+++ resolved
@@ -128,7 +128,9 @@
 	//RegisterMultiSig registers a group wallet and subwallets with MultisigSC
 	RegisterMultiSig(walletstr, mswallet string) error
 
-<<<<<<< HEAD
+	VestingAdd(ar *VestingAddRequest, value uint64) error
+
+	MinerSCLock(minerID string, lock uint64) error
 	MinerSCCollectReward(string, string, Provider) error
 	MinerSCMinerSettings(*MinerSCMinerInfo) error
 	MinerSCSharderSettings(*MinerSCMinerInfo) error
@@ -141,12 +143,6 @@
 	MinerSCShutDownMiner(id string) error
 	MinerSCShutDownSharder(id string) error
 	// Storage SC
-=======
-	VestingAdd(ar *VestingAddRequest, value uint64) error
-
-	MinerSCLock(minerID string, lock uint64) error
-	MinerSCCollectReward(string, string, Provider) error
->>>>>>> 43c50a73
 
 	StorageSCCollectReward(string, string, Provider) error
 
@@ -161,9 +157,12 @@
 	UpdateBlobberSettings(blobber *Blobber, fee uint64) error
 	UpdateValidatorSettings(validator *Validator, fee uint64) error
 	UpdateAllocation(allocID string, sizeDiff int64, expirationDiff int64, lock uint64, fee uint64) error
-<<<<<<< HEAD
-	WritePoolLock(allocID string, lock uint64, fee uint64) error
-	WritePoolUnlock(allocID string, fee uint64) error
+	WritePoolLock(allocID string, blobberID string, duration int64, lock uint64, fee uint64) error
+	WritePoolUnlock(poolID string, fee uint64) error
+
+	VestingUpdateConfig(*InputMap) error
+	MinerScUpdateConfig(*InputMap) error
+	MinerScUpdateGlobals(*InputMap) error
 	StorageScUpdateConfig(*InputMap) error
 	KillBlobber(id string, fee uint64) error
 	KillValidator(id string, fee uint64) error
@@ -171,15 +170,7 @@
 	ShutDownValidator(id string, fee uint64) error
 
 	// Faucet
-=======
-	WritePoolLock(allocID string, blobberID string, duration int64, lock uint64, fee uint64) error
-	WritePoolUnlock(poolID string, fee uint64) error
->>>>>>> 43c50a73
-
-	VestingUpdateConfig(*InputMap) error
-	MinerScUpdateConfig(*InputMap) error
-	MinerScUpdateGlobals(*InputMap) error
-	StorageScUpdateConfig(*InputMap) error
+
 	FaucetUpdateConfig(*InputMap) error
 	ZCNSCUpdateGlobalConfig(*InputMap) error
 
@@ -379,6 +370,113 @@
 	return
 }
 
+type MinerSCDelegatePool struct {
+	Settings StakePoolSettings `json:"settings"`
+}
+
+type SimpleMiner struct {
+	ID string `json:"id"`
+}
+
+type MinerSCMinerInfo struct {
+	SimpleMiner         `json:"simple_miner"`
+	MinerSCDelegatePool `json:"stake_pool"`
+}
+
+func (t *Transaction) MinerSCMinerSettings(info *MinerSCMinerInfo) (err error) {
+	err = t.createSmartContractTxn(MinerSmartContractAddress,
+		transaction.MINERSC_MINER_SETTINGS, info, 0)
+	if err != nil {
+		Logger.Error(err)
+		return
+	}
+	go func() { t.setNonceAndSubmit() }()
+	return
+}
+
+func (t *Transaction) MinerSCSharderSettings(info *MinerSCMinerInfo) (err error) {
+	err = t.createSmartContractTxn(MinerSmartContractAddress,
+		transaction.MINERSC_SHARDER_SETTINGS, info, 0)
+	if err != nil {
+		Logger.Error(err)
+		return
+	}
+	go func() { t.setNonceAndSubmit() }()
+	return
+}
+
+func (t *Transaction) MinerSCKillMiner(id string) error {
+	pid := ProviderId{
+		ID: id,
+	}
+	err := t.createSmartContractTxn(MinerSmartContractAddress,
+		transaction.MINERSC_KILL_MINER, pid, 0)
+	if err != nil {
+		Logger.Error(err)
+		return err
+	}
+	go func() { t.setNonceAndSubmit() }()
+	return nil
+}
+
+func (t *Transaction) MinerSCKillSharder(id string) error {
+	pid := ProviderId{
+		ID: id,
+	}
+	err := t.createSmartContractTxn(MinerSmartContractAddress,
+		transaction.MINERSC_KILL_SHARDER, pid, 0)
+	if err != nil {
+		Logger.Error(err)
+		return err
+	}
+	go func() { t.setNonceAndSubmit() }()
+	return nil
+}
+
+func (t *Transaction) MinerSCShutDownMiner(id string) error {
+	pid := ProviderId{
+		ID: id,
+	}
+	err := t.createSmartContractTxn(MinerSmartContractAddress,
+		transaction.MINERSC_SHUT_DOWN_MINER, pid, 0)
+	if err != nil {
+		Logger.Error(err)
+		return err
+	}
+	go func() { t.setNonceAndSubmit() }()
+	return nil
+}
+
+func (t *Transaction) MinerSCShutDownSharder(id string) error {
+	pid := ProviderId{
+		ID: id,
+	}
+	err := t.createSmartContractTxn(MinerSmartContractAddress,
+		transaction.MINERSC_SHUT_DOWN_SHARDER, pid, 0)
+	if err != nil {
+		Logger.Error(err)
+		return err
+	}
+	go func() { t.setNonceAndSubmit() }()
+	return nil
+}
+
+type Provider int
+
+const (
+	ProviderMiner Provider = iota + 1
+	ProviderSharder
+	ProviderBlobber
+	ProviderValidator
+	ProviderAuthorizer
+)
+
+type SCCollectReward struct {
+	ProviderId   string   `json:"provider_id"`
+	PoolId       string   `json:"pool_id"`
+	ProviderType Provider `json:"provider_type"`
+}
+
 func (t *Transaction) MinerSCCollectReward(providerId, poolId string, providerType Provider) error {
 	pr := &scCollectReward{
 		ProviderId:   providerId,
@@ -571,6 +669,66 @@
 	return
 }
 
+type StakePoolSettings struct {
+	DelegateWallet string         `json:"delegate_wallet"`
+	MinStake       common.Balance `json:"min_stake"`
+	MaxStake       common.Balance `json:"max_stake"`
+	NumDelegates   int            `json:"num_delegates"`
+	ServiceCharge  float64        `json:"service_charge"`
+}
+
+type Terms struct {
+	ReadPrice        common.Balance `json:"read_price"`  // tokens / GB
+	WritePrice       common.Balance `json:"write_price"` // tokens / GB
+	MinLockDemand    float64        `json:"min_lock_demand"`
+	MaxOfferDuration time.Duration  `json:"max_offer_duration"`
+}
+
+type Blobber struct {
+	ID                common.Key        `json:"id"`
+	BaseURL           string            `json:"url"`
+	Terms             Terms             `json:"terms"`
+	Capacity          common.Size       `json:"capacity"`
+	Allocated         common.Size       `json:"allocated"`
+	LastHealthCheck   common.Timestamp  `json:"last_health_check"`
+	StakePoolSettings StakePoolSettings `json:"stake_pool_settings"`
+	IsShutDown        bool              `json:"is_shut_down"`
+	IsKilled          bool              `json:"is_killed"`
+}
+
+type Validator struct {
+	ID                common.Key        `json:"id"`
+	BaseURL           string            `json:"url"`
+	StakePoolSettings StakePoolSettings `json:"stake_pool_settings"`
+}
+
+type AuthorizerStakePoolSettings struct {
+	DelegateWallet string         `json:"delegate_wallet"`
+	MinStake       common.Balance `json:"min_stake"`
+	MaxStake       common.Balance `json:"max_stake"`
+	NumDelegates   int            `json:"num_delegates"`
+	ServiceCharge  float64        `json:"service_charge"`
+}
+
+type AddAuthorizerPayload struct {
+	PublicKey         string                      `json:"public_key"`
+	URL               string                      `json:"url"`
+	StakePoolSettings AuthorizerStakePoolSettings `json:"stake_pool_settings"` // Used to initially create stake pool
+}
+
+type AuthorizerConfig struct {
+	Fee common.Balance `json:"fee"`
+}
+
+type AuthorizerNode struct {
+	ID     string            `json:"id"`
+	Config *AuthorizerConfig `json:"config"`
+}
+
+type ProviderId struct {
+	ID string `json:"id"`
+}
+
 // UpdateBlobberSettings update settings of a blobber.
 func (t *Transaction) UpdateBlobberSettings(b *Blobber, fee uint64) (err error) {
 
@@ -583,6 +741,82 @@
 	t.SetTransactionFee(fee)
 	go func() { t.setNonceAndSubmit() }()
 	return
+}
+
+func (t *Transaction) KillBlobber(id string, fee uint64) error {
+	var err error
+	pid := ProviderId{
+		ID: id,
+	}
+	err = t.createSmartContractTxn(StorageSmartContractAddress,
+		transaction.STORAGESC_KILL_BLOBBER, &pid, 0)
+	if err != nil {
+		Logger.Error(err)
+		return err
+	}
+	if err := t.SetTransactionFee(fee); err != nil {
+		Logger.Error(err)
+		return err
+	}
+	go func() { t.setNonceAndSubmit() }()
+	return err
+}
+
+func (t *Transaction) KillValidator(id string, fee uint64) error {
+	var err error
+	pid := ProviderId{
+		ID: id,
+	}
+	err = t.createSmartContractTxn(StorageSmartContractAddress,
+		transaction.STORAGESC_KILL_VALIDATOR, &pid, 0)
+	if err != nil {
+		Logger.Error(err)
+		return err
+	}
+	if err := t.SetTransactionFee(fee); err != nil {
+		Logger.Error(err)
+		return err
+	}
+	go func() { t.setNonceAndSubmit() }()
+	return err
+}
+
+func (t *Transaction) ShutDownBlobber(id string, fee uint64) error {
+	var err error
+	pid := ProviderId{
+		ID: id,
+	}
+	err = t.createSmartContractTxn(StorageSmartContractAddress,
+		transaction.STORAGESC_SHUT_DOWN_BLOBBER, pid, 0)
+	if err != nil {
+		Logger.Error(err)
+		return err
+	}
+	if err := t.SetTransactionFee(fee); err != nil {
+		Logger.Error(err)
+		return err
+	}
+	go func() { t.setNonceAndSubmit() }()
+	return err
+}
+
+func (t *Transaction) ShutDownValidator(id string, fee uint64) error {
+	var err error
+	pid := ProviderId{
+		ID: id,
+	}
+	err = t.createSmartContractTxn(StorageSmartContractAddress,
+		transaction.STORAGESC_SHUT_DOWN_VALIDATOR, pid, 0)
+	if err != nil {
+		Logger.Error(err)
+		return err
+	}
+	if err := t.SetTransactionFee(fee); err != nil {
+		Logger.Error(err)
+		return err
+	}
+	go func() { t.setNonceAndSubmit() }()
+	return err
 }
 
 // UpdateAllocation transaction.
@@ -1118,175 +1352,8 @@
 
 func GetBlockByRound(ctx context.Context, numSharders int, round int64) (b *block.Block, err error) {
 
-<<<<<<< HEAD
-func (t *Transaction) FaucetUpdateConfig(ip *InputMap) (err error) {
-
-	err = t.createSmartContractTxn(FaucetSmartContractAddress,
-		transaction.FAUCETSC_UPDATE_SETTINGS, ip, 0)
-	if err != nil {
-		Logger.Error(err)
-		return
-	}
-	go func() { t.setNonceAndSubmit() }()
-	return
-}
-
-//
-// miner SC
-//
-
-func (t *Transaction) MinerScUpdateConfig(ip *InputMap) (err error) {
-	err = t.createSmartContractTxn(MinerSmartContractAddress,
-		transaction.MINERSC_UPDATE_SETTINGS, ip, 0)
-	if err != nil {
-		Logger.Error(err)
-		return
-	}
-	go func() { t.setNonceAndSubmit() }()
-	return
-}
-
-func (t *Transaction) MinerScUpdateGlobals(ip *InputMap) (err error) {
-	err = t.createSmartContractTxn(MinerSmartContractAddress,
-		transaction.MINERSC_UPDATE_GLOBALS, ip, 0)
-	if err != nil {
-		Logger.Error(err)
-		return
-	}
-	go func() { t.setNonceAndSubmit() }()
-	return
-}
-
-type MinerSCDelegatePool struct {
-	Settings StakePoolSettings `json:"settings"`
-}
-
-type SimpleMiner struct {
-	ID string `json:"id"`
-}
-
-type MinerSCMinerInfo struct {
-	SimpleMiner         `json:"simple_miner"`
-	MinerSCDelegatePool `json:"stake_pool"`
-}
-
-func (t *Transaction) MinerSCMinerSettings(info *MinerSCMinerInfo) (err error) {
-	err = t.createSmartContractTxn(MinerSmartContractAddress,
-		transaction.MINERSC_MINER_SETTINGS, info, 0)
-	if err != nil {
-		Logger.Error(err)
-		return
-	}
-	go func() { t.setNonceAndSubmit() }()
-	return
-}
-
-func (t *Transaction) MinerSCSharderSettings(info *MinerSCMinerInfo) (err error) {
-	err = t.createSmartContractTxn(MinerSmartContractAddress,
-		transaction.MINERSC_SHARDER_SETTINGS, info, 0)
-	if err != nil {
-		Logger.Error(err)
-		return
-	}
-	go func() { t.setNonceAndSubmit() }()
-	return
-}
-
-func (t *Transaction) MinerSCKillMiner(id string) error {
-	pid := ProviderId{
-		ID: id,
-	}
-	err := t.createSmartContractTxn(MinerSmartContractAddress,
-		transaction.MINERSC_KILL_MINER, pid, 0)
-	if err != nil {
-		Logger.Error(err)
-		return err
-	}
-	go func() { t.setNonceAndSubmit() }()
-	return nil
-}
-
-func (t *Transaction) MinerSCKillSharder(id string) error {
-	pid := ProviderId{
-		ID: id,
-	}
-	err := t.createSmartContractTxn(MinerSmartContractAddress,
-		transaction.MINERSC_KILL_SHARDER, pid, 0)
-	if err != nil {
-		Logger.Error(err)
-		return err
-	}
-	go func() { t.setNonceAndSubmit() }()
-	return nil
-}
-
-func (t *Transaction) MinerSCShutDownMiner(id string) error {
-	pid := ProviderId{
-		ID: id,
-	}
-	err := t.createSmartContractTxn(MinerSmartContractAddress,
-		transaction.MINERSC_SHUT_DOWN_MINER, pid, 0)
-	if err != nil {
-		Logger.Error(err)
-		return err
-	}
-	go func() { t.setNonceAndSubmit() }()
-	return nil
-}
-
-func (t *Transaction) MinerSCShutDownSharder(id string) error {
-	pid := ProviderId{
-		ID: id,
-	}
-	err := t.createSmartContractTxn(MinerSmartContractAddress,
-		transaction.MINERSC_SHUT_DOWN_SHARDER, pid, 0)
-	if err != nil {
-		Logger.Error(err)
-		return err
-	}
-	go func() { t.setNonceAndSubmit() }()
-	return nil
-}
-
-type Provider int
-
-const (
-	ProviderMiner Provider = iota + 1
-	ProviderSharder
-	ProviderBlobber
-	ProviderValidator
-	ProviderAuthorizer
-)
-
-type SCCollectReward struct {
-	ProviderId   string   `json:"provider_id"`
-	PoolId       string   `json:"pool_id"`
-	ProviderType Provider `json:"provider_type"`
-}
-
-func (t *Transaction) MinerSCCollectReward(providerId, poolId string, providerType Provider) error {
-	pr := &SCCollectReward{
-		ProviderId:   providerId,
-		PoolId:       poolId,
-		ProviderType: providerType,
-	}
-	err := t.createSmartContractTxn(MinerSmartContractAddress,
-		transaction.MINERSC_COLLECT_REWARD, pr, 0)
-	if err != nil {
-		Logger.Error(err)
-		return err
-	}
-	go func() { t.setNonceAndSubmit() }()
-	return err
-}
-
-type MinerSCLock struct {
-	ID string `json:"id"`
-}
-=======
 	var result = make(chan *util.GetResponse, numSharders)
 	defer close(result)
->>>>>>> 43c50a73
 
 	numSharders = len(_config.chain.Sharders) // overwrite, use all
 	queryFromShardersContext(ctx, numSharders,
@@ -1410,18 +1477,6 @@
 	return &NonceCache{cache: make(map[string]int64)}
 }
 
-<<<<<<< HEAD
-type Blobber struct {
-	ID                common.Key        `json:"id"`
-	BaseURL           string            `json:"url"`
-	Terms             Terms             `json:"terms"`
-	Capacity          common.Size       `json:"capacity"`
-	Allocated         common.Size       `json:"allocated"`
-	LastHealthCheck   common.Timestamp  `json:"last_health_check"`
-	StakePoolSettings StakePoolSettings `json:"stake_pool_settings"`
-	IsShutDown        bool              `json:"is_shut_down"`
-	IsKilled          bool              `json:"is_killed"`
-=======
 func (nc *NonceCache) GetNextNonce(clientId string) int64 {
 	nc.guard.Lock()
 	defer nc.guard.Unlock()
@@ -1448,7 +1503,6 @@
 
 	nc.cache[clientId] += 1
 	return nc.cache[clientId]
->>>>>>> 43c50a73
 }
 
 func (nc *NonceCache) Set(clientId string, nonce int64) {
@@ -1484,21 +1538,12 @@
 	}
 }
 
-<<<<<<< HEAD
-type ProviderId struct {
-	ID string `json:"id"`
-}
-
-// UpdateBlobberSettings update settings of a blobber.
-func (t *Transaction) UpdateBlobberSettings(b *Blobber, fee uint64) (err error) {
-=======
 func WithMinConfirmation(m int) func(c *ChainConfig) error {
 	return func(c *ChainConfig) error {
 		c.MinConfirmation = m
 		return nil
 	}
 }
->>>>>>> 43c50a73
 
 func WithConfirmationChainLength(m int) func(c *ChainConfig) error {
 	return func(c *ChainConfig) error {
@@ -1521,97 +1566,10 @@
 	return
 }
 
-<<<<<<< HEAD
-func (t *Transaction) KillBlobber(id string, fee uint64) error {
-	var err error
-	pid := ProviderId{
-		ID: id,
-	}
-	err = t.createSmartContractTxn(StorageSmartContractAddress,
-		transaction.STORAGESC_KILL_BLOBBER, &pid, 0)
-	if err != nil {
-		Logger.Error(err)
-		return err
-	}
-	if err := t.SetTransactionFee(fee); err != nil {
-		Logger.Error(err)
-		return err
-	}
-	go func() { t.setNonceAndSubmit() }()
-	return err
-}
-
-func (t *Transaction) KillValidator(id string, fee uint64) error {
-	var err error
-	pid := ProviderId{
-		ID: id,
-	}
-	err = t.createSmartContractTxn(StorageSmartContractAddress,
-		transaction.STORAGESC_KILL_VALIDATOR, &pid, 0)
-	if err != nil {
-		Logger.Error(err)
-		return err
-	}
-	if err := t.SetTransactionFee(fee); err != nil {
-		Logger.Error(err)
-		return err
-	}
-	go func() { t.setNonceAndSubmit() }()
-	return err
-}
-
-func (t *Transaction) ShutDownBlobber(id string, fee uint64) error {
-	var err error
-	pid := ProviderId{
-		ID: id,
-	}
-	err = t.createSmartContractTxn(StorageSmartContractAddress,
-		transaction.STORAGESC_SHUT_DOWN_BLOBBER, pid, 0)
-	if err != nil {
-		Logger.Error(err)
-		return err
-	}
-	if err := t.SetTransactionFee(fee); err != nil {
-		Logger.Error(err)
-		return err
-	}
-	go func() { t.setNonceAndSubmit() }()
-	return err
-}
-
-func (t *Transaction) ShutDownValidator(id string, fee uint64) error {
-	var err error
-	pid := ProviderId{
-		ID: id,
-	}
-	err = t.createSmartContractTxn(StorageSmartContractAddress,
-		transaction.STORAGESC_SHUT_DOWN_VALIDATOR, pid, 0)
-	if err != nil {
-		Logger.Error(err)
-		return err
-	}
-	if err := t.SetTransactionFee(fee); err != nil {
-		Logger.Error(err)
-		return err
-	}
-	go func() { t.setNonceAndSubmit() }()
-	return err
-}
-
-// UpdateAllocation transaction.
-func (t *Transaction) UpdateAllocation(allocID string, sizeDiff int64,
-	expirationDiff int64, lock, fee uint64) (err error) {
-
-	type updateAllocationRequest struct {
-		ID         string `json:"id"`              // allocation id
-		Size       int64  `json:"size"`            // difference
-		Expiration int64  `json:"expiration_date"` // difference
-=======
 // InitZCNSDK initializes the SDK with miner, sharder and signature scheme provided.
 func InitZCNSDK(blockWorker string, signscheme string, configs ...func(*ChainConfig) error) error {
 	if signscheme != "ed25519" && signscheme != "bls0chain" {
 		return errors.New("", "invalid/unsupported signature scheme")
->>>>>>> 43c50a73
 	}
 	_config.chain.BlockWorker = blockWorker
 	_config.chain.SignatureScheme = signscheme

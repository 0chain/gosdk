--- conflicted
+++ resolved
@@ -1790,7 +1790,20 @@
 	return
 }
 
-<<<<<<< HEAD
+// UpdateValidatorSettings update settings of a validator.
+func (t *Transaction) UpdateValidatorSettings(v *Validator, fee uint64) (err error) {
+
+	err = t.createSmartContractTxn(StorageSmartContractAddress,
+		transaction.STORAGESC_UPDATE_VALIDATOR_SETTINGS, v, 0)
+	if err != nil {
+		Logger.Error(err)
+		return
+	}
+	t.SetTransactionFee(fee)
+	go func() { t.setNonceAndSubmit() }()
+	return
+}
+
 func (t *Transaction) KillBlobber(id string, fee uint64) (err error) {
 	pid := ProviderId{
 		ID: id,
@@ -1845,25 +1858,14 @@
 func (t *Transaction) ShutDownValidator(fee uint64) (err error) {
 	err = t.createSmartContractTxn(StorageSmartContractAddress,
 		transaction.STORAGESC_SHUT_DOWN_VALIDATOR, nil, 0)
-=======
-// UpdateValidatorSettings update settings of a validator.
-func (t *Transaction) UpdateValidatorSettings(v *Validator, fee uint64) (err error) {
-
-	err = t.createSmartContractTxn(StorageSmartContractAddress,
-		transaction.STORAGESC_UPDATE_VALIDATOR_SETTINGS, v, 0)
->>>>>>> d0f33b45
-	if err != nil {
-		Logger.Error(err)
-		return
-	}
-<<<<<<< HEAD
+	if err != nil {
+		Logger.Error(err)
+		return
+	}
 	if err := t.SetTransactionFee(fee); err != nil {
 		Logger.Error(err)
 		return
 	}
-=======
-	t.SetTransactionFee(fee)
->>>>>>> d0f33b45
 	go func() { t.setNonceAndSubmit() }()
 	return
 }

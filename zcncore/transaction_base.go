package zcncore

import (
	"context"
	"encoding/json"
	"fmt"
	"net/http"
	"time"

	"github.com/0chain/errors"
	"github.com/0chain/gosdk/core/common"
	"github.com/0chain/gosdk/core/sys"

	"github.com/0chain/gosdk/core/encryption"
	"github.com/0chain/gosdk/core/transaction"
	"github.com/0chain/gosdk/core/util"
	"github.com/0chain/gosdk/core/zcncrypto"
	"github.com/0chain/gosdk/zboxcore/blockchain"
	"github.com/0chain/gosdk/zboxcore/sdk"
)

// compiler time check
var (
	_ TransactionScheme = (*Transaction)(nil)
	_ TransactionScheme = (*TransactionWithAuth)(nil)
)

var (
	errNetwork          = errors.New("", "network error. host not reachable")
	errUserRejected     = errors.New("", "rejected by user")
	errAuthVerifyFailed = errors.New("", "verification failed for auth response")
	errAuthTimeout      = errors.New("", "auth timed out")
	errAddSignature     = errors.New("", "error adding signature")
)

// TransactionScheme implements few methods for block chain.
//
// Note: to be buildable on MacOSX all arguments should have names.
type TransactionScheme interface {
	TransactionCommon

	// SetTransactionCallback implements storing the callback
	// used to call after the transaction or verification is completed
	SetTransactionCallback(cb TransactionCallback) error
	// StoreData implements store the data to blockchain
	StoreData(data string) error
	// ExecuteFaucetSCWallet implements the `Faucet Smart contract` for a given wallet
	ExecuteFaucetSCWallet(walletStr string, methodName string, input []byte) error
	// GetTransactionHash implements retrieval of hash of the submitted transaction
	GetTransactionHash() string
	// SetTransactionHash implements verify a previous transaction status
	SetTransactionHash(hash string) error
	// SetTransactionNonce implements method to set the transaction nonce
	SetTransactionNonce(txnNonce int64) error
	// Verify implements verify the transaction
	Verify() error
	// GetVerifyOutput implements the verification output from sharders
	GetVerifyOutput() string
	// GetTransactionError implements error string in case of transaction failure
	GetTransactionError() string
	// GetVerifyError implements error string in case of verify failure error
	GetVerifyError() string
	// GetTransactionNonce returns nonce
	GetTransactionNonce() int64

	// Output of transaction.
	Output() []byte

	// Hash Transaction status regardless of status
	Hash() string

	// Vesting SC

	VestingTrigger(poolID string) error
	VestingStop(sr *VestingStopRequest) error
	VestingUnlock(poolID string) error
	VestingDelete(poolID string) error

	// Miner SC

	MinerSCUnlock(minerID string) error
}

// TransactionCallback needs to be implemented by the caller for transaction related APIs
type TransactionCallback interface {
	OnTransactionComplete(t *Transaction, status int)
	OnVerifyComplete(t *Transaction, status int)
	OnAuthComplete(t *Transaction, status int)
}

/*Confirmation - a data structure that provides the confirmation that a transaction is included into the block chain */
type confirmation struct {
	Version               string                   `json:"version"`
	Hash                  string                   `json:"hash"`
	BlockHash             string                   `json:"block_hash"`
	PreviousBlockHash     string                   `json:"previous_block_hash"`
	Transaction           *transaction.Transaction `json:"txn,omitempty"`
	CreationDate          int64                    `json:"creation_date,omitempty"`
	MinerID               string                   `json:"miner_id"`
	Round                 int64                    `json:"round"`
	Status                int                      `json:"transaction_status" msgpack:"sot"`
	RoundRandomSeed       int64                    `json:"round_random_seed"`
	StateChangesCount     int                      `json:"state_changes_count"`
	MerkleTreeRoot        string                   `json:"merkle_tree_root"`
	MerkleTreePath        *util.MTPath             `json:"merkle_tree_path"`
	ReceiptMerkleTreeRoot string                   `json:"receipt_merkle_tree_root"`
	ReceiptMerkleTreePath *util.MTPath             `json:"receipt_merkle_tree_path"`
}

type blockHeader struct {
	Version               string `json:"version,omitempty"`
	CreationDate          int64  `json:"creation_date,omitempty"`
	Hash                  string `json:"hash,omitempty"`
	MinerId               string `json:"miner_id,omitempty"`
	Round                 int64  `json:"round,omitempty"`
	RoundRandomSeed       int64  `json:"round_random_seed,omitempty"`
	StateChangesCount     int    `json:"state_changes_count"`
	MerkleTreeRoot        string `json:"merkle_tree_root,omitempty"`
	StateHash             string `json:"state_hash,omitempty"`
	ReceiptMerkleTreeRoot string `json:"receipt_merkle_tree_root,omitempty"`
	NumTxns               int64  `json:"num_txns,omitempty"`
}

func (bh *blockHeader) getCreationDate(defaultTime int64) int64 {
	if bh == nil {
		return defaultTime
	}

	return bh.CreationDate
}

type Transaction struct {
	txn                      *transaction.Transaction
	txnOut                   string
	txnHash                  string
	txnStatus                int
	txnError                 error
	txnCb                    TransactionCallback
	verifyStatus             int
	verifyConfirmationStatus int
	verifyOut                string
	verifyError              error
}

type SendTxnData struct {
	Note string `json:"note"`
}

func Sign(hash string) (string, error) {
	sigScheme := zcncrypto.NewSignatureScheme(_config.chain.SignatureScheme)
	err := sigScheme.SetPrivateKey(_config.wallet.Keys[0].PrivateKey)
	if err != nil {
		return "", err
	}
	return sigScheme.Sign(hash)
}

var SignFn = func(hash string) (string, error) {
	sigScheme := zcncrypto.NewSignatureScheme(_config.chain.SignatureScheme)
	sigScheme.SetPrivateKey(_config.wallet.Keys[0].PrivateKey)
	return sigScheme.Sign(hash)
}

func signWithWallet(hash string, wi interface{}) (string, error) {
	w, ok := wi.(*zcncrypto.Wallet)

	if !ok {
		fmt.Printf("Error in casting to wallet")
		return "", errors.New("", "error in casting to wallet")
	}
	sigScheme := zcncrypto.NewSignatureScheme(_config.chain.SignatureScheme)
	sigScheme.SetPrivateKey(w.Keys[0].PrivateKey)
	return sigScheme.Sign(hash)
}

func txnTypeString(t int) string {
	switch t {
	case transaction.TxnTypeSend:
		return "send"
	case transaction.TxnTypeLockIn:
		return "lock-in"
	case transaction.TxnTypeData:
		return "data"
	case transaction.TxnTypeSmartContract:
		return "smart contract"
	default:
		return "unknown"
	}
}

func (t *Transaction) Output() []byte {
	return []byte(t.txnOut)
}

func (t *Transaction) Hash() string {
	return t.txn.Hash
}

func (t *Transaction) completeTxn(status int, out string, err error) {
	t.txnStatus = status
	t.txnOut = out
	t.txnError = err
	if t.txnCb != nil {
		t.txnCb.OnTransactionComplete(t, t.txnStatus)
	}
}

func (t *Transaction) completeVerify(status int, out string, err error) {
	t.completeVerifyWithConStatus(status, 0, out, err)
}

func (t *Transaction) completeVerifyWithConStatus(status int, conStatus int, out string, err error) {
	t.verifyStatus = status
	t.verifyConfirmationStatus = conStatus
	t.verifyOut = out
	t.verifyError = err
	if status == StatusError {
		transaction.Cache.Evict(t.txn.ClientID)
	}
	if t.txnCb != nil {
		t.txnCb.OnVerifyComplete(t, t.verifyStatus)
	}
}

type getNonceCallBack struct {
	nonceCh chan int64
	err     error
}

func (g getNonceCallBack) OnNonceAvailable(status int, nonce int64, info string) {
	if status != StatusSuccess {
		g.err = errors.New("get_nonce", "failed respond nonce")
	}

	g.nonceCh <- nonce
}

func (t *Transaction) setNonceAndSubmit() {
	t.setNonce()
	t.submitTxn()
}

func (t *Transaction) setNonce() {
	nonce := t.txn.TransactionNonce
	if nonce < 1 {
		nonce = transaction.Cache.GetNextNonce(t.txn.ClientID)
	} else {
		transaction.Cache.Set(t.txn.ClientID, nonce)
	}
	t.txn.TransactionNonce = nonce
}

func (t *Transaction) submitTxn() {
	// Clear the status, in case transaction object reused
	t.txnStatus = StatusUnknown
	t.txnOut = ""
	t.txnError = nil

	// If Signature is not passed compute signature
	if t.txn.Signature == "" {
		err := t.txn.ComputeHashAndSign(SignFn)
		if err != nil {
			t.completeTxn(StatusError, "", err)
			transaction.Cache.Evict(t.txn.ClientID)
			return
		}
	}

	result := make(chan *util.PostResponse, len(_config.chain.Miners))
	defer close(result)
	var tSuccessRsp string
	var tFailureRsp string
	randomMiners := util.GetRandom(_config.chain.Miners, getMinMinersSubmit())
	for _, miner := range randomMiners {
		go func(minerurl string) {
			url := minerurl + PUT_TRANSACTION
			logging.Info("Submitting ", txnTypeString(t.txn.TransactionType), " transaction to ", minerurl, " with JSON ", string(t.txn.DebugJSON()))
			req, err := util.NewHTTPPostRequest(url, t.txn)
			if err != nil {
				logging.Error(minerurl, " new post request failed. ", err.Error())
				return
			}
			res, err := req.Post()
			if err != nil {
				logging.Error(minerurl, " submit transaction error. ", err.Error())
			}
			result <- res
		}(miner)
	}
	consensus := float32(0)
	for range randomMiners {
		rsp := <-result
		logging.Debug(rsp.Url, "Status: ", rsp.Status)
		if rsp.StatusCode == http.StatusOK {
			consensus++
			tSuccessRsp = rsp.Body
		} else {
			logging.Error(rsp.Body)
			tFailureRsp = rsp.Body
		}

	}
	rate := consensus * 100 / float32(len(randomMiners))
	if rate < consensusThresh {
		t.completeTxn(StatusError, "", fmt.Errorf("submit transaction failed. %s", tFailureRsp))
		transaction.Cache.Evict(t.txn.ClientID)
		return
	}
	sys.Sleep(3 * time.Second)
	t.completeTxn(StatusSuccess, tSuccessRsp, nil)
}

func newTransaction(cb TransactionCallback, txnFee uint64, nonce int64) (*Transaction, error) {
	t := &Transaction{}
	t.txn = transaction.NewTransactionEntity(_config.wallet.ClientID, _config.chain.ChainID, _config.wallet.ClientKey, nonce)
	t.txnStatus, t.verifyStatus = StatusUnknown, StatusUnknown
	t.txnCb = cb
	t.txn.TransactionFee = txnFee
	t.txn.TransactionNonce = nonce
	return t, nil
}

func (t *Transaction) SetTransactionCallback(cb TransactionCallback) error {
	if t.txnStatus != StatusUnknown {
		return errors.New("", "transaction already exists. cannot set transaction hash.")
	}
	t.txnCb = cb
	return nil
}

func (t *Transaction) SetTransactionNonce(txnNonce int64) error {
	if t.txnStatus != StatusUnknown {
		return errors.New("", "transaction already exists. cannot set transaction fee.")
	}
	t.txn.TransactionNonce = txnNonce
	return nil
}

func (t *Transaction) StoreData(data string) error {
	go func() {
		t.txn.TransactionType = transaction.TxnTypeData
		t.txn.TransactionData = data
		t.setNonceAndSubmit()
	}()
	return nil
}

func (t *Transaction) createSmartContractTxn(address, methodName string, input interface{}, value uint64) error {
	sn := transaction.SmartContractTxnData{Name: methodName, InputArgs: input}
	snBytes, err := json.Marshal(sn)
	if err != nil {
		return errors.Wrap(err, "create smart contract failed due to invalid data.")
	}
	t.txn.TransactionType = transaction.TxnTypeSmartContract
	t.txn.ToClientID = address
	t.txn.TransactionData = string(snBytes)
	t.txn.Value = value
	return nil
}

func (t *Transaction) createFaucetSCWallet(walletStr string, methodName string, input []byte) (*zcncrypto.Wallet, error) {
	w, err := getWallet(walletStr)
	if err != nil {
		fmt.Printf("Error while parsing the wallet. %v\n", err)
		return nil, err
	}
	err = t.createSmartContractTxn(FaucetSmartContractAddress, methodName, input, 0)
	if err != nil {
		return nil, err
	}
	return w, nil
}

// ExecuteFaucetSCWallet implements the Faucet Smart contract for a given wallet
func (t *Transaction) ExecuteFaucetSCWallet(walletStr string, methodName string, input []byte) error {
	w, err := t.createFaucetSCWallet(walletStr, methodName, input)
	if err != nil {
		return err
	}
	go func() {
		nonce := t.txn.TransactionNonce
		if nonce < 1 {
			nonce = transaction.Cache.GetNextNonce(t.txn.ClientID)
		} else {
			transaction.Cache.Set(t.txn.ClientID, nonce)
		}
		t.txn.TransactionNonce = nonce
		t.txn.ComputeHashAndSignWithWallet(signWithWallet, w)
		fmt.Printf("submitted transaction\n")
		t.submitTxn()
	}()
	return nil
}

func (t *Transaction) SetTransactionHash(hash string) error {
	if t.txnStatus != StatusUnknown {
		return errors.New("", "transaction already exists. cannot set transaction hash.")
	}
	t.txnHash = hash
	return nil
}

func (t *Transaction) GetTransactionHash() string {
	if t.txnHash != "" {
		return t.txnHash
	}
	if t.txnStatus != StatusSuccess {
		return ""
	}
	var txnout map[string]json.RawMessage
	err := json.Unmarshal([]byte(t.txnOut), &txnout)
	if err != nil {
		fmt.Println("Error in parsing", err)
	}
	var entity map[string]interface{}
	err = json.Unmarshal(txnout["entity"], &entity)
	if err != nil {
		logging.Error("json unmarshal error on GetTransactionHash()")
		return t.txnHash
	}
	if hash, ok := entity["hash"].(string); ok {
		t.txnHash = hash
	}
	return t.txnHash
}

func queryFromSharders(numSharders int, query string,
	result chan *util.GetResponse) {

	queryFromShardersContext(context.Background(), numSharders, query, result)
}

func queryFromShardersContext(ctx context.Context, numSharders int,
	query string, result chan *util.GetResponse) {

	for _, sharder := range util.Shuffle(_config.chain.Sharders) {
		go func(sharderurl string) {
			logging.Info("Query from ", sharderurl+query)
			url := fmt.Sprintf("%v%v", sharderurl, query)
			req, err := util.NewHTTPGetRequestContext(ctx, url)
			if err != nil {
				logging.Error(sharderurl, " new get request failed. ", err.Error())
				return
			}
			res, err := req.Get()
			if err != nil {
				logging.Error(sharderurl, " get error. ", err.Error())
			}
			result <- res
		}(sharder)
	}
}

func getBlockHeaderFromTransactionConfirmation(txnHash string, cfmBlock map[string]json.RawMessage) (*blockHeader, error) {
	block := &blockHeader{}
	if cfmBytes, ok := cfmBlock["confirmation"]; ok {
		var cfm confirmation
		err := json.Unmarshal(cfmBytes, &cfm)
		if err != nil {
			return nil, errors.Wrap(err, "txn confirmation parse error.")
		}
		if cfm.Transaction == nil {
			return nil, fmt.Errorf("missing transaction %s in block confirmation", txnHash)
		}
		if txnHash != cfm.Transaction.Hash {
			return nil, fmt.Errorf("invalid transaction hash. Expected: %s. Received: %s", txnHash, cfm.Transaction.Hash)
		}
		if !util.VerifyMerklePath(cfm.Transaction.Hash, cfm.MerkleTreePath, cfm.MerkleTreeRoot) {
			return nil, errors.New("", "txn merkle validation failed.")
		}
		txnRcpt := transaction.NewTransactionReceipt(cfm.Transaction)
		if !util.VerifyMerklePath(txnRcpt.GetHash(), cfm.ReceiptMerkleTreePath, cfm.ReceiptMerkleTreeRoot) {
			return nil, errors.New("", "txn receipt cmerkle validation failed.")
		}
		prevBlockHash := cfm.PreviousBlockHash
		block.MinerId = cfm.MinerID
		block.Hash = cfm.BlockHash
		block.CreationDate = cfm.CreationDate
		block.Round = cfm.Round
		block.RoundRandomSeed = cfm.RoundRandomSeed
		block.StateChangesCount = cfm.StateChangesCount
		block.MerkleTreeRoot = cfm.MerkleTreeRoot
		block.ReceiptMerkleTreeRoot = cfm.ReceiptMerkleTreeRoot
		// Verify the block
		if isBlockExtends(prevBlockHash, block) {
			return block, nil
		}

		return nil, errors.New("", "block hash verification failed in confirmation")
	}
<<<<<<< HEAD
	for k, v := range cfmBlock {
		logging.Error(k, ": ", v)
	}
=======

>>>>>>> f5619e06
	return nil, errors.New("", "txn confirmation not found.")
}

func getTransactionConfirmation(numSharders int, txnHash string) (*blockHeader, map[string]json.RawMessage, *blockHeader, error) {
	result := make(chan *util.GetResponse)
	defer close(result)

	numSharders = len(_config.chain.Sharders) // overwrite, use all
	queryFromSharders(numSharders, fmt.Sprintf("%v%v&content=lfb", TXN_VERIFY_URL, txnHash), result)

	maxConfirmation := int(0)
	txnConfirmations := make(map[string]int)
	var blockHdr *blockHeader
	var lfb blockHeader
	var confirmation map[string]json.RawMessage
	for i := 0; i < numSharders; i++ {
		rsp := <-result
		logging.Debug(rsp.Url + " " + rsp.Status)
		logging.Debug(rsp.Body)
		if rsp.StatusCode == http.StatusOK {
			var cfmLfb map[string]json.RawMessage
			err := json.Unmarshal([]byte(rsp.Body), &cfmLfb)
			if err != nil {
				logging.Error("txn confirmation parse error", err)
				continue
			}
			bH, err := getBlockHeaderFromTransactionConfirmation(txnHash, cfmLfb)
			if err != nil {
				logging.Error(err)
			}
			if err == nil {
				txnConfirmations[bH.Hash]++
				if txnConfirmations[bH.Hash] > maxConfirmation {
					maxConfirmation = txnConfirmations[bH.Hash]
					blockHdr = bH
					confirmation = cfmLfb
				}
			} else if lfbRaw, ok := cfmLfb["latest_finalized_block"]; ok {
				err := json.Unmarshal([]byte(lfbRaw), &lfb)
				if err != nil {
					logging.Error("round info parse error.", err)
					continue
				}
			}
		}

	}
	if maxConfirmation == 0 {
		return nil, confirmation, &lfb, errors.New("", "transaction not found")
	}
	return blockHdr, confirmation, &lfb, nil
}

func getBlockInfoByRound(numSharders int, round int64, content string) (*blockHeader, error) {
	result := make(chan *util.GetResponse)
	defer close(result)
	numSharders = len(_config.chain.Sharders) // overwrite, use all
	queryFromSharders(numSharders, fmt.Sprintf("%vround=%v&content=%v", GET_BLOCK_INFO, round, content), result)
	maxConsensus := int(0)
	roundConsensus := make(map[string]int)
	var blkHdr blockHeader
	for i := 0; i < numSharders; i++ {
		rsp := <-result
		logging.Debug(rsp.Url, rsp.Status)
		if rsp.StatusCode == http.StatusOK {
			var objmap map[string]json.RawMessage
			err := json.Unmarshal([]byte(rsp.Body), &objmap)
			if err != nil {
				logging.Error("round info parse error. ", err)
				continue
			}
			if header, ok := objmap["header"]; ok {
				err := json.Unmarshal([]byte(header), &objmap)
				if err != nil {
					logging.Error("round info parse error. ", err)
					continue
				}
				if hash, ok := objmap["hash"]; ok {
					h := encryption.FastHash([]byte(hash))
					roundConsensus[h]++
					if roundConsensus[h] > maxConsensus {
						maxConsensus = roundConsensus[h]
						err := json.Unmarshal([]byte(header), &blkHdr)
						if err != nil {
							logging.Error("round info parse error. ", err)
							continue
						}
					}
				}
			} else {
				logging.Debug(rsp.Url, "no round confirmation. Resp:", rsp.Body)
			}
		} else {
			logging.Error(rsp.Body)
		}

	}
	if maxConsensus == 0 {
		return nil, errors.New("", "round info not found.")
	}
	return &blkHdr, nil
}

func isBlockExtends(prevHash string, block *blockHeader) bool {
	data := fmt.Sprintf("%v:%v:%v:%v:%v:%v:%v:%v", block.MinerId, prevHash, block.CreationDate, block.Round,
		block.RoundRandomSeed, block.StateChangesCount, block.MerkleTreeRoot, block.ReceiptMerkleTreeRoot)
	h := encryption.Hash(data)
	return block.Hash == h
}

func validateChain(confirmBlock *blockHeader) bool {
	confirmRound := confirmBlock.Round
	logging.Debug("Confirmation round: ", confirmRound)
	currentBlockHash := confirmBlock.Hash
	round := confirmRound + 1
	for {
		nextBlock, err := getBlockInfoByRound(1, round, "header")
		if err != nil {
			logging.Info(err, " after a second falling thru to ", getMinShardersVerify(), "of ", len(_config.chain.Sharders), "Sharders")
			sys.Sleep(1 * time.Second)
			nextBlock, err = getBlockInfoByRound(getMinShardersVerify(), round, "header")
			if err != nil {
				logging.Error(err, " block chain stalled. waiting", defaultWaitSeconds, "...")
				sys.Sleep(defaultWaitSeconds)
				continue
			}
		}
		if isBlockExtends(currentBlockHash, nextBlock) {
			currentBlockHash = nextBlock.Hash
			round++
		}
		if (round > confirmRound) && (round-confirmRound < getMinRequiredChainLength()) {
			continue
		}
		if round < confirmRound {
			return false
		}
		// Validation success
		break
	}
	return true
}
func (t *Transaction) isTransactionExpired(lfbCreationTime, currentTime int64) bool {
	// latest finalized block zero implies no response. use currentTime as lfb
	if lfbCreationTime == 0 {
		lfbCreationTime = currentTime
	}
	if util.MinInt64(lfbCreationTime, currentTime) > (t.txn.CreationDate + int64(defaultTxnExpirationSeconds)) {
		return true
	}
	// Wait for next retry
	sys.Sleep(defaultWaitSeconds)
	return false
}
func (t *Transaction) GetVerifyOutput() string {
	if t.verifyStatus == StatusSuccess {
		return t.verifyOut
	}
	return ""
}

func (t *Transaction) GetTransactionError() string {
	if t.txnStatus != StatusSuccess {
		return t.txnError.Error()
	}
	return ""
}

func (t *Transaction) GetVerifyError() string {
	if t.verifyStatus != StatusSuccess {
		return t.verifyError.Error()
	}
	return ""
}

// GetTransactionNonce returns nonce
func (t *Transaction) GetTransactionNonce() int64 {
	return t.txn.TransactionNonce
}

// ========================================================================== //
//                               vesting pool                                 //
// ========================================================================== //

type vestingRequest struct {
	PoolID common.Key `json:"pool_id"`
}

func (t *Transaction) vestingPoolTxn(function string, poolID string,
	value uint64) error {

	return t.createSmartContractTxn(VestingSmartContractAddress,
		function, vestingRequest{PoolID: common.Key(poolID)}, value)
}

func (t *Transaction) VestingTrigger(poolID string) (err error) {

	err = t.vestingPoolTxn(transaction.VESTING_TRIGGER, poolID, 0)
	if err != nil {
		logging.Error(err)
		return
	}
	go func() { t.setNonceAndSubmit() }()
	return
}

type VestingStopRequest struct {
	PoolID      string `json:"pool_id"`
	Destination string `json:"destination"`
}

func (t *Transaction) VestingStop(sr *VestingStopRequest) (err error) {

	err = t.createSmartContractTxn(VestingSmartContractAddress,
		transaction.VESTING_STOP, sr, 0)
	if err != nil {
		logging.Error(err)
		return
	}
	go func() { t.setNonceAndSubmit() }()
	return
}

func (t *Transaction) VestingUnlock(poolID string) (err error) {

	err = t.vestingPoolTxn(transaction.VESTING_UNLOCK, poolID, 0)
	if err != nil {
		logging.Error(err)
		return
	}
	go func() { t.setNonceAndSubmit() }()
	return
}

func (t *Transaction) VestingDelete(poolID string) (err error) {

	err = t.vestingPoolTxn(transaction.VESTING_DELETE, poolID, 0)
	if err != nil {
		logging.Error(err)
		return
	}
	go func() { t.setNonceAndSubmit() }()
	return
}

type scCollectReward struct {
	ProviderId   string `json:"provider_id"`
	ProviderType int    `json:"provider_type"`
}

type MinerSCLock struct {
	ID string `json:"id"`
}

type MinerSCUnlock struct {
	ID string `json:"id"`
}

func (t *Transaction) MinerSCUnlock(nodeID string) (err error) {
	mscul := MinerSCUnlock{
		ID: nodeID,
	}

	err = t.createSmartContractTxn(MinerSmartContractAddress,
		transaction.MINERSC_UNLOCK, &mscul, 0)
	if err != nil {
		logging.Error(err)
		return
	}
	go func() { t.setNonceAndSubmit() }()
	return
}

func VerifyContentHash(metaTxnDataJSON string) (bool, error) {
	var metaTxnData sdk.CommitMetaResponse
	err := json.Unmarshal([]byte(metaTxnDataJSON), &metaTxnData)
	if err != nil {
		return false, errors.New("metaTxnData_decode_error", "Unable to decode metaTxnData json")
	}

	t, err := transaction.VerifyTransaction(metaTxnData.TxnID, blockchain.GetSharders())
	if err != nil {
		return false, errors.New("fetch_txm_details", "Unable to fetch txn details")
	}

	var metaOperation sdk.CommitMetaData
	err = json.Unmarshal([]byte(t.TransactionData), &metaOperation)
	if err != nil {
		logging.Error("Unmarshal of transaction data to fileMeta failed, Maybe not a commit meta txn :", t.Hash)
		return false, nil
	}

	return metaOperation.MetaData.Hash == metaTxnData.MetaData.Hash, nil
}

//
// Storage SC transactions
//<|MERGE_RESOLUTION|>--- conflicted
+++ resolved
@@ -488,13 +488,7 @@
 
 		return nil, errors.New("", "block hash verification failed in confirmation")
 	}
-<<<<<<< HEAD
-	for k, v := range cfmBlock {
-		logging.Error(k, ": ", v)
-	}
-=======
-
->>>>>>> f5619e06
+
 	return nil, errors.New("", "txn confirmation not found.")
 }
 

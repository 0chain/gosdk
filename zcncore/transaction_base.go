--- conflicted
+++ resolved
@@ -329,15 +329,13 @@
 		}
 	}
 
-
 	var (
 		randomMiners = util.GetRandom(_config.chain.Miners, getMinMinersSubmit())
-		minersN     = len(randomMiners)
-		failedCount int32
-		failC       = make(chan struct{})
-		resultC = make(chan *util.PostResponse, minersN)
+		minersN      = len(randomMiners)
+		failedCount  int32
+		failC        = make(chan struct{})
+		resultC      = make(chan *util.PostResponse, minersN)
 	)
-
 
 	for _, miner := range randomMiners {
 		go func(minerurl string) {
@@ -365,20 +363,6 @@
 			resultC <- res
 		}(miner)
 	}
-<<<<<<< HEAD
-	consensus := 0
-	for range randomMiners {
-		rsp := <-result
-		logging.Debug(rsp.Url, ", status: ", rsp.Status)
-		if rsp.StatusCode == http.StatusOK {
-			consensus++
-			tSuccessRsp = rsp.Body
-		} else {
-			logging.Error(rsp.Body)
-			tFailureRsp = rsp.Body
-		}
-=======
->>>>>>> 32494c48
 
 	select {
 	case <-failC:
@@ -386,7 +370,7 @@
 		t.completeTxn(StatusError, "", fmt.Errorf("failed to submit transaction to all miners"))
 		return
 	case ret := <-resultC:
-			logging.Debug("finish txn submitting, ", ret.Url, ", Status: ", ret.Status, ", output:", ret.Body)
+		logging.Debug("finish txn submitting, ", ret.Url, ", Status: ", ret.Status, ", output:", ret.Body)
 		if ret.StatusCode == http.StatusOK {
 			t.completeTxn(StatusSuccess, ret.Body, nil)
 		} else {
@@ -444,8 +428,8 @@
 // WithNoEstimateFee would prevent txn fee estimation from remote
 func WithNoEstimateFee() FeeOption {
 	return func(o *txnFeeOption) {
-        o.noEstimateFee	= true
-    }
+		o.noEstimateFee = true
+	}
 }
 
 func (t *Transaction) createSmartContractTxn(address, methodName string, input interface{}, value uint64, opts ...FeeOption) error {
@@ -466,8 +450,8 @@
 
 	tf := &txnFeeOption{}
 	for _, opt := range opts {
-        opt(tf)
-    }
+		opt(tf)
+	}
 
 	if tf.noEstimateFee {
 		return nil
@@ -475,7 +459,7 @@
 
 	// TODO: check if transaction is exempt to avoid unnecessary fee estimation
 	minFee, err := transaction.EstimateFee(t.txn, _config.chain.Miners, 0.2)
-	if err!= nil {
+	if err != nil {
 		return err
 	}
 
@@ -673,10 +657,10 @@
 	resultC := make(chan *util.GetResponse, numSharders)
 	queryFromSharders(numSharders, fmt.Sprintf("%vround=%v&content=%v", GET_BLOCK_INFO, round, content), resultC)
 	var (
-		maxConsensus int
+		maxConsensus   int
 		roundConsensus = make(map[string]int)
-		waitTime = time.NewTimer(10 * time.Second)
-		failedCount int
+		waitTime       = time.NewTimer(10 * time.Second)
+		failedCount    int
 	)
 
 	type blockRound struct {
@@ -689,14 +673,14 @@
 			return nil, stdErrors.New("failed to get block info by round with consensus, timeout")
 		case rsp := <-resultC:
 			logging.Debug(rsp.Url, rsp.Status)
-			if failedCount * 100 / numSharders > 100 - consensusThresh {
+			if failedCount*100/numSharders > 100-consensusThresh {
 				return nil, stdErrors.New("failed to get block info by round with consensus, too many failures")
 			}
 
 			if rsp.StatusCode != http.StatusOK {
 				logging.Debug(rsp.Url, "no round confirmation. Resp:", rsp.Body)
 				failedCount++
-                continue
+				continue
 			}
 
 			var br blockRound

package zcncore

import (
	"context"
	"encoding/json"
	stdErrors "errors"
	"fmt"
	"net/http"
	"sync/atomic"
	"time"

	"github.com/0chain/errors"
	"github.com/0chain/gosdk/core/client"
	"github.com/0chain/gosdk/core/common"
	"github.com/0chain/gosdk/core/conf"
	"github.com/0chain/gosdk/core/node"
	"github.com/0chain/gosdk/core/sys"
	"github.com/0chain/gosdk/zboxcore/fileref"
	"github.com/0chain/gosdk/zboxcore/logger"
	"go.uber.org/zap"

	"github.com/0chain/gosdk/core/encryption"
	"github.com/0chain/gosdk/core/transaction"
	"github.com/0chain/gosdk/core/util"
	"github.com/0chain/gosdk/core/zcncrypto"
<<<<<<< HEAD
	"github.com/0chain/gosdk/zboxcore/sdk"
=======
	"github.com/0chain/gosdk/zboxcore/blockchain"
>>>>>>> 71d5f2b9
)

// compiler time check
var (
	_ TransactionScheme = (*Transaction)(nil)
	_ TransactionScheme = (*TransactionWithAuth)(nil)
)

var (
	errNetwork          = errors.New("", "network error. host not reachable")
	errUserRejected     = errors.New("", "rejected by user")
	errAuthVerifyFailed = errors.New("", "verification failed for auth response")
	errAuthTimeout      = errors.New("", "auth timed out")
	errAddSignature     = errors.New("", "error adding signature")
)

// TransactionScheme implements few methods for block chain.
//
// Note: to be buildable on MacOSX all arguments should have names.
type TransactionScheme interface {
	TransactionCommon
	// SetTransactionCallback implements storing the callback
	// used to call after the transaction or verification is completed
	SetTransactionCallback(cb TransactionCallback) error
	// StoreData implements store the data to blockchain
	StoreData(data string) error
	// ExecuteFaucetSCWallet implements the `Faucet Smart contract` for a given wallet
	ExecuteFaucetSCWallet(walletStr string, methodName string, input []byte) error
	// GetTransactionHash implements retrieval of hash of the submitted transaction
	GetTransactionHash() string
	// SetTransactionHash implements verify a previous transaction status
	SetTransactionHash(hash string) error
	// SetTransactionNonce implements method to set the transaction nonce
	SetTransactionNonce(txnNonce int64) error
	// Verify implements verify the transaction
	Verify() error
	// GetVerifyOutput implements the verification output from sharders
	GetVerifyOutput() string
	// GetTransactionError implements error string in case of transaction failure
	GetTransactionError() string
	// GetVerifyError implements error string in case of verify failure error
	GetVerifyError() string
	// GetTransactionNonce returns nonce
	GetTransactionNonce() int64

	// Output of transaction.
	Output() []byte

	// Hash Transaction status regardless of status
	Hash() string

	// Vesting SC

	VestingTrigger(poolID string) error
	VestingStop(sr *VestingStopRequest) error
	VestingUnlock(poolID string) error
	VestingDelete(poolID string) error

	// Miner SC
}

// TransactionCallback needs to be implemented by the caller for transaction related APIs
type TransactionCallback interface {
	OnTransactionComplete(t *Transaction, status int)
	OnVerifyComplete(t *Transaction, status int)
	OnAuthComplete(t *Transaction, status int)
}

type ChainConfig struct {
	ChainID                 string   `json:"chain_id,omitempty"`
	BlockWorker             string   `json:"block_worker"`
	Miners                  []string `json:"miners"`
	Sharders                []string `json:"sharders"`
	SignatureScheme         string   `json:"signature_scheme"`
	MinSubmit               int      `json:"min_submit"`
	MinConfirmation         int      `json:"min_confirmation"`
	ConfirmationChainLength int      `json:"confirmation_chain_length"`
	EthNode                 string   `json:"eth_node"`
	SharderConsensous       int      `json:"sharder_consensous"`
	IsSplitWallet           bool     `json:"is_split_wallet"`
}

// Deprecated: Use client.Init() in core/client package
// InitZCNSDK initializes the SDK with miner, sharder and signature scheme provided.
func InitZCNSDK(blockWorker string, signscheme string, configs ...func(*ChainConfig) error) error {
	if signscheme != "ed25519" && signscheme != "bls0chain" {
		return errors.New("", "invalid/unsupported signature scheme")
	}

	chainCfg := &ChainConfig{}
	for _, conf := range configs {
		err := conf(chainCfg)
		if err != nil {
			return errors.Wrap(err, "invalid/unsupported options.")
		}
	}
<<<<<<< HEAD
	cfg := conf.Config{
		BlockWorker:             blockWorker,
		SignatureScheme:         signscheme,
		MinSubmit:               chainCfg.MinSubmit,
		MinConfirmation:         chainCfg.MinConfirmation,
		ConfirmationChainLength: chainCfg.ConfirmationChainLength,
		ChainID:                 chainCfg.ChainID,
		EthereumNode:            chainCfg.EthNode,
		SharderConsensous:       chainCfg.SharderConsensous,
=======
	_config.isSplitWallet = _config.chain.IsSplitWallet
	assertConfig()
	_config.isConfigured = true
	logging.Info("******* Wallet SDK Version:", version.VERSIONSTR, " ******* (InitZCNSDK)")

	cfg := &conf.Config{
		BlockWorker:             _config.chain.BlockWorker,
		MinSubmit:               _config.chain.MinSubmit,
		MinConfirmation:         _config.chain.MinConfirmation,
		ConfirmationChainLength: _config.chain.ConfirmationChainLength,
		SignatureScheme:         _config.chain.SignatureScheme,
		ChainID:                 _config.chain.ChainID,
		EthereumNode:            _config.chain.EthNode,
		SharderConsensous:       _config.chain.SharderConsensous,
>>>>>>> 71d5f2b9
	}
	return client.Init(context.Background(), cfg)
}

func IsSplitWallet() bool {
	return _config.isSplitWallet
}

/*Confirmation - a data structure that provides the confirmation that a transaction is included into the block chain */
type confirmation struct {
	Version               string                   `json:"version"`
	Hash                  string                   `json:"hash"`
	BlockHash             string                   `json:"block_hash"`
	PreviousBlockHash     string                   `json:"previous_block_hash"`
	Transaction           *transaction.Transaction `json:"txn,omitempty"`
	CreationDate          int64                    `json:"creation_date,omitempty"`
	MinerID               string                   `json:"miner_id"`
	Round                 int64                    `json:"round"`
	Status                int                      `json:"transaction_status" msgpack:"sot"`
	RoundRandomSeed       int64                    `json:"round_random_seed"`
	StateChangesCount     int                      `json:"state_changes_count"`
	MerkleTreeRoot        string                   `json:"merkle_tree_root"`
	MerkleTreePath        *util.MTPath             `json:"merkle_tree_path"`
	ReceiptMerkleTreeRoot string                   `json:"receipt_merkle_tree_root"`
	ReceiptMerkleTreePath *util.MTPath             `json:"receipt_merkle_tree_path"`
}

type blockHeader struct {
	Version               string `json:"version,omitempty"`
	CreationDate          int64  `json:"creation_date,omitempty"`
	Hash                  string `json:"hash,omitempty"`
	MinerId               string `json:"miner_id,omitempty"`
	Round                 int64  `json:"round,omitempty"`
	RoundRandomSeed       int64  `json:"round_random_seed,omitempty"`
	StateChangesCount     int    `json:"state_changes_count"`
	MerkleTreeRoot        string `json:"merkle_tree_root,omitempty"`
	StateHash             string `json:"state_hash,omitempty"`
	ReceiptMerkleTreeRoot string `json:"receipt_merkle_tree_root,omitempty"`
	NumTxns               int64  `json:"num_txns,omitempty"`
}

func (bh *blockHeader) getCreationDate(defaultTime int64) int64 {
	if bh == nil {
		return defaultTime
	}

	return bh.CreationDate
}

type Transaction struct {
	txn                      *transaction.Transaction
	txnOut                   string
	txnHash                  string
	txnStatus                int
	txnError                 error
	txnCb                    TransactionCallback
	verifyStatus             int
	verifyConfirmationStatus int
	verifyOut                string
	verifyError              error
}

type SendTxnData struct {
	Note string `json:"note"`
}

func Sign(hash string) (string, error) {
	sigScheme := zcncrypto.NewSignatureScheme(signatureScheme)
	err := sigScheme.SetPrivateKey(client.Wallet().Keys[0].PrivateKey)
	if err != nil {
		return "", err
	}
	return sigScheme.Sign(hash)
}

func SignWithKey(privateKey, hash string) (string, error) {
	sigScheme := zcncrypto.NewSignatureScheme("bls0chain")
	err := sigScheme.SetPrivateKey(privateKey)
	if err != nil {
		return "", err
	}
	return sigScheme.Sign(hash)
}

func VerifyWithKey(pubKey, signature, hash string) (bool, error) {
	sigScheme := zcncrypto.NewSignatureScheme("bls0chain")
	err := sigScheme.SetPublicKey(pubKey)
	if err != nil {
		return false, err
	}
	return sigScheme.Verify(signature, hash)
}

var SignFn = func(hash string) (string, error) {
	sigScheme := zcncrypto.NewSignatureScheme(signatureScheme)
	err := sigScheme.SetPrivateKey(client.Wallet().Keys[0].PrivateKey)
	if err != nil {
		return "", err
	}
	return sigScheme.Sign(hash)
}

var AddSignature = func(privateKey, signature string, hash string) (string, error) {
	var (
		ss  = zcncrypto.NewSignatureScheme(signatureScheme)
		err error
	)

	err = ss.SetPrivateKey(privateKey)
	if err != nil {
		return "", err
	}

	return ss.Add(signature, hash)
}

func signWithWallet(hash string, wi interface{}) (string, error) {
	w, ok := wi.(*zcncrypto.Wallet)

	if !ok {
		fmt.Printf("Error in casting to wallet")
		return "", errors.New("", "error in casting to wallet")
	}
	sigScheme := zcncrypto.NewSignatureScheme(signatureScheme)
	err := sigScheme.SetPrivateKey(w.Keys[0].PrivateKey)
	if err != nil {
		return "", err
	}
	return sigScheme.Sign(hash)
}

func txnTypeString(t int) string {
	switch t {
	case transaction.TxnTypeSend:
		return "send"
	case transaction.TxnTypeLockIn:
		return "lock-in"
	case transaction.TxnTypeData:
		return "data"
	case transaction.TxnTypeSmartContract:
		return "smart contract"
	default:
		return "unknown"
	}
}

func (t *Transaction) Output() []byte {
	return []byte(t.txnOut)
}

func (t *Transaction) Hash() string {
	return t.txn.Hash
}

func (t *Transaction) completeTxn(status int, out string, err error) {
	t.txnStatus = status
	t.txnOut = out
	t.txnError = err
	if t.txnCb != nil {
		t.txnCb.OnTransactionComplete(t, t.txnStatus)
	}
}

func (t *Transaction) completeVerify(status int, out string, err error) {
	t.completeVerifyWithConStatus(status, 0, out, err)
}

func (t *Transaction) completeVerifyWithConStatus(status int, conStatus int, out string, err error) {
	t.verifyStatus = status
	t.verifyConfirmationStatus = conStatus
	t.verifyOut = out
	t.verifyError = err
	if status == StatusError {
		node.Cache.Evict(t.txn.ClientID)
	}
	if t.txnCb != nil {
		t.txnCb.OnVerifyComplete(t, t.verifyStatus)
	}
}

type getNonceCallBack struct {
	nonceCh chan int64
	err     error
}

func (g getNonceCallBack) OnNonceAvailable(status int, nonce int64, info string) {
	if status != StatusSuccess {
		g.err = errors.New("get_nonce", "failed respond nonce") //nolint
	}

	g.nonceCh <- nonce
}

func (t *Transaction) setNonceAndSubmit() {
	t.setNonce()
	t.submitTxn()
}

func (t *Transaction) setNonce() {
	nonce := t.txn.TransactionNonce
	if nonce < 1 {
		nonce = node.Cache.GetNextNonce(t.txn.ClientID)
	} else {
		node.Cache.Set(t.txn.ClientID, nonce)
	}
	t.txn.TransactionNonce = nonce
}

func (t *Transaction) submitTxn() {
	// Clear the status, in case transaction object reused
	t.txnStatus = StatusUnknown
	t.txnOut = ""
	t.txnError = nil

	// If Signature is not passed compute signature
	if t.txn.Signature == "" {
		err := t.txn.ComputeHashAndSign(SignFn)
		if err != nil {
			t.completeTxn(StatusError, "", err)
			node.Cache.Evict(t.txn.ClientID)
			return
		}
	}

	nodeClient, err := client.GetNode()
	if err != nil {
		t.completeTxn(StatusError, "", err)
		node.Cache.Evict(t.txn.ClientID)
		return
	}

	var (
		randomMiners = nodeClient.GetStableMiners()
		minersN      = len(randomMiners)
		failedCount  int32
		failC        = make(chan struct{})
		resultC      = make(chan *util.PostResponse, minersN)
	)

	for _, miner := range randomMiners {
		go func(minerurl string) {
			url := minerurl + PUT_TRANSACTION
			logging.Info("Submitting ", txnTypeString(t.txn.TransactionType), " transaction to ", minerurl, " with JSON ", string(t.txn.DebugJSON()))
			req, err := util.NewHTTPPostRequest(url, t.txn)
			if err != nil {
				logging.Error(minerurl, " new post request failed. ", err.Error())

				if int(atomic.AddInt32(&failedCount, 1)) == minersN {
					close(failC)
				}
				return
			}

			res, err := req.Post()
			if err != nil {
				logging.Error(minerurl, " submit transaction error. ", err.Error())
				if int(atomic.AddInt32(&failedCount, 1)) == minersN {
					close(failC)
				}
				return
			}

			if res.StatusCode != http.StatusOK {
				logging.Error(minerurl, " submit transaction failed with status code ", res.StatusCode)
				if int(atomic.AddInt32(&failedCount, 1)) == minersN {
					resultC <- res
				}
				return
			}

			resultC <- res
		}(miner)
	}

	select {
	case <-failC:
		logging.Error("failed to submit transaction")
		t.completeTxn(StatusError, "", fmt.Errorf("failed to submit transaction to all miners"))
		node.Cache.Evict(t.txn.ClientID)
		nodeClient.ResetStableMiners()
		return
	case ret := <-resultC:
		logging.Debug("finish txn submitting, ", ret.Url, ", Status: ", ret.Status, ", output:", ret.Body)
		if ret.StatusCode == http.StatusOK {
			t.completeTxn(StatusSuccess, ret.Body, nil)
		} else {
			t.completeTxn(StatusError, "", fmt.Errorf("submit transaction failed. %s", ret.Body))
			node.Cache.Evict(t.txn.ClientID)
		}
	}
}

func newTransaction(cb TransactionCallback, txnFee uint64, nonce int64) (*Transaction, error) {
	cfg, err := conf.GetClientConfig()
	if err != nil {
		return nil, err
	}

	t := &Transaction{}
	t.txn = transaction.NewTransactionEntity(client.Wallet().ClientID, cfg.ChainID, client.Wallet().ClientKey, nonce)
	t.txnStatus, t.verifyStatus = StatusUnknown, StatusUnknown
	t.txnCb = cb
	t.txn.TransactionNonce = nonce
	t.txn.TransactionFee = txnFee
	return t, nil
}

func (t *Transaction) SetTransactionCallback(cb TransactionCallback) error {
	if t.txnStatus != StatusUnknown {
		return errors.New("", "transaction already exists. cannot set transaction hash.")
	}
	t.txnCb = cb
	return nil
}

func (t *Transaction) SetTransactionNonce(txnNonce int64) error {
	if t.txnStatus != StatusUnknown {
		return errors.New("", "transaction already exists. cannot set transaction fee.")
	}
	t.txn.TransactionNonce = txnNonce
	return nil
}

func (t *Transaction) StoreData(data string) error {
	go func() {
		t.txn.TransactionType = transaction.TxnTypeData
		t.txn.TransactionData = data
		t.setNonceAndSubmit()
	}()
	return nil
}

type TxnFeeOption struct {
	// stop estimate txn fee, usually if txn fee was 0, the createSmartContractTxn method would
	// estimate the txn fee by calling API from 0chain network. With this option, we could force
	// the txn to have zero fee for those exempt transactions.
	noEstimateFee bool
}

// FeeOption represents txn fee related option type
type FeeOption func(*TxnFeeOption)

// WithNoEstimateFee would prevent txn fee estimation from remote
func WithNoEstimateFee() FeeOption {
	return func(o *TxnFeeOption) {
		o.noEstimateFee = true
	}
}

func (t *Transaction) createSmartContractTxn(address, methodName string, input interface{}, value uint64, opts ...FeeOption) error {
	sn := transaction.SmartContractTxnData{Name: methodName, InputArgs: input}
	snBytes, err := json.Marshal(sn)
	if err != nil {
		return errors.Wrap(err, "create smart contract failed due to invalid data")
	}

	t.txn.TransactionType = transaction.TxnTypeSmartContract
	t.txn.ToClientID = address
	t.txn.TransactionData = string(snBytes)
	t.txn.Value = value

	if t.txn.TransactionFee > 0 {
		return nil
	}

	tf := &TxnFeeOption{}
	for _, opt := range opts {
		opt(tf)
	}

	if tf.noEstimateFee {
		return nil
	}

	clientNode, err := client.GetNode()
	if err != nil {
		return err
	}

	// TODO: check if transaction is exempt to avoid unnecessary fee estimation
	minFee, err := transaction.EstimateFee(t.txn, clientNode.Network().Miners, 0.2)
	if err != nil {
		logger.Logger.Error("failed estimate txn fee",
			zap.Any("txn", t.txn.Hash),
			zap.Error(err))
		return err
	}

	t.txn.TransactionFee = minFee

	return nil
}

func (t *Transaction) createFaucetSCWallet(walletStr string, methodName string, input []byte) (*zcncrypto.Wallet, error) {
	w, err := getWallet(walletStr)
	if err != nil {
		fmt.Printf("Error while parsing the wallet. %v\n", err)
		return nil, err
	}
	err = t.createSmartContractTxn(FaucetSmartContractAddress, methodName, input, 0)
	if err != nil {
		return nil, err
	}
	return w, nil
}

// ExecuteFaucetSCWallet implements the Faucet Smart contract for a given wallet
func (t *Transaction) ExecuteFaucetSCWallet(walletStr string, methodName string, input []byte) error {
	w, err := t.createFaucetSCWallet(walletStr, methodName, input)
	if err != nil {
		return err
	}
	go func() {
		nonce := t.txn.TransactionNonce
		if nonce < 1 {
			nonce = node.Cache.GetNextNonce(t.txn.ClientID)
		} else {
			node.Cache.Set(t.txn.ClientID, nonce)
		}
		t.txn.TransactionNonce = nonce
		err = t.txn.ComputeHashAndSignWithWallet(signWithWallet, w)
		if err != nil {
			return
		}
		fmt.Printf("submitted transaction\n")
		t.submitTxn()
	}()
	return nil
}

func (t *Transaction) SetTransactionHash(hash string) error {
	if t.txnStatus != StatusUnknown {
		return errors.New("", "transaction already exists. cannot set transaction hash.")
	}
	t.txnHash = hash
	return nil
}

func (t *Transaction) GetTransactionHash() string {
	if t.txnHash != "" {
		return t.txnHash
	}
	if t.txnStatus != StatusSuccess {
		return ""
	}
	var txnout map[string]json.RawMessage
	err := json.Unmarshal([]byte(t.txnOut), &txnout)
	if err != nil {
		fmt.Println("Error in parsing", err)
	}
	var entity map[string]interface{}
	err = json.Unmarshal(txnout["entity"], &entity)
	if err != nil {
		logging.Error("json unmarshal error on GetTransactionHash()")
		return t.txnHash
	}
	if hash, ok := entity["hash"].(string); ok {
		t.txnHash = hash
	}
	return t.txnHash
}

func queryFromMinersContext(ctx context.Context, numMiners int, query string, result chan *util.GetResponse) {
	nodeClient, err := client.GetNode()
	if err != nil {
		panic(err)
	}
	randomMiners := util.Shuffle(nodeClient.Network().Miners)[:numMiners]
	for _, miner := range randomMiners {
		go func(minerurl string) {
			logging.Info("Query from ", minerurl+query)
			url := fmt.Sprintf("%v%v", minerurl, query)
			req, err := util.NewHTTPGetRequestContext(ctx, url)
			if err != nil {
				logging.Error(minerurl, " new get request failed. ", err.Error())
				return
			}
			res, err := req.Get()
			if err != nil {
				logging.Error(minerurl, " get error. ", err.Error())
			}
			result <- res
		}(miner)
	}

}

func getBlockHeaderFromTransactionConfirmation(txnHash string, cfmBlock map[string]json.RawMessage) (*blockHeader, error) {
	block := &blockHeader{}
	if cfmBytes, ok := cfmBlock["confirmation"]; ok {
		var cfm confirmation
		err := json.Unmarshal(cfmBytes, &cfm)
		if err != nil {
			return nil, errors.Wrap(err, "txn confirmation parse error.")
		}
		if cfm.Transaction == nil {
			return nil, fmt.Errorf("missing transaction %s in block confirmation", txnHash)
		}
		if txnHash != cfm.Transaction.Hash {
			return nil, fmt.Errorf("invalid transaction hash. Expected: %s. Received: %s", txnHash, cfm.Transaction.Hash)
		}
		if !util.VerifyMerklePath(cfm.Transaction.Hash, cfm.MerkleTreePath, cfm.MerkleTreeRoot) {
			return nil, errors.New("", "txn merkle validation failed.")
		}
		txnRcpt := transaction.NewTransactionReceipt(cfm.Transaction)
		if !util.VerifyMerklePath(txnRcpt.GetHash(), cfm.ReceiptMerkleTreePath, cfm.ReceiptMerkleTreeRoot) {
			return nil, errors.New("", "txn receipt cmerkle validation failed.")
		}
		prevBlockHash := cfm.PreviousBlockHash
		block.MinerId = cfm.MinerID
		block.Hash = cfm.BlockHash
		block.CreationDate = cfm.CreationDate
		block.Round = cfm.Round
		block.RoundRandomSeed = cfm.RoundRandomSeed
		block.StateChangesCount = cfm.StateChangesCount
		block.MerkleTreeRoot = cfm.MerkleTreeRoot
		block.ReceiptMerkleTreeRoot = cfm.ReceiptMerkleTreeRoot
		// Verify the block
		if isBlockExtends(prevBlockHash, block) {
			return block, nil
		}

		return nil, errors.New("", "block hash verification failed in confirmation")
	}

	return nil, errors.New("", "txn confirmation not found.")
}

func getBlockInfoByRound(round int64, content string) (*blockHeader, error) {
	nodeClient, err := client.GetNode()
	if err != nil {
		return nil, err
	}
	numSharders := len(nodeClient.Sharders().Healthy()) // overwrite, use all
	resultC := make(chan *util.GetResponse, numSharders)
	nodeClient.Sharders().QueryFromSharders(numSharders, fmt.Sprintf("%vround=%v&content=%v", GET_BLOCK_INFO, round, content), resultC)
	var (
		maxConsensus   int
		roundConsensus = make(map[string]int)
		waitTime       = time.NewTimer(10 * time.Second)
		failedCount    int
	)

	type blockRound struct {
		Header blockHeader `json:"header"`
	}

	for i := 0; i < numSharders; i++ {
		select {
		case <-waitTime.C:
			return nil, stdErrors.New("failed to get block info by round with consensus, timeout")
		case rsp := <-resultC:
			if rsp == nil {
				logging.Error("nil response")
				continue
			}
			logging.Debug(rsp.Url, rsp.Status)
			if failedCount*100/numSharders > 100-consensusThresh {
				return nil, stdErrors.New("failed to get block info by round with consensus, too many failures")
			}

			if rsp.StatusCode != http.StatusOK {
				logging.Debug(rsp.Url, "no round confirmation. Resp:", rsp.Body)
				failedCount++
				continue
			}

			var br blockRound
			err := json.Unmarshal([]byte(rsp.Body), &br)
			if err != nil {
				logging.Error("round info parse error. ", err)
				failedCount++
				continue
			}

			if len(br.Header.Hash) == 0 {
				failedCount++
				continue
			}

			h := br.Header.Hash
			roundConsensus[h]++
			if roundConsensus[h] > maxConsensus {
				maxConsensus = roundConsensus[h]
				if maxConsensus*100/numSharders >= consensusThresh {
					return &br.Header, nil
				}
			}
		}
	}

	return nil, stdErrors.New("failed to get block info by round with consensus")
}

func isBlockExtends(prevHash string, block *blockHeader) bool {
	data := fmt.Sprintf("%v:%v:%v:%v:%v:%v:%v:%v", block.MinerId, prevHash, block.CreationDate, block.Round,
		block.RoundRandomSeed, block.StateChangesCount, block.MerkleTreeRoot, block.ReceiptMerkleTreeRoot)
	h := encryption.Hash(data)
	return block.Hash == h
}

func validateChain(confirmBlock *blockHeader) bool {
	confirmRound := confirmBlock.Round
	logging.Debug("Confirmation round: ", confirmRound)
	currentBlockHash := confirmBlock.Hash
	round := confirmRound + 1
	cfg, _ := conf.GetClientConfig()
	nodeClient, _ := client.GetNode()
	for {
		nextBlock, err := getBlockInfoByRound(round, "header")
		if err != nil {
			logging.Info(err, " after a second falling thru to ", nodeClient.GetMinShardersVerify(), "of ", len(nodeClient.Network().Sharders), "Sharders", len(nodeClient.Sharders().Healthy()), "Healthy sharders")
			sys.Sleep(1 * time.Second)
			nextBlock, err = getBlockInfoByRound(round, "header")
			if err != nil {
				logging.Error(err, " block chain stalled. waiting", defaultWaitSeconds, "...")
				sys.Sleep(defaultWaitSeconds)
				continue
			}
		}
		if isBlockExtends(currentBlockHash, nextBlock) {
			currentBlockHash = nextBlock.Hash
			round++
		}
		if (round > confirmRound) && (round-confirmRound < int64(cfg.ConfirmationChainLength)) {
			continue
		}
		if round < confirmRound {
			return false
		}
		// Validation success
		break
	}
	return true
}
func (t *Transaction) isTransactionExpired(lfbCreationTime, currentTime int64) bool {
	// latest finalized block zero implies no response. use currentTime as lfb
	if lfbCreationTime == 0 {
		lfbCreationTime = currentTime
	}
	if util.MinInt64(lfbCreationTime, currentTime) > (t.txn.CreationDate + int64(defaultTxnExpirationSeconds)) {
		return true
	}
	// Wait for next retry
	sys.Sleep(defaultWaitSeconds)
	return false
}
func (t *Transaction) GetVerifyOutput() string {
	if t.verifyStatus == StatusSuccess {
		return t.verifyOut
	}
	return ""
}

func (t *Transaction) GetTransactionError() string {
	if t.txnStatus != StatusSuccess {
		return t.txnError.Error()
	}
	return ""
}

func (t *Transaction) GetVerifyError() string {
	if t.verifyStatus != StatusSuccess {
		return t.verifyError.Error()
	}
	return ""
}

// GetTransactionNonce returns nonce
func (t *Transaction) GetTransactionNonce() int64 {
	return t.txn.TransactionNonce
}

// ========================================================================== //
//                               vesting pool                                 //
// ========================================================================== //

type vestingRequest struct {
	PoolID common.Key `json:"pool_id"`
}

func (t *Transaction) vestingPoolTxn(function string, poolID string,
	value uint64) error {

	return t.createSmartContractTxn(VestingSmartContractAddress,
		function, vestingRequest{PoolID: common.Key(poolID)}, value)
}

func (t *Transaction) VestingTrigger(poolID string) (err error) {

	err = t.vestingPoolTxn(transaction.VESTING_TRIGGER, poolID, 0)
	if err != nil {
		logging.Error(err)
		return
	}
	go func() { t.setNonceAndSubmit() }()
	return
}

type VestingStopRequest struct {
	PoolID      string `json:"pool_id"`
	Destination string `json:"destination"`
}

func (t *Transaction) VestingStop(sr *VestingStopRequest) (err error) {

	err = t.createSmartContractTxn(VestingSmartContractAddress,
		transaction.VESTING_STOP, sr, 0)
	if err != nil {
		logging.Error(err)
		return
	}
	go func() { t.setNonceAndSubmit() }()
	return
}

func (t *Transaction) VestingUnlock(poolID string) (err error) {

	err = t.vestingPoolTxn(transaction.VESTING_UNLOCK, poolID, 0)
	if err != nil {
		logging.Error(err)
		return
	}
	go func() { t.setNonceAndSubmit() }()
	return
}

func (t *Transaction) VestingDelete(poolID string) (err error) {

	err = t.vestingPoolTxn(transaction.VESTING_DELETE, poolID, 0)
	if err != nil {
		logging.Error(err)
		return
	}
	go func() { t.setNonceAndSubmit() }()
	return
}

type scCollectReward struct {
	ProviderId   string `json:"provider_id"`
	ProviderType int    `json:"provider_type"`
}

type MinerSCLock struct {
	ID string `json:"id"`
}

type MinerSCUnlock struct {
	ID string `json:"id"`
}

type CommitMetaData struct {
	CrudType string
	MetaData *ConsolidatedFileMeta
}

type CommitMetaResponse struct {
	TxnID    string
	MetaData *ConsolidatedFileMeta
}

type ConsolidatedFileMeta struct {
	Name            string
	Type            string
	Path            string
	LookupHash      string
	Hash            string
	MimeType        string
	Size            int64
	NumBlocks       int64
	ActualFileSize  int64
	ActualNumBlocks int64
	EncryptedKey    string

	ActualThumbnailSize int64
	ActualThumbnailHash string

	Collaborators []fileref.Collaborator
}

func VerifyContentHash(metaTxnDataJSON string) (bool, error) {
	var metaTxnData CommitMetaResponse
	err := json.Unmarshal([]byte(metaTxnDataJSON), &metaTxnData)
	if err != nil {
		return false, errors.New("metaTxnData_decode_error", "Unable to decode metaTxnData json")
	}

	nodeClient, err := client.GetNode()
	if err != nil {
		return false, err
	}
	t, err := transaction.VerifyTransaction(metaTxnData.TxnID, nodeClient.Sharders().Healthy())
	if err != nil {
		return false, errors.New("fetch_txm_details", "Unable to fetch txn details")
	}

	var metaOperation CommitMetaData
	err = json.Unmarshal([]byte(t.TransactionData), &metaOperation)
	if err != nil {
		logging.Error("Unmarshal of transaction data to fileMeta failed, Maybe not a commit meta txn :", t.Hash)
		return false, nil
	}

	return metaOperation.MetaData.Hash == metaTxnData.MetaData.Hash, nil
}

//
// Storage SC transactions
//<|MERGE_RESOLUTION|>--- conflicted
+++ resolved
@@ -15,7 +15,6 @@
 	"github.com/0chain/gosdk/core/conf"
 	"github.com/0chain/gosdk/core/node"
 	"github.com/0chain/gosdk/core/sys"
-	"github.com/0chain/gosdk/zboxcore/fileref"
 	"github.com/0chain/gosdk/zboxcore/logger"
 	"go.uber.org/zap"
 
@@ -23,11 +22,7 @@
 	"github.com/0chain/gosdk/core/transaction"
 	"github.com/0chain/gosdk/core/util"
 	"github.com/0chain/gosdk/core/zcncrypto"
-<<<<<<< HEAD
 	"github.com/0chain/gosdk/zboxcore/sdk"
-=======
-	"github.com/0chain/gosdk/zboxcore/blockchain"
->>>>>>> 71d5f2b9
 )
 
 // compiler time check
@@ -107,7 +102,6 @@
 	ConfirmationChainLength int      `json:"confirmation_chain_length"`
 	EthNode                 string   `json:"eth_node"`
 	SharderConsensous       int      `json:"sharder_consensous"`
-	IsSplitWallet           bool     `json:"is_split_wallet"`
 }
 
 // Deprecated: Use client.Init() in core/client package
@@ -124,7 +118,6 @@
 			return errors.Wrap(err, "invalid/unsupported options.")
 		}
 	}
-<<<<<<< HEAD
 	cfg := conf.Config{
 		BlockWorker:             blockWorker,
 		SignatureScheme:         signscheme,
@@ -134,28 +127,8 @@
 		ChainID:                 chainCfg.ChainID,
 		EthereumNode:            chainCfg.EthNode,
 		SharderConsensous:       chainCfg.SharderConsensous,
-=======
-	_config.isSplitWallet = _config.chain.IsSplitWallet
-	assertConfig()
-	_config.isConfigured = true
-	logging.Info("******* Wallet SDK Version:", version.VERSIONSTR, " ******* (InitZCNSDK)")
-
-	cfg := &conf.Config{
-		BlockWorker:             _config.chain.BlockWorker,
-		MinSubmit:               _config.chain.MinSubmit,
-		MinConfirmation:         _config.chain.MinConfirmation,
-		ConfirmationChainLength: _config.chain.ConfirmationChainLength,
-		SignatureScheme:         _config.chain.SignatureScheme,
-		ChainID:                 _config.chain.ChainID,
-		EthereumNode:            _config.chain.EthNode,
-		SharderConsensous:       _config.chain.SharderConsensous,
->>>>>>> 71d5f2b9
 	}
 	return client.Init(context.Background(), cfg)
-}
-
-func IsSplitWallet() bool {
-	return _config.isSplitWallet
 }
 
 /*Confirmation - a data structure that provides the confirmation that a transaction is included into the block chain */
@@ -296,10 +269,12 @@
 	}
 }
 
+// Output implements the output of transaction
 func (t *Transaction) Output() []byte {
 	return []byte(t.txnOut)
 }
 
+// Hash implements the hash of transaction
 func (t *Transaction) Hash() string {
 	return t.txn.Hash
 }
@@ -457,6 +432,7 @@
 	return t, nil
 }
 
+// SetTransactionCallback implements storing the callback
 func (t *Transaction) SetTransactionCallback(cb TransactionCallback) error {
 	if t.txnStatus != StatusUnknown {
 		return errors.New("", "transaction already exists. cannot set transaction hash.")
@@ -465,6 +441,7 @@
 	return nil
 }
 
+// SetTransactionNonce implements method to set the transaction nonce
 func (t *Transaction) SetTransactionNonce(txnNonce int64) error {
 	if t.txnStatus != StatusUnknown {
 		return errors.New("", "transaction already exists. cannot set transaction fee.")
@@ -473,6 +450,7 @@
 	return nil
 }
 
+// StoreData implements store the data to blockchain
 func (t *Transaction) StoreData(data string) error {
 	go func() {
 		t.txn.TransactionType = transaction.TxnTypeData
@@ -580,6 +558,8 @@
 	return nil
 }
 
+// SetTransactionHash implements verify a previous transaction status
+//   - hash: transaction hash
 func (t *Transaction) SetTransactionHash(hash string) error {
 	if t.txnStatus != StatusUnknown {
 		return errors.New("", "transaction already exists. cannot set transaction hash.")
@@ -588,6 +568,7 @@
 	return nil
 }
 
+// GetTransactionHash implements retrieval of hash of the submitted transaction
 func (t *Transaction) GetTransactionHash() string {
 	if t.txnHash != "" {
 		return t.txnHash
@@ -797,6 +778,8 @@
 	sys.Sleep(defaultWaitSeconds)
 	return false
 }
+
+// GetVerifyOutput implements the verification output from sharders
 func (t *Transaction) GetVerifyOutput() string {
 	if t.verifyStatus == StatusSuccess {
 		return t.verifyOut
@@ -804,6 +787,7 @@
 	return ""
 }
 
+// GetTransactionError implements error string in case of transaction failure
 func (t *Transaction) GetTransactionError() string {
 	if t.txnStatus != StatusSuccess {
 		return t.txnError.Error()
@@ -811,6 +795,7 @@
 	return ""
 }
 
+// GetVerifyError implements error string in case of verify failure error
 func (t *Transaction) GetVerifyError() string {
 	if t.verifyStatus != StatusSuccess {
 		return t.verifyError.Error()
@@ -901,37 +886,8 @@
 	ID string `json:"id"`
 }
 
-type CommitMetaData struct {
-	CrudType string
-	MetaData *ConsolidatedFileMeta
-}
-
-type CommitMetaResponse struct {
-	TxnID    string
-	MetaData *ConsolidatedFileMeta
-}
-
-type ConsolidatedFileMeta struct {
-	Name            string
-	Type            string
-	Path            string
-	LookupHash      string
-	Hash            string
-	MimeType        string
-	Size            int64
-	NumBlocks       int64
-	ActualFileSize  int64
-	ActualNumBlocks int64
-	EncryptedKey    string
-
-	ActualThumbnailSize int64
-	ActualThumbnailHash string
-
-	Collaborators []fileref.Collaborator
-}
-
 func VerifyContentHash(metaTxnDataJSON string) (bool, error) {
-	var metaTxnData CommitMetaResponse
+	var metaTxnData sdk.CommitMetaResponse
 	err := json.Unmarshal([]byte(metaTxnDataJSON), &metaTxnData)
 	if err != nil {
 		return false, errors.New("metaTxnData_decode_error", "Unable to decode metaTxnData json")
@@ -946,7 +902,7 @@
 		return false, errors.New("fetch_txm_details", "Unable to fetch txn details")
 	}
 
-	var metaOperation CommitMetaData
+	var metaOperation sdk.CommitMetaData
 	err = json.Unmarshal([]byte(t.TransactionData), &metaOperation)
 	if err != nil {
 		logging.Error("Unmarshal of transaction data to fileMeta failed, Maybe not a commit meta txn :", t.Hash)

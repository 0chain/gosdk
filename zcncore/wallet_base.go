package zcncore

import (
	"context"
	"encoding/hex"
	"encoding/json"
	"fmt"
	"math"
	"net/http"
	"net/url"
	"os"
	"strconv"
	"strings"
	"sync"
	"time"

	stdErrors "errors"

	"github.com/0chain/errors"
	"github.com/0chain/gosdk/core/common"
	"github.com/0chain/gosdk/core/conf"
	"github.com/0chain/gosdk/core/logger"
	"github.com/0chain/gosdk/core/tokenrate"
	"github.com/0chain/gosdk/core/util"
	"github.com/0chain/gosdk/core/version"
	"github.com/0chain/gosdk/core/zcncrypto"
	"github.com/0chain/gosdk/zboxcore/encryption"
	"github.com/0chain/gosdk/zboxcore/zboxutil"
	openssl "github.com/Luzifer/go-openssl/v3"
)

const (
	REGISTER_CLIENT                  = `/v1/client/put`
	GET_CLIENT                       = `/v1/client/get`
	PUT_TRANSACTION                  = `/v1/transaction/put`
	TXN_VERIFY_URL                   = `/v1/transaction/get/confirmation?hash=`
	GET_BALANCE                      = `/v1/client/get/balance?client_id=`
	GET_BLOCK_INFO                   = `/v1/block/get?`
	GET_MAGIC_BLOCK_INFO             = `/v1/block/magic/get?`
	GET_LATEST_FINALIZED             = `/v1/block/get/latest_finalized`
	GET_LATEST_FINALIZED_MAGIC_BLOCK = `/v1/block/get/latest_finalized_magic_block`
	GET_CHAIN_STATS                  = `/v1/chain/get/stats`

	// vesting SC

	VESTINGSC_PFX = `/v1/screst/` + VestingSmartContractAddress

	GET_VESTING_CONFIG       = VESTINGSC_PFX + `/vesting-config`
	GET_VESTING_POOL_INFO    = VESTINGSC_PFX + `/getPoolInfo`
	GET_VESTING_CLIENT_POOLS = VESTINGSC_PFX + `/getClientPools`

	// faucet sc

	FAUCETSC_PFX        = `/v1/screst/` + FaucetSmartContractAddress
	GET_FAUCETSC_CONFIG = FAUCETSC_PFX + `/faucet-config`

	// miner SC

	MINERSC_PFX          = `/v1/screst/` + MinerSmartContractAddress
	GET_MINERSC_NODE     = MINERSC_PFX + "/nodeStat"
	GET_MINERSC_POOL     = MINERSC_PFX + "/nodePoolStat"
	GET_MINERSC_CONFIG   = MINERSC_PFX + "/configs"
	GET_MINERSC_GLOBALS  = MINERSC_PFX + "/globalSettings"
	GET_MINERSC_USER     = MINERSC_PFX + "/getUserPools"
	GET_MINERSC_MINERS   = MINERSC_PFX + "/getMinerList"
	GET_MINERSC_SHARDERS = MINERSC_PFX + "/getSharderList"
	GET_MINERSC_EVENTS   = MINERSC_PFX + "/getEvents"

	// storage SC

	STORAGESC_PFX = "/v1/screst/" + StorageSmartContractAddress

	STORAGESC_GET_SC_CONFIG            = STORAGESC_PFX + "/storage-config"
	STORAGESC_GET_CHALLENGE_POOL_INFO  = STORAGESC_PFX + "/getChallengePoolStat"
	STORAGESC_GET_ALLOCATION           = STORAGESC_PFX + "/allocation"
	STORAGESC_GET_ALLOCATIONS          = STORAGESC_PFX + "/allocations"
	STORAGESC_GET_READ_POOL_INFO       = STORAGESC_PFX + "/getReadPoolStat"
	STORAGESC_GET_STAKE_POOL_INFO      = STORAGESC_PFX + "/getStakePoolStat"
	STORAGESC_GET_STAKE_POOL_USER_INFO = STORAGESC_PFX + "/getUserStakePoolStat"
	STORAGESC_GET_BLOBBERS             = STORAGESC_PFX + "/getblobbers"
	STORAGESC_GET_BLOBBER              = STORAGESC_PFX + "/getBlobber"
	STORAGESC_GET_TRANSACTIONS         = STORAGESC_PFX + "/transactions"
	STORAGE_GET_TOTAL_STORED_DATA      = STORAGESC_PFX + "/total-stored-data"

	STORAGE_GET_SNAPSHOT            = STORAGESC_PFX + "/replicate-snapshots"
	STORAGE_GET_BLOBBER_SNAPSHOT    = STORAGESC_PFX + "/replicate-blobber-aggregates"
	STORAGE_GET_MINER_SNAPSHOT      = STORAGESC_PFX + "/replicate-miner-aggregates"
	STORAGE_GET_SHARDER_SNAPSHOT    = STORAGESC_PFX + "/replicate-sharder-aggregates"
	STORAGE_GET_AUTHORIZER_SNAPSHOT = STORAGESC_PFX + "/replicate-authorizer-aggregates"
	STORAGE_GET_VALIDATOR_SNAPSHOT  = STORAGESC_PFX + "/replicate-validator-aggregates"
)

const (
	StorageSmartContractAddress  = `6dba10422e368813802877a85039d3985d96760ed844092319743fb3a76712d7`
	VestingSmartContractAddress  = `2bba5b05949ea59c80aed3ac3474d7379d3be737e8eb5a968c52295e48333ead`
	FaucetSmartContractAddress   = `6dba10422e368813802877a85039d3985d96760ed844092319743fb3a76712d3`
	MultiSigSmartContractAddress = `27b5ef7120252b79f9dd9c05505dd28f328c80f6863ee446daede08a84d651a7`
	MinerSmartContractAddress    = `6dba10422e368813802877a85039d3985d96760ed844092319743fb3a76712d9`
	ZCNSCSmartContractAddress    = `6dba10422e368813802877a85039d3985d96760ed844092319743fb3a76712e0`
	MultiSigRegisterFuncName     = "register"
	MultiSigVoteFuncName         = "vote"
)

// In percentage
const consensusThresh = 25

const (
	defaultMinSubmit               = int(50)
	defaultMinConfirmation         = int(50)
	defaultConfirmationChainLength = int(3)
	defaultTxnExpirationSeconds    = 60
	defaultWaitSeconds             = 3 * time.Second
)

const (
	StatusSuccess      int = 0
	StatusNetworkError int = 1
	// TODO: Change to specific error
	StatusError            int = 2
	StatusRejectedByUser   int = 3
	StatusInvalidSignature int = 4
	StatusAuthError        int = 5
	StatusAuthVerifyFailed int = 6
	StatusAuthTimeout      int = 7
	StatusUnknown          int = -1
)

var defaultLogLevel = logger.DEBUG
var logging logger.Logger

const (
	OpGetTokenLockConfig int = iota
	OpGetLockedTokens
	OpGetUserPools
	OpGetUserPoolDetail
	// storage SC ops
	OpStorageSCGetConfig
	OpStorageSCGetChallengePoolInfo
	OpStorageSCGetAllocation
	OpStorageSCGetAllocations
	OpStorageSCGetReadPoolInfo
	OpStorageSCGetStakePoolInfo
	OpStorageSCGetBlobbers
	OpStorageSCGetBlobber
	OpStorageSCGetTransactions
	OpStorageSCGetSnapshots
	OpStorageSCGetBlobberSnapshots
	OpStorageSCGetMinerSnapshots
	OpStorageSCGetSharderSnapshots
	OpStorageSCGetAuthorizerSnapshots
	OpStorageSCGetValidatorSnapshots
	OpZCNSCGetGlobalConfig
	OpZCNSCGetAuthorizer
	OpZCNSCGetAuthorizerNodes
)

// WalletCallback needs to be implemented for wallet creation.
type WalletCallback interface {
	OnWalletCreateComplete(status int, wallet string, err string)
}

// GetBalanceCallback needs to be implemented by the caller of GetBalance() to get the status
type GetBalanceCallback interface {
	OnBalanceAvailable(status int, value int64, info string)
}

// GetNonceCallback needs to be implemented by the caller of GetNonce() to get the status
type GetNonceCallback interface {
	OnNonceAvailable(status int, nonce int64, info string)
}

type GetNonceCallbackStub struct {
	status int
	nonce  int64
	info   string
}

func (g *GetNonceCallbackStub) OnNonceAvailable(status int, nonce int64, info string) {
	g.status = status
	g.nonce = nonce
	g.info = info
}

// GetInfoCallback needs to be implemented by the caller of GetLockTokenConfig() and GetLockedTokens()
type GetInfoCallback interface {
	// OnInfoAvailable will be called when GetLockTokenConfig is complete
	// if status == StatusSuccess then info is valid
	// is status != StatusSuccess then err will give the reason
	OnInfoAvailable(op int, status int, info string, err string)
}

// AuthCallback needs to be implemented by the caller SetupAuth()
type AuthCallback interface {
	// This call back gives the status of the Two factor authenticator(zauth) setup.
	OnSetupComplete(status int, err string)
}

// Singleton
var _config localConfig

func init() {
	logging.Init(defaultLogLevel, "0chain-core-sdk")
}

func checkSdkInit() error {
	if !_config.isConfigured || len(_config.chain.Miners) < 1 || len(_config.chain.Sharders) < 1 {
		return errors.New("", "SDK not initialized")
	}
	return nil
}
func checkWalletConfig() error {
	if !_config.isValidWallet || _config.wallet.ClientID == "" {
		logging.Error("wallet info not found. returning error.")
		return errors.New("", "wallet info not found. set wallet info")
	}
	return nil
}
func CheckConfig() error {
	err := checkSdkInit()
	if err != nil {
		return err
	}
	err = checkWalletConfig()
	if err != nil {
		return err
	}
	return nil
}

func assertConfig() {
	if _config.chain.MinSubmit <= 0 {
		_config.chain.MinSubmit = defaultMinSubmit
	}
	if _config.chain.MinConfirmation <= 0 {
		_config.chain.MinConfirmation = defaultMinConfirmation
	}
	if _config.chain.ConfirmationChainLength <= 0 {
		_config.chain.ConfirmationChainLength = defaultConfirmationChainLength
	}
}
func getMinMinersSubmit() int {
	minMiners := util.MaxInt(calculateMinRequired(float64(_config.chain.MinSubmit), float64(len(_config.chain.Miners))/100), 1)
	logging.Info("Minimum miners used for submit :", minMiners)
	return minMiners
}

func GetMinShardersVerify() int {
	return getMinShardersVerify()
}

func getMinShardersVerify() int {
	minSharders := util.MaxInt(calculateMinRequired(float64(_config.chain.MinConfirmation), float64(len(_config.chain.Sharders))/100), 1)
	logging.Info("Minimum sharders used for verify :", minSharders)
	return minSharders
}
func getMinRequiredChainLength() int64 {
	return int64(_config.chain.ConfirmationChainLength)
}

func calculateMinRequired(minRequired, percent float64) int {
	return int(math.Ceil(minRequired * percent))
}

// GetVersion - returns version string
func GetVersion() string {
	return version.VERSIONSTR
}

// SetLogLevel set the log level.
// lvl - 0 disabled; higher number (upto 4) more verbosity
func SetLogLevel(lvl int) {
	logging.SetLevel(lvl)
}

// SetLogFile - sets file path to write log
// verbose - true - console output; false - no console output
func SetLogFile(logFile string, verbose bool) {
	f, err := os.OpenFile(logFile, os.O_APPEND|os.O_CREATE|os.O_WRONLY, 0644)
	if err != nil {
		return
	}
	logging.SetLogFile(f, verbose)
	logging.Info("******* Wallet SDK Version:", version.VERSIONSTR, " ******* (SetLogFile)")
}

// Init initialize the SDK with miner, sharder and signature scheme provided in configuration provided in JSON format
// # Inputs
//   - chainConfigJSON: json format of zcn config
//     {
//     "block_worker": "https://dev.0chain.net/dns",
//     "signature_scheme": "bls0chain",
//     "min_submit": 50,
//     "min_confirmation": 50,
//     "confirmation_chain_length": 3,
//     "max_txn_query": 5,
//     "query_sleep_time": 5,
//     "preferred_blobbers": ["https://dev.0chain.net/blobber02","https://dev.0chain.net/blobber03"],
//     "chain_id":"0afc093ffb509f059c55478bc1a60351cef7b4e9c008a53a6cc8241ca8617dfe",
//     "ethereum_node":"https://ropsten.infura.io/v3/xxxxxxxxxxxxxxx",
//     "zbox_host":"https://0box.dev.0chain.net",
//     "zbox_app_type":"vult",
//     }
func Init(chainConfigJSON string) error {
	err := json.Unmarshal([]byte(chainConfigJSON), &_config.chain)
	if err == nil {
		// Check signature scheme is supported
		if _config.chain.SignatureScheme != "ed25519" && _config.chain.SignatureScheme != "bls0chain" {
			return errors.New("", "invalid/unsupported signature scheme")
		}

		err = UpdateNetworkDetails()
		if err != nil {
			return err
		}

		go updateNetworkDetailsWorker(context.Background())

		assertConfig()
		_config.isConfigured = true

		cfg := &conf.Config{
			BlockWorker:             _config.chain.BlockWorker,
			MinSubmit:               _config.chain.MinSubmit,
			MinConfirmation:         _config.chain.MinConfirmation,
			ConfirmationChainLength: _config.chain.ConfirmationChainLength,
			SignatureScheme:         _config.chain.SignatureScheme,
			ChainID:                 _config.chain.ChainID,
			EthereumNode:            _config.chain.EthNode,
		}

		conf.InitClientConfig(cfg)
	}
	logging.Info("******* Wallet SDK Version:", version.VERSIONSTR, " ******* (Init)")
	return err
}

// InitSignatureScheme initializes signature scheme only.
func InitSignatureScheme(scheme string) {
	_config.chain.SignatureScheme = scheme
}

// CreateWallet creates the wallet for to configure signature scheme.
// It also registers the wallet again to blockchain.
func CreateWallet(statusCb WalletCallback) error {
	if len(_config.chain.Miners) < 1 || len(_config.chain.Sharders) < 1 {
		return errors.New("", "SDK not initialized")
	}
	go func() {
		sigScheme := zcncrypto.NewSignatureScheme(_config.chain.SignatureScheme)
		wallet, err := sigScheme.GenerateKeys()
		if err != nil {
			statusCb.OnWalletCreateComplete(StatusError, "", err.Error())
			return
		}
		err = registerToMiners(wallet, statusCb)
		if err != nil {
			statusCb.OnWalletCreateComplete(StatusError, "", err.Error())
			return
		}
	}()
	return nil
}

// CreateWalletOffline creates the wallet for the config signature scheme.
func CreateWalletOffline() (string, error) {
	sigScheme := zcncrypto.NewSignatureScheme(_config.chain.SignatureScheme)
	wallet, err := sigScheme.GenerateKeys()
	if err != nil {
		return "", errors.Wrap(err, "failed to generate keys")
	}
	w, err := wallet.Marshal()
	if err != nil {
		return "", errors.Wrap(err, "wallet encoding failed")
	}
	return w, nil
}

// registerToMiners can be used to register the wallet.
func registerToMiners(wallet *zcncrypto.Wallet, statusCb WalletCallback) error {
	result := make(chan *util.PostResponse)
	defer close(result)
	for _, miner := range _config.chain.Miners {
		go func(minerurl string) {
			url := minerurl + REGISTER_CLIENT
			logging.Info(url)
			regData := map[string]string{
				"id":         wallet.ClientID,
				"public_key": wallet.ClientKey,
			}
			req, err := util.NewHTTPPostRequest(url, regData)
			if err != nil {
				logging.Error(minerurl, "new post request failed. ", err.Error())
				return
			}
			res, err := req.Post()
			if err != nil {
				logging.Error(minerurl, "send error. ", err.Error())
			}
			result <- res
		}(miner)
	}

	var cwData string

	consensus := float32(0)
	for range _config.chain.Miners {
		rsp := <-result
		logging.Debug(rsp.Url, "Status: ", rsp.Status)

		if rsp.StatusCode == http.StatusOK {
			consensus++
			cwData = rsp.Body
		} else {
			logging.Debug(rsp.Body)
		}

	}
	rate := consensus * 100 / float32(len(_config.chain.Miners))
	if rate < consensusThresh {
		statusCb.OnWalletCreateComplete(StatusError, "", "rate is less than consensus")
		return fmt.Errorf("Register consensus not met. Consensus: %f, Expected: %v", rate, consensusThresh)
	}

	cw := &GetClientResponse{}
	if err := json.Unmarshal([]byte(cwData), cw); err == nil {
		wallet.Version = cw.Version
		wallet.DateCreated = strconv.Itoa(cw.CreationDate)
	}

	w, err := wallet.Marshal()
	if err != nil {
		statusCb.OnWalletCreateComplete(StatusError, w, err.Error())
		return errors.Wrap(err, "wallet encoding failed")
	}
	statusCb.OnWalletCreateComplete(StatusSuccess, w, "")
	return nil
}

// RecoverOfflineWallet recovers the previously generated wallet using the mnemonic.
func RecoverOfflineWallet(mnemonic string) (string, error) {
	if !zcncrypto.IsMnemonicValid(mnemonic) {
		return "", errors.New("", "Invalid mnemonic")
	}

	sigScheme := zcncrypto.NewSignatureScheme(_config.chain.SignatureScheme)
	wallet, err := sigScheme.RecoverKeys(mnemonic)
	if err != nil {
		return "", err
	}

	walletString, err := wallet.Marshal()
	if err != nil {
		return "", err
	}

	return walletString, nil
}

// RecoverWallet recovers the previously generated wallet using the mnemonic.
// It also registers the wallet again to block chain.
func RecoverWallet(mnemonic string, statusCb WalletCallback) error {
	if !zcncrypto.IsMnemonicValid(mnemonic) {
		return errors.New("", "Invalid mnemonic")
	}
	go func() {
		sigScheme := zcncrypto.NewSignatureScheme(_config.chain.SignatureScheme)
		wallet, err := sigScheme.RecoverKeys(mnemonic)
		if err != nil {
			statusCb.OnWalletCreateComplete(StatusError, "", err.Error())
			return
		}

		err = registerToMiners(wallet, statusCb)
		if err != nil {
			statusCb.OnWalletCreateComplete(StatusError, "", err.Error())
			return
		}

	}()
	return nil
}

// Split keys from the primary master key
func SplitKeys(privateKey string, numSplits int) (string, error) {
	if _config.chain.SignatureScheme != "bls0chain" {
		return "", errors.New("", "signature key doesn't support split key")
	}
	sigScheme := zcncrypto.NewSignatureScheme(_config.chain.SignatureScheme)
	err := sigScheme.SetPrivateKey(privateKey)
	if err != nil {
		return "", errors.Wrap(err, "set private key failed")
	}
	w, err := sigScheme.SplitKeys(numSplits)
	if err != nil {
		return "", errors.Wrap(err, "split key failed.")
	}
	wStr, err := w.Marshal()
	if err != nil {
		return "", errors.Wrap(err, "wallet encoding failed.")
	}
	return wStr, nil
}

type GetClientResponse struct {
	ID           string `json:"id"`
	Version      string `json:"version"`
	CreationDate int    `json:"creation_date"`
	PublicKey    string `json:"public_key"`
}

func GetClientDetails(clientID string) (*GetClientResponse, error) {
	minerurl := util.GetRandom(_config.chain.Miners, 1)[0]
	url := minerurl + GET_CLIENT
	url = fmt.Sprintf("%v?id=%v", url, clientID)
	req, err := util.NewHTTPGetRequest(url)
	if err != nil {
		logging.Error(minerurl, "new get request failed. ", err.Error())
		return nil, err
	}
	res, err := req.Get()
	if err != nil {
		logging.Error(minerurl, "send error. ", err.Error())
		return nil, err
	}

	var clientDetails GetClientResponse
	err = json.Unmarshal([]byte(res.Body), &clientDetails)
	if err != nil {
		return nil, err
	}

	return &clientDetails, nil
}

// IsMnemonicValid is an utility function to check the mnemonic valid
//
//	# Inputs
//	-	mnemonic: mnemonics
func IsMnemonicValid(mnemonic string) bool {
	return zcncrypto.IsMnemonicValid(mnemonic)
}

// SetWallet should be set before any transaction or client specific APIs
// splitKeyWallet parameter is valid only if SignatureScheme is "BLS0Chain"
func SetWallet(w zcncrypto.Wallet, splitKeyWallet bool) error {
	_config.wallet = w

	if _config.chain.SignatureScheme == "bls0chain" {
		_config.isSplitWallet = splitKeyWallet
	}
	_config.isValidWallet = true

	return nil
}

func GetWalletRaw() zcncrypto.Wallet {
	return _config.wallet
}

// SetWalletInfo should be set before any transaction or client specific APIs
// splitKeyWallet parameter is valid only if SignatureScheme is "BLS0Chain"
//
//	# Inputs
//	- jsonWallet: json format of wallet
//	{
//	"client_id":"30764bcba73216b67c36b05a17b4dd076bfdc5bb0ed84856f27622188c377269",
//	"client_key":"1f495df9605a4479a7dd6e5c7a78caf9f9d54e3a40f62a3dd68ed377115fe614d8acf0c238025f67a85163b9fbf31d10fbbb4a551d1cf00119897edf18b1841c",
//	"keys":[
//		{"public_key":"1f495df9605a4479a7dd6e5c7a78caf9f9d54e3a40f62a3dd68ed377115fe614d8acf0c238025f67a85163b9fbf31d10fbbb4a551d1cf00119897edf18b1841c","private_key":"41729ed8d82f782646d2d30b9719acfd236842b9b6e47fee12b7bdbd05b35122"}
//	],
//	"mnemonics":"glare mistake gun joke bid spare across diagram wrap cube swear cactus cave repeat you brave few best wild lion pitch pole original wasp",
//	"version":"1.0",
//	"date_created":"1662534022",
//	"nonce":0
//	}
//
// - splitKeyWallet: if wallet keys is split
func SetWalletInfo(jsonWallet string, splitKeyWallet bool) error {
	err := json.Unmarshal([]byte(jsonWallet), &_config.wallet)
	if err == nil {
		if _config.chain.SignatureScheme == "bls0chain" {
			_config.isSplitWallet = splitKeyWallet
		}
		_config.isValidWallet = true
	}
	return err
}

// SetAuthUrl will be called by app to set zauth URL to SDK.
// # Inputs
//   - url: the url of zAuth server
func SetAuthUrl(url string) error {
	if !_config.isSplitWallet {
		return errors.New("", "wallet type is not split key")
	}
	if url == "" {
		return errors.New("", "invalid auth url")
	}
	_config.authUrl = strings.TrimRight(url, "/")
	return nil
}

func getWalletBalance(clientId string) (common.Balance, error) {
	err := checkSdkInit()
	if err != nil {
		return 0, err
	}

	cb := &walletCallback{}
	cb.Add(1)

	go func() {
		value, info, err := getBalanceFromSharders(clientId)
		if err != nil && strings.TrimSpace(info) != `{"error":"value not present"}` {
			cb.OnBalanceAvailable(StatusError, value, info)
			cb.err = err
			return
		}
		cb.OnBalanceAvailable(StatusSuccess, value, info)
	}()

	cb.Wait()

	return cb.balance, cb.err
}

// GetBalance retrieve wallet balance from sharders
//
//	# Inputs
//	-	cb: callback for checking result
func GetBalance(cb GetBalanceCallback) error {
	err := CheckConfig()
	if err != nil {
		return err
	}
	go func() {
		value, info, err := getBalanceFromSharders(_config.wallet.ClientID)
		if err != nil {
			logging.Error(err)
			cb.OnBalanceAvailable(StatusError, 0, info)
			return
		}
		cb.OnBalanceAvailable(StatusSuccess, value, info)
	}()
	return nil
}

// GetBalance retrieve wallet nonce from sharders
func GetNonce(cb GetNonceCallback) error {
	if cb == nil {
		cb = &GetNonceCallbackStub{}
	}

	err := CheckConfig()
	if err != nil {
		return err
	}

	go func() {
		value, info, err := getNonceFromSharders(_config.wallet.ClientID)
		if err != nil {
			logging.Error(err)
			cb.OnNonceAvailable(StatusError, 0, info)
			return
		}
		cb.OnNonceAvailable(StatusSuccess, value, info)
	}()

	return nil
}

// GetWalletBalance retrieve wallet nonce from sharders
func GetWalletNonce(clientID string) (int64, error) {
	cb := &GetNonceCallbackStub{}

	err := CheckConfig()
	if err != nil {
		return 0, err
	}
	wait := &sync.WaitGroup{}
	wait.Add(1)
	go func() {
		defer wait.Done()
		value, info, err := getNonceFromSharders(clientID)
		if err != nil {
			logging.Error(err)
			cb.OnNonceAvailable(StatusError, 0, info)
			return
		}
		cb.OnNonceAvailable(StatusSuccess, value, info)
	}()

	wait.Wait()

	if cb.status == StatusSuccess {
		return cb.nonce, nil
	}

	return 0, stdErrors.New(cb.info)
}

// GetBalanceWallet retreives wallet balance from sharders
func GetBalanceWallet(walletStr string, cb GetBalanceCallback) error {
	w, err := getWallet(walletStr)
	if err != nil {
		fmt.Printf("Error while parsing the wallet. %v\n", err)
		return err
	}

	go func() {
		value, info, err := getBalanceFromSharders(w.ClientID)
		if err != nil {
			logging.Error(err)
			cb.OnBalanceAvailable(StatusError, 0, info)
			return
		}
		cb.OnBalanceAvailable(StatusSuccess, value, info)
	}()
	return nil
}

func getBalanceFromSharders(clientID string) (int64, string, error) {
	return getBalanceFieldFromSharders(clientID, "balance")
}

func getNonceFromSharders(clientID string) (int64, string, error) {
	return getBalanceFieldFromSharders(clientID, "nonce")
}

func getBalanceFieldFromSharders(clientID, name string) (int64, string, error) {
	result := make(chan *util.GetResponse)
	defer close(result)
	// getMinShardersVerify
	var numSharders = len(_config.chain.Sharders) // overwrite, use all
	queryFromSharders(numSharders, fmt.Sprintf("%v%v", GET_BALANCE, clientID), result)

	consensusMaps := NewHttpConsensusMaps(consensusThresh)

	for i := 0; i < numSharders; i++ {
		rsp := <-result

		logging.Debug(rsp.Url, rsp.Status)
		if rsp.StatusCode != http.StatusOK {
			logging.Error(rsp.Body)

		} else {
			logging.Debug(rsp.Body)
		}

		if err := consensusMaps.Add(rsp.StatusCode, rsp.Body); err != nil {
			logging.Error(rsp.Body)
		}
	}

	rate := consensusMaps.MaxConsensus * 100 / len(_config.chain.Sharders)
	if rate < consensusThresh {
		return 0, consensusMaps.WinError, errors.New("", "get balance failed. consensus not reached")
	}

	winValue, ok := consensusMaps.GetValue(name)
	if ok {
		winBalance, err := strconv.ParseInt(string(winValue), 10, 64)
		if err != nil {
			return 0, "", fmt.Errorf("get balance failed. %w", err)
		}

		return winBalance, consensusMaps.WinInfo, nil
	}

	return 0, consensusMaps.WinInfo, errors.New("", "get balance failed. balance field is missed")
}

<<<<<<< HEAD
// ConvertToToken converts the value to ZCN tokens
func ConvertToToken(value int64) float64 {
	return float64(value) / float64(common.TokenUnit)
=======
// ConvertToToken converts the SAS tokens to ZCN tokens
// # Inputs
//   - token: SAS tokens
func ConvertToToken(token int64) float64 {
	return float64(token) / float64(TOKEN_UNIT)
>>>>>>> 32494c48
}

func ConvertTokenToUSD(token float64) (float64, error) {
	zcnRate, err := getTokenUSDRate()
	if err != nil {
		return 0, err
	}
	return token * zcnRate, nil
}

func ConvertUSDToToken(usd float64) (float64, error) {
	zcnRate, err := getTokenUSDRate()
	if err != nil {
		return 0, err
	}
	return usd * (1 / zcnRate), nil
}

func getTokenUSDRate() (float64, error) {
	return tokenrate.GetUSD(context.TODO(), "zcn")
}

// getWallet get a wallet object from a wallet string
func getWallet(walletStr string) (*zcncrypto.Wallet, error) {
	var w zcncrypto.Wallet
	err := json.Unmarshal([]byte(walletStr), &w)
	if err != nil {
		fmt.Printf("error while parsing wallet string.\n%v\n", err)
		return nil, err
	}

	return &w, nil
}

// GetWalletClientID -- given a walletstr return ClientID
func GetWalletClientID(walletStr string) (string, error) {
	w, err := getWallet(walletStr)
	if err != nil {
		return "", err
	}
	return w.ClientID, nil
}

// GetZcnUSDInfo returns USD value for ZCN token by tokenrate
func GetZcnUSDInfo() (float64, error) {
	return tokenrate.GetUSD(context.TODO(), "zcn")
}

// SetupAuth prepare auth app with clientid, key and a set of public, private key and local publickey
// which is running on PC/Mac.
func SetupAuth(authHost, clientID, clientKey, publicKey, privateKey, localPublicKey string, cb AuthCallback) error {
	go func() {
		authHost = strings.TrimRight(authHost, "/")
		data := map[string]string{"client_id": clientID, "client_key": clientKey, "public_key": publicKey, "private_key": privateKey, "peer_public_key": localPublicKey}
		req, err := util.NewHTTPPostRequest(authHost+"/setup", data)
		if err != nil {
			logging.Error("new post request failed. ", err.Error())
			return
		}
		res, err := req.Post()
		if err != nil {
			logging.Error(authHost+"send error. ", err.Error())
		}
		if res.StatusCode != http.StatusOK {
			cb.OnSetupComplete(StatusError, res.Body)
			return
		}
		cb.OnSetupComplete(StatusSuccess, "")
	}()
	return nil
}

func GetIdForUrl(url string) string {
	url = strings.TrimRight(url, "/")
	url = fmt.Sprintf("%v/_nh/whoami", url)
	req, err := util.NewHTTPGetRequest(url)
	if err != nil {
		logging.Error(url, "new get request failed. ", err.Error())
		return ""
	}
	res, err := req.Get()
	if err != nil {
		logging.Error(url, "get error. ", err.Error())
		return ""
	}

	s := strings.Split(res.Body, ",")
	if len(s) >= 3 {
		return s[3]
	}
	return ""
}

//
// vesting pool
//

type Params map[string]string

func (p Params) Query() string {
	if len(p) == 0 {
		return ""
	}
	var params = make(url.Values)
	for k, v := range p {
		params[k] = []string{v}
	}
	return "?" + params.Encode()
}

//
// miner SC
//

// GetMiners obtains list of all active miners.
//
//	# Inputs
//		-	cb: callback for checking result
func GetMiners(cb GetInfoCallback) (err error) {
	if err = CheckConfig(); err != nil {
		return
	}
	var url = GET_MINERSC_MINERS
	go GetInfoFromSharders(url, 0, cb)
	return
}

// GetSharders obtains list of all active sharders.
// # Inputs
//   - cb: callback for checking result
func GetSharders(cb GetInfoCallback) (err error) {
	if err = CheckConfig(); err != nil {
		return
	}
	var url = GET_MINERSC_SHARDERS
	go GetInfoFromSharders(url, 0, cb)
	return
}

func withParams(uri string, params Params) string {
	return uri + params.Query()
}

// GetMinerSCNodeInfo get miner information from sharders
// # Inputs
//   - id: the id of miner
//   - cb: callback for checking result
func GetMinerSCNodeInfo(id string, cb GetInfoCallback) (err error) {

	if err = CheckConfig(); err != nil {
		return
	}

	go GetInfoFromSharders(withParams(GET_MINERSC_NODE, Params{
		"id": id,
	}), 0, cb)
	return
}

func GetMinerSCNodePool(id string, cb GetInfoCallback) (err error) {
	if err = CheckConfig(); err != nil {
		return
	}
	go GetInfoFromSharders(withParams(GET_MINERSC_POOL, Params{
		"id":      id,
		"pool_id": _config.wallet.ClientID,
	}), 0, cb)

	return
}

// GetMinerSCUserInfo get user pool
// # Inputs
//   - clientID: the id of wallet
//   - cb: callback for checking result
func GetMinerSCUserInfo(clientID string, cb GetInfoCallback) (err error) {
	if err = CheckConfig(); err != nil {
		return
	}
	if clientID == "" {
		clientID = _config.wallet.ClientID
	}
	go GetInfoFromSharders(withParams(GET_MINERSC_USER, Params{
		"client_id": clientID,
	}), 0, cb)

	return
}

func GetMinerSCConfig(cb GetInfoCallback) (err error) {
	if err = CheckConfig(); err != nil {
		return
	}
	go GetInfoFromSharders(GET_MINERSC_CONFIG, 0, cb)
	return
}

func GetMinerSCGlobals(cb GetInfoCallback) (err error) {
	if err = CheckConfig(); err != nil {
		return
	}
	go GetInfoFromSharders(GET_MINERSC_GLOBALS, 0, cb)
	return
}

//
// Storage SC
//

// GetStorageSCConfig obtains Storage SC configurations.
func GetStorageSCConfig(cb GetInfoCallback) (err error) {
	if err = CheckConfig(); err != nil {
		return
	}
	go GetInfoFromSharders(STORAGESC_GET_SC_CONFIG, OpStorageSCGetConfig, cb)
	return
}

// GetChallengePoolInfo obtains challenge pool information for an allocation.
func GetChallengePoolInfo(allocID string, cb GetInfoCallback) (err error) {
	if err = CheckConfig(); err != nil {
		return
	}
	var url = withParams(STORAGESC_GET_CHALLENGE_POOL_INFO, Params{
		"allocation_id": allocID,
	})
	go GetInfoFromSharders(url, OpStorageSCGetChallengePoolInfo, cb)
	return
}

// GetAllocation obtains allocation information.
func GetAllocation(allocID string, cb GetInfoCallback) (err error) {
	if err = CheckConfig(); err != nil {
		return
	}
	var url = withParams(STORAGESC_GET_ALLOCATION, Params{
		"allocation": allocID,
	})
	go GetInfoFromSharders(url, OpStorageSCGetAllocation, cb)
	return
}

// GetAllocations obtains list of allocations of a user.
func GetAllocations(clientID string, cb GetInfoCallback) (err error) {
	if err = CheckConfig(); err != nil {
		return
	}
	if clientID == "" {
		clientID = _config.wallet.ClientID
	}
	var url = withParams(STORAGESC_GET_ALLOCATIONS, Params{
		"client": clientID,
	})
	go GetInfoFromSharders(url, OpStorageSCGetAllocations, cb)
	return
}

// GetSnapshots obtains list of allocations of a user.
func GetSnapshots(offset int64, cb GetInfoCallback) (err error) {
	if err = CheckConfig(); err != nil {
		return
	}
	var url = withParams(STORAGE_GET_SNAPSHOT, Params{
		"offset": strconv.FormatInt(offset, 10),
	})
	go GetInfoFromAnySharder(url, OpStorageSCGetSnapshots, cb)
	return
}

// GetBlobberSnapshots obtains list of allocations of a blobber.
func GetBlobberSnapshots(offset int64, cb GetInfoCallback) (err error) {
	if err = CheckConfig(); err != nil {
		return
	}
	var url = withParams(STORAGE_GET_BLOBBER_SNAPSHOT, Params{
		"offset": strconv.FormatInt(offset, 10),
	})
	go GetInfoFromAnySharder(url, OpStorageSCGetBlobberSnapshots, cb)
	return
}

// GetMinerSnapshots obtains list of allocations of a miner.
func GetMinerSnapshots(offset int64, cb GetInfoCallback) (err error) {
	if err = CheckConfig(); err != nil {
		return
	}
	var url = withParams(STORAGE_GET_MINER_SNAPSHOT, Params{
		"offset": strconv.FormatInt(offset, 10),
	})
	go GetInfoFromAnySharder(url, OpStorageSCGetMinerSnapshots, cb)
	return
}

// GetSharderSnapshots obtains list of allocations of a sharder.
func GetSharderSnapshots(offset int64, cb GetInfoCallback) (err error) {
	if err = CheckConfig(); err != nil {
		return
	}
	var url = withParams(STORAGE_GET_SHARDER_SNAPSHOT, Params{
		"offset": strconv.FormatInt(offset, 10),
	})
	go GetInfoFromAnySharder(url, OpStorageSCGetSharderSnapshots, cb)
	return
}

// GetValidatorSnapshots obtains list of allocations of a validator.
func GetValidatorSnapshots(offset int64, cb GetInfoCallback) (err error) {
	if err = CheckConfig(); err != nil {
		return
	}
	var url = withParams(STORAGE_GET_VALIDATOR_SNAPSHOT, Params{
		"offset": strconv.FormatInt(offset, 10),
	})
	go GetInfoFromAnySharder(url, OpStorageSCGetValidatorSnapshots, cb)
	return
}

// GetAuthorizerSnapshots obtains list of allocations of an authorizer.
func GetAuthorizerSnapshots(offset int64, cb GetInfoCallback) (err error) {
	if err = CheckConfig(); err != nil {
		return
	}
	var url = withParams(STORAGE_GET_AUTHORIZER_SNAPSHOT, Params{
		"offset": strconv.FormatInt(offset, 10),
	})
	go GetInfoFromAnySharder(url, OpStorageSCGetAuthorizerSnapshots, cb)
	return
}

// GetReadPoolInfo obtains information about read pool of a user.
func GetReadPoolInfo(clientID string, cb GetInfoCallback) (err error) {
	if err = CheckConfig(); err != nil {
		return
	}
	if clientID == "" {
		clientID = _config.wallet.ClientID
	}
	var url = withParams(STORAGESC_GET_READ_POOL_INFO, Params{
		"client_id": clientID,
	})
	go GetInfoFromSharders(url, OpStorageSCGetReadPoolInfo, cb)
	return
}

// GetStakePoolInfo obtains information about stake pool of a blobber and
// related validator.
func GetStakePoolInfo(blobberID string, cb GetInfoCallback) (err error) {
	if err = CheckConfig(); err != nil {
		return
	}
	var url = withParams(STORAGESC_GET_STAKE_POOL_INFO, Params{
		"blobber_id": blobberID,
	})
	go GetInfoFromSharders(url, OpStorageSCGetStakePoolInfo, cb)
	return
}

// GetStakePoolUserInfo for a user.
// # Inputs
//   - clientID: the id of wallet
//   - cb: callback for checking result
func GetStakePoolUserInfo(clientID string, cb GetInfoCallback) (err error) {
	if err = CheckConfig(); err != nil {
		return
	}
	if clientID == "" {
		clientID = _config.wallet.ClientID
	}
	var url = withParams(STORAGESC_GET_STAKE_POOL_USER_INFO, Params{
		"client_id": clientID,
	})
	go GetInfoFromSharders(url, OpStorageSCGetStakePoolInfo, cb)
	return
}

// GetBlobbers obtains list of all active blobbers.
// # Inputs
//   - cb: callback for checking result
//   - limit: how many blobbers should be fetched
//   - offset: how many blobbers should be skipped
//   - active: only fetch active blobbers
func GetBlobbers(cb GetInfoCallback, limit, offset int, active bool) {
	getBlobbersInternal(cb, active, limit, offset)
}

func getBlobbersInternal(cb GetInfoCallback, active bool, limit, offset int) {
	if err := CheckConfig(); err != nil {
		return
	}

	var url = withParams(STORAGESC_GET_BLOBBERS, Params{
		"active": strconv.FormatBool(active),
		"offset": strconv.FormatInt(int64(offset), 10),
		"limit":  strconv.FormatInt(int64(limit), 10),
	})

	go GetInfoFromSharders(url, OpStorageSCGetBlobbers, cb)

	return
}

// GetBlobber obtains blobber information.
func GetBlobber(blobberID string, cb GetInfoCallback) (err error) {
	if err = CheckConfig(); err != nil {
		return
	}
	var url = withParams(STORAGESC_GET_BLOBBER, Params{
		"blobber_id": blobberID,
	})
	go GetInfoFromSharders(url, OpStorageSCGetBlobber, cb)
	return
}

// GetTransactions query transactions from sharders
// # Inputs
//   - toClient:   	receiver
//   - fromClient: 	sender
//   - block_hash: 	block hash
//   - sort:				desc or asc
//   - limit: 			how many transactions should be fetched
//   - offset:			how many transactions should be skipped
//   - cb: 					callback to get result
func GetTransactions(toClient, fromClient, block_hash, sort string, limit, offset int, cb GetInfoCallback) (err error) {
	if err = CheckConfig(); err != nil {
		return
	}

	params := Params{}
	if toClient != "" {
		params["to_client_id"] = toClient
	}
	if fromClient != "" {
		params["client_id"] = fromClient
	}
	if block_hash != "" {
		params["block_hash"] = block_hash
	}
	if sort != "" {
		params["sort"] = sort
	}
	if limit != 0 {
		l := strconv.Itoa(limit)
		params["limit"] = l
	}
	if offset != 0 {
		o := strconv.Itoa(offset)
		params["offset"] = o
	}

	var u = withParams(STORAGESC_GET_TRANSACTIONS, params)
	go GetInfoFromSharders(u, OpStorageSCGetTransactions, cb)
	return
}

func Encrypt(key, text string) (string, error) {
	keyBytes := []byte(key)
	textBytes := []byte(text)
	response, err := zboxutil.Encrypt(keyBytes, textBytes)
	if err != nil {
		return "", err
	}
	return hex.EncodeToString(response), nil
}

func Decrypt(key, text string) (string, error) {
	keyBytes := []byte(key)
	textBytes, _ := hex.DecodeString(text)
	response, err := zboxutil.Decrypt(keyBytes, textBytes)
	if err != nil {
		return "", err
	}
	return string(response), nil
}

func CryptoJsEncrypt(passphrase, message string) (string, error) {
	o := openssl.New()

	enc, err := o.EncryptBytes(passphrase, []byte(message), openssl.DigestMD5Sum)
	if err != nil {
		return "", err
	}

	return string(enc), nil
}

func CryptoJsDecrypt(passphrase, encryptedMessage string) (string, error) {
	o := openssl.New()
	dec, err := o.DecryptBytes(passphrase, []byte(encryptedMessage), openssl.DigestMD5Sum)
	if err != nil {
		return "", err
	}

	return string(dec), nil
}

func GetPublicEncryptionKey(mnemonic string) (string, error) {
	encScheme := encryption.NewEncryptionScheme()
	_, err := encScheme.Initialize(mnemonic)
	if err != nil {
		return "", err
	}
	return encScheme.GetPublicKey()
}<|MERGE_RESOLUTION|>--- conflicted
+++ resolved
@@ -770,17 +770,11 @@
 	return 0, consensusMaps.WinInfo, errors.New("", "get balance failed. balance field is missed")
 }
 
-<<<<<<< HEAD
-// ConvertToToken converts the value to ZCN tokens
-func ConvertToToken(value int64) float64 {
-	return float64(value) / float64(common.TokenUnit)
-=======
 // ConvertToToken converts the SAS tokens to ZCN tokens
 // # Inputs
 //   - token: SAS tokens
 func ConvertToToken(token int64) float64 {
-	return float64(token) / float64(TOKEN_UNIT)
->>>>>>> 32494c48
+	return float64(token) / float64(common.TokenUnit)
 }
 
 func ConvertTokenToUSD(token float64) (float64, error) {

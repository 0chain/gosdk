package zcncore

import (
	"context"
	"encoding/hex"
	"encoding/json"
	"fmt"
	"math"
	"net/http"
	"net/url"
	"strconv"
	"strings"
	"sync"
	"time"

	stdErrors "errors"

	"github.com/0chain/errors"
	"github.com/0chain/gosdk/core/common"
	"github.com/0chain/gosdk/core/conf"
	"github.com/0chain/gosdk/core/logger"
	"github.com/0chain/gosdk/core/tokenrate"
	"github.com/0chain/gosdk/core/util"
	"github.com/0chain/gosdk/core/version"
	"github.com/0chain/gosdk/core/zcncrypto"
	"github.com/0chain/gosdk/zboxcore/client"
	"github.com/0chain/gosdk/zboxcore/encryption"
	"github.com/0chain/gosdk/zboxcore/zboxutil"
	openssl "github.com/Luzifer/go-openssl/v3"
	"gopkg.in/natefinch/lumberjack.v2"
)

const (
	GET_CLIENT                       = `/v1/client/get`
	PUT_TRANSACTION                  = `/v1/transaction/put`
	TXN_VERIFY_URL                   = `/v1/transaction/get/confirmation?hash=`
	GET_BLOCK_INFO                   = `/v1/block/get?`
	GET_MAGIC_BLOCK_INFO             = `/v1/block/magic/get?`
	GET_LATEST_FINALIZED             = `/v1/block/get/latest_finalized`
	GET_LATEST_FINALIZED_MAGIC_BLOCK = `/v1/block/get/latest_finalized_magic_block`
	GET_FEE_STATS                    = `/v1/block/get/fee_stats`
	GET_CHAIN_STATS                  = `/v1/chain/get/stats`
	// vesting SC

	VESTINGSC_PFX = `/v1/screst/` + VestingSmartContractAddress

	GET_VESTING_CONFIG       = VESTINGSC_PFX + `/vesting-config`
	GET_VESTING_POOL_INFO    = VESTINGSC_PFX + `/getPoolInfo`
	GET_VESTING_CLIENT_POOLS = VESTINGSC_PFX + `/getClientPools`

	// faucet sc

	FAUCETSC_PFX        = `/v1/screst/` + FaucetSmartContractAddress
	GET_FAUCETSC_CONFIG = FAUCETSC_PFX + `/faucet-config`

	// zcn sc
	ZCNSC_PFX                      = `/v1/screst/` + ZCNSCSmartContractAddress
	GET_MINT_NONCE                 = ZCNSC_PFX + `/v1/mint_nonce`
	GET_NOT_PROCESSED_BURN_TICKETS = ZCNSC_PFX + `/v1/not_processed_burn_tickets`
	GET_AUTHORIZER                 = ZCNSC_PFX + `/getAuthorizer`

	// miner SC

	MINERSC_PFX          = `/v1/screst/` + MinerSmartContractAddress
	GET_MINERSC_NODE     = MINERSC_PFX + "/nodeStat"
	GET_MINERSC_POOL     = MINERSC_PFX + "/nodePoolStat"
	GET_MINERSC_CONFIG   = MINERSC_PFX + "/configs"
	GET_MINERSC_GLOBALS  = MINERSC_PFX + "/globalSettings"
	GET_MINERSC_USER     = MINERSC_PFX + "/getUserPools"
	GET_MINERSC_MINERS   = MINERSC_PFX + "/getMinerList"
	GET_MINERSC_SHARDERS = MINERSC_PFX + "/getSharderList"
	GET_MINERSC_EVENTS   = MINERSC_PFX + "/getEvents"

	// storage SC

	STORAGESC_PFX = "/v1/screst/" + StorageSmartContractAddress

	STORAGESC_GET_SC_CONFIG            = STORAGESC_PFX + "/storage-config"
	STORAGESC_GET_CHALLENGE_POOL_INFO  = STORAGESC_PFX + "/getChallengePoolStat"
	STORAGESC_GET_ALLOCATION           = STORAGESC_PFX + "/allocation"
	STORAGESC_GET_ALLOCATIONS          = STORAGESC_PFX + "/allocations"
	STORAGESC_GET_READ_POOL_INFO       = STORAGESC_PFX + "/getReadPoolStat"
	STORAGESC_GET_STAKE_POOL_INFO      = STORAGESC_PFX + "/getStakePoolStat"
	STORAGESC_GET_STAKE_POOL_USER_INFO = STORAGESC_PFX + "/getUserStakePoolStat"
	STORAGESC_GET_USER_LOCKED_TOTAL    = STORAGESC_PFX + "/getUserLockedTotal"
	STORAGESC_GET_BLOBBERS             = STORAGESC_PFX + "/getblobbers"
	STORAGESC_GET_BLOBBER              = STORAGESC_PFX + "/getBlobber"
	STORAGESC_GET_VALIDATOR            = STORAGESC_PFX + "/get_validator"
	STORAGESC_GET_TRANSACTIONS         = STORAGESC_PFX + "/transactions"

	STORAGE_GET_SNAPSHOT            = STORAGESC_PFX + "/replicate-snapshots"
	STORAGE_GET_BLOBBER_SNAPSHOT    = STORAGESC_PFX + "/replicate-blobber-aggregates"
	STORAGE_GET_MINER_SNAPSHOT      = STORAGESC_PFX + "/replicate-miner-aggregates"
	STORAGE_GET_SHARDER_SNAPSHOT    = STORAGESC_PFX + "/replicate-sharder-aggregates"
	STORAGE_GET_AUTHORIZER_SNAPSHOT = STORAGESC_PFX + "/replicate-authorizer-aggregates"
	STORAGE_GET_VALIDATOR_SNAPSHOT  = STORAGESC_PFX + "/replicate-validator-aggregates"
	STORAGE_GET_USER_SNAPSHOT       = STORAGESC_PFX + "/replicate-user-aggregates"
)

const (
	StorageSmartContractAddress  = `6dba10422e368813802877a85039d3985d96760ed844092319743fb3a76712d7`
	VestingSmartContractAddress  = `2bba5b05949ea59c80aed3ac3474d7379d3be737e8eb5a968c52295e48333ead`
	FaucetSmartContractAddress   = `6dba10422e368813802877a85039d3985d96760ed844092319743fb3a76712d3`
	MultiSigSmartContractAddress = `27b5ef7120252b79f9dd9c05505dd28f328c80f6863ee446daede08a84d651a7`
	MinerSmartContractAddress    = `6dba10422e368813802877a85039d3985d96760ed844092319743fb3a76712d9`
	ZCNSCSmartContractAddress    = `6dba10422e368813802877a85039d3985d96760ed844092319743fb3a76712e0`
	MultiSigRegisterFuncName     = "register"
	MultiSigVoteFuncName         = "vote"
)

// In percentage
const consensusThresh = 25

const (
	defaultMinSubmit               = int(10)
	defaultMinConfirmation         = int(10)
	defaultConfirmationChainLength = int(3)
	defaultTxnExpirationSeconds    = 60
	defaultWaitSeconds             = 3 * time.Second
)

const (
	StatusSuccess      int = 0
	StatusNetworkError int = 1
	// TODO: Change to specific error
	StatusError            int = 2
	StatusRejectedByUser   int = 3
	StatusInvalidSignature int = 4
	StatusAuthError        int = 5
	StatusAuthVerifyFailed int = 6
	StatusAuthTimeout      int = 7
	StatusUnknown          int = -1
)

var defaultLogLevel = logger.DEBUG
var logging logger.Logger

// GetLogger returns the logger instance
func GetLogger() *logger.Logger {
	return &logging
}

// CloseLog closes log file
func CloseLog() {
	logging.Close()
}

const TOKEN_UNIT int64 = 1e10

const (
	OpGetTokenLockConfig int = iota
	OpGetLockedTokens
	OpGetUserPools
	OpGetUserPoolDetail
	OpGetNotProcessedBurnTickets
	OpGetMintNonce
	// storage SC ops
	// OpStorageSCGetConfig Get global storage SC config
	OpStorageSCGetConfig

	// OpStorageSCGetChallengePoolInfo Get challenge pool info
	OpStorageSCGetChallengePoolInfo

	// OpStorageSCGetAllocation Get allocation info
	OpStorageSCGetAllocation

	// OpStorageSCGetAllocations Get all allocations
	OpStorageSCGetAllocations

	// OpStorageSCGetReadPoolInfo Get read pool info
	OpStorageSCGetReadPoolInfo

	// OpStorageSCGetStakePoolInfo Get stake pool info
	OpStorageSCGetStakePoolInfo

	// OpStorageSCGetStakePoolUserInfo Get blobbers
	OpStorageSCGetBlobbers

	// OpStorageSCGetBlobber Get blobber information
	OpStorageSCGetBlobber

	// OpStorageSCGetValidator Get transaction info
	OpStorageSCGetTransactions

	// OpStorageSCGetSnapshots Get global snapshots
	OpStorageSCGetSnapshots

	// OpStorageSCGetBlobberSnapshots Get blobber snapshots
	OpStorageSCGetBlobberSnapshots

	// OpStorageSCGetMinerSnapshots Get miner snapshots
	OpStorageSCGetMinerSnapshots

	// OpStorageSCGetSharderSnapshots Get sharder snapshots
	OpStorageSCGetSharderSnapshots

	// OpStorageSCGetAuthorizerSnapshots Get authorizer snapshots
	OpStorageSCGetAuthorizerSnapshots

	// OpStorageSCGetValidatorSnapshots Get validator snapshots
	OpStorageSCGetValidatorSnapshots

	// OpStorageSCGetUserSnapshots Get user snapshots
	OpStorageSCGetUserSnapshots

	// OpStorageSCGetUserLockedTotal Get global configuration
	OpZCNSCGetGlobalConfig

	// OpZCNSCGetMintNonce Get authorizer information
	OpZCNSCGetAuthorizer

	// OpZCNSCGetAuthorizerNodes Get authorizer nodes
	OpZCNSCGetAuthorizerNodes
)

// WalletCallback needs to be implemented for wallet creation.
type WalletCallback interface {
	OnWalletCreateComplete(status int, wallet string, err string)
}

// GetBalanceCallback needs to be implemented by the caller of GetBalance() to get the status
type GetBalanceCallback interface {
	OnBalanceAvailable(status int, value int64, info string)
}

// BurnTicket represents the burn ticket of native ZCN tokens used by the bridge protocol to mint ERC20 tokens
type BurnTicket struct {
	Hash   string `json:"hash"`
	Amount int64  `json:"amount"`
	Nonce  int64  `json:"nonce"`
}

// GetNonceCallback needs to be implemented by the caller of GetNonce() to get the status
type GetNonceCallback interface {
	OnNonceAvailable(status int, nonce int64, info string)
}

type GetNonceCallbackStub struct {
	status int
	nonce  int64
	info   string
}

func (g *GetNonceCallbackStub) OnNonceAvailable(status int, nonce int64, info string) {
	g.status = status
	g.nonce = nonce
	g.info = info
}

// GetInfoCallback represents the functions that will be called when the response of a GET request to the sharders is available
type GetInfoCallback interface {
	// OnInfoAvailable will be called when GetLockTokenConfig is complete
	// if status == StatusSuccess then info is valid
	// is status != StatusSuccess then err will give the reason
	OnInfoAvailable(op int, status int, info string, err string)
}

// AuthCallback needs to be implemented by the caller SetupAuth()
type AuthCallback interface {
	// This call back gives the status of the Two factor authenticator(zauth) setup.
	OnSetupComplete(status int, err string)
}

// Singleton
var _config localConfig
var miners []string
var mGuard sync.Mutex

func init() {
	logging.Init(defaultLogLevel, "0chain-core-sdk")
}

func GetStableMiners() []string {
	mGuard.Lock()
	defer mGuard.Unlock()
	if len(miners) == 0 {
		miners = util.GetRandom(_config.chain.Miners, getMinMinersSubmit())
	}

	return miners
}
func ResetStableMiners() {
	mGuard.Lock()
	defer mGuard.Unlock()
	miners = util.GetRandom(_config.chain.Miners, getMinMinersSubmit())
}

func checkSdkInit() error {
	if !_config.isConfigured || len(_config.chain.Miners) < 1 || len(_config.chain.Sharders) < 1 {
		return errors.New("", "SDK not initialized")
	}
	return nil
}
func checkWalletConfig() error {
	if !_config.isValidWallet || _config.wallet.ClientID == "" {
		logging.Error("wallet info not found. returning error.")
		return errors.New("", "wallet info not found. set wallet info")
	}
	return nil
}
func CheckConfig() error {

	err := checkSdkInit()
	if err != nil {
		return err
	}
	err = checkWalletConfig()
	if err != nil {
		return err
	}
	return nil
}

func assertConfig() {
	if _config.chain.MinSubmit <= 0 {
		_config.chain.MinSubmit = defaultMinSubmit
	}
	if _config.chain.MinConfirmation <= 0 {
		_config.chain.MinConfirmation = defaultMinConfirmation
	}
	if _config.chain.ConfirmationChainLength <= 0 {
		_config.chain.ConfirmationChainLength = defaultConfirmationChainLength
	}
}
func getMinMinersSubmit() int {
	minMiners := util.MaxInt(calculateMinRequired(float64(_config.chain.MinSubmit), float64(len(_config.chain.Miners))/100), 1)
	logging.Info("Minimum miners used for submit :", minMiners)
	return minMiners
}

func GetMinShardersVerify() int {
	return getMinShardersVerify()
}

func getMinShardersVerify() int {
	minSharders := util.MaxInt(calculateMinRequired(float64(_config.chain.MinConfirmation), float64(len(Sharders.Healthy()))/100), 1)
	logging.Info("Minimum sharders used for verify :", minSharders)
	return minSharders
}
func getMinRequiredChainLength() int64 {
	return int64(_config.chain.ConfirmationChainLength)
}

func calculateMinRequired(minRequired, percent float64) int {
	return int(math.Ceil(minRequired * percent))
}

// GetVersion - returns version string
func GetVersion() string {
	return version.VERSIONSTR
}

// SetLogLevel set the log level.
//   - lvl: 0 disabled; higher number (upto 4) more verbosity
func SetLogLevel(lvl int) {
	logging.SetLevel(lvl)
}

// SetLogFile - sets file path to write log
//   - logFile: log file path
//   - verbose: true - console output; false - no console output
func SetLogFile(logFile string, verbose bool) {
	ioWriter := &lumberjack.Logger{
		Filename:   logFile,
		MaxSize:    100, // MB
		MaxBackups: 5,   // number of backups
		MaxAge:     28,  //days
		LocalTime:  false,
		Compress:   false, // disabled by default
	}
	logging.SetLogFile(ioWriter, verbose)
	logging.Info("******* Wallet SDK Version:", version.VERSIONSTR, " ******* (SetLogFile)")
}

// Init initialize the SDK with miner, sharder and signature scheme provided in configuration provided in JSON format
// # Inputs
//   - chainConfigJSON: json format of zcn config
//     {
//     "block_worker": "https://dev.0chain.net/dns",
//     "signature_scheme": "bls0chain",
//     "min_submit": 50,
//     "min_confirmation": 50,
//     "confirmation_chain_length": 3,
//     "max_txn_query": 5,
//     "query_sleep_time": 5,
//     "preferred_blobbers": ["https://dev.0chain.net/blobber02","https://dev.0chain.net/blobber03"],
//     "chain_id":"0afc093ffb509f059c55478bc1a60351cef7b4e9c008a53a6cc8241ca8617dfe",
//     "ethereum_node":"https://ropsten.infura.io/v3/xxxxxxxxxxxxxxx",
//     "zbox_host":"https://0box.dev.0chain.net",
//     "zbox_app_type":"vult",
//     "sharder_consensous": 2,
//     }
func Init(chainConfigJSON string) error {
	err := json.Unmarshal([]byte(chainConfigJSON), &_config.chain)
	if err == nil {
		// Check signature scheme is supported
		if _config.chain.SignatureScheme != "ed25519" && _config.chain.SignatureScheme != "bls0chain" {
			return errors.New("", "invalid/unsupported signature scheme")
		}

		err = UpdateNetworkDetails()
		if err != nil {
			return err
		}

		go updateNetworkDetailsWorker(context.Background())

		assertConfig()
		_config.isConfigured = true

		cfg := &conf.Config{
			BlockWorker:             _config.chain.BlockWorker,
			MinSubmit:               _config.chain.MinSubmit,
			MinConfirmation:         _config.chain.MinConfirmation,
			ConfirmationChainLength: _config.chain.ConfirmationChainLength,
			SignatureScheme:         _config.chain.SignatureScheme,
			ChainID:                 _config.chain.ChainID,
			EthereumNode:            _config.chain.EthNode,
			SharderConsensous:       _config.chain.SharderConsensous,
		}

		conf.InitClientConfig(cfg)
	}
	logging.Info("0chain: test logging")
	logging.Info("******* Wallet SDK Version:", version.VERSIONSTR, " ******* (Init) Test")
	return err
}

// InitSignatureScheme initializes signature scheme only.
//   - scheme: signature scheme
func InitSignatureScheme(scheme string) {
	_config.chain.SignatureScheme = scheme
}

// CreateWalletOffline creates the wallet for the config signature scheme.
func CreateWalletOffline() (string, error) {
	sigScheme := zcncrypto.NewSignatureScheme(_config.chain.SignatureScheme)
	wallet, err := sigScheme.GenerateKeys()
	if err != nil {
		return "", errors.Wrap(err, "failed to generate keys")
	}
	w, err := wallet.Marshal()
	if err != nil {
		return "", errors.Wrap(err, "wallet encoding failed")
	}
	return w, nil
}

// RecoverOfflineWallet recovers the previously generated wallet using the mnemonic.
//   - mnemonic: mnemonics to recover
func RecoverOfflineWallet(mnemonic string) (string, error) {
	if !zcncrypto.IsMnemonicValid(mnemonic) {
		return "", errors.New("", "Invalid mnemonic")
	}

	sigScheme := zcncrypto.NewSignatureScheme(_config.chain.SignatureScheme)
	wallet, err := sigScheme.RecoverKeys(mnemonic)
	if err != nil {
		return "", err
	}

	walletString, err := wallet.Marshal()
	if err != nil {
		return "", err
	}

	return walletString, nil
}

// RecoverWallet recovers the previously generated wallet using the mnemonic.
// It also registers the wallet again to block chain.
func RecoverWallet(mnemonic string, statusCb WalletCallback) error {
	if !zcncrypto.IsMnemonicValid(mnemonic) {
		return errors.New("", "Invalid mnemonic")
	}
	go func() {
		sigScheme := zcncrypto.NewSignatureScheme(_config.chain.SignatureScheme)
		_, err := sigScheme.RecoverKeys(mnemonic)
		if err != nil {
			statusCb.OnWalletCreateComplete(StatusError, "", err.Error())
			return
		}
	}()
	return nil
}

// Split keys from the primary master key
func SplitKeys(privateKey string, numSplits int) (string, error) {
	w, err := SplitKeysWallet(privateKey, numSplits)
	if err != nil {
		return "", errors.Wrap(err, "split key failed.")
	}
	wStr, err := w.Marshal()
	if err != nil {
		return "", errors.Wrap(err, "wallet encoding failed.")
	}
	return wStr, nil
}

func SplitKeysWallet(privateKey string, numSplits int) (*zcncrypto.Wallet, error) {
	if _config.chain.SignatureScheme != "bls0chain" {
		return nil, errors.New("", "signature key doesn't support split key")
	}
	sigScheme := zcncrypto.NewSignatureScheme(_config.chain.SignatureScheme)
	err := sigScheme.SetPrivateKey(privateKey)
	if err != nil {
		return nil, errors.Wrap(err, "set private key failed")
	}
	w, err := sigScheme.SplitKeys(numSplits)
	if err != nil {
		return nil, errors.Wrap(err, "split key failed.")
	}

	w.IsSplit = true

	return w, nil
}

type GetClientResponse struct {
	ID           string `json:"id"`
	Version      string `json:"version"`
	CreationDate int    `json:"creation_date"`
	PublicKey    string `json:"public_key"`
}

func GetClientDetails(clientID string) (*GetClientResponse, error) {
	minerurl := util.GetRandom(_config.chain.Miners, 1)[0]
	url := minerurl + GET_CLIENT
	url = fmt.Sprintf("%v?id=%v", url, clientID)
	req, err := util.NewHTTPGetRequest(url)
	if err != nil {
		logging.Error(minerurl, "new get request failed. ", err.Error())
		return nil, err
	}
	res, err := req.Get()
	if err != nil {
		logging.Error(minerurl, "send error. ", err.Error())
		return nil, err
	}

	var clientDetails GetClientResponse
	err = json.Unmarshal([]byte(res.Body), &clientDetails)
	if err != nil {
		return nil, err
	}

	return &clientDetails, nil
}

// IsMnemonicValid is a utility function to check the mnemonic valid
//   - mnemonic: mnemonics to check
func IsMnemonicValid(mnemonic string) bool {
	return zcncrypto.IsMnemonicValid(mnemonic)
}

// SetWallet should be set before any transaction or client specific APIs
// splitKeyWallet parameter is valid only if SignatureScheme is "BLS0Chain"
func SetWallet(w zcncrypto.Wallet, splitKeyWallet bool) error {
	_config.wallet = w

	if _config.chain.SignatureScheme == "bls0chain" {
		_config.isSplitWallet = splitKeyWallet
	}
	_config.isValidWallet = true

	return nil
}

func GetWalletRaw() zcncrypto.Wallet {
	return _config.wallet
}

<<<<<<< HEAD
func IsWalletSplit() bool {
	return _config.isSplitWallet
}

// SetWalletInfoJSON should be set before any transaction or client specific APIs
// splitKeyWallet parameter is valid only if SignatureScheme is "BLS0Chain"
//
//	# Inputs
//	- jsonWallet: json format of wallet
//	{
//	"client_id":"30764bcba73216b67c36b05a17b4dd076bfdc5bb0ed84856f27622188c377269",
//	"client_key":"1f495df9605a4479a7dd6e5c7a78caf9f9d54e3a40f62a3dd68ed377115fe614d8acf0c238025f67a85163b9fbf31d10fbbb4a551d1cf00119897edf18b1841c",
//	"keys":[
//		{"public_key":"1f495df9605a4479a7dd6e5c7a78caf9f9d54e3a40f62a3dd68ed377115fe614d8acf0c238025f67a85163b9fbf31d10fbbb4a551d1cf00119897edf18b1841c","private_key":"41729ed8d82f782646d2d30b9719acfd236842b9b6e47fee12b7bdbd05b35122"}
//	],
//	"mnemonics":"glare mistake gun joke bid spare across diagram wrap cube swear cactus cave repeat you brave few best wild lion pitch pole original wasp",
//	"version":"1.0",
//	"date_created":"1662534022",
//	"nonce":0
//	}
//
// - splitKeyWallet: if wallet keys is split
func SetWalletInfoJSON(jsonWallet string, splitKeyWallet bool) error {
	wlt := &zcncrypto.Wallet{}
	err := json.Unmarshal([]byte(jsonWallet), wlt)
=======
// SetWalletInfo should be set before any transaction or client specific APIs.
// "splitKeyWallet" parameter is valid only if SignatureScheme is "BLS0Chain"
//   - jsonWallet: json format of wallet
//   - splitKeyWallet: if wallet keys is split
func SetWalletInfo(jsonWallet string, splitKeyWallet bool) error {
	err := json.Unmarshal([]byte(jsonWallet), &_config.wallet)
>>>>>>> 3c242962
	if err != nil {
		return err
	}

<<<<<<< HEAD
	SetWalletInfo(wlt, splitKeyWallet)
	return nil
}

func SetWalletInfo(wallet *zcncrypto.Wallet, splitKeyWallet bool) {
	_config.wallet = *wallet

=======
>>>>>>> 3c242962
	if _config.chain.SignatureScheme == "bls0chain" {
		_config.isSplitWallet = splitKeyWallet
	}
	_config.isValidWallet = true

<<<<<<< HEAD
	c := client.GetClient()
	c.Wallet = &_config.wallet
=======
	return nil
>>>>>>> 3c242962
}

// SetAuthUrl will be called by app to set zauth URL to SDK.
// # Inputs
//   - url: the url of zAuth server
func SetAuthUrl(url string) error {
	if !_config.isSplitWallet {
		return errors.New("", "wallet type is not split key")
	}
	if url == "" {
		return errors.New("", "invalid auth url")
	}
	_config.authUrl = strings.TrimRight(url, "/")
	return nil
}

func getWalletBalance(clientId string) (common.Balance, int64, error) {
	err := checkSdkInit()
	if err != nil {
		return 0, 0, err
	}

	cb := &walletCallback{}
	cb.Add(1)

	go func() {
		value, info, err := getBalanceFromSharders(clientId)
		if err != nil && strings.TrimSpace(info) != `{"error":"value not present"}` {
			cb.OnBalanceAvailable(StatusError, value, info)
			cb.err = err
			return
		}
		cb.OnBalanceAvailable(StatusSuccess, value, info)
	}()

	cb.Wait()

	var clientState struct {
		Nonce int64 `json:"nonce"`
	}
	err = json.Unmarshal([]byte(cb.info), &clientState)
	if err != nil {
		return 0, 0, err
	}

	return cb.balance, clientState.Nonce, cb.err
}

// GetBalance retrieve wallet balance from sharders
//   - cb: info callback instance, carries the response of the GET request to the sharders
func GetBalance(cb GetBalanceCallback) error {
	err := CheckConfig()
	if err != nil {
		return err
	}
	go func() {
		value, info, err := getBalanceFromSharders(_config.wallet.ClientID)
		if err != nil {
			logging.Error(err)
			cb.OnBalanceAvailable(StatusError, 0, info)
			return
		}
		cb.OnBalanceAvailable(StatusSuccess, value, info)
	}()
	return nil
}

// GetMintNonce retrieve the client's latest mint nonce from sharders
//   - cb: info callback instance, carries the response of the GET request to the sharders
func GetMintNonce(cb GetInfoCallback) error {
	err := CheckConfig()
	if err != nil {
		return err
	}

	go GetInfoFromSharders(withParams(GET_MINT_NONCE, Params{
		"client_id": _config.wallet.ClientID,
	}), OpGetMintNonce, cb)
	return nil
}

// GetNotProcessedZCNBurnTickets retrieve burn tickets that are not compensated by minting
//   - ethereumAddress: ethereum address for the issuer of the burn tickets
//   - startNonce: start nonce for the burn tickets
//   - cb: info callback instance, carries the response of the GET request to the sharders
func GetNotProcessedZCNBurnTickets(ethereumAddress, startNonce string, cb GetInfoCallback) error {
	err := CheckConfig()
	if err != nil {
		return err
	}

	go GetInfoFromSharders(withParams(GET_NOT_PROCESSED_BURN_TICKETS, Params{
		"ethereum_address": ethereumAddress,
		"nonce":            startNonce,
	}), OpGetNotProcessedBurnTickets, cb)

	return nil
}

// GetNonce retrieve wallet nonce from sharders
//   - cb: info callback instance, carries the response of the GET request to the sharders
func GetNonce(cb GetNonceCallback) error {
	if cb == nil {
		cb = &GetNonceCallbackStub{}
	}

	err := CheckConfig()
	if err != nil {
		return err
	}

	go func() {
		value, info, err := getNonceFromSharders(_config.wallet.ClientID)
		if err != nil {
			logging.Error(err)
			cb.OnNonceAvailable(StatusError, 0, info)
			return
		}

		cb.OnNonceAvailable(StatusSuccess, value, info)
	}()

	return nil
}

// GetWalletBalance retrieve wallet nonce from sharders
//   - clientID: client id
func GetWalletNonce(clientID string) (int64, error) {
	cb := &GetNonceCallbackStub{}

	err := CheckConfig()
	if err != nil {
		return 0, err
	}
	wait := &sync.WaitGroup{}
	wait.Add(1)
	go func() {
		defer wait.Done()
		value, info, err := getNonceFromSharders(clientID)
		if err != nil {
			logging.Error(err)
			cb.OnNonceAvailable(StatusError, 0, info)
			return
		}
		cb.OnNonceAvailable(StatusSuccess, value, info)
	}()

	wait.Wait()

	if cb.status == StatusSuccess {
		return cb.nonce, nil
	}

	return 0, stdErrors.New(cb.info)
}

// GetBalanceWallet retreives wallet balance from sharders
//   - walletStr: wallet string
//   - cb: info callback instance, carries the response of the GET request to the sharders
func GetBalanceWallet(walletStr string, cb GetBalanceCallback) error {
	w, err := getWallet(walletStr)
	if err != nil {
		fmt.Printf("Error while parsing the wallet. %v\n", err)
		return err
	}

	go func() {
		value, info, err := getBalanceFromSharders(w.ClientID)
		if err != nil {
			logging.Error(err)
			cb.OnBalanceAvailable(StatusError, 0, info)
			return
		}
		cb.OnBalanceAvailable(StatusSuccess, value, info)
	}()
	return nil
}

func getBalanceFromSharders(clientID string) (int64, string, error) {
	return Sharders.GetBalanceFieldFromSharders(clientID, "balance")
}

func getNonceFromSharders(clientID string) (int64, string, error) {
	return Sharders.GetBalanceFieldFromSharders(clientID, "nonce")
}

// ConvertToToken converts the SAS tokens to ZCN tokens
//   - token: SAS tokens amount
func ConvertToToken(token int64) float64 {
	return float64(token) / float64(common.TokenUnit)
}

// ConvertTokenToUSD converts the ZCN tokens to USD amount
//   - token: ZCN tokens amount
func ConvertTokenToUSD(token float64) (float64, error) {
	zcnRate, err := getTokenUSDRate()
	if err != nil {
		return 0, err
	}
	return token * zcnRate, nil
}

// ConvertUSDToToken converts the USD amount to ZCN tokens
//   - usd: USD amount
func ConvertUSDToToken(usd float64) (float64, error) {
	zcnRate, err := getTokenUSDRate()
	if err != nil {
		return 0, err
	}
	return usd * (1 / zcnRate), nil
}

func getTokenUSDRate() (float64, error) {
	return tokenrate.GetUSD(context.TODO(), "zcn")
}

// getWallet get a wallet object from a wallet string
func getWallet(walletStr string) (*zcncrypto.Wallet, error) {
	var w zcncrypto.Wallet
	err := json.Unmarshal([]byte(walletStr), &w)
	if err != nil {
		fmt.Printf("error while parsing wallet string.\n%v\n", err)
		return nil, err
	}

	return &w, nil
}

// GetWalletClientID extract wallet client id from wallet string
//   - walletStr: wallet string to get client id
func GetWalletClientID(walletStr string) (string, error) {
	w, err := getWallet(walletStr)
	if err != nil {
		return "", err
	}
	return w.ClientID, nil
}

// GetZcnUSDInfo returns USD value for ZCN token by tokenrate
func GetZcnUSDInfo() (float64, error) {
	return tokenrate.GetUSD(context.TODO(), "zcn")
}

// SetupAuth prepare auth app with clientid, key and a set of public, private key and local publickey
// which is running on PC/Mac.
func SetupAuth(authHost, clientID, clientKey, publicKey, privateKey, localPublicKey string, cb AuthCallback) error {
	go func() {
		authHost = strings.TrimRight(authHost, "/")
		data := map[string]string{"client_id": clientID, "client_key": clientKey, "public_key": publicKey, "private_key": privateKey, "peer_public_key": localPublicKey}
		req, err := util.NewHTTPPostRequest(authHost+"/setup", data)
		if err != nil {
			logging.Error("new post request failed. ", err.Error())
			return
		}
		res, err := req.Post()
		if err != nil {
			logging.Error(authHost+"send error. ", err.Error())
		}
		if res.StatusCode != http.StatusOK {
			cb.OnSetupComplete(StatusError, res.Body)
			return
		}
		cb.OnSetupComplete(StatusSuccess, "")
	}()
	return nil
}

// GetIdForUrl retrieve the ID of the network node (miner/sharder) given its url.
//   - url: url of the node.
func GetIdForUrl(url string) string {
	url = strings.TrimRight(url, "/")
	url = fmt.Sprintf("%v/_nh/whoami", url)
	req, err := util.NewHTTPGetRequest(url)
	if err != nil {
		logging.Error(url, "new get request failed. ", err.Error())
		return ""
	}
	res, err := req.Get()
	if err != nil {
		logging.Error(url, "get error. ", err.Error())
		return ""
	}

	s := strings.Split(res.Body, ",")
	if len(s) >= 3 {
		return s[3]
	}
	return ""
}

//
// vesting pool
//

type Params map[string]string

func (p Params) Query() string {
	if len(p) == 0 {
		return ""
	}
	var params = make(url.Values)
	for k, v := range p {
		params[k] = []string{v}
	}
	return "?" + params.Encode()
}

//
// miner SC
//

// GetMiners obtains list of all active miners.
//   - cb: info callback instance, carries the response of the GET request to the sharders
//   - limit: how many miners should be fetched
//   - offset: how many miners should be skipped
//   - active: retrieve only active miners
//   - stakable: retreive only stakable miners
func GetMiners(cb GetInfoCallback, limit, offset int, active bool, stakable bool) {
	getMinersInternal(cb, active, stakable, limit, offset)
}

func getMinersInternal(cb GetInfoCallback, active, stakable bool, limit, offset int) {
	if err := CheckConfig(); err != nil {
		return
	}

	var url = withParams(GET_MINERSC_MINERS, Params{
		"active":   strconv.FormatBool(active),
		"stakable": strconv.FormatBool(stakable),
		"offset":   strconv.FormatInt(int64(offset), 10),
		"limit":    strconv.FormatInt(int64(limit), 10),
	})

	go GetInfoFromSharders(url, 0, cb)
}

// GetSharders obtains a list of sharders given the following parameters.
//   - cb: info callback instance, carries the response of the GET request to the sharders
//   - limit: how many sharders should be fetched
//   - offset: how many sharders should be skipped
<<<<<<< HEAD
//   - active: only fetch active sharders
//   - stakable: only fetch sharders that can be staked
=======
//   - active: retrieve only active sharders
//   - stakable: retrieve only sharders that can be staked
>>>>>>> 3c242962
func GetSharders(cb GetInfoCallback, limit, offset int, active, stakable bool) {
	getShardersInternal(cb, active, stakable, limit, offset)
}

func getShardersInternal(cb GetInfoCallback, active, stakable bool, limit, offset int) {
	if err := CheckConfig(); err != nil {
		return
	}

	var url = withParams(GET_MINERSC_SHARDERS, Params{
		"active":   strconv.FormatBool(active),
		"stakable": strconv.FormatBool(stakable),
		"offset":   strconv.FormatInt(int64(offset), 10),
		"limit":    strconv.FormatInt(int64(limit), 10),
	})

	go GetInfoFromSharders(url, 0, cb)
}

func withParams(uri string, params Params) string {
	return uri + params.Query()
}

// GetMinerSCNodeInfo get miner information from sharders
//   - id: the id of miner
//   - cb: info callback instance, carries the response of the GET request to the sharders
func GetMinerSCNodeInfo(id string, cb GetInfoCallback) (err error) {

	if err = CheckConfig(); err != nil {
		return
	}

	go GetInfoFromSharders(withParams(GET_MINERSC_NODE, Params{
		"id": id,
	}), 0, cb)
	return
}

// GetMinerSCNodePool get miner smart contract node pool
//   - id: the id of miner
//   - cb: info callback instance, carries the response of the GET request to the sharders
func GetMinerSCNodePool(id string, cb GetInfoCallback) (err error) {
	if err = CheckConfig(); err != nil {
		return
	}
	go GetInfoFromSharders(withParams(GET_MINERSC_POOL, Params{
		"id":      id,
		"pool_id": _config.wallet.ClientID,
	}), 0, cb)

	return
}

// GetMinerSCUserInfo retrieve user stake pools for the providers related to the Miner SC (miners/sharders).
//   - clientID: user's wallet id
//   - cb: info callback instance, carries the response of the GET request to the sharders
func GetMinerSCUserInfo(clientID string, cb GetInfoCallback) (err error) {
	if err = CheckConfig(); err != nil {
		return
	}
	if clientID == "" {
		clientID = _config.wallet.ClientID
	}
	go GetInfoFromSharders(withParams(GET_MINERSC_USER, Params{
		"client_id": clientID,
	}), 0, cb)

	return
}

// GetMinerSCConfig get miner SC configuration
//   - cb: info callback instance, carries the response of the GET request to the sharders
func GetMinerSCConfig(cb GetInfoCallback) (err error) {
	if err = CheckConfig(); err != nil {
		return
	}
	go GetInfoFromSharders(GET_MINERSC_CONFIG, 0, cb)
	return
}

// GetMinerSCGlobals get miner SC globals
//   - cb: info callback instance, carries the response of the GET request to the sharders
func GetMinerSCGlobals(cb GetInfoCallback) (err error) {
	if err = CheckConfig(); err != nil {
		return
	}
	go GetInfoFromSharders(GET_MINERSC_GLOBALS, 0, cb)
	return
}

//
// Storage SC
//

// GetStorageSCConfig obtains Storage SC configurations.
//   - cb: info callback instance, carries the response of the GET request to the sharders
func GetStorageSCConfig(cb GetInfoCallback) (err error) {
	if err = CheckConfig(); err != nil {
		return
	}
	go GetInfoFromSharders(STORAGESC_GET_SC_CONFIG, OpStorageSCGetConfig, cb)
	return
}

// GetChallengePoolInfo obtains challenge pool information for an allocation.
func GetChallengePoolInfo(allocID string, cb GetInfoCallback) (err error) {
	if err = CheckConfig(); err != nil {
		return
	}
	var url = withParams(STORAGESC_GET_CHALLENGE_POOL_INFO, Params{
		"allocation_id": allocID,
	})
	go GetInfoFromSharders(url, OpStorageSCGetChallengePoolInfo, cb)
	return
}

// GetAllocation obtains allocation information.
func GetAllocation(allocID string, cb GetInfoCallback) (err error) {
	if err = CheckConfig(); err != nil {
		return
	}
	var url = withParams(STORAGESC_GET_ALLOCATION, Params{
		"allocation": allocID,
	})
	go GetInfoFromSharders(url, OpStorageSCGetAllocation, cb)
	return
}

// GetAllocations obtains list of allocations of a user.
func GetAllocations(clientID string, cb GetInfoCallback) (err error) {
	if err = CheckConfig(); err != nil {
		return
	}
	if clientID == "" {
		clientID = _config.wallet.ClientID
	}
	var url = withParams(STORAGESC_GET_ALLOCATIONS, Params{
		"client": clientID,
	})
	go GetInfoFromSharders(url, OpStorageSCGetAllocations, cb)
	return
}

// GetSnapshots obtains list of global snapshots, given an initial round and a limit.
// Global snapshots are historical records of some aggregate data related
// to the network (like total staked amount and total reward amount).
//   - round: round number to start fetching snapshots
//   - limit: how many snapshots should be fetched
//   - cb: info callback instance, carries the response of the GET request to the sharders
func GetSnapshots(round int64, limit int64, cb GetInfoCallback) (err error) {
	if err = CheckConfig(); err != nil {
		return
	}
	var url = withParams(STORAGE_GET_SNAPSHOT, Params{
		"round": strconv.FormatInt(round, 10),
		"limit": strconv.FormatInt(limit, 10),
	})
	go GetInfoFromAnySharder(url, OpStorageSCGetSnapshots, cb)
	return
}

// GetBlobberSnapshots obtains list of allocations of a blobber.
// Blobber snapshots are historical records of the blobber instance to track its change over time and serve graph requests,
// which are requests that need multiple data points, distributed over an interval of time, usually to plot them on a
// graph.
//   - round: round number
//   - limit: how many blobber snapshots should be fetched
//   - offset: how many blobber snapshots should be skipped
//   - cb: info callback instance, carries the response of the GET request to the sharders
func GetBlobberSnapshots(round int64, limit int64, offset int64, cb GetInfoCallback) (err error) {
	if err = CheckConfig(); err != nil {
		return
	}
	var url = withParams(STORAGE_GET_BLOBBER_SNAPSHOT, Params{
		"round":  strconv.FormatInt(round, 10),
		"limit":  strconv.FormatInt(limit, 10),
		"offset": strconv.FormatInt(offset, 10),
	})
	go GetInfoFromAnySharder(url, OpStorageSCGetBlobberSnapshots, cb)
	return
}

// GetMinerSnapshots obtains a list of miner snapshots starting from a specific round.
// Miner snapshots are historical records of the miner instance to track its change over time and serve graph requests,
// which are requests that need multiple data points, distributed over an interval of time, usually to plot them on a
// graph.
//   - round: round number to start fetching snapshots
//   - limit: how many miner snapshots should be fetched
//   - offset: how many miner snapshots should be skipped
//   - cb: info callback instance, carries the response of the GET request to the sharders
func GetMinerSnapshots(round int64, limit int64, offset int64, cb GetInfoCallback) (err error) {
	if err = CheckConfig(); err != nil {
		return
	}
	var url = withParams(STORAGE_GET_MINER_SNAPSHOT, Params{
		"round":  strconv.FormatInt(round, 10),
		"limit":  strconv.FormatInt(limit, 10),
		"offset": strconv.FormatInt(offset, 10),
	})
	go GetInfoFromAnySharder(url, OpStorageSCGetMinerSnapshots, cb)
	return
}

// GetSharderSnapshots obtains a list of sharder snapshots starting from a specific round.
// Sharder snapshots are historical records of the sharder instance to track its change over time and serve graph requests,
// which are requests that need multiple data points, distributed over an interval of time, usually to plot them on a
// graph.
//   - round: round number to start fetching snapshots
//   - limit: how many sharder snapshots should be fetched
//   - offset: how many sharder snapshots should be skipped
//   - cb: info callback instance, carries the response of the GET request to the sharders
func GetSharderSnapshots(round int64, limit int64, offset int64, cb GetInfoCallback) (err error) {
	if err = CheckConfig(); err != nil {
		return
	}
	var url = withParams(STORAGE_GET_SHARDER_SNAPSHOT, Params{
		"round":  strconv.FormatInt(round, 10),
		"limit":  strconv.FormatInt(limit, 10),
		"offset": strconv.FormatInt(offset, 10),
	})
	go GetInfoFromAnySharder(url, OpStorageSCGetSharderSnapshots, cb)
	return
}

// GetValidatorSnapshots obtains list of validator snapshots from the sharders.
// Validator snapshots are historical records of the validator instance to track its change over time and serve graph requests,
// which are requests that need multiple data points, distributed over an interval of time, usually to plot them on a
// graph.
//   - round: round number to start fetching snapshots
//   - limit: how many validator snapshots should be fetched
//   - offset: how many validator snapshots should be skipped
//   - cb: info callback instance, carries the response of the GET request to the sharders
func GetValidatorSnapshots(round int64, limit int64, offset int64, cb GetInfoCallback) (err error) {
	if err = CheckConfig(); err != nil {
		return
	}
	var url = withParams(STORAGE_GET_VALIDATOR_SNAPSHOT, Params{
		"round":  strconv.FormatInt(round, 10),
		"limit":  strconv.FormatInt(limit, 10),
		"offset": strconv.FormatInt(offset, 10),
	})
	go GetInfoFromAnySharder(url, OpStorageSCGetValidatorSnapshots, cb)
	return
}

// GetAuthorizerSnapshots obtains list of authorizers snapshots from the sharders.
// Authorizer snapshots are historical records of the authorizer instance to track its change over time and serve graph requests,
// which are requests that need multiple data points, distributed over an interval of time, usually to plot them on a
// graph.
//   - round: round number to start fetching snapshots
//   - limit: how many authorizer snapshots should be fetched
//   - offset: how many authorizer snapshots should be skipped
//   - cb: info callback instance, carries the response of the GET request to the sharders
func GetAuthorizerSnapshots(round int64, limit int64, offset int64, cb GetInfoCallback) (err error) {
	if err = CheckConfig(); err != nil {
		return
	}
	var url = withParams(STORAGE_GET_AUTHORIZER_SNAPSHOT, Params{
		"round":  strconv.FormatInt(round, 10),
		"limit":  strconv.FormatInt(limit, 10),
		"offset": strconv.FormatInt(offset, 10),
	})
	go GetInfoFromAnySharder(url, OpStorageSCGetAuthorizerSnapshots, cb)
	return
}

// GetUserSnapshots replicates user snapshots from the sharders
// User snapshots are historical records of the client data to track its change over time and serve graph requests,
// which are requests that need multiple data points, distributed over an interval of time, usually to plot them on a
// graph.
//   - round: round number to start fetching snapshots
//   - limit: how many user snapshots should be fetched
//   - offset: how many user snapshots should be skipped
//   - cb: info callback instance, carries the response of the GET request to the sharders
func GetUserSnapshots(round int64, limit int64, offset int64, cb GetInfoCallback) (err error) {
	if err = CheckConfig(); err != nil {
		return
	}
	var url = withParams(STORAGE_GET_USER_SNAPSHOT, Params{
		"round":  strconv.FormatInt(round, 10),
		"limit":  strconv.FormatInt(limit, 10),
		"offset": strconv.FormatInt(offset, 10),
	})
	go GetInfoFromAnySharder(url, OpStorageSCGetUserSnapshots, cb)
	return
}

// GetReadPoolInfo obtains information about read pool of a user.
func GetReadPoolInfo(clientID string, cb GetInfoCallback) (err error) {
	if err = CheckConfig(); err != nil {
		return
	}
	if clientID == "" {
		clientID = _config.wallet.ClientID
	}
	var url = withParams(STORAGESC_GET_READ_POOL_INFO, Params{
		"client_id": clientID,
	})
	go GetInfoFromSharders(url, OpStorageSCGetReadPoolInfo, cb)
	return
}

// GetStakePoolInfo obtains information about stake pool of a blobber and
// related validator.
func GetStakePoolInfo(blobberID string, cb GetInfoCallback) (err error) {
	if err = CheckConfig(); err != nil {
		return
	}
	var url = withParams(STORAGESC_GET_STAKE_POOL_INFO, Params{
		"blobber_id": blobberID,
	})
	go GetInfoFromSharders(url, OpStorageSCGetStakePoolInfo, cb)
	return
}

// GetStakePoolUserInfo for a user.
// # Inputs
//   - clientID: the id of wallet
//   - cb: info callback instance, carries the response of the GET request to the sharders
func GetStakePoolUserInfo(clientID string, offset, limit int, cb GetInfoCallback) (err error) {
	if err = CheckConfig(); err != nil {
		return
	}
	if clientID == "" {
		clientID = _config.wallet.ClientID
	}

	var url = withParams(STORAGESC_GET_STAKE_POOL_USER_INFO, Params{
		"client_id": clientID,
		"offset":    strconv.FormatInt(int64(offset), 10),
		"limit":     strconv.FormatInt(int64(limit), 10),
	})
	go GetInfoFromSharders(url, OpStorageSCGetStakePoolInfo, cb)
	return
}

// GetStakeableBlobbers obtains list of all active blobbers that can be staked (i.e. still number of delegations < max_delegations)
// # Inputs
//   - cb: info callback instance, carries the response of the GET request to the sharders
//   - limit: how many blobbers should be fetched
//   - offset: how many blobbers should be skipped
//   - active: only fetch active blobbers
func GetStakableBlobbers(cb GetInfoCallback, limit, offset int, active bool) {
	getBlobbersInternal(cb, active, limit, offset, true)
}

// GetBlobbers obtains list of all active blobbers.
//   - cb: info callback instance, carries the response of the GET request to the sharders
//   - limit: how many blobbers should be fetched
//   - offset: how many blobbers should be skipped
//   - active: only fetch active blobbers
func GetBlobbers(cb GetInfoCallback, limit, offset int, active bool) {
	getBlobbersInternal(cb, active, limit, offset, false)
}

func getBlobbersInternal(cb GetInfoCallback, active bool, limit, offset int, stakable bool) {
	if err := CheckConfig(); err != nil {
		return
	}

	var url = withParams(STORAGESC_GET_BLOBBERS, Params{
		"active":   strconv.FormatBool(active),
		"offset":   strconv.FormatInt(int64(offset), 10),
		"limit":    strconv.FormatInt(int64(limit), 10),
		"stakable": strconv.FormatBool(stakable),
	})

	go GetInfoFromSharders(url, OpStorageSCGetBlobbers, cb)
}

// GetBlobber obtains blobber information.
//   - blobberID: blobber id
//   - cb: info callback instance, carries the response of the GET request to the sharders
func GetBlobber(blobberID string, cb GetInfoCallback) (err error) {
	if err = CheckConfig(); err != nil {
		return
	}
	var url = withParams(STORAGESC_GET_BLOBBER, Params{
		"blobber_id": blobberID,
	})
	go GetInfoFromSharders(url, OpStorageSCGetBlobber, cb)
	return
}

// GetValidator obtains validator information.
//   - validatorID: validator id
//   - cb: info callback instance, carries the response of the GET request to the sharders
func GetValidator(validatorID string, cb GetInfoCallback) (err error) {
	if err = CheckConfig(); err != nil {
		return
	}
	var url = withParams(STORAGESC_GET_VALIDATOR, Params{
		"validator_id": validatorID,
	})
	go GetInfoFromSharders(url, OpStorageSCGetBlobber, cb)
	return
}

// GetAuthorizer obtains authorizer information from the sharders.
//   - authorizerID: authorizer id
//   - cb: info callback instance, carries the response of the GET request to the sharders
func GetAuthorizer(authorizerID string, cb GetInfoCallback) (err error) {
	if err = CheckConfig(); err != nil {
		return
	}
	var url = withParams(GET_AUTHORIZER, Params{
		"id": authorizerID,
	})
	go GetInfoFromSharders(url, OpStorageSCGetBlobber, cb)
	return
}

// GetMinerSharder obtains miner sharder information from the sharders.
//   - id: miner sharder id
//   - cb: info callback instance, carries the response of the GET request to the sharders
func GetMinerSharder(id string, cb GetInfoCallback) (err error) {
	if err = CheckConfig(); err != nil {
		return
	}
	var url = withParams(GET_MINERSC_NODE, Params{
		"id": id,
	})
	go GetInfoFromSharders(url, OpStorageSCGetBlobber, cb)
	return
}

// GetTransactions query transactions from sharders
// # Inputs
//   - toClient:   	receiver
//   - fromClient: 	sender
//   - block_hash: 	block hash
//   - sort:				desc or asc
//   - limit: 			how many transactions should be fetched
//   - offset:			how many transactions should be skipped
//   - cb: 					callback to get result
func GetTransactions(toClient, fromClient, block_hash, sort string, limit, offset int, cb GetInfoCallback) (err error) {
	if err = CheckConfig(); err != nil {
		return
	}

	params := Params{}
	if toClient != "" {
		params["to_client_id"] = toClient
	}
	if fromClient != "" {
		params["client_id"] = fromClient
	}
	if block_hash != "" {
		params["block_hash"] = block_hash
	}
	if sort != "" {
		params["sort"] = sort
	}
	if limit != 0 {
		l := strconv.Itoa(limit)
		params["limit"] = l
	}
	if offset != 0 {
		o := strconv.Itoa(offset)
		params["offset"] = o
	}

	var u = withParams(STORAGESC_GET_TRANSACTIONS, params)
	go GetInfoFromSharders(u, OpStorageSCGetTransactions, cb)
	return
}

func Encrypt(key, text string) (string, error) {
	keyBytes := []byte(key)
	textBytes := []byte(text)
	response, err := zboxutil.Encrypt(keyBytes, textBytes)
	if err != nil {
		return "", err
	}
	return hex.EncodeToString(response), nil
}

// Decrypt decrypts encrypted text using the key.
//   - key: key to use for decryption
//   - text: text to decrypt
func Decrypt(key, text string) (string, error) {
	keyBytes := []byte(key)
	textBytes, _ := hex.DecodeString(text)
	response, err := zboxutil.Decrypt(keyBytes, textBytes)
	if err != nil {
		return "", err
	}
	return string(response), nil
}

func CryptoJsEncrypt(passphrase, message string) (string, error) {
	o := openssl.New()

	enc, err := o.EncryptBytes(passphrase, []byte(message), openssl.DigestMD5Sum)
	if err != nil {
		return "", err
	}

	return string(enc), nil
}

func CryptoJsDecrypt(passphrase, encryptedMessage string) (string, error) {
	o := openssl.New()
	dec, err := o.DecryptBytes(passphrase, []byte(encryptedMessage), openssl.DigestMD5Sum)
	if err != nil {
		return "", err
	}

	return string(dec), nil
}

// GetPublicEncryptionKey returns the public encryption key for the given mnemonic
func GetPublicEncryptionKey(mnemonic string) (string, error) {
	encScheme := encryption.NewEncryptionScheme()
	_, err := encScheme.Initialize(mnemonic)
	if err != nil {
		return "", err
	}
	return encScheme.GetPublicKey()
}<|MERGE_RESOLUTION|>--- conflicted
+++ resolved
@@ -570,7 +570,6 @@
 	return _config.wallet
 }
 
-<<<<<<< HEAD
 func IsWalletSplit() bool {
 	return _config.isSplitWallet
 }
@@ -596,19 +595,10 @@
 func SetWalletInfoJSON(jsonWallet string, splitKeyWallet bool) error {
 	wlt := &zcncrypto.Wallet{}
 	err := json.Unmarshal([]byte(jsonWallet), wlt)
-=======
-// SetWalletInfo should be set before any transaction or client specific APIs.
-// "splitKeyWallet" parameter is valid only if SignatureScheme is "BLS0Chain"
-//   - jsonWallet: json format of wallet
-//   - splitKeyWallet: if wallet keys is split
-func SetWalletInfo(jsonWallet string, splitKeyWallet bool) error {
-	err := json.Unmarshal([]byte(jsonWallet), &_config.wallet)
->>>>>>> 3c242962
 	if err != nil {
 		return err
 	}
 
-<<<<<<< HEAD
 	SetWalletInfo(wlt, splitKeyWallet)
 	return nil
 }
@@ -616,19 +606,13 @@
 func SetWalletInfo(wallet *zcncrypto.Wallet, splitKeyWallet bool) {
 	_config.wallet = *wallet
 
-=======
->>>>>>> 3c242962
 	if _config.chain.SignatureScheme == "bls0chain" {
 		_config.isSplitWallet = splitKeyWallet
 	}
 	_config.isValidWallet = true
 
-<<<<<<< HEAD
 	c := client.GetClient()
 	c.Wallet = &_config.wallet
-=======
-	return nil
->>>>>>> 3c242962
 }
 
 // SetAuthUrl will be called by app to set zauth URL to SDK.
@@ -969,13 +953,8 @@
 //   - cb: info callback instance, carries the response of the GET request to the sharders
 //   - limit: how many sharders should be fetched
 //   - offset: how many sharders should be skipped
-<<<<<<< HEAD
-//   - active: only fetch active sharders
-//   - stakable: only fetch sharders that can be staked
-=======
 //   - active: retrieve only active sharders
 //   - stakable: retrieve only sharders that can be staked
->>>>>>> 3c242962
 func GetSharders(cb GetInfoCallback, limit, offset int, active, stakable bool) {
 	getShardersInternal(cb, active, stakable, limit, offset)
 }

--- conflicted
+++ resolved
@@ -697,12 +697,7 @@
 // WritePoolLock locks tokens for current user and given allocation, using given
 // duration. If blobberID is not empty, then tokens will be locked for given
 // allocation->blobber only.
-<<<<<<< HEAD
-func (ta *TransactionWithAuth) WritePoolLock(allocID string, lock, fee int64) (err error) {
-=======
-func (ta *TransactionWithAuth) WritePoolLock(allocID, blobberID string,
-	duration int64, lock, fee uint64) (err error) {
->>>>>>> 4950deef
+func (ta *TransactionWithAuth) WritePoolLock(allocID string, lock, fee uint64) (err error) {
 
 	type lockRequest struct {
 		AllocationID string `json:"allocation_id"`
@@ -723,19 +718,15 @@
 }
 
 // WritePoolUnlock for current user and given pool.
-<<<<<<< HEAD
-func (ta *TransactionWithAuth) WritePoolUnlock(allocID string, fee int64) (
-=======
-func (ta *TransactionWithAuth) WritePoolUnlock(poolID string, fee uint64) (
->>>>>>> 4950deef
+func (ta *TransactionWithAuth) WritePoolUnlock(allocID string, fee uint64) (
 	err error) {
 
 	type unlockRequest struct {
-		AllocationID string `json:"allocation_id"`
+		PoolID string `json:"pool_id"`
 	}
 	err = ta.t.createSmartContractTxn(StorageSmartContractAddress,
 		transaction.STORAGESC_WRITE_POOL_UNLOCK, &unlockRequest{
-			AllocationID: allocID,
+			PoolID: poolID,
 		}, 0)
 	if err != nil {
 		Logger.Error(err)

--- conflicted
+++ resolved
@@ -60,7 +60,7 @@
 		ProviderID:   providerId,
 		ProviderType: providerType,
 	}
-	err := ta.t.createSmartContractTxn(MinerSmartContractAddress,
+	err := ta.createSmartContractTxn(MinerSmartContractAddress,
 		transaction.MINERSC_LOCK, pr, lock)
 	if err != nil {
 		logging.Error(err)
@@ -70,18 +70,13 @@
 	return nil
 }
 
-<<<<<<< HEAD
-	err = ta.createSmartContractTxn(MinerSmartContractAddress,
-		transaction.MINERSC_LOCK, &mscl, lock)
-=======
 func (ta *TransactionWithAuth) MinerSCUnlock(providerId string, providerType Provider) error {
 	pr := &stakePoolRequest{
 		ProviderID:   providerId,
 		ProviderType: providerType,
 	}
-	err := ta.t.createSmartContractTxn(MinerSmartContractAddress,
+	err := ta.createSmartContractTxn(MinerSmartContractAddress,
 		transaction.MINERSC_LOCK, pr, 0)
->>>>>>> 32494c48
 	if err != nil {
 		logging.Error(err)
 		return err

package zcncore

import (
	"encoding/json"

	"github.com/0chain/errors"
	"github.com/0chain/gosdk/core/node"
	"github.com/0chain/gosdk/core/sys"
	"github.com/0chain/gosdk/core/transaction"
	"github.com/0chain/gosdk/core/zcncrypto"
	"github.com/0chain/gosdk/zboxcore/client"
)

type TransactionWithAuth struct {
	t *Transaction
}

func (ta *TransactionWithAuth) Hash() string {
	return ta.t.txnHash
}

func (ta *TransactionWithAuth) Fee() uint64 {
	return ta.t.txn.TransactionFee
}

func (ta *TransactionWithAuth) Txn() *transaction.Transaction {
	return ta.t.txn
}

func (ta *TransactionWithAuth) SetTransactionNonce(txnNonce int64) error {
	return ta.t.SetTransactionNonce(txnNonce)
}

func newTransactionWithAuth(cb TransactionCallback, txnFee uint64, nonce int64) (*TransactionWithAuth, error) {
	ta := &TransactionWithAuth{}
	var err error
	ta.t, err = newTransaction(cb, txnFee, nonce)
	return ta, err
}

func (ta *TransactionWithAuth) getAuthorize() (*transaction.Transaction, error) {
	ta.t.txn.PublicKey = _config.wallet.ClientKey
	err := ta.t.txn.ComputeHashAndSign(SignFn)
	if err != nil {
		return nil, errors.Wrap(err, "signing error.")
	}

	jsonByte, err := json.Marshal(ta.t.txn)
	if err != nil {
		return nil, err
	}

	if sys.Authorize == nil {
		return nil, errors.New("not_initialized", "no authorize func is set, define it in native code and set in sys")
	}
	authorize, err := sys.Authorize(string(jsonByte))
	if err != nil {
		return nil, err
	}

	var txnResp transaction.Transaction
	err = json.Unmarshal([]byte(authorize), &txnResp)
	if err != nil {
		return nil, errors.Wrap(err, "invalid json on auth response.")
	}
	// Verify the split key signed signature
	ok, err := txnResp.VerifySigWith(client.GetClientPublicKey(), sys.VerifyWith)
	if err != nil {
		logging.Error("verification failed for txn from auth", err.Error())
		return nil, errAuthVerifyFailed
	}
	if !ok {
<<<<<<< HEAD
		// ta.completeTxn(StatusAuthVerifyFailed, "", errAuthVerifyFailed)
=======
>>>>>>> 3c242962
		return nil, errAuthVerifyFailed
	}
	return &txnResp, nil
}

func (ta *TransactionWithAuth) completeTxn(status int, out string, err error) {
	// do error code translation
	if status != StatusSuccess {
		switch err {
		case errNetwork:
			status = StatusNetworkError
		case errUserRejected:
			status = StatusRejectedByUser
		case errAuthVerifyFailed:
			status = StatusAuthVerifyFailed
		case errAuthTimeout:
			status = StatusAuthTimeout
		}
	}
	ta.t.completeTxn(status, out, err) //nolint
}

func verifyFn(signature, msgHash, publicKey string) (bool, error) {
	v := zcncrypto.NewSignatureScheme(_config.chain.SignatureScheme)
	err := v.SetPublicKey(publicKey)
	if err != nil {
		return false, err
	}

	ok, err := v.Verify(signature, msgHash)
	if err != nil || !ok {
		return false, errors.New("", `{"error": "signature_mismatch"}`)
	}
	return true, nil
}

func (ta *TransactionWithAuth) sign(otherSig string) error {
	ta.t.txn.ComputeHashData()

	sig, err := AddSignature(_config.wallet.Keys[0].PrivateKey, otherSig, ta.t.txn.Hash)
	if err != nil {
		return err
	}
	ta.t.txn.Signature = sig
	return nil
}

func (ta *TransactionWithAuth) submitTxn() {
	nonce := ta.t.txn.TransactionNonce
	if nonce < 1 {
		nonce = node.Cache.GetNextNonce(ta.t.txn.ClientID)
	} else {
		node.Cache.Set(ta.t.txn.ClientID, nonce)
	}
	ta.t.txn.TransactionNonce = nonce
	authTxn, err := ta.getAuthorize()
	if err != nil {
		logging.Error("get auth error for send, err: ", err.Error())
		ta.completeTxn(StatusAuthError, "", err)
		return
	}

	// Use the timestamp from auth and sign
	ta.t.txn.CreationDate = authTxn.CreationDate
	ta.t.txn.Signature = authTxn.Signature
	ta.t.submitTxn()
}

func (ta *TransactionWithAuth) StoreData(data string) error {
	go func() {
		ta.t.txn.TransactionType = transaction.TxnTypeData
		ta.t.txn.TransactionData = data
		ta.submitTxn()
	}()
	return nil
}

// ExecuteFaucetSCWallet impements the Faucet Smart contract for a given wallet
func (ta *TransactionWithAuth) ExecuteFaucetSCWallet(walletStr string, methodName string, input []byte) error {
	w, err := ta.t.createFaucetSCWallet(walletStr, methodName, input)
	if err != nil {
		return err
	}
	go func() {
		nonce := ta.t.txn.TransactionNonce
		if nonce < 1 {
			nonce = node.Cache.GetNextNonce(ta.t.txn.ClientID)
		} else {
			node.Cache.Set(ta.t.txn.ClientID, nonce)
		}
		ta.t.txn.TransactionNonce = nonce
		err = ta.t.txn.ComputeHashAndSignWithWallet(signWithWallet, w)
		if err != nil {
			return
		}
		ta.submitTxn()
	}()
	return nil
}

func (ta *TransactionWithAuth) SetTransactionCallback(cb TransactionCallback) error {
	return ta.t.SetTransactionCallback(cb)
}

func (ta *TransactionWithAuth) SetTransactionHash(hash string) error {
	return ta.t.SetTransactionHash(hash)
}

func (ta *TransactionWithAuth) GetTransactionHash() string {
	return ta.t.GetTransactionHash()
}

func (ta *TransactionWithAuth) Verify() error {
	return ta.t.Verify()
}

func (ta *TransactionWithAuth) GetVerifyOutput() string {
	return ta.t.GetVerifyOutput()
}

func (ta *TransactionWithAuth) GetTransactionError() string {
	return ta.t.GetTransactionError()
}

func (ta *TransactionWithAuth) GetVerifyError() string {
	return ta.t.GetVerifyError()
}

func (ta *TransactionWithAuth) Output() []byte {
	return []byte(ta.t.txnOut)
}

// GetTransactionNonce returns nonce
func (ta *TransactionWithAuth) GetTransactionNonce() int64 {
	return ta.t.txn.TransactionNonce
}

// ========================================================================== //
//                                vesting pool                                //
// ========================================================================== //

func (ta *TransactionWithAuth) VestingTrigger(poolID string) (err error) {
	err = ta.t.vestingPoolTxn(transaction.VESTING_TRIGGER, poolID, 0)
	if err != nil {
		logging.Error(err)
		return
	}
	go func() { ta.submitTxn() }()
	return
}

func (ta *TransactionWithAuth) VestingStop(sr *VestingStopRequest) (err error) {
	err = ta.t.createSmartContractTxn(VestingSmartContractAddress,
		transaction.VESTING_STOP, sr, 0)
	if err != nil {
		logging.Error(err)
		return
	}
	go func() { ta.submitTxn() }()
	return
}

func (ta *TransactionWithAuth) VestingUnlock(poolID string) (err error) {

	err = ta.t.vestingPoolTxn(transaction.VESTING_UNLOCK, poolID, 0)
	if err != nil {
		logging.Error(err)
		return
	}
	go func() { ta.submitTxn() }()
	return
}

func (ta *TransactionWithAuth) VestingDelete(poolID string) (err error) {
	err = ta.t.vestingPoolTxn(transaction.VESTING_DELETE, poolID, 0)
	if err != nil {
		logging.Error(err)
		return
	}
	go func() { ta.submitTxn() }()
	return
}

//
// miner sc
//

// RegisterMultiSig register a multisig wallet with the SC.
func (ta *TransactionWithAuth) RegisterMultiSig(walletstr string, mswallet string) error {
	return errors.New("", "not implemented")
}

//
// Storage SC
//<|MERGE_RESOLUTION|>--- conflicted
+++ resolved
@@ -70,10 +70,6 @@
 		return nil, errAuthVerifyFailed
 	}
 	if !ok {
-<<<<<<< HEAD
-		// ta.completeTxn(StatusAuthVerifyFailed, "", errAuthVerifyFailed)
-=======
->>>>>>> 3c242962
 		return nil, errAuthVerifyFailed
 	}
 	return &txnResp, nil

--- conflicted
+++ resolved
@@ -222,31 +222,7 @@
 	return
 }
 
-//
-// miner sc
-//
-
-<<<<<<< HEAD
-func (ta *TransactionWithAuth) MinerSCUnlock(nodeID string) (
-	err error) {
-
-	mscul := MinerSCUnlock{
-		ID: nodeID,
-	}
-
-	err = ta.createSmartContractTxn(MinerSmartContractAddress,
-		transaction.MINERSC_UNLOCK, &mscul, 0)
-	if err != nil {
-		logging.Error(err)
-		return
-	}
-	go func() { ta.submitTxn() }()
-	return
-}
-
-=======
->>>>>>> 32494c48
-//RegisterMultiSig register a multisig wallet with the SC.
+// RegisterMultiSig register a multisig wallet with the SC.
 func (ta *TransactionWithAuth) RegisterMultiSig(walletstr string, mswallet string) error {
 	return errors.New("", "not implemented")
 }

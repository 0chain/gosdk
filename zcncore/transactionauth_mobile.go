//go:build mobile
// +build mobile

package zcncore

import (
	"encoding/json"
	"time"

	"github.com/0chain/errors"
	"github.com/0chain/gosdk/core/transaction"
)

<<<<<<< HEAD
func (ta *TransactionWithAuth) ExecuteSmartContract(address, methodName string, input interface{}, val string) error {
=======
func (ta *TransactionWithAuth) ExecuteSmartContract(address, methodName string,
	input interface{}, val string, feeOpts ...FeeOption) (*transaction.Transaction, error) {
>>>>>>> 3c242962
	v, err := parseCoinStr(val)
	if err != nil {
		return nil, err
	}

<<<<<<< HEAD
	err = ta.t.createSmartContractTxn(address, methodName, input, v)
=======
	err = ta.t.createSmartContractTxn(address, methodName, input, v, feeOpts...)
>>>>>>> 3c242962
	if err != nil {
		return nil, err
	}
	go func() {
		ta.submitTxn()
	}()
	return ta.t.txn, nil
}

func (ta *TransactionWithAuth) Send(toClientID string, val string, desc string) error {
	v, err := parseCoinStr(val)
	if err != nil {
		return nil
	}

	txnData, err := json.Marshal(SendTxnData{Note: desc})
	if err != nil {
		return errors.New("", "Could not serialize description to transaction_data")
	}
	go func() {
		ta.t.txn.TransactionType = transaction.TxnTypeSend
		ta.t.txn.ToClientID = toClientID
		ta.t.txn.Value = v
		ta.t.txn.TransactionData = string(txnData)
		ta.submitTxn()
	}()
	return nil
}

func (ta *TransactionWithAuth) VestingAdd(ar VestingAddRequest, value string) error {
	v, err := parseCoinStr(value)
	if err != nil {
		return err
	}

	err = ta.t.createSmartContractTxn(VestingSmartContractAddress,
		transaction.VESTING_ADD, ar, v)
	if err != nil {
		logging.Error(err)
		return err
	}
	go func() { ta.submitTxn() }()
	return nil
}

func (ta *TransactionWithAuth) MinerSCLock(providerId string, providerType int, lock string) error {
	lv, err := parseCoinStr(lock)
	if err != nil {
		return err
	}

	pr := stakePoolRequest{
		ProviderType: providerType,
		ProviderID:   providerId,
	}

	err = ta.t.createSmartContractTxn(MinerSmartContractAddress,
		transaction.MINERSC_LOCK, &pr, lv)
	if err != nil {
		logging.Error(err)
		return err
	}
	go func() { ta.submitTxn() }()
	return nil
}

func (ta *TransactionWithAuth) MinerSCUnlock(providerId string, providerType int) error {
	pr := &stakePoolRequest{
		ProviderID:   providerId,
		ProviderType: providerType,
	}
	err := ta.t.createSmartContractTxn(MinerSmartContractAddress,
		transaction.MINERSC_LOCK, pr, 0)
	if err != nil {
		logging.Error(err)
		return err
	}
	go func() { ta.submitTxn() }()
	return err
}

// FinalizeAllocation transaction.
func (ta *TransactionWithAuth) FinalizeAllocation(allocID string) error {
	type finiRequest struct {
		AllocationID string `json:"allocation_id"`
	}
	err := ta.t.createSmartContractTxn(StorageSmartContractAddress,
		transaction.STORAGESC_FINALIZE_ALLOCATION, &finiRequest{
			AllocationID: allocID,
		}, 0)
	if err != nil {
		logging.Error(err)
		return err
	}
	go func() { ta.submitTxn() }()
	return nil
}

// CancelAllocation transaction.
func (ta *TransactionWithAuth) CancelAllocation(allocID string) error {
	type cancelRequest struct {
		AllocationID string `json:"allocation_id"`
	}
	err := ta.t.createSmartContractTxn(StorageSmartContractAddress,
		transaction.STORAGESC_CANCEL_ALLOCATION, &cancelRequest{
			AllocationID: allocID,
		}, 0)
	if err != nil {
		logging.Error(err)
		return err
	}
	go func() { ta.submitTxn() }()
	return nil
}

// CreateAllocation transaction.
func (ta *TransactionWithAuth) CreateAllocation(car *CreateAllocationRequest,
	lock string) error {
	lv, err := parseCoinStr(lock)
	if err != nil {
		return err
	}

	err = ta.t.createSmartContractTxn(StorageSmartContractAddress,
		transaction.STORAGESC_CREATE_ALLOCATION, car, lv)
	if err != nil {
		logging.Error(err)
		return err
	}
	go func() { ta.submitTxn() }()
	return nil
}

// CreateReadPool for current user.
func (ta *TransactionWithAuth) CreateReadPool() error {
	if err := ta.t.createSmartContractTxn(StorageSmartContractAddress,
		transaction.STORAGESC_CREATE_READ_POOL, nil, 0); err != nil {
		logging.Error(err)
		return err
	}
	go func() { ta.submitTxn() }()
	return nil
}

// ReadPoolLock locks tokens for current user and given allocation, using given
// duration. If blobberID is not empty, then tokens will be locked for given
// allocation->blobber only.
func (ta *TransactionWithAuth) ReadPoolLock(allocID, blobberID string,
	duration int64, lock string) error {
	lv, err := parseCoinStr(lock)
	if err != nil {
		return err
	}

	type lockRequest struct {
		Duration     time.Duration `json:"duration"`
		AllocationID string        `json:"allocation_id"`
		BlobberID    string        `json:"blobber_id,omitempty"`
	}

	var lr lockRequest
	lr.Duration = time.Duration(duration)
	lr.AllocationID = allocID
	lr.BlobberID = blobberID

	err = ta.t.createSmartContractTxn(StorageSmartContractAddress,
		transaction.STORAGESC_READ_POOL_LOCK, &lr, lv)
	if err != nil {
		logging.Error(err)
		return err
	}
	go func() { ta.submitTxn() }()
	return nil
}

// ReadPoolUnlock for current user and given pool.
func (ta *TransactionWithAuth) ReadPoolUnlock() error {
	if err := ta.t.createSmartContractTxn(StorageSmartContractAddress,
		transaction.STORAGESC_READ_POOL_UNLOCK, nil, 0); err != nil {
		logging.Error(err)
		return err
	}
	go func() { ta.submitTxn() }()
	return nil
}

// StakePoolLock used to lock tokens in a stake pool of a blobber.
func (ta *TransactionWithAuth) StakePoolLock(providerId string, providerType int,
	lock string) error {
	lv, err := parseCoinStr(lock)
	if err != nil {
		return err
	}

	type stakePoolRequest struct {
		ProviderType int    `json:"provider_type,omitempty"`
		ProviderID   string `json:"provider_id,omitempty"`
	}

	spr := stakePoolRequest{
		ProviderType: providerType,
		ProviderID:   providerId,
	}
	err = ta.t.createSmartContractTxn(StorageSmartContractAddress,
		transaction.STORAGESC_STAKE_POOL_LOCK, &spr, lv)
	if err != nil {
		logging.Error(err)
		return err
	}
	go func() { ta.submitTxn() }()
	return nil
}

// StakePoolUnlock by blobberID
func (ta *TransactionWithAuth) StakePoolUnlock(providerId string, providerType int) error {
	spr := stakePoolRequest{
		ProviderType: providerType,
		ProviderID:   providerId,
	}

	if err := ta.t.createSmartContractTxn(StorageSmartContractAddress,
		transaction.STORAGESC_STAKE_POOL_UNLOCK, &spr, 0); err != nil {
		logging.Error(err)
		return err
	}
	go func() { ta.submitTxn() }()
	return nil
}

// UpdateBlobberSettings update settings of a blobber.
func (ta *TransactionWithAuth) UpdateBlobberSettings(blob Blobber) error {
	if err := ta.t.createSmartContractTxn(StorageSmartContractAddress,
		transaction.STORAGESC_UPDATE_BLOBBER_SETTINGS, blob, 0); err != nil {
		logging.Error(err)
		return err
	}
	go func() { ta.submitTxn() }()
	return nil
}

// UpdateAllocation transaction.
func (ta *TransactionWithAuth) UpdateAllocation(allocID string, sizeDiff int64,
	expirationDiff int64, lock string) error {
	lv, err := parseCoinStr(lock)
	if err != nil {
		return err
	}

	type updateAllocationRequest struct {
		ID         string `json:"id"`              // allocation id
		Size       int64  `json:"size"`            // difference
		Expiration int64  `json:"expiration_date"` // difference
	}

	var uar updateAllocationRequest
	uar.ID = allocID
	uar.Size = sizeDiff
	uar.Expiration = expirationDiff

	err = ta.t.createSmartContractTxn(StorageSmartContractAddress,
		transaction.STORAGESC_UPDATE_ALLOCATION, &uar, lv)
	if err != nil {
		logging.Error(err)
		return err
	}
	go func() { ta.submitTxn() }()
	return nil
}

// WritePoolLock locks tokens for current user and given allocation, using given
// duration. If blobberID is not empty, then tokens will be locked for given
// allocation->blobber only.
func (ta *TransactionWithAuth) WritePoolLock(allocID, lock string) error {
	lv, err := parseCoinStr(lock)
	if err != nil {
		return err
	}

	var lr = struct {
		AllocationID string `json:"allocation_id"`
	}{
		AllocationID: allocID,
	}

	err = ta.t.createSmartContractTxn(StorageSmartContractAddress,
		transaction.STORAGESC_WRITE_POOL_LOCK, &lr, lv)
	if err != nil {
		logging.Error(err)
		return err
	}
	go func() { ta.submitTxn() }()
	return nil
}

// WritePoolUnlock for current user and given pool.
func (ta *TransactionWithAuth) WritePoolUnlock(allocID string) error {
	var ur = struct {
		AllocationID string `json:"allocation_id"`
	}{
		AllocationID: allocID,
	}

	if err := ta.t.createSmartContractTxn(StorageSmartContractAddress,
		transaction.STORAGESC_WRITE_POOL_UNLOCK, &ur, 0); err != nil {
		logging.Error(err)
		return err
	}
	go func() { ta.submitTxn() }()
	return nil
}

func (ta *TransactionWithAuth) MinerSCCollectReward(providerId string, providerType int) error {
	pr := &scCollectReward{
		ProviderId:   providerId,
		ProviderType: providerType,
	}
	err := ta.t.createSmartContractTxn(MinerSmartContractAddress,
		transaction.MINERSC_COLLECT_REWARD, pr, 0)
	if err != nil {
		logging.Error(err)
		return err
	}
	go ta.submitTxn()
	return err
}

func (ta *TransactionWithAuth) StorageSCCollectReward(providerId string, providerType int) error {
	pr := &scCollectReward{
		ProviderId:   providerId,
		ProviderType: providerType,
	}
	err := ta.t.createSmartContractTxn(StorageSmartContractAddress,
		transaction.STORAGESC_COLLECT_REWARD, pr, 0)
	if err != nil {
		logging.Error(err)
		return err
	}
	go func() { ta.submitTxn() }()
	return err
}

func (ta *TransactionWithAuth) VestingUpdateConfig(ip InputMap) (err error) {
	err = ta.t.createSmartContractTxn(VestingSmartContractAddress,
		transaction.VESTING_UPDATE_SETTINGS, ip, 0)
	if err != nil {
		logging.Error(err)
		return
	}
	go func() { ta.submitTxn() }()
	return
}

// faucet smart contract

func (ta *TransactionWithAuth) FaucetUpdateConfig(ip InputMap) (err error) {
	err = ta.t.createSmartContractTxn(FaucetSmartContractAddress,
		transaction.FAUCETSC_UPDATE_SETTINGS, ip, 0)
	if err != nil {
		logging.Error(err)
		return
	}
	go func() { ta.submitTxn() }()
	return
}

func (ta *TransactionWithAuth) MinerScUpdateConfig(ip InputMap) (err error) {
	err = ta.t.createSmartContractTxn(MinerSmartContractAddress,
		transaction.MINERSC_UPDATE_SETTINGS, ip, 0)
	if err != nil {
		logging.Error(err)
		return
	}
	go func() { ta.submitTxn() }()
	return
}

func (ta *TransactionWithAuth) MinerScUpdateGlobals(ip InputMap) (err error) {
	err = ta.t.createSmartContractTxn(MinerSmartContractAddress,
		transaction.MINERSC_UPDATE_GLOBALS, ip, 0)
	if err != nil {
		logging.Error(err)
		return
	}
	go func() { ta.submitTxn() }()
	return
}

func (ta *TransactionWithAuth) StorageScUpdateConfig(ip InputMap) (err error) {
	err = ta.t.createSmartContractTxn(StorageSmartContractAddress,
		transaction.STORAGESC_UPDATE_SETTINGS, ip, 0)
	if err != nil {
		logging.Error(err)
		return
	}
	go func() { ta.submitTxn() }()
	return
}

func (ta *TransactionWithAuth) ZCNSCUpdateGlobalConfig(ip InputMap) (err error) {
	err = ta.t.createSmartContractTxn(ZCNSCSmartContractAddress,
		transaction.ZCNSC_UPDATE_GLOBAL_CONFIG, ip, 0)
	if err != nil {
		logging.Error(err)
		return
	}
	go ta.submitTxn()
	return
}

func (ta *TransactionWithAuth) GetVerifyConfirmationStatus() int {
	return ta.t.GetVerifyConfirmationStatus()
}

func (ta *TransactionWithAuth) MinerSCMinerSettings(info MinerSCMinerInfo) (
	err error) {

	err = ta.t.createSmartContractTxn(MinerSmartContractAddress,
		transaction.MINERSC_MINER_SETTINGS, info, 0)
	if err != nil {
		logging.Error(err)
		return
	}
	go func() { ta.submitTxn() }()
	return
}

func (ta *TransactionWithAuth) MinerSCSharderSettings(info MinerSCMinerInfo) (
	err error) {

	err = ta.t.createSmartContractTxn(MinerSmartContractAddress,
		transaction.MINERSC_SHARDER_SETTINGS, info, 0)
	if err != nil {
		logging.Error(err)
		return
	}
	go func() { ta.submitTxn() }()
	return
}

func (ta *TransactionWithAuth) MinerSCDeleteMiner(info MinerSCMinerInfo) (
	err error) {

	err = ta.t.createSmartContractTxn(MinerSmartContractAddress,
		transaction.MINERSC_MINER_DELETE, info, 0)
	if err != nil {
		logging.Error(err)
		return
	}
	go func() { ta.submitTxn() }()
	return
}

func (ta *TransactionWithAuth) MinerSCDeleteSharder(info MinerSCMinerInfo) (
	err error) {

	err = ta.t.createSmartContractTxn(MinerSmartContractAddress,
		transaction.MINERSC_SHARDER_DELETE, info, 0)
	if err != nil {
		logging.Error(err)
		return
	}
	go func() { ta.submitTxn() }()
	return
}

func (ta *TransactionWithAuth) ZCNSCUpdateAuthorizerConfig(ip AuthorizerNode) (err error) {
	err = ta.t.createSmartContractTxn(ZCNSCSmartContractAddress, transaction.ZCNSC_UPDATE_AUTHORIZER_CONFIG, ip, 0)
	if err != nil {
		logging.Error(err)
		return
	}
	go ta.submitTxn()
	return
}

func (ta *TransactionWithAuth) ZCNSCAddAuthorizer(ip AddAuthorizerPayload) (err error) {
	err = ta.t.createSmartContractTxn(ZCNSCSmartContractAddress, transaction.ZCNSC_ADD_AUTHORIZER, ip, 0)
	if err != nil {
		logging.Error(err)
		return
	}
	go ta.submitTxn()
	return
}

func (ta *TransactionWithAuth) ZCNSCAuthorizerHealthCheck(ip *AuthorizerHealthCheckPayload) (err error) {
	err = ta.t.createSmartContractTxn(ZCNSCSmartContractAddress, transaction.ZCNSC_AUTHORIZER_HEALTH_CHECK, ip, 0)
	if err != nil {
		logging.Error(err)
		return
	}
	go ta.t.setNonceAndSubmit()
	return
}<|MERGE_RESOLUTION|>--- conflicted
+++ resolved
@@ -11,22 +11,14 @@
 	"github.com/0chain/gosdk/core/transaction"
 )
 
-<<<<<<< HEAD
-func (ta *TransactionWithAuth) ExecuteSmartContract(address, methodName string, input interface{}, val string) error {
-=======
 func (ta *TransactionWithAuth) ExecuteSmartContract(address, methodName string,
 	input interface{}, val string, feeOpts ...FeeOption) (*transaction.Transaction, error) {
->>>>>>> 3c242962
 	v, err := parseCoinStr(val)
 	if err != nil {
 		return nil, err
 	}
 
-<<<<<<< HEAD
-	err = ta.t.createSmartContractTxn(address, methodName, input, v)
-=======
 	err = ta.t.createSmartContractTxn(address, methodName, input, v, feeOpts...)
->>>>>>> 3c242962
 	if err != nil {
 		return nil, err
 	}

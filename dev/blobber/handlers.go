--- conflicted
+++ resolved
@@ -74,9 +74,6 @@
 		http.Error(w, err.Error(), http.StatusBadRequest)
 		return
 	}
-<<<<<<< HEAD
-
-	w.WriteHeader(statusCode)
 }
 
 func rollback(w http.ResponseWriter, req *http.Request) {
@@ -86,6 +83,4 @@
 func latestWriteMarker(w http.ResponseWriter, req *http.Request) {
 	latestByte := `{"latest_write_marker":null,"prev_write_marker":null}`
 	mockRespone(w, req, http.StatusOK, []byte(latestByte))
-=======
->>>>>>> e00f0fb7
 }
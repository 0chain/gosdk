package transaction

import (
	"encoding/json"
	"fmt"
	"net/http"
	"strings"
	"sync"
	"time"

	"github.com/0chain/errors"
	"github.com/0chain/gosdk/core/common"
	"github.com/0chain/gosdk/core/encryption"
	"github.com/0chain/gosdk/core/util"
	lru "github.com/hashicorp/golang-lru"
)

const TXN_SUBMIT_URL = "v1/transaction/put"
const TXN_VERIFY_URL = "v1/transaction/get/confirmation?hash="
const BLOCK_BY_ROUND_URL = "v1/screst/6dba10422e368813802877a85039d3985d96760ed844092319743fb3a76712d7/block?round="

const (
	TxnSuccess         = 1 // Indicates the transaction is successful in updating the state or smart contract
	TxnChargeableError = 2 // Indicates the transaction is successful in updating the state or smart contract
	TxnFail            = 3 // Indicates a transaction has failed to update the state or smart contract
)

// Transaction entity that encapsulates the transaction related data and meta data
type Transaction struct {
	Hash              string `json:"hash,omitempty"`
	Version           string `json:"version,omitempty"`
	ClientID          string `json:"client_id,omitempty"`
	PublicKey         string `json:"public_key,omitempty"`
	ToClientID        string `json:"to_client_id,omitempty"`
	ChainID           string `json:"chain_id,omitempty"`
	TransactionData   string `json:"transaction_data"`
	Value             uint64 `json:"transaction_value"`
	Signature         string `json:"signature,omitempty"`
	CreationDate      int64  `json:"creation_date,omitempty"`
	TransactionType   int    `json:"transaction_type"`
	TransactionOutput string `json:"transaction_output,omitempty"`
	TransactionFee    uint64 `json:"transaction_fee"`
	TransactionNonce  int64  `json:"transaction_nonce"`
	OutputHash        string `json:"txn_output_hash"`
	Status            int    `json:"transaction_status"`
}

// TxnReceipt - a transaction receipt is a processed transaction that contains the output
type TxnReceipt struct {
	Transaction *Transaction
}

type SmartContractTxnData struct {
	Name      string      `json:"name"`
	InputArgs interface{} `json:"input"`
}

type StorageAllocation struct {
	ID             string  `json:"id"`
	DataShards     int     `json:"data_shards"`
	ParityShards   int     `json:"parity_shards"`
	Size           int64   `json:"size"`
	Expiration     int64   `json:"expiration_date"`
	Owner          string  `json:"owner_id"`
	OwnerPublicKey string  `json:"owner_public_key"`
	ReadRatio      *Ratio  `json:"read_ratio"`
	WriteRatio     *Ratio  `json:"write_ratio"`
	MinLockDemand  float64 `json:"min_lock_demand"`
}
type Ratio struct {
	ZCN  int64 `json:"zcn"`
	Size int64 `json:"size"`
}
type RoundBlockHeader struct {
	Version               string `json:"version"`
	CreationDate          int64  `json:"creation_date"`
	Hash                  string `json:"block_hash"`
	PreviousBlockHash     string `json:"previous_block_hash"`
	MinerID               string `json:"miner_id"`
	Round                 int64  `json:"round"`
	RoundRandomSeed       int64  `json:"round_random_seed"`
	MerkleTreeRoot        string `json:"merkle_tree_root"`
	StateChangesCount     int    `json:"state_changes_count"`
	StateHash             string `json:"state_hash"`
	ReceiptMerkleTreeRoot string `json:"receipt_merkle_tree_root"`
	NumberOfTxns          int64  `json:"num_txns"`
}

type Block struct {
	Hash                  string `json:"hash" gorm:"uniqueIndex:idx_bhash"`
	Version               string `json:"version"`
	CreationDate          int64  `json:"creation_date" gorm:"index:idx_bcreation_date"`
	Round                 int64  `json:"round" gorm:"index:idx_bround"`
	MinerID               string `json:"miner_id"`
	RoundRandomSeed       int64  `json:"round_random_seed"`
	MerkleTreeRoot        string `json:"merkle_tree_root"`
	StateHash             string `json:"state_hash"`
	ReceiptMerkleTreeRoot string `json:"receipt_merkle_tree_root"`
	NumTxns               int    `json:"num_txns"`
	MagicBlockHash        string `json:"magic_block_hash"`
	PrevHash              string `json:"prev_hash"`
	Signature             string `json:"signature"`
	ChainId               string `json:"chain_id"`
	StateChangesCount     int    `json:"state_changes_count"`
	RunningTxnCount       string `json:"running_txn_count"`
	RoundTimeoutCount     int    `json:"round_timeout_count"`
}

const (
	NEW_ALLOCATION_REQUEST    = "new_allocation_request"
	NEW_FREE_ALLOCATION       = "free_allocation_request"
	UPDATE_ALLOCATION_REQUEST = "update_allocation_request"
	LOCK_TOKEN                = "lock"
	UNLOCK_TOKEN              = "unlock"

	ADD_FREE_ALLOCATION_ASSIGNER = "add_free_storage_assigner"

	// Vesting SC
	VESTING_TRIGGER         = "trigger"
	VESTING_STOP            = "stop"
	VESTING_UNLOCK          = "unlock"
	VESTING_ADD             = "add"
	VESTING_DELETE          = "delete"
	VESTING_UPDATE_SETTINGS = "vestingsc-update-settings"

	// Storage SC
	STORAGESC_FINALIZE_ALLOCATION       = "finalize_allocation"
	STORAGESC_CANCEL_ALLOCATION         = "cancel_allocation"
	STORAGESC_CREATE_ALLOCATION         = "new_allocation_request"
	STORAGESC_CREATE_READ_POOL          = "new_read_pool"
	STORAGESC_READ_POOL_LOCK            = "read_pool_lock"
	STORAGESC_READ_POOL_UNLOCK          = "read_pool_unlock"
	STORAGESC_STAKE_POOL_LOCK           = "stake_pool_lock"
	STORAGESC_STAKE_POOL_UNLOCK         = "stake_pool_unlock"
	STORAGESC_UPDATE_BLOBBER_SETTINGS   = "update_blobber_settings"
	STORAGESC_UPDATE_VALIDATOR_SETTINGS = "update_validator_settings"
	STORAGESC_UPDATE_ALLOCATION         = "update_allocation_request"
	STORAGESC_WRITE_POOL_LOCK           = "write_pool_lock"
	STORAGESC_WRITE_POOL_UNLOCK         = "write_pool_unlock"
	STORAGESC_UPDATE_SETTINGS           = "update_settings"
	STORAGESC_COLLECT_REWARD            = "collect_reward"
	STORAGESC_KILL_BLOBBER              = "kill_blobber"
	STORAGESC_KILL_VALIDATOR            = "kill_validator"
	STORAGESC_SHUTDOWN_BLOBBER          = "shutdown_blobber"
	STORAGESC_SHUTDOWN_VALIDATOR        = "shutdown_validator"

	MINERSC_LOCK             = "addToDelegatePool"
	MINERSC_UNLOCK           = "deleteFromDelegatePool"
	MINERSC_MINER_SETTINGS   = "update_miner_settings"
	MINERSC_SHARDER_SETTINGS = "update_sharder_settings"
	MINERSC_UPDATE_SETTINGS  = "update_settings"
	MINERSC_UPDATE_GLOBALS   = "update_globals"
	MINERSC_MINER_DELETE     = "delete_miner"
	MINERSC_SHARDER_DELETE   = "delete_sharder"
	MINERSC_COLLECT_REWARD   = "collect_reward"
	MINERSC_KILL_MINER       = "kill_miner"
	MINERSC_KILL_SHARDER     = "kill_sharder"

	// Faucet SC
	FAUCETSC_UPDATE_SETTINGS = "update-settings"

	// ZCNSC smart contract

	ZCNSC_UPDATE_GLOBAL_CONFIG     = "update-global-config"
	ZCNSC_UPDATE_AUTHORIZER_CONFIG = "update-authorizer-config"
	ZCNSC_ADD_AUTHORIZER           = "add-authorizer"
	ZCNSC_AUTHORIZER_HEALTH_CHECK  = "authorizer-health-check"
	ZCNSC_DELETE_AUTHORIZER        = "delete-authorizer"

	ESTIMATE_TRANSACTION_COST = `/v1/estimate_txn_fee`
	FEES_TABLE                = `/v1/fees_table`
)

type SignFunc = func(msg string) (string, error)
type VerifyFunc = func(signature, msgHash, publicKey string) (bool, error)
type SignWithWallet = func(msg string, wallet interface{}) (string, error)

var cache *lru.Cache

func init() {
	var err error
	cache, err = lru.New(100)
	if err != nil {
		fmt.Println("caching Initilization failed, err:", err)
	}
}

func NewTransactionEntity(clientID string, chainID string, publicKey string, nonce int64) *Transaction {
	txn := &Transaction{}
	txn.Version = "1.0"
	txn.ClientID = clientID
	txn.CreationDate = int64(common.Now())
	txn.ChainID = chainID
	txn.PublicKey = publicKey
	txn.TransactionNonce = nonce
	return txn
}

func (t *Transaction) ComputeHashAndSignWithWallet(signHandler SignWithWallet, signingWallet interface{}) error {
	t.ComputeHashData()
	var err error
	t.Signature, err = signHandler(t.Hash, signingWallet)
	if err != nil {
		return err
	}
	return nil
}

func (t *Transaction) ComputeHashAndSign(signHandler SignFunc) error {
	t.ComputeHashData()
	var err error
	t.Signature, err = signHandler(t.Hash)
	if err != nil {
		return err
	}
	return nil
}

func (t *Transaction) ComputeHashData() {
	hashdata := fmt.Sprintf("%v:%v:%v:%v:%v:%v", t.CreationDate, t.TransactionNonce, t.ClientID,
		t.ToClientID, t.Value, encryption.Hash(t.TransactionData))
	t.Hash = encryption.Hash(hashdata)
}

func (t *Transaction) DebugJSON() []byte {
	jsonByte, err := json.MarshalIndent(t, "", "  ")
	if err != nil {
		panic(err) // This JSONify function only supposed to be debug-only anyway.
	}
	return jsonByte
}

// GetHash - implement interface
func (rh *TxnReceipt) GetHash() string {
	return rh.Transaction.OutputHash
}

/*GetHashBytes - implement Hashable interface */
func (rh *TxnReceipt) GetHashBytes() []byte {
	return util.HashStringToBytes(rh.Transaction.OutputHash)
}

// NewTransactionReceipt - create a new transaction receipt
func NewTransactionReceipt(t *Transaction) *TxnReceipt {
	return &TxnReceipt{Transaction: t}
}

func (t *Transaction) VerifyTransaction(verifyHandler VerifyFunc) (bool, error) {
	// Store the hash
	hash := t.Hash
	t.ComputeHashData()
	if t.Hash != hash {
		return false, errors.New("verify_transaction", fmt.Sprintf(`{"error":"hash_mismatch", "expected":"%v", "actual":%v"}`, t.Hash, hash))
	}
	return verifyHandler(t.Signature, t.Hash, t.PublicKey)
}

func SendTransactionSync(txn *Transaction, miners []string) error {
	wg := sync.WaitGroup{}
	wg.Add(len(miners))
	fails := make(chan error, len(miners))

	for _, miner := range miners {
		url := fmt.Sprintf("%v/%v", miner, TXN_SUBMIT_URL)
		go func() {
			_, err := sendTransactionToURL(url, txn, &wg)
			if err != nil {
				fails <- err
			}
<<<<<<< HEAD
=======
			wg.Done()
>>>>>>> 3a573623
		}() //nolint
	}
	wg.Wait()
	close(fails)

	failureCount := 0
	messages := make(map[string]int)
	for e := range fails {
		if e != nil {
			failureCount++
			messages[e.Error()] += 1
		}
	}

	max := 0
	dominant := ""
	for m, s := range messages {
		if s > max {
			dominant = m
		}
	}

	if failureCount == len(miners) {
		return errors.New("transaction_send_error", dominant)
	}

	return nil
}

func sendTransactionToURL(url string, txn *Transaction, wg *sync.WaitGroup) ([]byte, error) {
	postReq, err := util.NewHTTPPostRequest(url, txn)
	if err != nil {
		//Logger.Error("Error in serializing the transaction", txn, err.Error())
		return nil, err
	}
	postResponse, err := postReq.Post()
	if postResponse.StatusCode >= 200 && postResponse.StatusCode <= 299 {
		return []byte(postResponse.Body), nil
	}
	return nil, errors.Wrap(err, errors.New("transaction_send_error", postResponse.Body))
}

type cachedObject struct {
	Expiration time.Duration
	Value      interface{}
}

func retriveFromTable(table map[string]map[string]int64, txnName, toAddress string) (uint64, error) {
	var fees uint64
	if val, ok := table[toAddress]; ok {
		fees = uint64(val[txnName])
	} else {
		if txnName == "transfer" {
			fees = uint64(table["transfer"]["transfer"])
		} else {
			return 0, fmt.Errorf("invalid transaction")
		}
	}
	return fees, nil
}

// EstimateFee estimates transaction fee
func EstimateFee(txn *Transaction, miners []string, reqPercent ...float32) (uint64, error) {
	const minReqNum = 3
	var reqN int

	if len(reqPercent) > 0 {
		reqN = int(reqPercent[0] * float32(len(miners)))
	}

	txData := txn.TransactionData

	var sn SmartContractTxnData
	err := json.Unmarshal([]byte(txData), &sn)
	if err != nil {
		return 0, err
	}

	txnName := sn.Name
	txnName = strings.ToLower(txnName)
	toAddress := txn.ToClientID

	reqN = util.MaxInt(minReqNum, reqN)
	reqN = util.MinInt(reqN, len(miners))
	randomMiners := util.Shuffle(miners)[:reqN]

	// Retrieve the object from the cache
	cached, ok := cache.Get(FEES_TABLE)
	if ok {
		cachedObj, ok := cached.(*cachedObject)
		if ok {
			table := cachedObj.Value.(map[string]map[string]int64)
			fees, err := retriveFromTable(table, txnName, toAddress)
			if err != nil {
				return 0, err
			}
			return fees, nil
		}
	}

	table, err := GetFeesTable(randomMiners, reqPercent...)
	if err != nil {
		return 0, err
	}

	fees, err := retriveFromTable(table, txnName, toAddress)
	if err != nil {
		return 0, err
	}

	cache.Add(FEES_TABLE, &cachedObject{
		Expiration: 30 * time.Hour,
		Value:      table,
	})

	return fees, nil
}

// GetFeesTable get fee tables
func GetFeesTable(miners []string, reqPercent ...float32) (map[string]map[string]int64, error) {
	const minReqNum = 3
	var reqN int

	if len(reqPercent) > 0 {
		reqN = int(reqPercent[0] * float32(len(miners)))
	}

	reqN = util.MaxInt(minReqNum, reqN)
	reqN = util.MinInt(reqN, len(miners))
	randomMiners := util.Shuffle(miners)[:reqN]

	var (
		feesC = make(chan string, reqN)
		errC  = make(chan error, reqN)
	)

	wg := &sync.WaitGroup{}
	wg.Add(len(randomMiners))

	for _, miner := range randomMiners {
		go func(minerUrl string) {
			defer wg.Done()

			url := minerUrl + FEES_TABLE
			req, err := util.NewHTTPGetRequest(url)
			if err != nil {
				errC <- fmt.Errorf("create request failed, url: %s, err: %v", url, err)
				return
			}

			res, err := req.Get()
			if err != nil {
				errC <- fmt.Errorf("request failed, url: %s, err: %v", url, err)
				return
			}

			if res.StatusCode == http.StatusOK {
				feesC <- res.Body
				return
			}

			feesC <- ""

		}(miner)
	}

	// wait for requests to complete
	wg.Wait()
	close(feesC)
	close(errC)

	feesCount := make(map[string]int, reqN)
	for f := range feesC {
		feesCount[f]++
	}

	if len(feesCount) > 0 {
		var (
			max  int
			fees string
		)

		for f, count := range feesCount {
			if f != "" && count > max {
				max = count
				fees = f
			}
		}

		feesTable := make(map[string]map[string]int64)
		err := json.Unmarshal([]byte(fees), &feesTable)
		if err != nil {
			return nil, errors.New("failed to get fees table", err.Error())
		}

		return feesTable, nil
	}

	errs := make([]string, 0, reqN)
	for err := range errC {
		errs = append(errs, err.Error())
	}

	return nil, errors.New("failed to get fees table", strings.Join(errs, ","))
}<|MERGE_RESOLUTION|>--- conflicted
+++ resolved
@@ -267,10 +267,7 @@
 			if err != nil {
 				fails <- err
 			}
-<<<<<<< HEAD
-=======
 			wg.Done()
->>>>>>> 3a573623
 		}() //nolint
 	}
 	wg.Wait()

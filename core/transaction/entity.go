package transaction

import (
	"context"
	"encoding/json"
	"fmt"
	"io/ioutil"
	"math"
	"net"
	"net/http"
	"strconv"
	"strings"
	"sync"

	"github.com/0chain/errors"
	"github.com/0chain/gosdk/core/common"
	"github.com/0chain/gosdk/core/encryption"
	"github.com/0chain/gosdk/core/resty"
	"github.com/0chain/gosdk/core/util"
)

const TXN_SUBMIT_URL = "v1/transaction/put"
const TXN_VERIFY_URL = "v1/transaction/get/confirmation?hash="

//Transaction entity that encapsulates the transaction related data and meta data
type Transaction struct {
	Hash              string `json:"hash,omitempty"`
	Version           string `json:"version,omitempty"`
	ClientID          string `json:"client_id,omitempty"`
	PublicKey         string `json:"public_key,omitempty"`
	ToClientID        string `json:"to_client_id,omitempty"`
	ChainID           string `json:"chain_id,omitempty"`
	TransactionData   string `json:"transaction_data"`
	Value             int64  `json:"transaction_value"`
	Signature         string `json:"signature,omitempty"`
	CreationDate      int64  `json:"creation_date,omitempty"`
	TransactionType   int    `json:"transaction_type"`
	TransactionOutput string `json:"transaction_output,omitempty"`
	TransactionFee    int64  `json:"transaction_fee"`
	OutputHash        string `json:"txn_output_hash"`
}

//TxnReceipt - a transaction receipt is a processed transaction that contains the output
type TxnReceipt struct {
	Transaction *Transaction
}

type SmartContractTxnData struct {
	Name      string      `json:"name"`
	InputArgs interface{} `json:"input"`
}

type StorageAllocation struct {
	ID             string `json:"id"`
	DataShards     int    `json:"data_shards"`
	ParityShards   int    `json:"parity_shards"`
	Size           int64  `json:"size"`
	Expiration     int64  `json:"expiration_date"`
	Owner          string `json:"owner_id"`
	OwnerPublicKey string `json:"owner_public_key"`
	ReadRatio      *Ratio `json:"read_ratio"`
	WriteRatio     *Ratio `json:"write_ratio"`
}
type Ratio struct {
	ZCN  int64 `json:"zcn"`
	Size int64 `json:"size"`
}
type RoundBlockHeader struct {
	Version               string `json:"version"`
	CreationData          int64  `json:"creation_date"`
	Hash                  string `json:"hash"`
	MinerID               string `json:"miner_id"`
	Round                 int64  `json:"round"`
	RoundRandomSeed       int64  `json:"round_random_seed"`
	MerkleTreeRoot        string `json:"merkle_tree_root"`
	StateHash             string `json:"state_hash"`
	ReceiptMerkleTreeRoot string `json:"receipt_merkle_tree_root"`
	NumberOfTxns          int64  `json:"num_txns"`
}

const (
	NEW_ALLOCATION_REQUEST    = "new_allocation_request"
	NEW_FREE_ALLOCATION       = "free_allocation_request"
	UPDATE_ALLOCATION_REQUEST = "update_allocation_request"
	FREE_UPDATE_ALLOCATION    = "free_update_allocation"
	LOCK_TOKEN                = "lock"
	UNLOCK_TOKEN              = "unlock"

	ADD_FREE_ALLOCATION_ASSIGNER = "add_free_storage_assigner"

	// Vesting SC
	VESTING_TRIGGER       = "trigger"
	VESTING_STOP          = "stop"
	VESTING_UNLOCK        = "unlock"
	VESTING_ADD           = "add"
	VESTING_DELETE        = "delete"
	VESTING_UPDATE_CONFIG = "update_config"

	// Storage SC
	STORAGESC_FINALIZE_ALLOCATION      = "finalize_allocation"
	STORAGESC_CANCEL_ALLOCATION        = "cancel_allocation"
	STORAGESC_CREATE_ALLOCATION        = "new_allocation_request"
	STORAGESC_CREATE_READ_POOL         = "new_read_pool"
	STORAGESC_READ_POOL_LOCK           = "read_pool_lock"
	STORAGESC_READ_POOL_UNLOCK         = "read_pool_unlock"
	STORAGESC_STAKE_POOL_LOCK          = "stake_pool_lock"
	STORAGESC_STAKE_POOL_UNLOCK        = "stake_pool_unlock"
	STORAGESC_STAKE_POOL_PAY_INTERESTS = "stake_pool_pay_interests"
	STORAGESC_UPDATE_BLOBBER_SETTINGS  = "update_blobber_settings"
	STORAGESC_UPDATE_ALLOCATION        = "update_allocation_request"
	STORAGESC_WRITE_POOL_LOCK          = "write_pool_lock"
	STORAGESC_WRITE_POOL_UNLOCK        = "write_pool_unlock"
	STORAGESC_ADD_CURATOR              = "add_curator"
	STORAGESC_REMOVE_CURATOR           = "remove_curator"
	STORAGESC_CURATOR_TRANSFER         = "curator_transfer_allocation"

	// Miner SC
<<<<<<< HEAD
	MINERSC_LOCK           = "addToDelegatePool"
	MINERSC_UNLOCK         = "deleteFromDelegatePool"
	MINERSC_SETTINGS       = "update_settings"
	MINERSC_MINER_DELETE   = "delete_miner"
	MINERSC_SHARDER_DELETE = "delete_sharder"
=======
	MINERSC_LOCK             = "addToDelegatePool"
	MINERSC_UNLOCK           = "deleteFromDelegatePool"
	MINERSC_MINER_SETTINGS   = "update_miner_settings"
	MINERSC_SHARDER_SETTINGS = "update_sharder_settings"
>>>>>>> e8d8dcb2
)

type SignFunc = func(msg string) (string, error)
type VerifyFunc = func(signature, msgHash, publicKey string) (bool, error)
type SignWithWallet = func(msg string, wallet interface{}) (string, error)

func NewTransactionEntity(clientID string, chainID string, publicKey string) *Transaction {
	txn := &Transaction{}
	txn.Version = "1.0"
	txn.ClientID = clientID
	txn.CreationDate = int64(common.Now())
	txn.ChainID = chainID
	txn.PublicKey = publicKey
	return txn
}

func (t *Transaction) ComputeHashAndSignWithWallet(signHandler SignWithWallet, signingWallet interface{}) error {
	t.ComputeHashData()
	var err error
	t.Signature, err = signHandler(t.Hash, signingWallet)
	if err != nil {
		return err
	}
	return nil
}

func (t *Transaction) ComputeHashAndSign(signHandler SignFunc) error {
	t.ComputeHashData()
	var err error
	t.Signature, err = signHandler(t.Hash)
	if err != nil {
		return err
	}
	return nil
}

func (t *Transaction) ComputeHashData() {
	hashdata := fmt.Sprintf("%v:%v:%v:%v:%v", t.CreationDate, t.ClientID,
		t.ToClientID, t.Value, encryption.Hash(t.TransactionData))
	t.Hash = encryption.Hash(hashdata)
}

//GetHash - implement interface
func (rh *TxnReceipt) GetHash() string {
	return rh.Transaction.OutputHash
}

/*GetHashBytes - implement Hashable interface */
func (rh *TxnReceipt) GetHashBytes() []byte {
	return util.HashStringToBytes(rh.Transaction.OutputHash)
}

//NewTransactionReceipt - create a new transaction receipt
func NewTransactionReceipt(t *Transaction) *TxnReceipt {
	return &TxnReceipt{Transaction: t}
}

func (t *Transaction) VerifyTransaction(verifyHandler VerifyFunc) (bool, error) {
	// Store the hash
	hash := t.Hash
	t.ComputeHashData()
	if t.Hash != hash {
		return false, errors.New("verify_transaction", fmt.Sprintf(`{"error":"hash_mismatch", "expected":"%v", "actual":%v"}`, t.Hash, hash))
	}
	return verifyHandler(t.Signature, t.Hash, t.PublicKey)
}

func SendTransactionSync(txn *Transaction, miners []string) {
	wg := sync.WaitGroup{}
	wg.Add(len(miners))
	for _, miner := range miners {
		url := fmt.Sprintf("%v/%v", miner, TXN_SUBMIT_URL)
		go sendTransactionToURL(url, txn, &wg)
	}
	wg.Wait()
}

func sendTransactionToURL(url string, txn *Transaction, wg *sync.WaitGroup) ([]byte, error) {
	if wg != nil {
		defer wg.Done()
	}
	postReq, err := util.NewHTTPPostRequest(url, txn)
	if err != nil {
		//Logger.Error("Error in serializing the transaction", txn, err.Error())
		return nil, err
	}
	postResponse, err := postReq.Post()
	if postResponse.StatusCode >= 200 && postResponse.StatusCode <= 299 {
		return []byte(postResponse.Body), nil
	}
	return nil, errors.Wrap(err, errors.New("transaction_send_error", postResponse.Body))
}

// VerifyTransaction query transaction status from sharders, and verify it by mininal confirmation
func VerifyTransaction(txnHash string, sharders []string) (*Transaction, error) {
	if cfg == nil {
		return nil, ErrConfigIsNotInitialized
	}

	numSharders := len(sharders)

	if numSharders == 0 {
		return nil, ErrNoAvailableSharder
	}

	minNumConfirmation := int(math.Ceil(float64(cfg.MinConfirmation*numSharders) / 100))

	rand := util.NewRand(numSharders)

	selectedSharders := make([]string, 0, minNumConfirmation+1)

	// random pick minNumConfirmation+1 first
	for i := 0; i <= minNumConfirmation; i++ {
		n, err := rand.Next()

		if err != nil {
			break
		}

		selectedSharders = append(selectedSharders, sharders[n])
	}

	numSuccess := 0

	var retTxn *Transaction

	//leave first item for ErrTooLessConfirmation
	var msgList = make([]string, 1, numSharders)

	urls := make([]string, 0, len(selectedSharders))

	for _, sharder := range selectedSharders {
		urls = append(urls, fmt.Sprintf("%v/%v%v", sharder, TXN_VERIFY_URL, txnHash))
	}

	header := map[string]string{
		"Content-Type":                "application/json; charset=utf-8",
		"Access-Control-Allow-Origin": "*",
	}

	transport := &http.Transport{
		Dial: (&net.Dialer{
			Timeout: resty.DefaultDialTimeout,
		}).Dial,
		TLSHandshakeTimeout: resty.DefaultDialTimeout,
	}
	r := resty.New(transport, func(req *http.Request, resp *http.Response, cf context.CancelFunc, err error) error {
		url := req.URL.String()

		if err != nil { //network issue
			msgList = append(msgList, err.Error())
			return err
		}

		body, err := ioutil.ReadAll(resp.Body)
		if err != nil { //network issue
			msgList = append(msgList, url+": "+err.Error())
			return err
		}

		if resp.StatusCode != 200 {
			msgList = append(msgList, url+": ["+strconv.Itoa(resp.StatusCode)+"] "+string(body))
			return errors.Throw(ErrInvalidRequest, strconv.Itoa(resp.StatusCode)+": "+resp.Status)
		}

		var objmap map[string]json.RawMessage
		err = json.Unmarshal(body, &objmap)
		if err != nil {
			msgList = append(msgList, "json: "+string(body))
			return err
		}
		txnRawJSON, ok := objmap["txn"]

		// txn data is found, success
		if ok {
			txn := &Transaction{}
			err = json.Unmarshal(txnRawJSON, txn)
			if err != nil {
				msgList = append(msgList, "json: "+string(txnRawJSON))
				return err
			}
			if len(txn.Signature) > 0 {
				retTxn = txn
			}
			numSuccess++

		} else {
			// txn data is not found, but get block_hash, success
			if _, ok := objmap["block_hash"]; ok {
				numSuccess++
			} else {
				// txn and block_hash
				msgList = append(msgList, fmt.Sprintf("Sharder does not have the block summary with url: %s, contents: %s", url, string(body)))
			}

		}

		return nil
	},
		resty.WithTimeout(resty.DefaultRequestTimeout),
		resty.WithRetry(resty.DefaultRetry),
		resty.WithHeader(header))

	for {
		r.DoGet(context.TODO(), urls...)

		r.Wait()

		if numSuccess >= minNumConfirmation {
			break
		}

		// pick more one sharder to query transaction
		n, err := rand.Next()

		if errors.Is(err, util.ErrNoItem) {
			break
		}

		urls = []string{fmt.Sprintf("%v/%v%v", sharders[n], TXN_VERIFY_URL, txnHash)}

	}

	if numSuccess > 0 && numSuccess >= minNumConfirmation {

		if retTxn == nil {
			return nil, errors.Throw(ErrNoTxnDetail, strings.Join(msgList, "\r\n"))
		}

		return retTxn, nil
	}

	msgList[0] = fmt.Sprintf("min_confirmation is %v%%, but got %v/%v sharders", cfg.MinConfirmation, numSuccess, numSharders)

	return nil, errors.Throw(ErrTooLessConfirmation, strings.Join(msgList, "\r\n"))

}<|MERGE_RESOLUTION|>--- conflicted
+++ resolved
@@ -115,18 +115,12 @@
 	STORAGESC_CURATOR_TRANSFER         = "curator_transfer_allocation"
 
 	// Miner SC
-<<<<<<< HEAD
+
 	MINERSC_LOCK           = "addToDelegatePool"
 	MINERSC_UNLOCK         = "deleteFromDelegatePool"
 	MINERSC_SETTINGS       = "update_settings"
 	MINERSC_MINER_DELETE   = "delete_miner"
 	MINERSC_SHARDER_DELETE = "delete_sharder"
-=======
-	MINERSC_LOCK             = "addToDelegatePool"
-	MINERSC_UNLOCK           = "deleteFromDelegatePool"
-	MINERSC_MINER_SETTINGS   = "update_miner_settings"
-	MINERSC_SHARDER_SETTINGS = "update_sharder_settings"
->>>>>>> e8d8dcb2
 )
 
 type SignFunc = func(msg string) (string, error)

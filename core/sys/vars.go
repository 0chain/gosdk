// Package sys provides platform-independent interfaces to support webassembly runtime
package sys

import (
	"time"
)

var (
	//Files file system implementation on sdk. DiskFS doesn't work on webassembly. it should be initialized with common.NewMemFS()
	Files FS = NewDiskFS()

	//Sleep  pauses the current goroutine for at least the duration.
	//  time.Sleep will stop webassembly main thread. it should be bridged to javascript method on webassembly sdk
	Sleep = time.Sleep

	// Sign sign method. it should be initialized on different platform.
	Sign         SignFunc
	SignWithAuth SignFunc

	// Verify verify method. it should be initialized on different platform.
	Verify VerifyFunc

	// Verify verify method. it should be initialized on different platform.
	VerifyWith VerifyWithFunc

	Authorize AuthorizeFunc

	AuthCommon AuthorizeFunc
<<<<<<< HEAD
)
=======
)

// SetAuthorize sets the authorize callback function
func SetAuthorize(auth AuthorizeFunc) {
	Authorize = auth
}

func SetAuthCommon(auth AuthorizeFunc) {
	AuthCommon = auth
}
>>>>>>> 3c242962
<|MERGE_RESOLUTION|>--- conflicted
+++ resolved
@@ -26,9 +26,6 @@
 	Authorize AuthorizeFunc
 
 	AuthCommon AuthorizeFunc
-<<<<<<< HEAD
-)
-=======
 )
 
 // SetAuthorize sets the authorize callback function
@@ -38,5 +35,4 @@
 
 func SetAuthCommon(auth AuthorizeFunc) {
 	AuthCommon = auth
-}
->>>>>>> 3c242962
+}
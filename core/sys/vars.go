--- conflicted
+++ resolved
@@ -24,15 +24,11 @@
 	VerifyWith VerifyWithFunc
 
 	Authorize AuthorizeFunc
-<<<<<<< HEAD
 
 	AuthCommon AuthorizeFunc
-)
-=======
 )
 
 // SetAuthorize sets the authorize callback function
 func SetAuthorize(auth AuthorizeFunc) {
 	Authorize = auth
-}
->>>>>>> 7e4ef8e7
+}
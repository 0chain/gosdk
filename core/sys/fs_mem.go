package sys

import (
	"bytes"
	"io"
	"io/fs"
	"os"
	"path/filepath"
	"time"
)

// MemFS implement file system on memory
type MemFS struct {
	files map[string]*MemFile
}

// NewMemFS create MemFS instance
func NewMemFS() FS {
	return &MemFS{
		files: make(map[string]*MemFile),
	}
}

// Open opens the named file for reading. If successful, methods on
// the returned file can be used for reading; the associated file
// descriptor has mode O_RDONLY.
// If there is an error, it will be of type *PathError.
func (mfs *MemFS) Open(name string) (File, error) {
	file := mfs.files[name]
	if file != nil {
		return file, nil
	}

	fileName := filepath.Base(name)

	file = &MemFile{Name: fileName, Mode: fs.ModePerm, ModTime: time.Now()}

	mfs.files[name] = file

	return file, nil
}

func (mfs *MemFS) OpenFile(name string, flag int, perm os.FileMode) (File, error) {
	file := mfs.files[name]
	if file != nil {
		return file, nil
	}

	fileName := filepath.Base(name)
	file = &MemFile{Name: fileName, Mode: perm, ModTime: time.Now()}

	mfs.files[name] = file

	return file, nil

}

// ReadFile reads the file named by filename and returns the contents.
func (mfs *MemFS) ReadFile(name string) ([]byte, error) {
	file, ok := mfs.files[name]
	if ok {
		return file.Buffer, nil
	}

	return nil, os.ErrNotExist
}

// WriteFile writes data to a file named by filename.
func (mfs *MemFS) WriteFile(name string, data []byte, perm os.FileMode) error {
	fileName := filepath.Base(name)
	file := &MemFile{Name: fileName, Mode: perm, ModTime: time.Now()}

	mfs.files[name] = file

	return nil
}

// Remove removes the named file or (empty) directory.
// If there is an error, it will be of type *PathError.
func (mfs *MemFS) Remove(name string) error {
	delete(mfs.files, name)
	return nil
}

// MkdirAll creates a directory named path
func (mfs *MemFS) MkdirAll(path string, perm os.FileMode) error {
	return nil
}

// Stat returns a FileInfo describing the named file.
// If there is an error, it will be of type *PathError.
func (mfs *MemFS) Stat(name string) (fs.FileInfo, error) {
	file, ok := mfs.files[name]
	if ok {
		return file.Stat()
	}

	return nil, os.ErrNotExist
}

// MemFS implement file system on memory
type MemChanFS struct {
	files map[string]*MemChanFile
}

// NewMemFS create MemFS instance
func NewMemChanFS() FS {
	return &MemChanFS{
		files: make(map[string]*MemChanFile),
	}
}

// Open opens the named file for reading. If successful, methods on
// the returned file can be used for reading; the associated file
// descriptor has mode O_RDONLY.
// If there is an error, it will be of type *PathError.
func (mfs *MemChanFS) Open(name string) (File, error) {
	file := mfs.files[name]
	if file != nil {
		return file, nil
	}

	fileName := filepath.Base(name)

	file = &MemChanFile{Name: fileName, Buffer: make(chan []byte), Mode: fs.ModePerm, ModTime: time.Now()}

	mfs.files[name] = file

	return file, nil
}

func (mfs *MemChanFS) OpenFile(name string, flag int, perm os.FileMode) (File, error) {
	file := mfs.files[name]
	if file != nil {
		return file, nil
	}

	fileName := filepath.Base(name)
	file = &MemChanFile{Name: fileName, Buffer: make(chan []byte), Mode: perm, ModTime: time.Now()}

	mfs.files[name] = file

	return file, nil

}

// ReadFile reads the file named by filename and returns the contents.
func (mfs *MemChanFS) ReadFile(name string) ([]byte, error) {
	file, ok := mfs.files[name]
	if ok {
		return <-file.Buffer, nil
	}

	return nil, os.ErrNotExist
}

// WriteFile writes data to a file named by filename.
func (mfs *MemChanFS) WriteFile(name string, data []byte, perm os.FileMode) error {
	fileName := filepath.Base(name)
	file := &MemChanFile{Name: fileName, Buffer: make(chan []byte), Mode: perm, ModTime: time.Now()}

	mfs.files[name] = file

	return nil
}

// Remove removes the named file or (empty) directory.
// If there is an error, it will be of type *PathError.
func (mfs *MemChanFS) Remove(name string) error {
	delete(mfs.files, name)
	return nil
}

// MkdirAll creates a directory named path
func (mfs *MemChanFS) MkdirAll(path string, perm os.FileMode) error {
	return nil
}

// Stat returns a FileInfo describing the named file.
// If there is an error, it will be of type *PathError.
func (mfs *MemChanFS) Stat(name string) (fs.FileInfo, error) {
	file, ok := mfs.files[name]
	if ok {
		return file.Stat()
	}

	return nil, os.ErrNotExist
}

type MemFile struct {
	Name    string
	Buffer  []byte      // file content
	Mode    fs.FileMode // FileInfo.Mode
	ModTime time.Time   // FileInfo.ModTime
	Sys     interface{} // FileInfo.Sys
	reader  io.Reader
}

func (f *MemFile) Stat() (fs.FileInfo, error) {
	return &MemFileInfo{name: f.Name, f: f}, nil
}
func (f *MemFile) Read(p []byte) (int, error) {
	if f.reader == nil {
		f.reader = bytes.NewReader(f.Buffer)
	}
	return f.reader.Read(p)

}
func (f *MemFile) Write(p []byte) (n int, err error) {
	f.Buffer = append(f.Buffer, p...)
	return len(p), nil
}

func (f *MemFile) WriteAt(p []byte, offset int64) (n int, err error) {
	if offset < 0 || offset > int64(len(f.Buffer)) {
		return 0, io.ErrShortWrite
	}

	copy(f.Buffer[offset:], p)

	return len(p), nil
}

func (f *MemFile) InitBuffer(size int) {
	f.Buffer = make([]byte, size)
}

func (f *MemFile) Sync() error {
	return nil
}
func (f *MemFile) Seek(offset int64, whence int) (ret int64, err error) {

	if whence != io.SeekStart {
		return 0, os.ErrInvalid
	}
	switch {
	case offset < 0:
		return 0, os.ErrInvalid
	case offset > int64(len(f.Buffer)):
		return 0, io.EOF
	default:
		f.reader = bytes.NewReader(f.Buffer[offset:])
		return offset, nil
	}
}

func (f *MemFile) Close() error {
	f.reader = nil
	return nil
}

type MemFileInfo struct {
	name string
	f    *MemFile
}

func (i *MemFileInfo) Name() string {
	return i.name
}
func (i *MemFileInfo) Size() int64 {
	return int64(len(i.f.Buffer))
}

func (i *MemFileInfo) Mode() fs.FileMode {
	return i.f.Mode
}

func (i *MemFileInfo) Type() fs.FileMode {
	return i.f.Mode.Type()
}

func (i *MemFileInfo) ModTime() time.Time {
	return i.f.ModTime
}

func (i *MemFileInfo) IsDir() bool {
	return i.f.Mode&fs.ModeDir != 0
}

func (i *MemFileInfo) Sys() interface{} {
	return i.f.Sys
}

func (i *MemFileInfo) Info() (fs.FileInfo, error) {
	return i, nil
}

type MemChanFile struct {
	Name           string
	Buffer         chan []byte // file content
	Mode           fs.FileMode // FileInfo.Mode
	ModTime        time.Time   // FileInfo.ModTime
	ChunkWriteSize int         //  0 value means no limit
	Sys            interface{} // FileInfo.Sys
<<<<<<< HEAD
	reader         io.Reader
=======
	ErrChan        chan error
>>>>>>> 7e52ce83
	data           []byte
}

func (f *MemChanFile) Stat() (fs.FileInfo, error) {
	return &MemFileChanInfo{name: f.Name, f: f}, nil
}
func (f *MemChanFile) Read(p []byte) (int, error) {
	select {
	case err := <-f.ErrChan:
		return 0, err
	case recieveData, ok := <-f.Buffer:
		if !ok {
			return 0, io.EOF
		}
		if len(recieveData) > len(p) {
			return 0, io.ErrShortBuffer
		}
		n := copy(p, recieveData)
		return n, nil
	}
}

func (f *MemChanFile) Write(p []byte) (n int, err error) {
	if f.ChunkWriteSize == 0 {
		data := make([]byte, len(p))
		copy(data, p)
		f.Buffer <- data
	} else {
		if cap(f.data) == 0 {
<<<<<<< HEAD
			f.data = make([]byte, 0, f.ChunkWriteSize)
=======
			f.data = make([]byte, 0, len(p))
>>>>>>> 7e52ce83
		}
		f.data = append(f.data, p...)
	}
	return len(p), nil
}

func (f *MemChanFile) Sync() error {
	current := 0
	for ; current < len(f.data); current += f.ChunkWriteSize {
		end := current + f.ChunkWriteSize
		if end > len(f.data) {
			end = len(f.data)
		}
		f.Buffer <- f.data[current:end]
	}
<<<<<<< HEAD
	f.data = make([]byte, 0, f.ChunkWriteSize)
=======
	f.data = nil
>>>>>>> 7e52ce83
	return nil
}
func (f *MemChanFile) Seek(offset int64, whence int) (ret int64, err error) {
	return 0, nil
}

func (f *MemChanFile) Close() error {
	close(f.Buffer)
	return nil
}

type MemFileChanInfo struct {
	name string
	f    *MemChanFile
}

func (i *MemFileChanInfo) Name() string {
	return i.name
}
func (i *MemFileChanInfo) Size() int64 {
	return 0
}

func (i *MemFileChanInfo) Mode() fs.FileMode {
	return i.f.Mode
}

func (i *MemFileChanInfo) Type() fs.FileMode {
	return i.f.Mode.Type()
}

func (i *MemFileChanInfo) ModTime() time.Time {
	return i.f.ModTime
}

func (i *MemFileChanInfo) IsDir() bool {
	return i.f.Mode&fs.ModeDir != 0
}

func (i *MemFileChanInfo) Sys() interface{} {
	return i.f.Sys
}

func (i *MemFileChanInfo) Info() (fs.FileInfo, error) {
	return i, nil
}<|MERGE_RESOLUTION|>--- conflicted
+++ resolved
@@ -292,11 +292,7 @@
 	ModTime        time.Time   // FileInfo.ModTime
 	ChunkWriteSize int         //  0 value means no limit
 	Sys            interface{} // FileInfo.Sys
-<<<<<<< HEAD
-	reader         io.Reader
-=======
 	ErrChan        chan error
->>>>>>> 7e52ce83
 	data           []byte
 }
 
@@ -326,11 +322,7 @@
 		f.Buffer <- data
 	} else {
 		if cap(f.data) == 0 {
-<<<<<<< HEAD
-			f.data = make([]byte, 0, f.ChunkWriteSize)
-=======
 			f.data = make([]byte, 0, len(p))
->>>>>>> 7e52ce83
 		}
 		f.data = append(f.data, p...)
 	}
@@ -346,11 +338,7 @@
 		}
 		f.Buffer <- f.data[current:end]
 	}
-<<<<<<< HEAD
-	f.data = make([]byte, 0, f.ChunkWriteSize)
-=======
 	f.data = nil
->>>>>>> 7e52ce83
 	return nil
 }
 func (f *MemChanFile) Seek(offset int64, whence int) (ret int64, err error) {

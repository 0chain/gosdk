--- conflicted
+++ resolved
@@ -860,11 +860,7 @@
 		}
 	})
 
-<<<<<<< HEAD
-	t.Run("TestCopyObject", func(t *testing.T) {
-=======
 	t.Run("TestUpdateObjectAttributes", func(t *testing.T) {
->>>>>>> 68d1e967
 		pubKey, privKey, _ := GeneratePubPrivateKey(t)
 		allocationTx := randString(32)
 
@@ -875,9 +871,6 @@
 		if err != nil {
 			t.Fatal(err)
 		}
-<<<<<<< HEAD
-		err = tdController.AddCopyObjectData(allocationTx, pubKey, clientId)
-=======
 		err = tdController.AddAttributesTestData(allocationTx, pubKey, clientId)
 		if err != nil {
 			t.Fatal(err)
@@ -885,13 +878,85 @@
 
 		attr := &reference.Attributes{WhoPaysForReads: common.WhoPays3rdParty}
 		attrBytes, err := json.Marshal(attr)
->>>>>>> 68d1e967
-		if err != nil {
-			t.Fatal(err)
-		}
-
-		testCases := []struct {
-<<<<<<< HEAD
+		if err != nil {
+			t.Fatal(err)
+		}
+
+		testCases := []struct {
+			name           string
+			clientHeader   string
+			input          *blobbergrpc.UpdateObjectAttributesRequest
+			expectedPath   string
+			expectingError bool
+		}{
+			{
+				name: "Success",
+				input: &blobbergrpc.UpdateObjectAttributesRequest{
+					Path:         "/",
+					PathHash:     "exampleId:examplePath",
+					Allocation:   allocationTx,
+					ConnectionId: "connection_id",
+					Attributes:   string(attrBytes),
+				},
+				expectedPath:   "/",
+				expectingError: false,
+			},
+			{
+				name: "Failed",
+				input: &blobbergrpc.UpdateObjectAttributesRequest{
+					Path:         "",
+					PathHash:     "",
+					Allocation:   "",
+					ConnectionId: "",
+					Attributes:   "",
+				},
+				expectedPath:   "/",
+				expectingError: true,
+			},
+		}
+
+		for _, tc := range testCases {
+			clientRaw, _ := json.Marshal(client.Client{Wallet: &zcncrypto.Wallet{
+				ClientID:  clientId,
+				ClientKey: pubKey,
+				Keys:      []zcncrypto.KeyPair{{PublicKey: pubKey, PrivateKey: privKey}},
+			}})
+
+			err := client.PopulateClient(string(clientRaw), signScheme)
+			if err != nil {
+				t.Fatal(err)
+			}
+
+			_, err = UpdateObjectAttributes(BlobberAddr, tc.input)
+			if err != nil {
+				if !tc.expectingError {
+					t.Fatal(err)
+				}
+				continue
+			}
+			if tc.expectingError {
+				t.Fatal("expected error")
+			}
+		}
+	})
+
+	t.Run("TestCopyObject", func(t *testing.T) {
+		pubKey, privKey, _ := GeneratePubPrivateKey(t)
+		allocationTx := randString(32)
+
+		pubKeyBytes, _ := hex.DecodeString(pubKey)
+		clientId := encryption.Hash(pubKeyBytes)
+
+		err := tdController.ClearDatabase()
+		if err != nil {
+			t.Fatal(err)
+		}
+		err = tdController.AddCopyObjectData(allocationTx, pubKey, clientId)
+		if err != nil {
+			t.Fatal(err)
+		}
+
+		testCases := []struct {
 			name            string
 			clientHeader    string
 			input           *blobbergrpc.CopyObjectRequest
@@ -913,44 +978,14 @@
 			{
 				name: "Failed",
 				input: &blobbergrpc.CopyObjectRequest{
-=======
-			name           string
-			clientHeader   string
-			input          *blobbergrpc.UpdateObjectAttributesRequest
-			expectedPath   string
-			expectingError bool
-		}{
-			{
-				name: "Success",
-				input: &blobbergrpc.UpdateObjectAttributesRequest{
-					Path:         "/",
-					PathHash:     "exampleId:examplePath",
-					Allocation:   allocationTx,
-					ConnectionId: "connection_id",
-					Attributes:   string(attrBytes),
-				},
-				expectedPath:   "/",
-				expectingError: false,
-			},
-			{
-				name: "Failed",
-				input: &blobbergrpc.UpdateObjectAttributesRequest{
->>>>>>> 68d1e967
 					Path:         "",
 					PathHash:     "",
 					Allocation:   "",
 					ConnectionId: "",
-<<<<<<< HEAD
 					Dest:         "",
 				},
 				expectedMessage: "",
 				expectingError:  true,
-=======
-					Attributes:   "",
-				},
-				expectedPath:   "/",
-				expectingError: true,
->>>>>>> 68d1e967
 			},
 		}
 
@@ -966,21 +1001,16 @@
 				t.Fatal(err)
 			}
 
-<<<<<<< HEAD
 			response, err := CopyObject(BlobberAddr, tc.input)
-=======
-			_, err = UpdateObjectAttributes(BlobberAddr, tc.input)
->>>>>>> 68d1e967
-			if err != nil {
-				if !tc.expectingError {
-					t.Fatal(err)
-				}
-				continue
-			}
-			if tc.expectingError {
-				t.Fatal("expected error")
-			}
-<<<<<<< HEAD
+			if err != nil {
+				if !tc.expectingError {
+					t.Fatal(err)
+				}
+				continue
+			}
+			if tc.expectingError {
+				t.Fatal("expected error")
+			}
 
 			copyResponseResult := &blobberhttp.UploadResult{}
 			err = json.Unmarshal(response, copyResponseResult)
@@ -990,8 +1020,6 @@
 			if copyResponseResult.Filename != tc.expectedMessage {
 				t.Fatalf("Invalid filename, expected %s got %s", copyResponseResult.Filename, tc.expectedMessage)
 			}
-=======
->>>>>>> 68d1e967
 		}
 	})
 }
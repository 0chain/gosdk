--- conflicted
+++ resolved
@@ -624,17 +624,6 @@
 		}
 	})
 
-<<<<<<< HEAD
-	t.Run("TestCalculateHash", func(t *testing.T) {
-		pubKey, privKey, _ := GeneratePubPrivateKey(t)
-		allocationTx := randString(32)
-
-		err := tdController.ClearDatabase()
-		if err != nil {
-			t.Fatal(err)
-		}
-		err = tdController.AddGetReferencePathTestData(allocationTx, pubKey)
-=======
 	t.Run("TestCollaborator", func(t *testing.T) {
 		allocationTx := randString(32)
 
@@ -680,13 +669,80 @@
 			t.Fatal(err)
 		}
 		err = tdController.AddCommitTestData(allocationTx, pubKey, clientId, wmSig, now)
->>>>>>> 579c73cc
-		if err != nil {
-			t.Fatal(err)
-		}
-
-		testCases := []struct {
-<<<<<<< HEAD
+		if err != nil {
+			t.Fatal(err)
+		}
+
+		testCases := []struct {
+			name               string
+			input              *blobbergrpc.CollaboratorRequest
+			expectedAllocation string
+			expectingError     bool
+		}{
+			{
+				name: "Success",
+				input: &blobbergrpc.CollaboratorRequest{
+					Allocation: allocationTx,
+					CollabId:   "10",
+					Method:     http.MethodPost,
+					Path:       "/some_file",
+					PathHash:   "exampleId:examplePath",
+				},
+				expectedAllocation: "exampleId",
+				expectingError:     false,
+			},
+			{
+				name: "invalid write_marker",
+				input: &blobbergrpc.CollaboratorRequest{
+					Path:       "/some_file",
+					PathHash:   "exampleId:examplePath",
+					Allocation: allocationTx,
+					Method:     http.MethodPost,
+				},
+				expectedAllocation: "",
+				expectingError:     true,
+			},
+		}
+
+		for _, tc := range testCases {
+			clientRaw, _ := json.Marshal(client.Client{Wallet: &zcncrypto.Wallet{
+				ClientID:  clientId,
+				ClientKey: pubKey,
+				Keys:      []zcncrypto.KeyPair{{PublicKey: pubKey, PrivateKey: privKey}},
+			}})
+
+			err := client.PopulateClient(string(clientRaw), signScheme)
+			if err != nil {
+				t.Fatal(err)
+			}
+			_, err = Collaborator(BlobberAddr, tc.input)
+			if err != nil {
+				if !tc.expectingError {
+					t.Fatal(err)
+				}
+				continue
+			}
+
+			if tc.expectingError {
+				t.Fatal("expected error")
+			}
+		}
+	})
+
+	t.Run("TestCalculateHash", func(t *testing.T) {
+		pubKey, privKey, _ := GeneratePubPrivateKey(t)
+		allocationTx := randString(32)
+
+		err := tdController.ClearDatabase()
+		if err != nil {
+			t.Fatal(err)
+		}
+		err = tdController.AddGetReferencePathTestData(allocationTx, pubKey)
+		if err != nil {
+			t.Fatal(err)
+		}
+
+		testCases := []struct {
 			name           string
 			clientHeader   string
 			input          *blobbergrpc.CalculateHashRequest
@@ -703,60 +759,21 @@
 				},
 				expectedPath:   "/",
 				expectingError: false,
-=======
-			name               string
-			input              *blobbergrpc.CollaboratorRequest
-			expectedAllocation string
-			expectingError     bool
-		}{
-			{
-				name: "Success",
-				input: &blobbergrpc.CollaboratorRequest{
-					Allocation: allocationTx,
-					CollabId:   "10",
-					Method:     http.MethodPost,
-					Path:       "/some_file",
-					PathHash:   "exampleId:examplePath",
-				},
-				expectedAllocation: "exampleId",
-				expectingError:     false,
-			},
-			{
-				name: "invalid write_marker",
-				input: &blobbergrpc.CollaboratorRequest{
-					Path:       "/some_file",
-					PathHash:   "exampleId:examplePath",
-					Allocation: allocationTx,
-					Method:     http.MethodPost,
-				},
-				expectedAllocation: "",
-				expectingError:     true,
->>>>>>> 579c73cc
-			},
-		}
-
-		for _, tc := range testCases {
-			clientRaw, _ := json.Marshal(client.Client{Wallet: &zcncrypto.Wallet{
-<<<<<<< HEAD
+			},
+		}
+
+		for _, tc := range testCases {
+			clientRaw, _ := json.Marshal(client.Client{Wallet: &zcncrypto.Wallet{
 				ClientID: tc.clientHeader,
 				Keys:     []zcncrypto.KeyPair{{PublicKey: pubKey, PrivateKey: privKey}},
-=======
-				ClientID:  clientId,
-				ClientKey: pubKey,
-				Keys:      []zcncrypto.KeyPair{{PublicKey: pubKey, PrivateKey: privKey}},
->>>>>>> 579c73cc
-			}})
-
-			err := client.PopulateClient(string(clientRaw), signScheme)
-			if err != nil {
-				t.Fatal(err)
-			}
-<<<<<<< HEAD
+			}})
+
+			err := client.PopulateClient(string(clientRaw), signScheme)
+			if err != nil {
+				t.Fatal(err)
+			}
 
 			_, err = CalculateHash(BlobberAddr, tc.input)
-=======
-			_, err = Collaborator(BlobberAddr, tc.input)
->>>>>>> 579c73cc
 			if err != nil {
 				if !tc.expectingError {
 					t.Fatal(err)

--- conflicted
+++ resolved
@@ -860,11 +860,7 @@
 		}
 	})
 
-<<<<<<< HEAD
-	t.Run("TestRenameObject", func(t *testing.T) {
-=======
 	t.Run("TestUpdateObjectAttributes", func(t *testing.T) {
->>>>>>> fd4f04b0
 		pubKey, privKey, _ := GeneratePubPrivateKey(t)
 		allocationTx := randString(32)
 
@@ -875,9 +871,6 @@
 		if err != nil {
 			t.Fatal(err)
 		}
-<<<<<<< HEAD
-		err = tdController.AddRenameTestData(allocationTx, pubKey, clientId)
-=======
 		err = tdController.AddAttributesTestData(allocationTx, pubKey, clientId)
 		if err != nil {
 			t.Fatal(err)
@@ -885,7 +878,6 @@
 
 		attr := &reference.Attributes{WhoPaysForReads: common.WhoPays3rdParty}
 		attrBytes, err := json.Marshal(attr)
->>>>>>> fd4f04b0
 		if err != nil {
 			t.Fatal(err)
 		}
@@ -893,50 +885,30 @@
 		testCases := []struct {
 			name           string
 			clientHeader   string
-<<<<<<< HEAD
-			input          *blobbergrpc.RenameObjectRequest
-=======
 			input          *blobbergrpc.UpdateObjectAttributesRequest
->>>>>>> fd4f04b0
 			expectedPath   string
 			expectingError bool
 		}{
 			{
 				name: "Success",
-<<<<<<< HEAD
-				input: &blobbergrpc.RenameObjectRequest{
-=======
 				input: &blobbergrpc.UpdateObjectAttributesRequest{
->>>>>>> fd4f04b0
 					Path:         "/",
 					PathHash:     "exampleId:examplePath",
 					Allocation:   allocationTx,
 					ConnectionId: "connection_id",
-<<<<<<< HEAD
-					NewName:      "somethingNew",
-=======
 					Attributes:   string(attrBytes),
->>>>>>> fd4f04b0
 				},
 				expectedPath:   "/",
 				expectingError: false,
 			},
 			{
 				name: "Failed",
-<<<<<<< HEAD
-				input: &blobbergrpc.RenameObjectRequest{
-=======
 				input: &blobbergrpc.UpdateObjectAttributesRequest{
->>>>>>> fd4f04b0
 					Path:         "",
 					PathHash:     "",
 					Allocation:   "",
 					ConnectionId: "",
-<<<<<<< HEAD
-					NewName:      "",
-=======
 					Attributes:   "",
->>>>>>> fd4f04b0
 				},
 				expectedPath:   "/",
 				expectingError: true,
@@ -955,25 +927,19 @@
 				t.Fatal(err)
 			}
 
-<<<<<<< HEAD
-			_, err = RenameObject(BlobberAddr, tc.input)
-=======
 			_, err = UpdateObjectAttributes(BlobberAddr, tc.input)
->>>>>>> fd4f04b0
-			if err != nil {
-				if !tc.expectingError {
-					t.Fatal(err)
-				}
-				continue
-			}
-			if tc.expectingError {
-				t.Fatal("expected error")
-			}
-		}
-	})
-
-<<<<<<< HEAD
-=======
+			if err != nil {
+				if !tc.expectingError {
+					t.Fatal(err)
+				}
+				continue
+			}
+			if tc.expectingError {
+				t.Fatal("expected error")
+			}
+		}
+	})
+
 	t.Run("TestCopyObject", func(t *testing.T) {
 		pubKey, privKey, _ := GeneratePubPrivateKey(t)
 		allocationTx := randString(32)
@@ -1056,5 +1022,78 @@
 			}
 		}
 	})
->>>>>>> fd4f04b0
+
+	t.Run("TestRenameObject", func(t *testing.T) {
+		pubKey, privKey, _ := GeneratePubPrivateKey(t)
+		allocationTx := randString(32)
+
+		pubKeyBytes, _ := hex.DecodeString(pubKey)
+		clientId := encryption.Hash(pubKeyBytes)
+
+		err := tdController.ClearDatabase()
+		if err != nil {
+			t.Fatal(err)
+		}
+		err = tdController.AddRenameTestData(allocationTx, pubKey, clientId)
+		if err != nil {
+			t.Fatal(err)
+		}
+
+		testCases := []struct {
+			name           string
+			clientHeader   string
+			input          *blobbergrpc.RenameObjectRequest
+			expectedPath   string
+			expectingError bool
+		}{
+			{
+				name: "Success",
+				input: &blobbergrpc.RenameObjectRequest{
+					Path:         "/",
+					PathHash:     "exampleId:examplePath",
+					Allocation:   allocationTx,
+					ConnectionId: "connection_id",
+					NewName:      "somethingNew",
+				},
+				expectedPath:   "/",
+				expectingError: false,
+			},
+			{
+				name: "Failed",
+				input: &blobbergrpc.RenameObjectRequest{
+					Path:         "",
+					PathHash:     "",
+					Allocation:   "",
+					ConnectionId: "",
+					NewName:      "",
+				},
+				expectedPath:   "/",
+				expectingError: true,
+			},
+		}
+
+		for _, tc := range testCases {
+			clientRaw, _ := json.Marshal(client.Client{Wallet: &zcncrypto.Wallet{
+				ClientID:  clientId,
+				ClientKey: pubKey,
+				Keys:      []zcncrypto.KeyPair{{PublicKey: pubKey, PrivateKey: privKey}},
+			}})
+
+			err := client.PopulateClient(string(clientRaw), signScheme)
+			if err != nil {
+				t.Fatal(err)
+			}
+
+			_, err = RenameObject(BlobberAddr, tc.input)
+			if err != nil {
+				if !tc.expectingError {
+					t.Fatal(err)
+				}
+				continue
+			}
+			if tc.expectingError {
+				t.Fatal("expected error")
+			}
+		}
+	})
 }
--- conflicted
+++ resolved
@@ -624,9 +624,77 @@
 		}
 	})
 
-<<<<<<< HEAD
 	t.Run("CommitMetaTxn", func(t *testing.T) {
-=======
+		pubKey, privKey, _ := GeneratePubPrivateKey(t)
+		allocationTx := randString(32)
+
+		err := tdController.ClearDatabase()
+		if err != nil {
+			t.Fatal(err)
+		}
+		err = tdController.AddListEntitiesTestData(allocationTx, pubKey)
+		if err != nil {
+			t.Fatal(err)
+		}
+
+		testCases := []struct {
+			name           string
+			clientHeader   string
+			input          *blobbergrpc.CommitMetaTxnRequest
+			expectedPath   string
+			expectingError bool
+		}{
+			{
+				name:         "Success",
+				clientHeader: "exampleOwnerId",
+				input: &blobbergrpc.CommitMetaTxnRequest{
+					Path:       "examplePath",
+					PathHash:   "exampleId:examplePath",
+					AuthToken:  "",
+					Allocation: allocationTx,
+					TxnId:      "8",
+				},
+				expectedPath:   "examplePath",
+				expectingError: false,
+			},
+			{
+				name:         "bad path",
+				clientHeader: "exampleOwnerId",
+				input: &blobbergrpc.CommitMetaTxnRequest{
+					Path:       "examplePath",
+					PathHash:   "exampleId:examplePath123",
+					AuthToken:  "",
+					Allocation: allocationTx,
+				},
+				expectedPath:   "",
+				expectingError: true,
+			},
+		}
+
+		for _, tc := range testCases {
+			clientRaw, _ := json.Marshal(client.Client{Wallet: &zcncrypto.Wallet{
+				ClientID: tc.clientHeader,
+				Keys:     []zcncrypto.KeyPair{{PublicKey: pubKey, PrivateKey: privKey}},
+			}})
+
+			err := client.PopulateClient(string(clientRaw), signScheme)
+			if err != nil {
+				t.Fatal(err)
+			}
+			_, err = CommitMetaTxn(BlobberAddr, tc.input)
+			if err != nil {
+				if !tc.expectingError {
+					t.Fatal(err)
+				}
+				continue
+			}
+
+			if tc.expectingError {
+				t.Fatal("expected error")
+			}
+		}
+	})
+
 	t.Run("TestCollaborator", func(t *testing.T) {
 		allocationTx := randString(32)
 
@@ -733,7 +801,6 @@
 	})
 
 	t.Run("TestCalculateHash", func(t *testing.T) {
->>>>>>> e21a42b7
 		pubKey, privKey, _ := GeneratePubPrivateKey(t)
 		allocationTx := randString(32)
 
@@ -741,11 +808,7 @@
 		if err != nil {
 			t.Fatal(err)
 		}
-<<<<<<< HEAD
-		err = tdController.AddListEntitiesTestData(allocationTx, pubKey)
-=======
 		err = tdController.AddGetReferencePathTestData(allocationTx, pubKey)
->>>>>>> e21a42b7
 		if err != nil {
 			t.Fatal(err)
 		}
@@ -753,41 +816,13 @@
 		testCases := []struct {
 			name           string
 			clientHeader   string
-<<<<<<< HEAD
-			input          *blobbergrpc.CommitMetaTxnRequest
-=======
 			input          *blobbergrpc.CalculateHashRequest
->>>>>>> e21a42b7
 			expectedPath   string
 			expectingError bool
 		}{
 			{
 				name:         "Success",
 				clientHeader: "exampleOwnerId",
-<<<<<<< HEAD
-				input: &blobbergrpc.CommitMetaTxnRequest{
-					Path:       "examplePath",
-					PathHash:   "exampleId:examplePath",
-					AuthToken:  "",
-					Allocation: allocationTx,
-					TxnId:      "8",
-				},
-				expectedPath:   "examplePath",
-				expectingError: false,
-			},
-			{
-				name:         "bad path",
-				clientHeader: "exampleOwnerId",
-				input: &blobbergrpc.CommitMetaTxnRequest{
-					Path:       "examplePath",
-					PathHash:   "exampleId:examplePath123",
-					AuthToken:  "",
-					Allocation: allocationTx,
-				},
-				expectedPath:   "",
-				expectingError: true,
-			},
-=======
 				input: &blobbergrpc.CalculateHashRequest{
 					Paths:      "",
 					Path:       "/",
@@ -796,7 +831,6 @@
 				expectedPath:   "/",
 				expectingError: false,
 			},
->>>>>>> e21a42b7
 		}
 
 		for _, tc := range testCases {
@@ -809,12 +843,8 @@
 			if err != nil {
 				t.Fatal(err)
 			}
-<<<<<<< HEAD
-			_, err = CommitMetaTxn(BlobberAddr, tc.input)
-=======
 
 			_, err = CalculateHash(BlobberAddr, tc.input)
->>>>>>> e21a42b7
 			if err != nil {
 				if !tc.expectingError {
 					t.Fatal(err)

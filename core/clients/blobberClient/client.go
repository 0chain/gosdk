package blobberClient

import (
	"context"
	"encoding/json"
	"fmt"
	"net"
	"net/url"

	"github.com/0chain/blobber/code/go/0chain.net/blobbercore/blobbergrpc"
	"github.com/0chain/blobber/code/go/0chain.net/blobbercore/convert"
	blobbercommon "github.com/0chain/blobber/code/go/0chain.net/core/common"
	"github.com/0chain/gosdk/core/encryption"
	"github.com/0chain/gosdk/zboxcore/client"
	"google.golang.org/grpc"
	"google.golang.org/grpc/metadata"
)

const GRPCPort = 7031

func newBlobberGRPCClient(urlRaw string) (blobbergrpc.BlobberClient, error) {
	u, err := url.Parse(urlRaw)
	if err != nil {
		return nil, err
	}
	host, _, _ := net.SplitHostPort(u.Host)

	cc, err := grpc.Dial(host+":"+fmt.Sprint(GRPCPort), grpc.WithInsecure())
	if err != nil {
		return nil, err
	}
	return blobbergrpc.NewBlobberClient(cc), nil
}

func Commit(url string, req *blobbergrpc.CommitRequest) ([]byte, error) {
	clientSignature, err := client.Sign(encryption.Hash(req.Allocation))
	if err != nil {
		return nil, err
	}

	grpcCtx := metadata.NewOutgoingContext(context.Background(), metadata.New(map[string]string{
		blobbercommon.ClientHeader:          client.GetClientID(),
		blobbercommon.ClientKeyHeader:       client.GetClientPublicKey(),
		blobbercommon.ClientSignatureHeader: clientSignature,
	}))

	blobberClient, err := newBlobberGRPCClient(url)
	if err != nil {
		return nil, err
	}

	commitResp, err := blobberClient.Commit(grpcCtx, req)
	if err != nil {
		return nil, err
	}

	return json.Marshal(convert.CommitWriteResponseHandler(commitResp))
}

func GetAllocation(url string, req *blobbergrpc.GetAllocationRequest) ([]byte, error) {
	grpcCtx := metadata.NewOutgoingContext(context.Background(), metadata.New(map[string]string{
		blobbercommon.ClientHeader:          client.GetClientID(),
		blobbercommon.ClientKeyHeader:       client.GetClientPublicKey(),
		blobbercommon.ClientSignatureHeader: "",
	}))

	blobberClient, err := newBlobberGRPCClient(url)
	if err != nil {
		return nil, err
	}

	getAllocationResp, err := blobberClient.GetAllocation(grpcCtx, req)
	if err != nil {
		return nil, err
	}

	return json.Marshal(convert.GetAllocationResponseHandler(getAllocationResp))
}

func GetObjectTree(url string, req *blobbergrpc.GetObjectTreeRequest) ([]byte, error) {

	blobberClient, err := newBlobberGRPCClient(url)
	if err != nil {
		return nil, err
	}

	clientSignature, err := client.Sign(encryption.Hash(req.Allocation))
	if err != nil {
		return nil, err
	}

	grpcCtx := metadata.NewOutgoingContext(context.Background(), metadata.New(map[string]string{
		blobbercommon.ClientHeader:          client.GetClientID(),
		blobbercommon.ClientKeyHeader:       client.GetClientPublicKey(),
		blobbercommon.ClientSignatureHeader: clientSignature,
	}))

	getObjectTreeResp, err := blobberClient.GetObjectTree(grpcCtx, req)
	if err != nil {
		return nil, err
	}

	return json.Marshal(convert.GetObjectTreeResponseHandler(getObjectTreeResp))
}

func GetReferencePath(url string, req *blobbergrpc.GetReferencePathRequest) ([]byte, error) {

	blobberClient, err := newBlobberGRPCClient(url)
	if err != nil {
		return nil, err
	}

	clientSignature, err := client.Sign(encryption.Hash(req.Allocation))
	if err != nil {
		return nil, err
	}

	grpcCtx := metadata.NewOutgoingContext(context.Background(), metadata.New(map[string]string{
		blobbercommon.ClientHeader:          client.GetClientID(),
		blobbercommon.ClientKeyHeader:       client.GetClientPublicKey(),
		blobbercommon.ClientSignatureHeader: clientSignature,
	}))

	getReferencePathResp, err := blobberClient.GetReferencePath(grpcCtx, req)
	if err != nil {
		return nil, err
	}

	return json.Marshal(convert.GetReferencePathResponseHandler(getReferencePathResp))
}

func ListEntities(url string, req *blobbergrpc.ListEntitiesRequest) ([]byte, error) {
	blobberClient, err := newBlobberGRPCClient(url)
	if err != nil {
		return nil, err
	}

	grpcCtx := metadata.NewOutgoingContext(context.Background(), metadata.New(map[string]string{
		blobbercommon.ClientHeader:          client.GetClientID(),
		blobbercommon.ClientKeyHeader:       client.GetClientPublicKey(),
		blobbercommon.ClientSignatureHeader: "",
	}))

	listEntitiesResp, err := blobberClient.ListEntities(grpcCtx, req)
	if err != nil {
		return nil, err
	}

	return json.Marshal(convert.ListEntitesResponseHandler(listEntitiesResp))
}

func GetFileStats(url string, req *blobbergrpc.GetFileStatsRequest) ([]byte, error) {
	blobberClient, err := newBlobberGRPCClient(url)
	if err != nil {
		return nil, err
	}

	clientSignature, err := client.Sign(encryption.Hash(req.Allocation))
	if err != nil {
		return nil, err
	}

	grpcCtx := metadata.NewOutgoingContext(context.Background(), metadata.New(map[string]string{
		blobbercommon.ClientHeader:          client.GetClientID(),
		blobbercommon.ClientKeyHeader:       client.GetClientPublicKey(),
		blobbercommon.ClientSignatureHeader: clientSignature,
	}))

	getFileStatsResp, err := blobberClient.GetFileStats(grpcCtx, req)
	if err != nil {
		return nil, err
	}

	return json.Marshal(convert.GetFileStatsResponseHandler(getFileStatsResp))
}

func GetFileMetaData(url string, req *blobbergrpc.GetFileMetaDataRequest) ([]byte, error) {
	blobberClient, err := newBlobberGRPCClient(url)
	if err != nil {
		return nil, err
	}

	grpcCtx := metadata.NewOutgoingContext(context.Background(), metadata.New(map[string]string{
		blobbercommon.ClientHeader:          client.GetClientID(),
		blobbercommon.ClientKeyHeader:       client.GetClientPublicKey(),
		blobbercommon.ClientSignatureHeader: "",
	}))

	getFileMetaDataResp, err := blobberClient.GetFileMetaData(grpcCtx, req)
	if err != nil {
		return nil, err
	}

	return json.Marshal(convert.GetFileMetaDataResponseHandler(getFileMetaDataResp))
}

<<<<<<< HEAD
func CommitMetaTxn(url string, req *blobbergrpc.CommitMetaTxnRequest) ([]byte, error) {
=======
func Collaborator(url string, req *blobbergrpc.CollaboratorRequest) ([]byte, error) {
>>>>>>> e21a42b7
	blobberClient, err := newBlobberGRPCClient(url)
	if err != nil {
		return nil, err
	}

	clientSignature, err := client.Sign(encryption.Hash(req.Allocation))
	if err != nil {
		return nil, err
	}

	grpcCtx := metadata.NewOutgoingContext(context.Background(), metadata.New(map[string]string{
		blobbercommon.ClientHeader:          client.GetClientID(),
		blobbercommon.ClientKeyHeader:       client.GetClientPublicKey(),
		blobbercommon.ClientSignatureHeader: clientSignature,
	}))

<<<<<<< HEAD
	commitMetaResp, err := blobberClient.CommitMetaTxn(grpcCtx, req)
=======
	collaboratorResp, err := blobberClient.Collaborator(grpcCtx, req)
>>>>>>> e21a42b7
	if err != nil {
		return nil, err
	}

<<<<<<< HEAD
	return json.Marshal(convert.GetCommitMetaTxnHandlerResponse(commitMetaResp))
=======
	return json.Marshal(convert.CollaboratorResponse(collaboratorResp))
}

func CalculateHash(url string, req *blobbergrpc.CalculateHashRequest) ([]byte, error) {
	blobberClient, err := newBlobberGRPCClient(url)
	if err != nil {
		return nil, err
	}

	clientSignature, err := client.Sign(encryption.Hash(req.Allocation))
	if err != nil {
		return nil, err
	}

	grpcCtx := metadata.NewOutgoingContext(context.Background(), metadata.New(map[string]string{
		blobbercommon.ClientHeader:          client.GetClientID(),
		blobbercommon.ClientKeyHeader:       client.GetClientPublicKey(),
		blobbercommon.ClientSignatureHeader: clientSignature,
	}))

	calculateHashResp, err := blobberClient.CalculateHash(grpcCtx, req)
	if err != nil {
		return nil, err
	}

	return json.Marshal(convert.GetCalculateHashResponseHandler(calculateHashResp))
>>>>>>> e21a42b7
}<|MERGE_RESOLUTION|>--- conflicted
+++ resolved
@@ -194,39 +194,53 @@
 	return json.Marshal(convert.GetFileMetaDataResponseHandler(getFileMetaDataResp))
 }
 
-<<<<<<< HEAD
 func CommitMetaTxn(url string, req *blobbergrpc.CommitMetaTxnRequest) ([]byte, error) {
-=======
+	blobberClient, err := newBlobberGRPCClient(url)
+	if err != nil {
+		return nil, err
+	}
+
+	clientSignature, err := client.Sign(encryption.Hash(req.Allocation))
+	if err != nil {
+		return nil, err
+	}
+
+	grpcCtx := metadata.NewOutgoingContext(context.Background(), metadata.New(map[string]string{
+		blobbercommon.ClientHeader:          client.GetClientID(),
+		blobbercommon.ClientKeyHeader:       client.GetClientPublicKey(),
+		blobbercommon.ClientSignatureHeader: clientSignature,
+	}))
+
+	commitMetaResp, err := blobberClient.CommitMetaTxn(grpcCtx, req)
+	if err != nil {
+		return nil, err
+	}
+
+	return json.Marshal(convert.GetCommitMetaTxnHandlerResponse(commitMetaResp))
+}
+
 func Collaborator(url string, req *blobbergrpc.CollaboratorRequest) ([]byte, error) {
->>>>>>> e21a42b7
-	blobberClient, err := newBlobberGRPCClient(url)
-	if err != nil {
-		return nil, err
-	}
-
-	clientSignature, err := client.Sign(encryption.Hash(req.Allocation))
-	if err != nil {
-		return nil, err
-	}
-
-	grpcCtx := metadata.NewOutgoingContext(context.Background(), metadata.New(map[string]string{
-		blobbercommon.ClientHeader:          client.GetClientID(),
-		blobbercommon.ClientKeyHeader:       client.GetClientPublicKey(),
-		blobbercommon.ClientSignatureHeader: clientSignature,
-	}))
-
-<<<<<<< HEAD
-	commitMetaResp, err := blobberClient.CommitMetaTxn(grpcCtx, req)
-=======
+	blobberClient, err := newBlobberGRPCClient(url)
+	if err != nil {
+		return nil, err
+	}
+
+	clientSignature, err := client.Sign(encryption.Hash(req.Allocation))
+	if err != nil {
+		return nil, err
+	}
+
+	grpcCtx := metadata.NewOutgoingContext(context.Background(), metadata.New(map[string]string{
+		blobbercommon.ClientHeader:          client.GetClientID(),
+		blobbercommon.ClientKeyHeader:       client.GetClientPublicKey(),
+		blobbercommon.ClientSignatureHeader: clientSignature,
+	}))
+
 	collaboratorResp, err := blobberClient.Collaborator(grpcCtx, req)
->>>>>>> e21a42b7
-	if err != nil {
-		return nil, err
-	}
-
-<<<<<<< HEAD
-	return json.Marshal(convert.GetCommitMetaTxnHandlerResponse(commitMetaResp))
-=======
+	if err != nil {
+		return nil, err
+	}
+
 	return json.Marshal(convert.CollaboratorResponse(collaboratorResp))
 }
 
@@ -253,5 +267,4 @@
 	}
 
 	return json.Marshal(convert.GetCalculateHashResponseHandler(calculateHashResp))
->>>>>>> e21a42b7
 }
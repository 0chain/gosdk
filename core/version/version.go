//====== THIS IS AUTOGENERATED FILE. DO NOT MODIFY ========

package version

<<<<<<< HEAD
const VERSIONSTR = "v1.8.13-67-gea230fef"
=======
const VERSIONSTR = "v1.8.13-22-gd3020d9d"
>>>>>>> fe715cc1
<|MERGE_RESOLUTION|>--- conflicted
+++ resolved
@@ -2,8 +2,4 @@
 
 package version
 
-<<<<<<< HEAD
-const VERSIONSTR = "v1.8.13-67-gea230fef"
-=======
-const VERSIONSTR = "v1.8.13-22-gd3020d9d"
->>>>>>> fe715cc1
+const VERSIONSTR = "v1.8.13-22-gd3020d9d"
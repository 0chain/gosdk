<<<<<<< HEAD
//go:build !js || !wasm && !ios && !android
=======
//go:build !js && !wasm && !ios && !android
>>>>>>> c5a787b5
// +build !js,!wasm,!ios,!android

package zcncrypto

import (
	"errors"
	"io"

	"github.com/herumi/bls-go-binary/bls"
)

func init() {
	err := bls.Init(bls.CurveFp254BNb)
	if err != nil {
		panic(err)
	}
	BlsSignerInstance = &herumiBls{}
}

type herumiBls struct {
}

func (b *herumiBls) NewFr() Fr {
	return &herumiFr{}
}
func (b *herumiBls) NewSecretKey() SecretKey {
	return &herumiSecretKey{}
}

func (b *herumiBls) NewPublicKey() PublicKey {
	return &herumiPublicKey{
		PublicKey: &bls.PublicKey{},
	}
}

func (b *herumiBls) NewSignature() Signature {
	sg := &herumiSignature{
		Sign: &bls.Sign{},
	}

	return sg
}

func (b *herumiBls) NewID() ID {
	id := &herumiID{}

	return id
}

func (b *herumiBls) SetRandFunc(randReader io.Reader) {
	bls.SetRandFunc(randReader)
}

func (b *herumiBls) FrSub(out Fr, x Fr, y Fr) {
	o1, _ := out.(*herumiFr)
	x1, _ := x.(*herumiFr)
	y1, _ := y.(*herumiFr)

	bls.FrSub(&o1.Fr, &x1.Fr, &y1.Fr)
}

type herumiFr struct {
	bls.Fr
}

func (fr *herumiFr) Serialize() []byte {
	return fr.Fr.Serialize()
}

func (fr *herumiFr) SetLittleEndian(buf []byte) error {
	return fr.Fr.SetLittleEndian(buf)
}

type herumiSecretKey struct {
	bls.SecretKey
}

func (sk *herumiSecretKey) SerializeToHexStr() string {
	return sk.SecretKey.SerializeToHexStr()
}
func (sk *herumiSecretKey) DeserializeHexStr(s string) error {
	return sk.SecretKey.DeserializeHexStr(s)
}

func (sk *herumiSecretKey) Serialize() []byte {
	return sk.SecretKey.Serialize()
}

func (sk *herumiSecretKey) GetLittleEndian() []byte {
	return sk.SecretKey.GetLittleEndian()
}
func (sk *herumiSecretKey) SetLittleEndian(buf []byte) error {
	return sk.SecretKey.SetLittleEndian(buf)
}

func (sk *herumiSecretKey) SetByCSPRNG() {
	sk.SecretKey.SetByCSPRNG()
}

func (sk *herumiSecretKey) GetPublicKey() PublicKey {
	pk := sk.SecretKey.GetPublicKey()
	return &herumiPublicKey{
		PublicKey: pk,
	}
}

func (sk *herumiSecretKey) Add(rhs SecretKey) {
	i, _ := rhs.(*herumiSecretKey)
	sk.SecretKey.Add(&i.SecretKey)
}

func (sk *herumiSecretKey) Sign(m string) Signature {
	sig := sk.SecretKey.Sign(m)

	return &herumiSignature{
		Sign: sig,
	}
}

func (sk *herumiSecretKey) GetMasterSecretKey(k int) []SecretKey {
	list := sk.SecretKey.GetMasterSecretKey(k)

	msk := make([]SecretKey, len(list))

	for i, it := range list {
		msk[i] = &herumiSecretKey{SecretKey: it}

	}

	return msk
}

func (sk *herumiSecretKey) Set(msk []SecretKey, id ID) error {

	blsMsk := make([]bls.SecretKey, len(msk))

	for i, it := range msk {
		k, ok := it.(*herumiSecretKey)
		if !ok {
			return errors.New("invalid herumi secret key")
		}

		blsMsk[i] = k.SecretKey
	}

	blsID, _ := id.(*herumiID)

	return sk.SecretKey.Set(blsMsk, &blsID.ID)
}

type herumiPublicKey struct {
	*bls.PublicKey
}

func (pk *herumiPublicKey) SerializeToHexStr() string {
	return pk.PublicKey.SerializeToHexStr()
}

func (pk *herumiPublicKey) DeserializeHexStr(s string) error {
	return pk.PublicKey.DeserializeHexStr(s)
}

func (pk *herumiPublicKey) Serialize() []byte {
	return pk.PublicKey.Serialize()
}

type herumiSignature struct {
	*bls.Sign
}

// SerializeToHexStr --
func (sg *herumiSignature) SerializeToHexStr() string {
	return sg.Sign.SerializeToHexStr()
}

func (sg *herumiSignature) DeserializeHexStr(s string) error {
	return sg.Sign.DeserializeHexStr(s)
}

func (sg *herumiSignature) Add(rhs Signature) {
	sg2, _ := rhs.(*herumiSignature)

	sg.Sign.Add(sg2.Sign)
}

func (sg *herumiSignature) Verify(pk PublicKey, m string) bool {
	pub, _ := pk.(*herumiPublicKey)

	return sg.Sign.Verify(pub.PublicKey, m)
}

type herumiID struct {
	bls.ID
}

func (id *herumiID) SetHexString(s string) error {
	return id.ID.SetHexString(s)
}
func (id *herumiID) GetHexString() string {
	return id.ID.GetHexString()
}

func (id *herumiID) SetDecString(s string) error {
	return id.ID.SetDecString(s)
}<|MERGE_RESOLUTION|>--- conflicted
+++ resolved
@@ -1,8 +1,4 @@
-<<<<<<< HEAD
-//go:build !js || !wasm && !ios && !android
-=======
 //go:build !js && !wasm && !ios && !android
->>>>>>> c5a787b5
 // +build !js,!wasm,!ios,!android
 
 package zcncrypto

package zcncrypto

import (
	"bytes"
	"encoding/hex"
	"errors"
	"fmt"
	"time"

	"github.com/0chain/gosdk/core/encryption"
	"github.com/herumi/bls/ffi/go/bls"
	"github.com/tyler-smith/go-bip39"
)

func init() {
	err := bls.Init(bls.CurveFp254BNb)
	if err != nil {
		panic(err)
	}
}

//BLS0ChainScheme - a signature scheme for BLS0Chain Signature
type BLS0ChainScheme struct {
	PublicKey  string `json:"public_key"`
	PrivateKey string `json:"private_key"`
	Mnemonic   string `json:"mnemonic"`
}

//NewBLS0ChainScheme - create a BLS0ChainScheme object
func NewBLS0ChainScheme() *BLS0ChainScheme {
	return &BLS0ChainScheme{}
}

//GenerateKeys - implement interface
<<<<<<< HEAD
func (b0 *BLS0ChainScheme) GenerateKeys(numKey int) (*Wallet, error) {
	numKeys := 1
=======
func (b0 *BLS0ChainScheme) GenerateKeys() (*Wallet, error) {
>>>>>>> d2de233e
	// Check for recovery
	if len(b0.Mnemonic) == 0 {
		entropy, err := bip39.NewEntropy(256)
		if err != nil {
			return nil, fmt.Errorf("Generating entropy failed")
		}
		b0.Mnemonic, err = bip39.NewMnemonic(entropy)
		if err != nil {
			return nil, fmt.Errorf("Generating mnemonic failed")
		}
	}

	// Generate a Bip32 HD wallet for the mnemonic and a user supplied password
	seed := bip39.NewSeed(b0.Mnemonic, "0chain-client-split-key")
	r := bytes.NewReader(seed)
	bls.SetRandFunc(r)

	// New Wallet
	w := &Wallet{}
	w.Keys = make([]KeyPair, 1)

	// Generate pair
		var sk bls.SecretKey
		sk.SetByCSPRNG()
	w.Keys[0].PrivateKey = sk.SerializeToHexStr()
		pub := sk.GetPublicKey()
<<<<<<< HEAD
		w.Keys[i].PublicKey = pub.SerializeToHexStr()
		pk.Add(pub)
		b0.PrivateKey = sk.SerializeToHexStr()
		b0.PublicKey = sk.GetPublicKey().SerializeToHexStr()
	}
	w.ClientKey = pk.SerializeToHexStr()

	w.ClientID = encryption.Hash(pk.Serialize())
	w.Mnemonic = b0.Mnemonic
	w.Version = CryptoVersion
=======
	w.Keys[0].PublicKey = pub.SerializeToHexStr()

	// Generate client ID and public
	w.ClientKey = w.Keys[0].PublicKey
	w.ClientID = encryption.Hash(pub.Serialize())
	w.Mnemonic = b0.mnemonic
	w.Version = cryptoVersion
>>>>>>> d2de233e
	w.DateCreated = time.Now().String()

	// Revert the Random function to default
	bls.SetRandFunc(nil)
	return w, nil
}

func (b0 *BLS0ChainScheme) RecoverKeys(mnemonic string) (*Wallet, error) {
	if mnemonic == "" {
		return nil, fmt.Errorf("Set mnemonic key failed")
	}
	if b0.PublicKey != "" || b0.PrivateKey != "" {
		return nil, errors.New("Cannot recover when there are keys")
	}
<<<<<<< HEAD
	b0.Mnemonic = mnemonic
	return b0.GenerateKeys(numKeys)
=======
	b0.mnemonic = mnemonic
	return b0.GenerateKeys()
>>>>>>> d2de233e
}

//SetPrivateKey - implement interface
func (b0 *BLS0ChainScheme) SetPrivateKey(privateKey string) error {
	if b0.PublicKey != "" {
		return errors.New("cannot set private key when there is a public key")
	}
	if b0.PrivateKey != "" {
		return errors.New("private key already exists")
	}
	b0.PrivateKey = privateKey
	//ToDo: b0.publicKey should be set here?
	return nil
}

//SetPublicKey - implement interface
func (b0 *BLS0ChainScheme) SetPublicKey(publicKey string) error {
	if b0.PrivateKey != "" {
		return errors.New("cannot set public key when there is a private key")
	}
	if b0.PublicKey != "" {
		return errors.New("public key already exists")
	}
	b0.PublicKey = publicKey
	return nil
}

//GetPublicKey - implement interface
func (b0 *BLS0ChainScheme) GetPublicKey() string {
	return b0.PublicKey
}

func (b0 *BLS0ChainScheme) GetPrivateKey() string {
	return b0.PrivateKey
}

func (b0 *BLS0ChainScheme) rawSign(hash string) (*bls.Sign, error) {
	var sk bls.SecretKey
	if b0.PrivateKey == "" {
		return nil, errors.New("private key does not exists for signing")
	}
	rawHash, err := hex.DecodeString(hash)
	if err != nil {
		return nil, err
	}
	if rawHash == nil {
		return nil, errors.New("failed hash while signing")
	}
	sk.SetByCSPRNG()
	sk.DeserializeHexStr(b0.PrivateKey)
	sig := sk.Sign(string(rawHash))
	return sig, nil
}

//Sign - implement interface
func (b0 *BLS0ChainScheme) Sign(hash string) (string, error) {
	sig, err := b0.rawSign(hash)
	if err != nil {
		return "", err
	}
	return sig.SerializeToHexStr(), nil
}

//Verify - implement interface
func (b0 *BLS0ChainScheme) Verify(signature, msg string) (bool, error) {
	if b0.PublicKey == "" {
		return false, errors.New("public key does not exists for verification")
	}
	var sig bls.Sign
	var pk bls.PublicKey
	err := sig.DeserializeHexStr(signature)
	if err != nil {
		return false, err
	}
	rawHash, err := hex.DecodeString(msg)
	if err != nil {
		return false, err
	}
	if rawHash == nil {
		return false, errors.New("failed hash while signing")
	}
	pk.DeserializeHexStr(b0.PublicKey)
	return sig.Verify(&pk, string(rawHash)), nil
}

func (b0 *BLS0ChainScheme) Add(signature, msg string) (string, error) {
	var sign bls.Sign
	err := sign.DeserializeHexStr(signature)
	if err != nil {
		return "", err
	}
	signature1, err := b0.rawSign(msg)
	if err != nil {
		return "", fmt.Errorf("BLS signing failed - %s", err.Error())
	}
	sign.Add(signature1)
	return sign.SerializeToHexStr(), nil
}
<<<<<<< HEAD

type ThresholdSignatureScheme interface {
	SignatureScheme

	SetID(id string) error
	GetID() string
}

//BLS0ChainThresholdScheme - a scheme that can create threshold signature shares for BLS0Chain signature scheme
type BLS0ChainThresholdScheme struct {
	BLS0ChainScheme
	id  bls.ID
	Ids string `json:"threshold_scheme_id"`
}

//NewBLS0ChainThresholdScheme - create a new instance
func NewBLS0ChainThresholdScheme() *BLS0ChainThresholdScheme {
	return &BLS0ChainThresholdScheme{}
}

//SetID sets ID in HexString format
func (tss *BLS0ChainThresholdScheme) SetID(id string) error {
	tss.Ids = id
	return tss.id.SetHexString(id)
}

//GetID gets ID in hex string format
func (tss *BLS0ChainThresholdScheme) GetID() string {
	return tss.id.GetHexString()
}

// GetPrivateKeyAsByteArray - converts private key into byte array
func (b0 *BLS0ChainScheme) GetPrivateKeyAsByteArray() ([]byte, error) {
	if len(b0.PrivateKey) == 0 {
		return nil, errors.New("cannot convert empty private key to byte array")
	}
	privateKeyBytes, err := hex.DecodeString(b0.PrivateKey)
	if err != nil {
		return nil, err
	}
	return privateKeyBytes, nil

}

//BLS0GenerateThresholdKeyShares given a signature scheme will generate threshold sig keys
func BLS0GenerateThresholdKeyShares(t, n int, originalKey SignatureScheme) ([]BLS0ChainThresholdScheme, error) {

	b0ss, ok := originalKey.(*BLS0ChainScheme)
	if !ok {
		return nil, errors.New("Invalid encryption scheme")
	}

	var b0original bls.SecretKey
	b0PrivateKeyBytes, err := b0ss.GetPrivateKeyAsByteArray()
	if err != nil {
		return nil, err
	}

	err = b0original.SetLittleEndian(b0PrivateKeyBytes)
	if err != nil {
		return nil, err
	}

	polynomial := b0original.GetMasterSecretKey(t)

	var shares []BLS0ChainThresholdScheme
	for i := 1; i <= n; i++ {
		var id bls.ID
		err = id.SetDecString(fmt.Sprint(i))
		if err != nil {
			return nil, err
		}

		var sk bls.SecretKey
		err = sk.Set(polynomial, &id)
		if err != nil {
			return nil, err
		}

		share := BLS0ChainThresholdScheme{}
		share.PrivateKey = hex.EncodeToString(sk.GetLittleEndian())
		share.PublicKey = sk.GetPublicKey().SerializeToHexStr()

		share.id = id
		share.Ids = share.GetID()

		shares = append(shares, share)
	}

	return shares, nil
=======
func (b0 *BLS0ChainScheme) SplitKeys(numSplits int) (*Wallet, error) {
	if b0.privateKey == "" {
		return nil, errors.New("primary private key not found")
	}
	var primaryFr bls.Fr
	var primarySk bls.SecretKey
	primarySk.DeserializeHexStr(b0.privateKey)
	primaryFr.SetLittleEndian(primarySk.GetLittleEndian())
	// New Wallet
	w := &Wallet{}
	w.Keys = make([]KeyPair, numSplits)
	var sk bls.SecretKey
	for i := 0; i < numSplits-1; i++ {
		var tmpSk bls.SecretKey
		tmpSk.SetByCSPRNG()
		w.Keys[i].PrivateKey = tmpSk.SerializeToHexStr()
		pub := tmpSk.GetPublicKey()
		w.Keys[i].PublicKey = pub.SerializeToHexStr()
		sk.Add(&tmpSk)
	}
	var aggregateSk bls.Fr
	aggregateSk.SetLittleEndian(sk.GetLittleEndian())
	//Subtract the aggregated private key from the primary private key to derive the last split private key
	var lastSk bls.Fr
	bls.FrSub(&lastSk, &primaryFr, &aggregateSk)
	// Last key
	var lastSecretKey bls.SecretKey
	lastSecretKey.SetLittleEndian(lastSk.Serialize())
	w.Keys[numSplits-1].PrivateKey = lastSecretKey.SerializeToHexStr()
	w.Keys[numSplits-1].PublicKey = lastSecretKey.GetPublicKey().SerializeToHexStr()
	// Generate client ID and public
	w.ClientKey = primarySk.GetPublicKey().SerializeToHexStr()
	w.ClientID = encryption.Hash(primarySk.GetPublicKey().Serialize())
	w.Mnemonic = b0.mnemonic
	w.Version = cryptoVersion
	w.DateCreated = time.Now().String()
	return w, nil
>>>>>>> d2de233e
}<|MERGE_RESOLUTION|>--- conflicted
+++ resolved
@@ -32,12 +32,7 @@
 }
 
 //GenerateKeys - implement interface
-<<<<<<< HEAD
-func (b0 *BLS0ChainScheme) GenerateKeys(numKey int) (*Wallet, error) {
-	numKeys := 1
-=======
 func (b0 *BLS0ChainScheme) GenerateKeys() (*Wallet, error) {
->>>>>>> d2de233e
 	// Check for recovery
 	if len(b0.Mnemonic) == 0 {
 		entropy, err := bip39.NewEntropy(256)
@@ -60,30 +55,18 @@
 	w.Keys = make([]KeyPair, 1)
 
 	// Generate pair
-		var sk bls.SecretKey
-		sk.SetByCSPRNG()
+	var sk bls.SecretKey
+	sk.SetByCSPRNG()
 	w.Keys[0].PrivateKey = sk.SerializeToHexStr()
-		pub := sk.GetPublicKey()
-<<<<<<< HEAD
-		w.Keys[i].PublicKey = pub.SerializeToHexStr()
-		pk.Add(pub)
-		b0.PrivateKey = sk.SerializeToHexStr()
-		b0.PublicKey = sk.GetPublicKey().SerializeToHexStr()
-	}
-	w.ClientKey = pk.SerializeToHexStr()
-
-	w.ClientID = encryption.Hash(pk.Serialize())
+	pub := sk.GetPublicKey()
+	w.Keys[0].PublicKey = pub.SerializeToHexStr()
+
+	b0.PrivateKey = w.Keys[0].PrivateKey
+	b0.PublicKey = w.Keys[0].PublicKey
+	w.ClientKey = w.Keys[0].PublicKey
+	w.ClientID = encryption.Hash(pub.Serialize())
 	w.Mnemonic = b0.Mnemonic
 	w.Version = CryptoVersion
-=======
-	w.Keys[0].PublicKey = pub.SerializeToHexStr()
-
-	// Generate client ID and public
-	w.ClientKey = w.Keys[0].PublicKey
-	w.ClientID = encryption.Hash(pub.Serialize())
-	w.Mnemonic = b0.mnemonic
-	w.Version = cryptoVersion
->>>>>>> d2de233e
 	w.DateCreated = time.Now().String()
 
 	// Revert the Random function to default
@@ -98,13 +81,8 @@
 	if b0.PublicKey != "" || b0.PrivateKey != "" {
 		return nil, errors.New("Cannot recover when there are keys")
 	}
-<<<<<<< HEAD
 	b0.Mnemonic = mnemonic
-	return b0.GenerateKeys(numKeys)
-=======
-	b0.mnemonic = mnemonic
 	return b0.GenerateKeys()
->>>>>>> d2de233e
 }
 
 //SetPrivateKey - implement interface
@@ -203,7 +181,6 @@
 	sign.Add(signature1)
 	return sign.SerializeToHexStr(), nil
 }
-<<<<<<< HEAD
 
 type ThresholdSignatureScheme interface {
 	SignatureScheme
@@ -294,15 +271,17 @@
 	}
 
 	return shares, nil
-=======
+}
+
 func (b0 *BLS0ChainScheme) SplitKeys(numSplits int) (*Wallet, error) {
-	if b0.privateKey == "" {
+	if b0.PrivateKey == "" {
 		return nil, errors.New("primary private key not found")
 	}
 	var primaryFr bls.Fr
 	var primarySk bls.SecretKey
-	primarySk.DeserializeHexStr(b0.privateKey)
+	primarySk.DeserializeHexStr(b0.PrivateKey)
 	primaryFr.SetLittleEndian(primarySk.GetLittleEndian())
+
 	// New Wallet
 	w := &Wallet{}
 	w.Keys = make([]KeyPair, numSplits)
@@ -317,20 +296,23 @@
 	}
 	var aggregateSk bls.Fr
 	aggregateSk.SetLittleEndian(sk.GetLittleEndian())
+
 	//Subtract the aggregated private key from the primary private key to derive the last split private key
 	var lastSk bls.Fr
 	bls.FrSub(&lastSk, &primaryFr, &aggregateSk)
+
 	// Last key
 	var lastSecretKey bls.SecretKey
 	lastSecretKey.SetLittleEndian(lastSk.Serialize())
 	w.Keys[numSplits-1].PrivateKey = lastSecretKey.SerializeToHexStr()
 	w.Keys[numSplits-1].PublicKey = lastSecretKey.GetPublicKey().SerializeToHexStr()
+
 	// Generate client ID and public
 	w.ClientKey = primarySk.GetPublicKey().SerializeToHexStr()
 	w.ClientID = encryption.Hash(primarySk.GetPublicKey().Serialize())
-	w.Mnemonic = b0.mnemonic
-	w.Version = cryptoVersion
+	w.Mnemonic = b0.Mnemonic
+	w.Version = CryptoVersion
 	w.DateCreated = time.Now().String()
+
 	return w, nil
->>>>>>> d2de233e
 }
package zcncrypto

import (
	"bytes"
	"encoding/hex"
	"errors"
	"fmt"
	"time"

	"github.com/0chain/gosdk/bls"
	"github.com/0chain/gosdk/miracl"
	"github.com/0chain/gosdk/core/encryption"
	"github.com/tyler-smith/go-bip39"
)

func init() {
	err := bls.Init()
	if err != nil {
		panic(err)
	}
}

//BLS0ChainScheme - a signature scheme for BLS0Chain Signature
type BLS0ChainScheme struct {
	PublicKey  string `json:"public_key"`
	PrivateKey string `json:"private_key"`
	Mnemonic   string `json:"mnemonic"`
}

//NewBLS0ChainScheme - create a BLS0ChainScheme object
func NewBLS0ChainScheme() *BLS0ChainScheme {
	return &BLS0ChainScheme{}
}

func (b0 *BLS0ChainScheme) GenerateKeysWithEth(mnemonic, password string) (*Wallet, error) {
	if len(mnemonic) == 0{
		return nil, fmt.Errorf("Mnemonic phase is mandatory.")
	}
	b0.Mnemonic = mnemonic

	_, err := bip39.NewSeedWithErrorChecking(b0.Mnemonic, password)
	if err != nil{
		return nil, fmt.Errorf("Wrong mnemonic phase.")
	}

	return b0.generateKeys(password)
}

//GenerateKeys - implement interface
func (b0 *BLS0ChainScheme) GenerateKeys() (*Wallet, error) {
	return b0.generateKeys("0chain-client-split-key")
}

func (b0 *BLS0ChainScheme) generateKeys(password string) (*Wallet, error){
	// Check for recovery
	if len(b0.Mnemonic) == 0 {
		entropy, err := bip39.NewEntropy(256)
		if err != nil {
			return nil, fmt.Errorf("Generating entropy failed")
		}
		b0.Mnemonic, err = bip39.NewMnemonic(entropy)
		if err != nil {
			return nil, fmt.Errorf("Generating mnemonic failed")
		}
	}

<<<<<<< HEAD
	// Generate a Bip2 HD wallet for the mnemonic and a user supplied password
	seed := bip39.NewSeed(b0.Mnemonic, "0chain-client-split-key")
=======
	// Generate a Bip32 HD wallet for the mnemonic and a user supplied password
	seed := bip39.NewSeed(b0.Mnemonic, password)
>>>>>>> 11a40d7b
	r := bytes.NewReader(seed)
	bls.SetRandFunc(r)

	// New Wallet
	w := &Wallet{}
	w.Keys = make([]KeyPair, 1)

	// Generate pair
	var sk bls.SecretKey
	sk.SetByCSPRNG()
	w.Keys[0].PrivateKey = sk.SerializeToHexStr()
	pub := sk.GetPublicKey()
	w.Keys[0].PublicKey = pub.SerializeToHexStr()

	b0.PrivateKey = w.Keys[0].PrivateKey
	b0.PublicKey = w.Keys[0].PublicKey
	w.ClientKey = w.Keys[0].PublicKey
	w.ClientID = encryption.Hash(pub.Serialize())
	w.Mnemonic = b0.Mnemonic
	w.Version = CryptoVersion
	w.DateCreated = time.Now().String()

	// Revert the Random function to default
	bls.SetRandFunc(nil)
	return w, nil
}

func (b0 *BLS0ChainScheme) RecoverKeys(mnemonic string) (*Wallet, error) {
	if mnemonic == "" {
		return nil, fmt.Errorf("Set mnemonic key failed")
	}
	if b0.PublicKey != "" || b0.PrivateKey != "" {
		return nil, errors.New("Cannot recover when there are keys")
	}
	b0.Mnemonic = mnemonic
	return b0.GenerateKeys()
}

//SetPrivateKey - implement interface
func (b0 *BLS0ChainScheme) SetPrivateKey(privateKey string) error {
	if b0.PublicKey != "" {
		return errors.New("cannot set private key when there is a public key")
	}
	if b0.PrivateKey != "" {
		return errors.New("private key already exists")
	}
	b0.PrivateKey = privateKey

	var sk bls.SecretKey
	sk.DeserializeHexStr(b0.PrivateKey)

	b0.PrivateKey = sk.SerializeToHexStr()
	//ToDo: b0.publicKey should be set here?
	return nil
}

//SetPublicKey - implement interface
func (b0 *BLS0ChainScheme) SetPublicKey(publicKey string) error {
	if b0.PrivateKey != "" {
		return errors.New("cannot set public key when there is a private key")
	}
	if b0.PublicKey != "" {
		return errors.New("public key already exists")
	}
	b0.PublicKey = publicKey
	return nil
}

//GetPublicKey - implement interface
func (b0 *BLS0ChainScheme) GetPublicKey() string {
	return b0.PublicKey
}

func (b0 *BLS0ChainScheme) GetPrivateKey() string {
	return b0.PrivateKey
}

func (b0 *BLS0ChainScheme) rawSign(hash string) (*bls.Sign, error) {
	if b0.PrivateKey == "" {
		return nil, errors.New("private key does not exists for signing")
	}
	rawHash, err := hex.DecodeString(hash)
	if err != nil {
		return nil, err
	}
	if rawHash == nil {
		return nil, errors.New("failed hash while signing")
	}

	// My port.
	var sk bls.SecretKey
	sk.SetByCSPRNG()
	sk.DeserializeHexStr(b0.PrivateKey)
	sig := sk.Sign(rawHash)
	return sig, nil
}

//Sign - implement interface
func (b0 *BLS0ChainScheme) Sign(hash string) (string, error) {
	sig, err := b0.rawSign(hash)
	if err != nil {
		return "", err
	}
	return sig.SerializeToHexStr(), nil
}

//Verify - implement interface
func (b0 *BLS0ChainScheme) Verify(signature, msg string) (bool, error) {
	if b0.PublicKey == "" {
		return false, errors.New("public key does not exists for verification")
	}
	var sig bls.Sign
	var pk bls.PublicKey
	err := sig.DeserializeHexStr(signature)
	if err != nil {
		return false, err
	}
	rawHash, err := hex.DecodeString(msg)
	if err != nil {
		return false, err
	}
	if rawHash == nil {
		return false, errors.New("failed hash while signing")
	}
	pk.DeserializeHexStr(b0.PublicKey)
	return sig.Verify(&pk, rawHash), nil
}

func (b0 *BLS0ChainScheme) Add(signature, msg string) (string, error) {
	var sign bls.Sign
	err := sign.DeserializeHexStr(signature)
	if err != nil {
		return "", err
	}
	signature1, err := b0.rawSign(msg)
	if err != nil {
		return "", fmt.Errorf("BLS signing failed - %s", err.Error())
	}
	sign.Add(signature1)
	return sign.SerializeToHexStr(), nil
}

type ThresholdSignatureScheme interface {
	SignatureScheme

	SetID(id string) error
	GetID() string
}

//BLS0ChainThresholdScheme - a scheme that can create threshold signature shares for BLS0Chain signature scheme
type BLS0ChainThresholdScheme struct {
	BLS0ChainScheme
	id  bls.ID
	Ids string `json:"threshold_scheme_id"`
}

//NewBLS0ChainThresholdScheme - create a new instance
func NewBLS0ChainThresholdScheme() *BLS0ChainThresholdScheme {
	return &BLS0ChainThresholdScheme{}
}

//SetID sets ID in HexString format
func (tss *BLS0ChainThresholdScheme) SetID(id string) error {
	tss.Ids = id
	return tss.id.SetHexString(id)
}

//GetID gets ID in hex string format
func (tss *BLS0ChainThresholdScheme) GetID() string {
	return tss.id.GetHexString()
}

// GetPrivateKeyAsByteArray - converts private key into byte array
func (b0 *BLS0ChainScheme) GetPrivateKeyAsByteArray() ([]byte, error) {
	if len(b0.PrivateKey) == 0 {
		return nil, errors.New("cannot convert empty private key to byte array")
	}
	privateKeyBytes, err := hex.DecodeString(b0.PrivateKey)
	if err != nil {
		return nil, err
	}
	return privateKeyBytes, nil

}

//BLS0GenerateThresholdKeyShares given a signature scheme will generate threshold sig keys
func BLS0GenerateThresholdKeyShares(t, n int, originalKey SignatureScheme) ([]BLS0ChainThresholdScheme, error) {

	b0ss, ok := originalKey.(*BLS0ChainScheme)
	if !ok {
		return nil, errors.New("Invalid encryption scheme")
	}

	b0PrivateKeyBytes, err := b0ss.GetPrivateKeyAsByteArray()
	if err != nil {
		return nil, err
	}

	b0original := bls.SecretKey_fromBytes(b0PrivateKeyBytes)
	polynomial := b0original.GetMasterSecretKey(t)

	var shares []BLS0ChainThresholdScheme
	for i := 1; i <= n; i++ {
		var id bls.ID
		err = id.SetHexString(fmt.Sprintf("%x", i))
		if err != nil {
			return nil, err
		}

		var sk bls.SecretKey
		err = sk.Set(polynomial, &id)
		if err != nil {
			return nil, err
		}

		share := BLS0ChainThresholdScheme{}
		share.PrivateKey = sk.SerializeToHexStr()
		share.PublicKey = sk.GetPublicKey().SerializeToHexStr()

		share.id = id
		share.Ids = share.GetID()

		shares = append(shares, share)
	}

	return shares, nil
}

func (b0 *BLS0ChainScheme) SplitKeys(numSplits int) (*Wallet, error) {
	if b0.PrivateKey == "" {
		return nil, errors.New("primary private key not found")
	}

	var primarySk bls.SecretKey
	primarySk.DeserializeHexStr(b0.PrivateKey)
	limit := BN254.NewBIGcopy(primarySk.GetBIG())
	limit.Div( BN254.NewBIGint(numSplits) )

	// New Wallet
	w := &Wallet{}
	w.Keys = make([]KeyPair, numSplits)
	aggregateSk := BN254.NewBIG()
	for i := 0; i < numSplits-1; i++ {
		var tmpSk bls.SecretKey
		tmpSk.SetByCSPRNG()

		// It is extremely important that aggregateSk < lastSk.
		// We can ensure this by capping every tmpSk to lastSk/n
		for BN254.Comp(limit, tmpSk.GetBIG()) < 0 {
			tmpSk.SetByCSPRNG()
		}

		w.Keys[i].PrivateKey = tmpSk.SerializeToHexStr()
		w.Keys[i].PublicKey = tmpSk.GetPublicKey().SerializeToHexStr()
		aggregateSk.Add(tmpSk.GetBIG())
	}

	// Subtract the aggregated private key from the primary private key to derive
	// the last split private key
	lastSk := primarySk.GetBIG()
	lastSk.Sub(aggregateSk)

	// Last key
	lastSecretKey := bls.SecretKey_fromBIG(lastSk)
	w.Keys[numSplits-1].PrivateKey = lastSecretKey.SerializeToHexStr()
	w.Keys[numSplits-1].PublicKey = lastSecretKey.GetPublicKey().SerializeToHexStr()

	// Generate client ID and public
	w.ClientKey = primarySk.GetPublicKey().SerializeToHexStr()
	w.ClientID = encryption.Hash(primarySk.GetPublicKey().Serialize())
	w.Mnemonic = b0.Mnemonic
	w.Version = CryptoVersion
	w.DateCreated = time.Now().String()

	return w, nil
}<|MERGE_RESOLUTION|>--- conflicted
+++ resolved
@@ -64,13 +64,8 @@
 		}
 	}
 
-<<<<<<< HEAD
-	// Generate a Bip2 HD wallet for the mnemonic and a user supplied password
-	seed := bip39.NewSeed(b0.Mnemonic, "0chain-client-split-key")
-=======
 	// Generate a Bip32 HD wallet for the mnemonic and a user supplied password
 	seed := bip39.NewSeed(b0.Mnemonic, password)
->>>>>>> 11a40d7b
 	r := bytes.NewReader(seed)
 	bls.SetRandFunc(r)
 

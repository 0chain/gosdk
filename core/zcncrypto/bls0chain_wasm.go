<<<<<<< HEAD
//go:build js || wasm && !ios && !android
=======
//go:build js && wasm && !ios && !android
>>>>>>> c5a787b5
// +build js,wasm,!ios,!android

package zcncrypto

import (
	"encoding/hex"

	"github.com/0chain/errors"
)

var (
	Sign func(hash string) (string, error)
)

//WasmScheme - a signature scheme for BLS0Chain Signature
type WasmScheme struct {
	PublicKey  string `json:"public_key"`
	PrivateKey string `json:"private_key"`
	Mnemonic   string `json:"mnemonic"`

	id  ID
	Ids string `json:"threshold_scheme_id"`
}

//NewWasmScheme - create a BLS0ChainScheme object
func NewWasmScheme() *WasmScheme {
	return &WasmScheme{}
}

func (b0 *WasmScheme) GenerateKeysWithEth(mnemonic, password string) (*Wallet, error) {
	return nil, errors.New("wasm_not_support", "please generate keys by bls_wasm in js")
}

//GenerateKeys - implement interface
func (b0 *WasmScheme) GenerateKeys() (*Wallet, error) {
	return nil, errors.New("wasm_not_support", "please generate keys by bls_wasm in js")
}

func (b0 *WasmScheme) RecoverKeys(mnemonic string) (*Wallet, error) {
	return nil, errors.New("wasm_not_support", "please recover keys by bls_wasm in js")
}

func (b0 *WasmScheme) GetMnemonic() string {
	return ""
}

//SetPrivateKey - implement interface
func (b0 *WasmScheme) SetPrivateKey(privateKey string) error {
	return errors.New("wasm_not_support", "please set keys by bls_wasm in js")
}

//SetPublicKey - implement interface
func (b0 *WasmScheme) SetPublicKey(publicKey string) error {
	return errors.New("wasm_not_support", "please set keys by bls_wasm in js")
}

//GetPublicKey - implement interface
func (b0 *WasmScheme) GetPublicKey() string {
	return "please get key in js"
}

func (b0 *WasmScheme) GetPrivateKey() string {
	return "please get key in js"
}

//Sign - implement interface
func (b0 *WasmScheme) Sign(hash string) (string, error) {
	rawHash, err := hex.DecodeString(hash)
	if err != nil {
		return "", err
	}

	if Sign != nil {
		return Sign(string(rawHash))
	}

	return "", errors.New("wasm_not_initialized", "please init wasm sdk first")
}

//Verify - implement interface
func (b0 *WasmScheme) Verify(signature, msg string) (bool, error) {
	return false, errors.New("wasm_not_support", "please verify signature by bls_wasm in js")
}

func (b0 *WasmScheme) Add(signature, msg string) (string, error) {

	return "", errors.New("wasm_not_support", "aggregate signature is not supported on wasm sdk")
}

//SetID sets ID in HexString format
func (b0 *WasmScheme) SetID(id string) error {
	return errors.New("wasm_not_support", "setid is not supported on wasm sdk")
}

//GetID gets ID in hex string format
func (b0 *WasmScheme) GetID() string {
	return ""
}

// GetPrivateKeyAsByteArray - converts private key into byte array
func (b0 *WasmScheme) GetPrivateKeyAsByteArray() ([]byte, error) {
	return nil, errors.New("wasm_not_support", "please get keys by bls_wasm in js")

}

func (b0 *WasmScheme) SplitKeys(numSplits int) (*Wallet, error) {
	return nil, errors.New("wasm_not_support", "splitkeys is not supported on wasm sdk")
}<|MERGE_RESOLUTION|>--- conflicted
+++ resolved
@@ -1,9 +1,5 @@
-<<<<<<< HEAD
 //go:build js || wasm && !ios && !android
-=======
 //go:build js && wasm && !ios && !android
->>>>>>> c5a787b5
-// +build js,wasm,!ios,!android
 
 package zcncrypto
 

--- conflicted
+++ resolved
@@ -37,19 +37,13 @@
 
 func init() {
 	sys.Sign = signHash
-<<<<<<< HEAD
 	sys.SignWithAuth = signHash
 
 	sigC <- struct{}{}
 
 	// initialize SignFunc as default implementation
-	Sign = func(hash string) (string, error) {
+	Sign = func(hash string, clients ...string) (string, error) {
 		if client.wallet.PeerPublicKey == "" {
-=======
-	client = Client{
-		wallet: &zcncrypto.Wallet{},
-		sign: func(hash string, clients ...string) (string, error) {
->>>>>>> 653c149f
 			return sys.Sign(hash, client.signatureScheme, GetClientSysKeys())
 		}
 
@@ -190,13 +184,7 @@
 	return client.txnFee
 }
 
-<<<<<<< HEAD
-=======
-func Sign(hash string, clients ...string) (string, error) {
-	return client.sign(hash, clients...)
-}
-
->>>>>>> 653c149f
+
 func IsWalletSet() bool {
 	return client.wallet.ClientID != ""
 }

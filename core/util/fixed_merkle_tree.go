package util

import (
	"bytes"
	"encoding/hex"
	"hash"
	"io"
	"sync"

	goError "errors"

	"github.com/0chain/errors"
<<<<<<< HEAD
	"github.com/zeebo/blake3"
=======
	"github.com/minio/sha256-simd"
>>>>>>> ee87ed91
)

const (
	MerkleChunkSize     = 64
	MaxMerkleLeavesSize = 64 * 1024
	FixedMerkleLeaves   = 1024
	FixedMTDepth        = 11
)

var (
	leafPool = sync.Pool{
		New: func() interface{} {
			return &leaf{
				h: sha256.New(),
			}
		},
	}
)

type leaf struct {
	h hash.Hash
}

func (l *leaf) GetHashBytes() []byte {
	return l.h.Sum(nil)
}

func (l *leaf) GetHash() string {
	return hex.EncodeToString(l.h.Sum(nil))
}

func (l *leaf) Write(b []byte) (int, error) {
	return l.h.Write(b)
}

func getNewLeaf() *leaf {
<<<<<<< HEAD
	return &leaf{
		h: blake3.New(),
=======
	l, ok := leafPool.Get().(*leaf)
	if !ok {
		return &leaf{
			h: sha256.New(),
		}
>>>>>>> ee87ed91
	}
	l.h.Reset()
	return l
}

// FixedMerkleTree A trusted mekerle tree for outsourcing attack protection. see section 1.8 on whitepager
// see detail on https://github.com/0chain/blobber/wiki/Protocols#what-is-fixedmerkletree
type FixedMerkleTree struct {
	// Leaves will store hash digester that calculates blake3 hash of the leaf content
	Leaves []Hashable `json:"leaves,omitempty"`

	writeLock sync.Mutex
	// isFinal is set to true once Finalize() is called.
	// After it is set to true, there will be no any writes to writeBytes field
	isFinal bool
	// writeCount will track count of bytes written to writeBytes field
	writeCount int
	// writeBytes will store bytes upto MaxMerkleLeavesSize. For the last bytes that
	// does not make upto MaxMerkleLeavesSize, it will be sliced with writeCount field.
	writeBytes []byte
	merkleRoot []byte
}

// Finalize will set isFinal to true and sends remaining bytes for leaf hash calculation
func (fmt *FixedMerkleTree) Finalize() error {
	fmt.writeLock.Lock()
	defer fmt.writeLock.Unlock()

	if fmt.isFinal {
		return goError.New("already finalized")
	}
	fmt.isFinal = true
	if fmt.writeCount > 0 {
		return fmt.writeToLeaves(fmt.writeBytes[:fmt.writeCount])
	}
	return nil
}

// NewFixedMerkleTree create a FixedMerkleTree with specify hash method
func NewFixedMerkleTree() *FixedMerkleTree {

	t := &FixedMerkleTree{
		writeBytes: make([]byte, MaxMerkleLeavesSize),
	}
	t.initLeaves()

	return t

}

func (fmt *FixedMerkleTree) initLeaves() {
	fmt.Leaves = make([]Hashable, FixedMerkleLeaves)
	for i := 0; i < FixedMerkleLeaves; i++ {
		fmt.Leaves[i] = getNewLeaf()
	}
}

// writeToLeaves will divide the data with MerkleChunkSize(64 bytes) and write to
// each leaf hasher
func (fmt *FixedMerkleTree) writeToLeaves(b []byte) error {
	if len(b) > MaxMerkleLeavesSize {
		return goError.New("data size greater than maximum required size")
	}

	if len(b) < MaxMerkleLeavesSize && !fmt.isFinal {
		return goError.New("invalid merkle leaf write")
	}

	leafInd := 0
	for i := 0; i < len(b); i += MerkleChunkSize {
		j := i + MerkleChunkSize
		if j > len(b) {
			j = len(b)
		}

		_, err := fmt.Leaves[leafInd].Write(b[i:j])
		if err != nil {
			return err
		}
		leafInd++
	}

	return nil
}

// Write will write data to the leaves once MaxMerkleLeavesSize(64 KB) is reached.
// Since each 64KB is divided into 1024 pieces with 64 bytes each, once data len reaches
// 64KB then it will be written to leaf hashes. The remaining data that is not multiple of
// 64KB will be written to leaf hashes by Finalize() function.
// This can be used to write stream of data as well.
// fmt.Finalize() is required after data write is complete.
func (fmt *FixedMerkleTree) Write(b []byte) (int, error) {

	fmt.writeLock.Lock()
	defer fmt.writeLock.Unlock()
	if fmt.isFinal {
		return 0, goError.New("cannot write. Tree is already finalized")
	}

	for i, j := 0, MaxMerkleLeavesSize-fmt.writeCount; i < len(b); i, j = j, j+MaxMerkleLeavesSize {
		if j > len(b) {
			j = len(b)
		}
		prevWriteCount := fmt.writeCount
		fmt.writeCount += int(j - i)
		copy(fmt.writeBytes[prevWriteCount:fmt.writeCount], b[i:j])

		if fmt.writeCount == MaxMerkleLeavesSize {
			// data fragment reached 64KB, so send this slice to write to leaf hashes
			err := fmt.writeToLeaves(fmt.writeBytes)
			if err != nil {
				return 0, err
			}
			fmt.writeCount = 0 // reset writeCount
		}
	}
	return len(b), nil
}

// GetMerkleRoot is only for interface compliance.
func (fmt *FixedMerkleTree) GetMerkleTree() MerkleTreeI {
	return nil
}

func (fmt *FixedMerkleTree) CalculateMerkleRoot() {
	nodes := make([][]byte, len(fmt.Leaves))
	for i := 0; i < len(nodes); i++ {
		nodes[i] = fmt.Leaves[i].GetHashBytes()
		leafPool.Put(fmt.Leaves[i])
	}

	for i := 0; i < FixedMTDepth; i++ {

		newNodes := make([][]byte, (len(nodes)+1)/2)
		nodeInd := 0
		for j := 0; j < len(nodes); j += 2 {
			newNodes[nodeInd] = MHashBytes(nodes[j], nodes[j+1])
			nodeInd++
		}
		nodes = newNodes
		if len(nodes) == 1 {
			break
		}
	}

	fmt.merkleRoot = nodes[0]
}

// FixedMerklePath is used to verify existence of leaf hash for fixed merkle tree
type FixedMerklePath struct {
	LeafHash []byte   `json:"leaf_hash"`
	RootHash []byte   `json:"root_hash"`
	Nodes    [][]byte `json:"nodes"`
	LeafInd  int
}

func (fp FixedMerklePath) VerifyMerklePath() bool {
	leafInd := fp.LeafInd
	hash := fp.LeafHash
	for i := 0; i < len(fp.Nodes); i++ {
		if leafInd&1 == 0 {
			hash = MHashBytes(hash, fp.Nodes[i])
		} else {
			hash = MHashBytes(fp.Nodes[i], hash)
		}
		leafInd = leafInd / 2
	}
	return bytes.Equal(hash, fp.RootHash)
}

// GetMerkleRoot get merkle root.
func (fmt *FixedMerkleTree) GetMerkleRoot() string {
	if fmt.merkleRoot != nil {
		return hex.EncodeToString(fmt.merkleRoot)
	}
	fmt.CalculateMerkleRoot()
	return hex.EncodeToString(fmt.merkleRoot)
}

// Reload reset and reload leaves from io.Reader
func (fmt *FixedMerkleTree) Reload(reader io.Reader) error {

	fmt.initLeaves()

	bytesBuf := bytes.NewBuffer(make([]byte, 0, MaxMerkleLeavesSize))
	for i := 0; ; i++ {
		written, err := io.CopyN(bytesBuf, reader, MaxMerkleLeavesSize)

		if written > 0 {
			_, err = fmt.Write(bytesBuf.Bytes())
			bytesBuf.Reset()

			if err != nil {
				return err
			}

		}

		if err != nil {
			if errors.Is(err, io.EOF) {
				break
			}

			return err
		}

	}

	return nil
}<|MERGE_RESOLUTION|>--- conflicted
+++ resolved
@@ -10,11 +10,7 @@
 	goError "errors"
 
 	"github.com/0chain/errors"
-<<<<<<< HEAD
-	"github.com/zeebo/blake3"
-=======
 	"github.com/minio/sha256-simd"
->>>>>>> ee87ed91
 )
 
 const (
@@ -51,16 +47,11 @@
 }
 
 func getNewLeaf() *leaf {
-<<<<<<< HEAD
-	return &leaf{
-		h: blake3.New(),
-=======
 	l, ok := leafPool.Get().(*leaf)
 	if !ok {
 		return &leaf{
 			h: sha256.New(),
 		}
->>>>>>> ee87ed91
 	}
 	l.h.Reset()
 	return l

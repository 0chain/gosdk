package zboxapi

import (
	"bytes"
	"context"
	"encoding/json"
	"errors"
	"fmt"
<<<<<<< HEAD
	"github.com/0chain/gosdk/core/client"
=======
>>>>>>> 21a49b01
	"net/http"
	"strconv"
	"time"

	"github.com/0chain/gosdk/zcncore"

	thrown "github.com/0chain/errors"
	"github.com/0chain/gosdk/core/encryption"
	"github.com/0chain/gosdk/core/logger"
	"github.com/0chain/gosdk/core/resty"
)

var log logger.Logger

func GetLogger() *logger.Logger {
	return &log
}

type Client struct {
	baseUrl          string
	appType          string
	clientID         string
	clientPublicKey  string
	clientPrivateKey string
}

// NewClient create a zbox api client with wallet info
func NewClient() *Client {
	return &Client{}
}

// SetRequest set base url and app type of zbox api request
func (c *Client) SetRequest(baseUrl, appType string) {
	c.baseUrl = baseUrl
	c.appType = appType
}

func (c *Client) SetWallet(clientID, clientPrivateKey, clientPublicKey string) {
	c.clientID = clientID
	c.clientPrivateKey = clientPrivateKey
	c.clientPublicKey = clientPublicKey
}

func (c *Client) parseResponse(resp *http.Response, respBody []byte, result interface{}) error {

	log.Info("zboxapi: ", resp.StatusCode, " ", string(respBody))
	if resp.StatusCode == http.StatusOK || resp.StatusCode == http.StatusCreated {
		if err := json.Unmarshal(respBody, result); err != nil {
			return thrown.Throw(ErrInvalidJsonResponse, string(respBody))
		}
		return nil
	}

	if len(respBody) == 0 {
		return errors.New(resp.Status)
	}

	errResp := &ErrorResponse{}
	if err := json.Unmarshal(respBody, errResp); err != nil {
		return thrown.Throw(ErrInvalidJsonResponse, string(respBody))
	}

	return errors.New(string(errResp.Error))
}

// GetCsrfToken obtain a fresh csrf token from 0box api server
func (c *Client) GetCsrfToken(ctx context.Context) (string, error) {
	r, err := c.createResty(ctx, "", "", nil)
	if err != nil {
		return "", err
	}
	result := &CsrfTokenResponse{}
	r.DoGet(ctx, c.baseUrl+"/v2/csrftoken").Then(func(req *http.Request, resp *http.Response, respBody []byte, cf context.CancelFunc, err error) error {
		if err != nil {
			return err
		}
		return c.parseResponse(resp, respBody, result)
	})

	if err := r.Wait(); len(err) > 0 {
		return "", err[0]
	}

	return result.Token, nil
}

func (c *Client) createResty(ctx context.Context, csrfToken, userID string, headers map[string]string) (*resty.Resty, error) {
	h := make(map[string]string)
	h["X-App-Client-ID"] = c.clientID
	h["X-App-Client-Key"] = c.clientPublicKey
	h["X-App-User-ID"] = userID

	if c.clientPrivateKey != "" {
		data := fmt.Sprintf("%v:%v:%v", c.clientID, userID, c.clientPublicKey)
		hash := encryption.Hash(data)

		sign, err := client.Sign(hash)
		if err != nil {
			return nil, err
		}
		h["X-App-Client-Signature"] = sign
	}

	h["X-CSRF-TOKEN"] = csrfToken
	h["X-App-Timestamp"] = strconv.FormatInt(time.Now().Unix(), 10)

	if _, ok := h["X-App-ID-Token"]; !ok {
		h["X-App-ID-Token"] = "*" //ignore firebase token in jwt requests
	}

	h["X-App-Type"] = c.appType

	for k, v := range headers {
		h[k] = v
	}

	return resty.New(resty.WithHeader(h)), nil
}

// CreateJwtToken create a jwt token with jwt session id and otp
func (c *Client) CreateJwtToken(ctx context.Context, userID, accessToken string) (string, error) {
	csrfToken, err := c.GetCsrfToken(ctx)
	if err != nil {
		return "", err
	}
	headers := map[string]string{
		"X-App-ID-Token": accessToken,
	}

	r, err := c.createResty(ctx, csrfToken, userID, headers)

	if err != nil {
		return "", err
	}

	result := &JwtTokenResponse{}
	r.DoPost(ctx, nil, c.baseUrl+"/v2/jwt/token").
		Then(func(req *http.Request, resp *http.Response, respBody []byte, cf context.CancelFunc, err error) error {
			if err != nil {
				return err
			}

			return c.parseResponse(resp, respBody, result)
		})

	if errs := r.Wait(); len(errs) > 0 {
		return "", errs[0]
	}

	return result.Token, nil
}

// RefreshJwtToken refresh jwt token
func (c *Client) RefreshJwtToken(ctx context.Context, userID string, token string) (string, error) {
	csrfToken, err := c.GetCsrfToken(ctx)
	if err != nil {
		return "", err
	}
	headers := map[string]string{
		"X-JWT-Token": token,
	}

	r, err := c.createResty(ctx, csrfToken, userID, headers)

	if err != nil {
		return "", err
	}

	result := &JwtTokenResponse{}
	r.DoPut(ctx, nil, c.baseUrl+"/v2/jwt/token").
		Then(func(req *http.Request, resp *http.Response, respBody []byte, cf context.CancelFunc, err error) error {
			if err != nil {
				return err
			}

			return c.parseResponse(resp, respBody, result)
		})

	if errs := r.Wait(); len(errs) > 0 {
		return "", errs[0]
	}

	return result.Token, nil
}

func (c *Client) GetFreeStorage(ctx context.Context, phoneNumber, token string) (*FreeMarker, error) {
	csrfToken, err := c.GetCsrfToken(ctx)
	if err != nil {
		return nil, err
	}
	headers := map[string]string{
		"X-App-ID-Token": token,
	}

	r, err := c.createResty(ctx, csrfToken, phoneNumber, headers)

	if err != nil {
		return nil, err
	}

	result := &FreeStorageResponse{}
	r.DoGet(ctx, c.baseUrl+"/v2/freestorage").
		Then(func(req *http.Request, resp *http.Response, respBody []byte, cf context.CancelFunc, err error) error {
			if err != nil {
				return err
			}

			return c.parseResponse(resp, respBody, result)
		})

	if errs := r.Wait(); len(errs) > 0 {
		return nil, errs[0]
	}

	return result.ToMarker()

}

func (c *Client) CreateSharedInfo(ctx context.Context, phoneNumber, token string, s SharedInfo) error {
	csrfToken, err := c.GetCsrfToken(ctx)
	if err != nil {
		return err
	}
	headers := map[string]string{
		"X-App-ID-Token": token,
		"Content-Type":   "application/json",
	}

	r, err := c.createResty(ctx, csrfToken, phoneNumber, headers)

	if err != nil {
		return err
	}

	buf, err := json.Marshal(s)
	if err != nil {
		return err
	}

	result := &JsonResult[string]{}
	r.DoPost(ctx, bytes.NewReader(buf), c.baseUrl+"/v2/shareinfo").
		Then(func(req *http.Request, resp *http.Response, respBody []byte, cf context.CancelFunc, err error) error {
			if err != nil {
				return err
			}

			return c.parseResponse(resp, respBody, &result)
		})

	if errs := r.Wait(); len(errs) > 0 {
		return errs[0]
	}

	return nil
}

func (c *Client) DeleteSharedInfo(ctx context.Context, phoneNumber, token, authTicket string, lookupHash string) error {
	csrfToken, err := c.GetCsrfToken(ctx)
	if err != nil {
		return err
	}
	headers := map[string]string{
		"X-App-ID-Token": token,
	}

	r, err := c.createResty(ctx, csrfToken, phoneNumber, headers)

	if err != nil {
		return err
	}

	result := &JsonResult[string]{}
	r.DoDelete(ctx, c.baseUrl+"/v2/shareinfo?auth_ticket="+authTicket+"&lookup_hash="+lookupHash).
		Then(func(req *http.Request, resp *http.Response, respBody []byte, cf context.CancelFunc, err error) error {
			if err != nil {
				return err
			}

			return c.parseResponse(resp, respBody, &result)
		})

	if errs := r.Wait(); len(errs) > 0 {
		return errs[0]
	}

	return nil
}

func (c *Client) GetSharedByPublic(ctx context.Context, phoneNumber, token string) ([]SharedInfoSent, error) {
	return c.getShared(ctx, phoneNumber, token, false)
}

func (c *Client) GetSharedByMe(ctx context.Context, phoneNumber, token string) ([]SharedInfoSent, error) {
	return c.getShared(ctx, phoneNumber, token, true)
}

func (c *Client) getShared(ctx context.Context, phoneNumber, token string, isPrivate bool) ([]SharedInfoSent, error) {
	csrfToken, err := c.GetCsrfToken(ctx)
	if err != nil {
		return nil, err
	}
	headers := map[string]string{
		"X-App-ID-Token": token,
	}

	r, err := c.createResty(ctx, csrfToken, phoneNumber, headers)

	if err != nil {
		return nil, err
	}

	shareInfoType := "public"
	if isPrivate {
		shareInfoType = "private"
	}

	result := &JsonResult[SharedInfoSent]{}
	r.DoGet(ctx, c.baseUrl+"/v2/shareinfo/shared?share_info_type="+shareInfoType).
		Then(func(req *http.Request, resp *http.Response, respBody []byte, cf context.CancelFunc, err error) error {
			if err != nil {
				return err
			}

			return c.parseResponse(resp, respBody, &result)
		})

	if errs := r.Wait(); len(errs) > 0 {
		return nil, errs[0]
	}

	return result.Data, nil

}

func (c *Client) GetSharedToMe(ctx context.Context, phoneNumber, token string) ([]SharedInfoReceived, error) {
	csrfToken, err := c.GetCsrfToken(ctx)
	if err != nil {
		return nil, err
	}
	headers := map[string]string{
		"X-App-ID-Token": token,
	}

	r, err := c.createResty(ctx, csrfToken, phoneNumber, headers)

	if err != nil {
		return nil, err
	}

	result := &JsonResult[SharedInfoReceived]{}
	r.DoGet(ctx, c.baseUrl+"/v2/shareinfo/received?share_info_type=private").
		Then(func(req *http.Request, resp *http.Response, respBody []byte, cf context.CancelFunc, err error) error {
			if err != nil {
				return err
			}

			return c.parseResponse(resp, respBody, &result)
		})

	if errs := r.Wait(); len(errs) > 0 {
		return nil, errs[0]
	}

	return result.Data, nil

}<|MERGE_RESOLUTION|>--- conflicted
+++ resolved
@@ -6,15 +6,10 @@
 	"encoding/json"
 	"errors"
 	"fmt"
-<<<<<<< HEAD
 	"github.com/0chain/gosdk/core/client"
-=======
->>>>>>> 21a49b01
 	"net/http"
 	"strconv"
 	"time"
-
-	"github.com/0chain/gosdk/zcncore"
 
 	thrown "github.com/0chain/errors"
 	"github.com/0chain/gosdk/core/encryption"

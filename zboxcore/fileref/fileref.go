package fileref

import (
	"fmt"
	"math"
	"strings"

	"github.com/0chain/gosdk/core/common"
	"github.com/0chain/gosdk/core/encryption"
)

const CHUNK_SIZE = 64 * 1024

const (
	FILE      = "f"
	DIRECTORY = "d"
)

type CommitMetaTxn struct {
	RefID     int64  `json:"ref_id"`
	TxnID     string `json:"txn_id"`
	CreatedAt string `json:"created_at"`
}

type Collaborator struct {
	RefID     int64  `json:"ref_id"`
	ClientID  string `json:"client_id"`
	CreatedAt string `json:"created_at"`
}

type FileRef struct {
	Ref            `mapstructure:",squash"`
	CustomMeta     string `json:"custom_meta" mapstructure:"custom_meta"`
	ValidationRoot string `json:"validation_root" mapstructure:"validation_root"`
	// ValidationRootSignature is signature signed by client for hash_of(ActualFileHashSignature + ValidationRoot)
	ValidationRootSignature string `json:"validation_root_signature" mapstructure:"validation_root_signature"`
	FixedMerkleRoot         string `json:"fixed_merkle_root" mapstructure:"fixed_merkle_root"`
	ThumbnailSize           int64  `json:"thumbnail_size" mapstructure:"thumbnail_size"`
	ThumbnailHash           string `json:"thumbnail_hash" mapstructure:"thumbnail_hash"`
	ActualFileSize          int64  `json:"actual_file_size" mapstructure:"actual_file_size"`
	ActualFileHash          string `json:"actual_file_hash" mapstructure:"actual_file_hash"`
	// ActualFileHashSignature is signature signed by client for ActualFileHash
	ActualFileHashSignature string          `json:"actual_file_hash_signature" mapstructure:"actual_file_hash_signature"`
	ActualThumbnailSize     int64           `json:"actual_thumbnail_size" mapstructure:"actual_thumbnail_size"`
	ActualThumbnailHash     string          `json:"actual_thumbnail_hash" mapstructure:"actual_thumbnail_hash"`
	MimeType                string          `json:"mimetype" mapstructure:"mimetype"`
	EncryptedKey            string          `json:"encrypted_key" mapstructure:"encrypted_key"`
	CommitMetaTxns          []CommitMetaTxn `json:"commit_meta_txns" mapstructure:"commit_meta_txns"`
	Collaborators           []Collaborator  `json:"collaborators" mapstructure:"collaborators"`
}

type RefEntity interface {
	GetNumBlocks() int64
	GetSize() int64
	GetFileMetaHash() string
	GetHash() string
	CalculateHash() string
	GetType() string
	GetPathHash() string
	GetLookupHash() string
	GetPath() string
	GetName() string
	GetFileID() string
	GetCreatedAt() common.Timestamp
	GetUpdatedAt() common.Timestamp
}

type Ref struct {
	Type             string `json:"type" mapstructure:"type"`
	AllocationID     string `json:"allocation_id" mapstructure:"allocation_id"`
	Name             string `json:"name" mapstructure:"name"`
	Path             string `json:"path" mapstructure:"path"`
	Size             int64  `json:"size" mapstructure:"size"`
	ActualSize       int64  `json:"actual_file_size" mapstructure:"actual_file_size"`
	Hash             string `json:"hash" mapstructure:"hash"`
	ChunkSize        int64  `json:"chunk_size" mapstructure:"chunk_size"`
	NumBlocks        int64  `json:"num_of_blocks" mapstructure:"num_of_blocks"`
	PathHash         string `json:"path_hash" mapstructure:"path_hash"`
	LookupHash       string `json:"lookup_hash" mapstructure:"lookup_hash"`
	FileID           string `json:"file_id" mapstructure:"file_id"`
	FileMetaHash     string `json:"file_meta_hash" mapstructure:"file_meta_hash"`
	HashToBeComputed bool
	ChildrenLoaded   bool
	Children         []RefEntity      `json:"-" mapstructure:"-"`
	CreatedAt        common.Timestamp `json:"created_at" mapstructure:"created_at"`
	UpdatedAt        common.Timestamp `json:"updated_at" mapstructure:"updated_at"`
}

func GetReferenceLookup(allocationID string, path string) string {
	return encryption.Hash(allocationID + ":" + path)
}

func (r *Ref) CalculateHash() string {
	if len(r.Children) == 0 && !r.ChildrenLoaded && !r.HashToBeComputed {
		return r.Hash
	}

	childHashes := make([]string, len(r.Children))
	childFileMetaHashes := make([]string, len(r.Children))
	childPaths := make([]string, len(r.Children))
	var refNumBlocks int64
	var size int64

	for index, childRef := range r.Children {
		childRef.CalculateHash()
		childFileMetaHashes[index] = childRef.GetFileMetaHash()
		childHashes[index] = childRef.GetHash()
		childPaths[index] = childRef.GetPath()
		refNumBlocks += childRef.GetNumBlocks()
		size += childRef.GetSize()
	}

	r.FileMetaHash = encryption.Hash(strings.Join(childFileMetaHashes, ":"))
	r.Hash = encryption.Hash(strings.Join(childHashes, ":"))

	r.PathHash = encryption.Hash(strings.Join(childPaths, ":"))
	r.NumBlocks = refNumBlocks
	r.Size = size

	return r.Hash
}

func (r *Ref) GetFileMetaHash() string {
	return r.FileMetaHash
}

func (r *Ref) GetHash() string {
	return r.Hash
}

func (r *Ref) GetType() string {
	return r.Type
}

func (r *Ref) GetNumBlocks() int64 {
	return r.NumBlocks
}

func (r *Ref) GetSize() int64 {
	return r.Size
}

func (r *Ref) GetPathHash() string {
	return r.PathHash
}

func (r *Ref) GetLookupHash() string {
	return r.LookupHash
}

func (r *Ref) GetPath() string {
	return r.Path
}

func (r *Ref) GetName() string {
	return r.Name
}

func (r *Ref) GetFileID() string {
	return r.FileID
}

func (r *Ref) GetCreatedAt() common.Timestamp {
	return r.CreatedAt
}

func (r *Ref) GetUpdatedAt() common.Timestamp {
	return r.UpdatedAt
}

func (r *Ref) AddChild(child RefEntity) {
	if r.Children == nil {
		r.Children = make([]RefEntity, 0)
	}
	var index int
	var ltFound bool // less than found
	// Add child in sorted fashion
	for i, ref := range r.Children {
		if strings.Compare(child.GetPath(), ref.GetPath()) == -1 {
			index = i
			ltFound = true
			break
		}
	}
	if ltFound {
		r.Children = append(r.Children[:index+1], r.Children[index:]...)
		r.Children[index] = child
	} else {
		r.Children = append(r.Children, child)
	}
	r.ChildrenLoaded = true
}

func (r *Ref) RemoveChild(idx int) {
	if idx < 0 {
		return
	}
	r.Children = append(r.Children[:idx], r.Children[idx+1:]...)
}

func (fr *FileRef) GetFileMetaHash() string {
	return fr.FileMetaHash
}
func (fr *FileRef) GetFileMetaHashData() string {
	return fmt.Sprintf(
		"%s:%d:%s:%d:%s",
		fr.Path, fr.Size, fr.FileID,
		fr.ActualFileSize, fr.ActualFileHash)
}

func (fr *FileRef) GetHashData() string {
	return fmt.Sprintf(
		"%s:%s:%s:%s:%d:%s:%s:%d:%s:%d:%s",
		fr.AllocationID,
		fr.Type, // don't need to add it as well
		fr.Name, // don't see any utility as fr.Path below has name in it
		fr.Path,
<<<<<<< HEAD
		strconv.FormatInt(fr.Size, 10),
		fr.ValidationRoot,
		fr.FixedMerkleRoot,
		strconv.FormatInt(fr.ActualFileSize, 10),
=======
		fr.Size,
		fr.ContentHash,
		fr.MerkleRoot,
		fr.ActualFileSize,
>>>>>>> e2b883ed
		fr.ActualFileHash,
		fr.ChunkSize,
		fr.FileID,
	)
}

func (fr *FileRef) GetHash() string {
	return fr.Hash
}

func (fr *FileRef) CalculateHash() string {
	fr.Hash = encryption.Hash(fr.GetHashData())
	fr.FileMetaHash = encryption.Hash(fr.GetFileMetaHashData())
	fr.NumBlocks = int64(math.Ceil(float64(fr.Size*1.0) / CHUNK_SIZE))
	return fr.Hash
}

func (fr *FileRef) GetType() string {
	return fr.Type
}

func (fr *FileRef) GetNumBlocks() int64 {
	return fr.NumBlocks
}

func (fr *FileRef) GetSize() int64 {
	return fr.Size
}

func (fr *FileRef) GetPathHash() string {
	return fr.PathHash
}

func (fr *FileRef) GetLookupHash() string {
	return fr.LookupHash
}

func (fr *FileRef) GetPath() string {
	return fr.Path
}

func (fr *FileRef) GetName() string {
	return fr.Name
}

func (fr *FileRef) GetFileID() string {
	return fr.FileID
}

func (fr *FileRef) GetCreatedAt() common.Timestamp {
	return fr.CreatedAt
}

func (fr *FileRef) GetUpdatedAt() common.Timestamp {
	return fr.UpdatedAt
}<|MERGE_RESOLUTION|>--- conflicted
+++ resolved
@@ -215,17 +215,10 @@
 		fr.Type, // don't need to add it as well
 		fr.Name, // don't see any utility as fr.Path below has name in it
 		fr.Path,
-<<<<<<< HEAD
-		strconv.FormatInt(fr.Size, 10),
+		fr.Size,
 		fr.ValidationRoot,
 		fr.FixedMerkleRoot,
-		strconv.FormatInt(fr.ActualFileSize, 10),
-=======
-		fr.Size,
-		fr.ContentHash,
-		fr.MerkleRoot,
 		fr.ActualFileSize,
->>>>>>> e2b883ed
 		fr.ActualFileHash,
 		fr.ChunkSize,
 		fr.FileID,

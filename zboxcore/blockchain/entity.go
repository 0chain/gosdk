--- conflicted
+++ resolved
@@ -1,49 +1,48 @@
+// Methods and types for blockchain entities and interactions.
 package blockchain
 
 import (
+	"encoding/json"
+	"math"
+	"sync"
 	"sync/atomic"
 
-<<<<<<< HEAD
-	"github.com/0chain/gosdk/core/common"
-=======
 	"github.com/0chain/gosdk/core/util"
 	"github.com/0chain/gosdk/zboxcore/marker"
 
 	"github.com/0chain/gosdk/core/conf"
 	"github.com/0chain/gosdk/core/node"
->>>>>>> 616a0bd6
 )
 
 // StakePoolSettings information.
 type StakePoolSettings struct {
-	DelegateWallet string         `json:"delegate_wallet"`
-	MinStake       common.Balance `json:"min_stake"`
-	MaxStake       common.Balance `json:"max_stake"`
-	NumDelegates   int            `json:"num_delegates"`
-	ServiceCharge  float64        `json:"service_charge"`
+	DelegateWallet string  `json:"delegate_wallet"`
+	NumDelegates   int     `json:"num_delegates"`
+	ServiceCharge  float64 `json:"service_charge"`
 }
 
-// UpdateStakePoolSettings information.
+// UpdateStakePoolSettings represent stake pool information of a provider node.
 type UpdateStakePoolSettings struct {
-	DelegateWallet *string         `json:"delegate_wallet,omitempty"`
-	MinStake       *common.Balance `json:"min_stake,omitempty"`
-	MaxStake       *common.Balance `json:"max_stake,omitempty"`
-	NumDelegates   *int            `json:"num_delegates,omitempty"`
-	ServiceCharge  *float64        `json:"service_charge,omitempty"`
+	DelegateWallet *string  `json:"delegate_wallet,omitempty"`
+	NumDelegates   *int     `json:"num_delegates,omitempty"`
+	ServiceCharge  *float64 `json:"service_charge,omitempty"`
 }
 
+// ValidationNode represents a validation node (miner)
 type ValidationNode struct {
 	ID                string            `json:"id"`
 	BaseURL           string            `json:"url"`
 	StakePoolSettings StakePoolSettings `json:"stake_pool_settings"`
 }
 
+// UpdateValidationNode represents a validation node (miner) update
 type UpdateValidationNode struct {
 	ID                string                   `json:"id"`
 	BaseURL           *string                  `json:"url"`
 	StakePoolSettings *UpdateStakePoolSettings `json:"stake_pool_settings"`
 }
 
+// StorageNode represents a storage node (blobber)
 type StorageNode struct {
 	ID             string `json:"id"`
 	Baseurl        string `json:"url"`

package blockchain

import (
	"encoding/json"
	"sync/atomic"

	"github.com/0chain/gosdk/core/common"
)

type ChainConfig struct {
<<<<<<< HEAD
	BlockWorker       string
	Sharders          []string
	Miners            []string
	MinSubmit         int
	MinConfirmation   int
	ChainID           string
	MaxTxnQuery       int
	QuerySleepTime    int
=======
	BlockWorker     string
	Sharders        []string
	Miners          []string
	MinSubmit       int
	MinConfirmation int
	ChainID         string
	MaxTxnQuery     int
	QuerySleepTime  int
>>>>>>> 8dc53ab9
}

// StakePoolSettings information.
type StakePoolSettings struct {
	DelegateWallet string         `json:"delegate_wallet"`
	MinStake       common.Balance `json:"min_stake"`
	MaxStake       common.Balance `json:"max_stake"`
	NumDelegates   int            `json:"num_delegates"`
	ServiceCharge  float64        `json:"service_charge"`
}

// UpdateStakePoolSettings information.
type UpdateStakePoolSettings struct {
	DelegateWallet *string         `json:"delegate_wallet,omitempty"`
	MinStake       *common.Balance `json:"min_stake,omitempty"`
	MaxStake       *common.Balance `json:"max_stake,omitempty"`
	NumDelegates   *int            `json:"num_delegates,omitempty"`
	ServiceCharge  *float64        `json:"service_charge,omitempty"`
}

type ValidationNode struct {
	ID                string            `json:"id"`
	BaseURL           string            `json:"url"`
	StakePoolSettings StakePoolSettings `json:"stake_pool_settings"`
}

type UpdateValidationNode struct {
	ID                string                   `json:"id"`
	BaseURL           *string                  `json:"url"`
	StakePoolSettings *UpdateStakePoolSettings `json:"stake_pool_settings"`
}

type StorageNode struct {
	ID      string `json:"id"`
	Baseurl string `json:"url"`

	skip uint64 `json:"-"` // skip on error
}

func (sn *StorageNode) SetSkip(t bool) {
	var val uint64
	if t {
		val = 1
	}
	atomic.StoreUint64(&sn.skip, val)
}

func (sn *StorageNode) IsSkip() bool {
	return atomic.LoadUint64(&sn.skip) > 0
}

func PopulateNodes(nodesjson string) ([]string, error) {
	sharders := make([]string, 0)
	err := json.Unmarshal([]byte(nodesjson), &sharders)
	return sharders, err
}

var chain *ChainConfig

func init() {
	chain = &ChainConfig{
		MaxTxnQuery:     5,
		QuerySleepTime:  5,
		MinSubmit:       50,
		MinConfirmation: 50,
	}
}

func GetChainID() string {
	return chain.ChainID
}

func PopulateChain(minerjson string, sharderjson string) error {
	var err error
	chain.Miners, err = PopulateNodes(minerjson)
	if err != nil {
		return err
	}
	chain.Sharders, err = PopulateNodes(sharderjson)
	if err != nil {
		return err
	}
	return nil
}

func GetBlockWorker() string {
	return chain.BlockWorker
}

func GetSharders() []string {
	return chain.Sharders
}

func GetMiners() []string {
	return chain.Miners
}

func GetMaxTxnQuery() int {
	return chain.MaxTxnQuery
}

func GetQuerySleepTime() int {
	return chain.QuerySleepTime
}

func GetMinSubmit() int {
	return chain.MinSubmit
}

func GetMinConfirmation() int {
	return chain.MinConfirmation
}

func SetBlockWorker(blockWorker string) {
	chain.BlockWorker = blockWorker
}

func SetSharders(sharderArray []string) {
	chain.Sharders = sharderArray
}

func SetMiners(minerArray []string) {
	chain.Miners = minerArray
}

func SetChainID(id string) {
	chain.ChainID = id
}

func SetMaxTxnQuery(num int) {
	chain.MaxTxnQuery = num
}

func SetQuerySleepTime(time int) {
	chain.QuerySleepTime = time
}

func SetMinSubmit(minSubmit int) {
	chain.MinSubmit = minSubmit
}

func SetMinConfirmation(minConfirmation int) {
	chain.MinConfirmation = minConfirmation
}<|MERGE_RESOLUTION|>--- conflicted
+++ resolved
@@ -8,16 +8,6 @@
 )
 
 type ChainConfig struct {
-<<<<<<< HEAD
-	BlockWorker       string
-	Sharders          []string
-	Miners            []string
-	MinSubmit         int
-	MinConfirmation   int
-	ChainID           string
-	MaxTxnQuery       int
-	QuerySleepTime    int
-=======
 	BlockWorker     string
 	Sharders        []string
 	Miners          []string
@@ -26,7 +16,6 @@
 	ChainID         string
 	MaxTxnQuery     int
 	QuerySleepTime  int
->>>>>>> 8dc53ab9
 }
 
 // StakePoolSettings information.

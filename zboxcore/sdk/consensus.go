--- conflicted
+++ resolved
@@ -42,9 +42,5 @@
 	c.mu.RLock()
 	defer c.mu.RUnlock()
 
-<<<<<<< HEAD
-	return c.consensus >= c.consensusThresh
-=======
 	return c.getConsensus() >= c.consensusThresh
->>>>>>> 07549e28
 }
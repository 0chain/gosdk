--- conflicted
+++ resolved
@@ -1,6 +1,5 @@
 package sdk
-<<<<<<< HEAD
-//
+
 //import (
 //	"bytes"
 //	"context"
@@ -16,6 +15,7 @@
 //	"testing"
 //
 //	"github.com/0chain/errors"
+//
 //	"github.com/0chain/gosdk/core/zcncrypto"
 //	"github.com/0chain/gosdk/zboxcore/blockchain"
 //	zclient "github.com/0chain/gosdk/zboxcore/client"
@@ -71,7 +71,7 @@
 //				})).Return(&http.Response{
 //					Body:       ioutil.NopCloser(bytes.NewReader([]byte(""))),
 //					StatusCode: p.respStatusCode,
-//				}, errors.New(mockErrorMessage))
+//				}, errors.New("", mockErrorMessage))
 //			},
 //			wantErr: true,
 //			errMsg:  mockErrorMessage,
@@ -297,305 +297,4 @@
 //			}
 //		})
 //	}
-//}
-=======
-
-import (
-	"bytes"
-	"context"
-	"encoding/json"
-	"io"
-	"io/ioutil"
-	"mime"
-	"mime/multipart"
-	"net/http"
-	"strconv"
-	"strings"
-	"sync"
-	"testing"
-
-	"github.com/0chain/errors"
-
-	"github.com/0chain/gosdk/core/zcncrypto"
-	"github.com/0chain/gosdk/zboxcore/blockchain"
-	zclient "github.com/0chain/gosdk/zboxcore/client"
-	"github.com/0chain/gosdk/zboxcore/fileref"
-	"github.com/0chain/gosdk/zboxcore/marker"
-	"github.com/0chain/gosdk/zboxcore/mocks"
-	"github.com/0chain/gosdk/zboxcore/zboxutil"
-	"github.com/stretchr/testify/mock"
-	"github.com/stretchr/testify/require"
-)
-
-func TestListRequest_getFileMetaInfoFromBlobber(t *testing.T) {
-	const mockFileRefName = "mock fileRef name"
-	const mockAllocationTxId = "mock transaction id"
-	const mockClientId = "mock client id"
-	const mockClientKey = "mock client key"
-	const mockRemoteFilePath = "mock/remote/file/path"
-	const mockSignature = "mock signature"
-	const mockAllocationId = "mock allocation id"
-	const mockErrorMessage = "mock error message"
-
-	var mockClient = mocks.HttpClient{}
-	zboxutil.Client = &mockClient
-
-	client := zclient.GetClient()
-	client.Wallet = &zcncrypto.Wallet{
-		ClientID:  mockClientId,
-		ClientKey: mockClientKey,
-	}
-
-	type parameters struct {
-		fileRefToRetrieve fileref.FileRef
-		respStatusCode    int
-		requestFields     map[string]string
-		blobberIdx        int
-	}
-
-	tests := []struct {
-		name       string
-		parameters parameters
-		setup      func(*testing.T, string, parameters, string)
-		wantErr    bool
-		errMsg     string
-	}{
-		{
-			name: "Test_Http_Error",
-			parameters: parameters{
-				respStatusCode: 0,
-			},
-			setup: func(t *testing.T, name string, p parameters, errMsg string) {
-				mockClient.On("Do", mock.MatchedBy(func(req *http.Request) bool {
-					return strings.HasPrefix(req.URL.Path, "Test_Http_Error")
-				})).Return(&http.Response{
-					Body:       ioutil.NopCloser(bytes.NewReader([]byte(""))),
-					StatusCode: p.respStatusCode,
-				}, errors.New("", mockErrorMessage))
-			},
-			wantErr: true,
-			errMsg:  mockErrorMessage,
-		},
-		{
-			name: "Test_Badly_Formatted",
-			parameters: parameters{
-				respStatusCode: 200,
-			},
-			setup: func(t *testing.T, name string, p parameters, errMsg string) {
-				mockClient.On("Do", mock.MatchedBy(func(req *http.Request) bool {
-					return strings.HasPrefix(req.URL.Path, "Test_Badly_Formatted")
-				})).Return(&http.Response{
-					Body:       ioutil.NopCloser(bytes.NewReader([]byte(""))),
-					StatusCode: p.respStatusCode,
-				}, nil)
-			},
-			wantErr: true,
-			errMsg:  "file meta data response parse error",
-		},
-		{
-			name: "Test_Success",
-			parameters: parameters{
-				fileRefToRetrieve: fileref.FileRef{
-					Ref: fileref.Ref{
-						Name: mockFileRefName,
-					},
-				},
-				requestFields: map[string]string{
-					"auth_token": func() string {
-						authBytes, err := json.Marshal(&marker.AuthTicket{
-							Signature: mockSignature,
-						})
-						require.NoError(t, err)
-						return string(authBytes)
-					}(),
-					"path_hash": fileref.GetReferenceLookup(mockAllocationId, mockRemoteFilePath),
-				},
-				respStatusCode: http.StatusOK,
-				blobberIdx:     73,
-			},
-			setup: func(t *testing.T, testName string, p parameters, errMsg string) {
-				mockClient.On("Do", mock.MatchedBy(func(req *http.Request) bool {
-					mediaType, params, err := mime.ParseMediaType(req.Header.Get("Content-Type"))
-					require.NoError(t, err)
-					require.True(t, strings.HasPrefix(mediaType, "multipart/"))
-					reader := multipart.NewReader(req.Body, params["boundary"])
-
-					err = nil
-					for {
-						var part *multipart.Part
-						part, err = reader.NextPart()
-						if err != nil {
-							break
-						}
-						expected, ok := p.requestFields[part.FormName()]
-						require.True(t, ok)
-						actual, err := ioutil.ReadAll(part)
-						require.NoError(t, err)
-						require.EqualValues(t, expected, string(actual))
-					}
-					require.Error(t, err)
-					require.EqualValues(t, "EOF", errors.Top(err))
-
-					return req.URL.Path == "Test_Success"+zboxutil.FILE_META_ENDPOINT+mockAllocationTxId &&
-						req.URL.RawPath == "Test_Success"+zboxutil.FILE_META_ENDPOINT+mockAllocationTxId &&
-						req.Method == "POST" &&
-						req.Header.Get("X-App-Client-ID") == mockClientId &&
-						req.Header.Get("X-App-Client-Key") == mockClientKey &&
-						testName == "Test_Success"
-				})).Return(&http.Response{
-					StatusCode: p.respStatusCode,
-					Body: func(p parameters) io.ReadCloser {
-						jsonFR, err := json.Marshal(p.fileRefToRetrieve)
-						require.NoError(t, err)
-						return ioutil.NopCloser(bytes.NewReader([]byte(jsonFR)))
-					}(p),
-				}, nil)
-			},
-		},
-	}
-	for _, tt := range tests {
-		tt := tt
-		t.Run(tt.name, func(t *testing.T) {
-			t.Parallel()
-			tt.setup(t, tt.name, tt.parameters, tt.errMsg)
-			blobber := &blockchain.StorageNode{
-				Baseurl: tt.name,
-			}
-			req := &ListRequest{
-				allocationID:   mockAllocationId,
-				allocationTx:   mockAllocationTxId,
-				ctx:            context.TODO(),
-				remotefilepath: mockRemoteFilePath,
-				authToken: &marker.AuthTicket{
-					Signature: mockSignature,
-				},
-				wg: &sync.WaitGroup{},
-			}
-			rspCh := make(chan *fileMetaResponse, 1)
-			req.wg.Add(1)
-			go req.getFileMetaInfoFromBlobber(blobber, 73, rspCh)
-			req.wg.Wait()
-			resp := <-rspCh
-			require.EqualValues(t, tt.wantErr, resp.err != nil)
-			if resp.err != nil {
-				require.EqualValues(t, tt.errMsg, errors.Top(resp.err))
-				return
-			}
-			require.EqualValues(t, tt.parameters.fileRefToRetrieve, *resp.fileref)
-			require.EqualValues(t, tt.parameters.blobberIdx, resp.blobberIdx)
-		})
-	}
-}
-
-func TestListRequest_getFileConsensusFromBlobbers(t *testing.T) {
-	const mockAllocationTxId = "mock transaction id"
-	const mockAllocationId = "mock allocation id"
-	const mockFileRefName = "mock file ref name"
-	const mockBlobberUrl = "mockBlobberUrl"
-	const mockActualHash = "mockActualHash"
-
-	var mockClient = mocks.HttpClient{}
-	zboxutil.Client = &mockClient
-
-	const mockClientId = "mock client id"
-	const mockClientKey = "mock client key"
-	client := zclient.GetClient()
-	client.Wallet = &zcncrypto.Wallet{
-		ClientID:  mockClientId,
-		ClientKey: mockClientKey,
-	}
-
-	setupHttpResponses := func(t *testing.T, name string, numBlobbers, numCorrect int) {
-		require.True(t, numBlobbers >= numCorrect)
-		for i := 0; i < numBlobbers; i++ {
-			var hash string
-			if i < numCorrect {
-				hash = mockActualHash
-			}
-			frName := mockFileRefName + strconv.Itoa(i)
-			url := mockBlobberUrl + strconv.Itoa(i)
-			mockClient.On("Do", mock.MatchedBy(func(req *http.Request) bool {
-				return strings.HasPrefix(req.URL.Path, name+url)
-			})).Return(&http.Response{
-				StatusCode: http.StatusOK,
-				Body: func(fileRefName, hash string) io.ReadCloser {
-					jsonFR, err := json.Marshal(&fileref.FileRef{
-						ActualFileHash: hash,
-						Ref: fileref.Ref{
-							Name: fileRefName,
-						},
-					})
-					require.NoError(t, err)
-					return ioutil.NopCloser(bytes.NewReader([]byte(jsonFR)))
-				}(frName, hash),
-			}, nil)
-		}
-	}
-
-	tests := []struct {
-		name        string
-		numBlobbers int
-		consensus   Consensus
-		numCorrect  int
-
-		setup   func(*testing.T, string, int, int)
-		wantErr bool
-	}{
-		{
-			name:        "Fail_Consensus",
-			numBlobbers: 10,
-			consensus: Consensus{
-				consensusThresh: 2,
-				fullconsensus:   50,
-			},
-			numCorrect: 5,
-			setup:      setupHttpResponses,
-			wantErr:    true,
-		},
-		{
-			name:        "Pass_Consensus",
-			numBlobbers: 10,
-			consensus: Consensus{
-				consensusThresh: 2,
-				fullconsensus:   50,
-			},
-			numCorrect: 6,
-			setup:      setupHttpResponses,
-		},
-	}
-	for _, tt := range tests {
-		t.Run(tt.name, func(t *testing.T) {
-			tt.setup(t, tt.name, tt.numBlobbers, tt.numCorrect)
-			req := &ListRequest{
-				allocationID: mockAllocationId,
-				allocationTx: mockAllocationTxId,
-				ctx:          context.TODO(),
-				blobbers:     []*blockchain.StorageNode{},
-				wg:           &sync.WaitGroup{},
-				Consensus:    tt.consensus,
-			}
-			for i := 0; i < tt.numBlobbers; i++ {
-				req.blobbers = append(req.blobbers, &blockchain.StorageNode{
-					Baseurl: tt.name + mockBlobberUrl + strconv.Itoa(i),
-				})
-			}
-
-			_, mask, fileRefs := req.getFileConsensusFromBlobbers()
-
-			if mask == nil && fileRefs == nil {
-				require.True(t, tt.wantErr)
-				return
-			}
-			require.Len(t, fileRefs, tt.numBlobbers)
-			for i, actual := range fileRefs {
-				expected := fileref.FileRef{}
-				expected.Name = mockFileRefName + strconv.Itoa(i)
-				if i < tt.numCorrect {
-					expected.ActualFileHash = mockActualHash
-				}
-				require.EqualValues(t, expected, *actual.fileref)
-			}
-		})
-	}
-}
->>>>>>> a32cf8cc
+//}
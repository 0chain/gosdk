--- conflicted
+++ resolved
@@ -71,11 +71,7 @@
 			name:    "Test_Error_New_HTTP_Failed_By_Containing_" + string([]byte{0x7f, 0, 0}),
 			setup:   func(t *testing.T, testName string, p parameters) {},
 			wantErr: true,
-<<<<<<< HEAD
-			errMsg:  `parse \"Test_Error_New_HTTP_Failed_By_Containing_\\x7f\\x00\\x00\": net/url: invalid control character in URL`,
-=======
 			errMsg:  `net/url: invalid control character in URL`,
->>>>>>> 9df756fb
 		},
 		{
 			name: "Test_Error_Get_Object_Tree_From_Blobber_Failed",

--- conflicted
+++ resolved
@@ -120,11 +120,7 @@
 			errMsg:  "response_error: ",
 			wantFunc: func(require *require.Assertions, req *RenameRequest) {
 				require.NotNil(req)
-<<<<<<< HEAD
-				require.Equal(uint32(0), req.renameMask)
-=======
 				require.Equal(0, req.renameMask.CountOnes())
->>>>>>> 89d1609e
 				require.Equal(0, req.consensus.consensus)
 			},
 		},
@@ -194,11 +190,7 @@
 			},
 			wantFunc: func(require *require.Assertions, req *RenameRequest) {
 				require.NotNil(req)
-<<<<<<< HEAD
-				require.Equal(uint32(1), req.renameMask)
-=======
 				require.Equal(4, req.renameMask.CountOnes())
->>>>>>> 89d1609e
 				require.Equal(1, req.consensus.consensus)
 			},
 		},
@@ -372,11 +364,7 @@
 			wantErr:     false,
 			wantFunc: func(require *require.Assertions, req *RenameRequest) {
 				require.NotNil(req)
-<<<<<<< HEAD
-				require.Equal(uint32(15), req.renameMask)
-=======
 				require.Equal(4, req.renameMask.CountOnes())
->>>>>>> 89d1609e
 				require.Equal(4, req.consensus.consensus)
 			},
 		},
@@ -388,11 +376,7 @@
 			wantErr:     false,
 			wantFunc: func(require *require.Assertions, req *RenameRequest) {
 				require.NotNil(req)
-<<<<<<< HEAD
-				require.Equal(uint32(7), req.renameMask)
-=======
 				require.Equal(3, req.renameMask.CountOnes())
->>>>>>> 89d1609e
 				require.Equal(3, req.consensus.consensus)
 			},
 		},

package sdk

import (
	"context"
	"encoding/hex"
	"encoding/json"
	"fmt"
	"io/ioutil"
	"math"
	"math/rand"
	"net/http"
	"sync"
	"time"

	"github.com/0chain/errors"
	"github.com/0chain/gosdk/core/common"
	"github.com/0chain/gosdk/zboxcore/blockchain"
	"github.com/0chain/gosdk/zboxcore/logger"
	l "github.com/0chain/gosdk/zboxcore/logger"
	"github.com/0chain/gosdk/zboxcore/zboxutil"
)

type ObjectTreeResult struct {
	TotalPages int64  `json:"total_pages"`
	OffsetPath string `json:"offset_path"`
	OffsetDate string `json:"offset_date"`
	Refs       []ORef `json:"refs"`
}

const INVALID_PATH = "invalid_path"

type ObjectTreeRequest struct {
	allocationID   string
	allocationTx   string
	sig            string
	blobbers       []*blockchain.StorageNode
	authToken      string
	pathHash       string
	remotefilepath string
	pageLimit      int // numbers of refs that will be returned by blobber at max
	level          int
	fileType       string
	refType        string
	offsetPath     string
	updatedDate    string // must have "2006-01-02T15:04:05.99999Z07:00" format
	offsetDate     string // must have "2006-01-02T15:04:05.99999Z07:00" format
	reqMask        zboxutil.Uint128
	ctx            context.Context
	singleBlobber  bool
	Consensus
}

type oTreeResponse struct {
	oTResult *ObjectTreeResult
	err      error
	hash     string
	idx      int
}

var errTooManyRequests = errors.New("too_many_requests", "Too many requests")

type ObjectTreeRequestOption func(*ObjectTreeRequest)

func WithObjectContext(ctx context.Context) ObjectTreeRequestOption {
	return func(o *ObjectTreeRequest) {
		o.ctx = ctx
	}
}

func WithObjectMask(mask zboxutil.Uint128) ObjectTreeRequestOption {
	return func(o *ObjectTreeRequest) {
		o.reqMask = mask
	}
}

func WithObjectConsensusThresh(thresh int) ObjectTreeRequestOption {
	return func(o *ObjectTreeRequest) {
		o.consensusThresh = thresh
	}
}

func WithSingleBlobber(singleBlobber bool) ObjectTreeRequestOption {
	return func(o *ObjectTreeRequest) {
		o.singleBlobber = singleBlobber
	}
}

// Paginated tree should not be collected as this will stall the client
// It should rather be handled by application that uses gosdk
func (o *ObjectTreeRequest) GetRefs() (*ObjectTreeResult, error) {
	activeCount := o.reqMask.CountOnes()
	oTreeResponses := make([]oTreeResponse, activeCount)
	respChan := make(chan *oTreeResponse, activeCount)
	if o.singleBlobber {
		var respErr error
		for i := 0; i < activeCount; i++ {
			var rnd = rand.New(rand.NewSource(time.Now().UnixNano()))
			num := rnd.Intn(activeCount)
			var blob *blockchain.StorageNode
			var pos uint64
			for i := o.reqMask; !i.Equals64(0); i = i.And(zboxutil.NewUint128(1).Lsh(pos).Not()) {
				pos = uint64(i.TrailingZeros())
				num--
				if num < 0 {
					blob = o.blobbers[pos]
					break
				}
			}
			l.Logger.Debug(fmt.Sprintf("Getting file refs for path %v from blobber %v", o.remotefilepath, blob.Baseurl))
			idx := num
			baseURL := blob.Baseurl
			go o.getFileRefs(baseURL, respChan, idx)
			select {
			case <-o.ctx.Done():
				return nil, o.ctx.Err()
			case oTreeResponse := <-respChan:
				if oTreeResponse.err != nil {
					respErr = oTreeResponse.err
				} else {
					return oTreeResponse.oTResult, nil
				}
			}
		}
		return nil, respErr
	}
	var pos uint64
	for i := o.reqMask; !i.Equals64(0); i = i.And(zboxutil.NewUint128(1).Lsh(pos).Not()) {
		pos = uint64(i.TrailingZeros())
		blob := o.blobbers[pos]
		l.Logger.Debug(fmt.Sprintf("Getting file refs for path %v from blobber %v", o.remotefilepath, blob.Baseurl))
		idx := int(pos)
		baseURL := blob.Baseurl
		go o.getFileRefs(baseURL, respChan, idx)
	}

	hashCount := make(map[string]int)
	hashRefsMap := make(map[string]*ObjectTreeResult)
	oTreeResponseErrors := make([]error, activeCount)
	var successCount int
	for i := 0; i < activeCount; i++ {
		select {
		case <-o.ctx.Done():
			return nil, o.ctx.Err()
		case oTreeResponse := <-respChan:
			oTreeResponseErrors[oTreeResponse.idx] = oTreeResponse.err
			if oTreeResponse.err != nil {
				if code, _ := zboxutil.GetErrorMessageCode(oTreeResponse.err.Error()); code != INVALID_PATH {
					l.Logger.Error("Error while getting file refs from blobber:", oTreeResponse.err)
				}
				continue
			}
			oTreeResponses[oTreeResponse.idx] = *oTreeResponse
			successCount++
			hash := oTreeResponse.hash
			if _, ok := hashCount[hash]; ok {
				hashCount[hash]++
			} else {
				hashCount[hash]++
				hashRefsMap[hash] = oTreeResponse.oTResult
			}
			if hashCount[hash] == o.consensusThresh {
				return oTreeResponse.oTResult, nil
			}
		}
	}
	l.Logger.Error("no consensus found: ", o.remotefilepath, " pageLimit: ", o.pageLimit, " offsetPath: ", o.offsetPath)
	var selected *ObjectTreeResult
	if successCount < o.consensusThresh {
		majorError := zboxutil.MajorError(oTreeResponseErrors)
		majorErrorMsg := ""
		if majorError != nil {
			majorErrorMsg = majorError.Error()
		}
		if code, _ := zboxutil.GetErrorMessageCode(majorErrorMsg); code == INVALID_PATH {
			return &ObjectTreeResult{}, nil
		} else {
			return nil, majorError
		}
	}
	// build the object tree result by using consensus on individual refs
	refHash := make(map[string]int)
	selected = &ObjectTreeResult{}
	minPage := int64(math.MaxInt64)
	for _, oTreeResponse := range oTreeResponses {
		if oTreeResponse.err != nil || oTreeResponse.oTResult == nil {
			continue
		}
		if oTreeResponse.oTResult.TotalPages < minPage {
			minPage = oTreeResponse.oTResult.TotalPages
			selected.TotalPages = minPage
		}
		for _, ref := range oTreeResponse.oTResult.Refs {
			if refHash[ref.FileMetaHash] == o.consensusThresh {
				continue
			}
			refHash[ref.FileMetaHash] += 1
			if refHash[ref.FileMetaHash] == o.consensusThresh {
				selected.Refs = append(selected.Refs, ref)
			}
		}
	}
	if len(selected.Refs) > 0 {
		for _, oTreeResponse := range oTreeResponses {
			if oTreeResponse.err != nil || oTreeResponse.oTResult == nil {
				continue
			}
			if len(selected.Refs) != len(oTreeResponse.oTResult.Refs) {
				l.Logger.Error("Consensus failed for refs: ", o.blobbers[oTreeResponse.idx].Baseurl)
			}
		}
		selected.OffsetPath = selected.Refs[len(selected.Refs)-1].Path
		return selected, nil
	}
	return nil, errors.New("consensus_failed", "Refs consensus is less than consensus threshold")
}

func (o *ObjectTreeRequest) getFileRefs(bUrl string, respChan chan *oTreeResponse, idx int) {
	oTR := &oTreeResponse{
		idx: idx,
	}
	defer func() {
		respChan <- oTR
	}()
<<<<<<< HEAD

=======
	oReq, err := zboxutil.NewRefsRequest(
		bUrl,
		o.allocationID,
		o.sig,
		o.allocationTx,
		o.remotefilepath,
		o.pathHash,
		o.authToken,
		o.offsetPath,
		o.updatedDate,
		o.offsetDate,
		o.fileType,
		o.refType,
		o.level,
		o.pageLimit,
	)
	if err != nil {
		oTR.err = err
		return
	}
>>>>>>> cda54b65
	oResult := ObjectTreeResult{}
	for i := 0; i < 3; i++ {
		oReq, err := zboxutil.NewRefsRequest(
			bUrl,
			o.allocationID,
			o.allocationTx,
			o.remotefilepath,
			o.pathHash,
			o.authToken,
			o.offsetPath,
			o.updatedDate,
			o.offsetDate,
			o.fileType,
			o.refType,
			o.level,
			o.pageLimit,
		)
		if err != nil {
			oTR.err = err
			return
		}
		ctx, cncl := context.WithTimeout(o.ctx, 2*time.Minute)
		defer cncl()
		err = zboxutil.HttpDo(ctx, cncl, oReq, func(resp *http.Response, err error) error {
			if err != nil {
				l.Logger.Error(err)
				return err
			}
			defer resp.Body.Close()
			respBody, err := ioutil.ReadAll(resp.Body)
			if err != nil {
				l.Logger.Error(err)
				return err
			}
			if resp.StatusCode == http.StatusOK {
				err := json.Unmarshal(respBody, &oResult)
				if err != nil {
					l.Logger.Error(err)
					return err
				}
				return nil
			} else {
				if resp.StatusCode == http.StatusTooManyRequests {
					l.Logger.Error("Too many requests")
					r, err := zboxutil.GetRateLimitValue(resp)
					if err != nil {
						logger.Logger.Error(err)
						return err
					}

					time.Sleep(time.Duration(r) * time.Second)
					return errTooManyRequests
				}

				return errors.New("response_error", fmt.Sprintf("got status %d, err: %s", resp.StatusCode, respBody))
			}
		})
		if err != nil {
			if err == errTooManyRequests && i < 2 {
				continue
			}
			oTR.err = err
			return
		}
		break
	}
	oTR.oTResult = &oResult
	similarFieldRefs := make([]byte, 0, 32*len(oResult.Refs))
	for _, ref := range oResult.Refs {
		decodeBytes, _ := hex.DecodeString(ref.SimilarField.FileMetaHash)
		similarFieldRefs = append(similarFieldRefs, decodeBytes...)
	}
	oTR.hash = zboxutil.GetRefsHash(similarFieldRefs)
}

// Blobber response will be different from each other so we should only consider similar fields
// i.e. we cannot calculate hash of response and have consensus on it
type ORef struct {
	SimilarField
	ID        int64            `json:"id"`
	CreatedAt common.Timestamp `json:"created_at"`
	UpdatedAt common.Timestamp `json:"updated_at"`
	Err       error            `json:"-"`
}

type SimilarField struct {
	FileID              string `json:"file_id"`
	FileMetaHash        string `json:"file_meta_hash"`
	Type                string `json:"type"`
	AllocationID        string `json:"allocation_id"`
	LookupHash          string `json:"lookup_hash"`
	Name                string `json:"name"`
	Path                string `json:"path"`
	PathHash            string `json:"path_hash"`
	ParentPath          string `json:"parent_path"`
	PathLevel           int    `json:"level"`
	Size                int64  `json:"size"`
	EncryptedKey        string `json:"encrypted_key"`
	EncryptedKeyPoint   string `json:"encrypted_key_point"`
	ActualFileSize      int64  `json:"actual_file_size"`
	ActualFileHash      string `json:"actual_file_hash"`
	MimeType            string `json:"mimetype"`
	ActualThumbnailSize int64  `json:"actual_thumbnail_size"`
	ActualThumbnailHash string `json:"actual_thumbnail_hash"`
	CustomMeta          string `json:"custom_meta"`
}

type RecentlyAddedRefRequest struct {
	ctx          context.Context
	allocationID string
	allocationTx string
	sig          string
	blobbers     []*blockchain.StorageNode
	fromDate     int64
	offset       int64
	pageLimit    int
	wg           *sync.WaitGroup
	Consensus
}

type RecentlyAddedRefResult struct {
	Offset int    `json:"offset"`
	Refs   []ORef `json:"refs"`
}

type RecentlyAddedRefResponse struct {
	Result *RecentlyAddedRefResult
	err    error
}

func (r *RecentlyAddedRefRequest) GetRecentlyAddedRefs() (*RecentlyAddedRefResult, error) {
	totalBlobbers := len(r.blobbers)
	responses := make([]*RecentlyAddedRefResponse, totalBlobbers)
	for i := range responses {
		responses[i] = &RecentlyAddedRefResponse{}
	}
	r.wg.Add(totalBlobbers)

	for i, blob := range r.blobbers {
		go r.getRecentlyAddedRefs(responses[i], blob.Baseurl)
	}
	r.wg.Wait()

	hashCount := make(map[string]int)
	hashRefsMap := make(map[string]*RecentlyAddedRefResult)

	for _, response := range responses {
		if response.err != nil {
			l.Logger.Error(response.err)
			continue
		}

		var similarFieldRefs []SimilarField
		for _, ref := range response.Result.Refs {
			similarFieldRefs = append(similarFieldRefs, ref.SimilarField)
		}

		refsMarshall, err := json.Marshal(similarFieldRefs)
		if err != nil {
			l.Logger.Error(err)
			continue
		}

		hash := zboxutil.GetRefsHash(refsMarshall)
		if _, ok := hashCount[hash]; ok {
			hashCount[hash]++
		} else {
			hashCount[hash]++
			hashRefsMap[hash] = response.Result
		}
	}

	var selected *RecentlyAddedRefResult
	for k, v := range hashCount {
		if v >= r.consensusThresh {
			selected = hashRefsMap[k]
			break
		}
	}

	if selected == nil {
		return nil, errors.New("consensus_failed", "Refs consensus is less than consensus threshold")
	}
	return selected, nil
}

func (r *RecentlyAddedRefRequest) getRecentlyAddedRefs(resp *RecentlyAddedRefResponse, bUrl string) {
	defer r.wg.Done()
	req, err := zboxutil.NewRecentlyAddedRefsRequest(bUrl, r.allocationID, r.allocationTx, r.sig, r.fromDate, r.offset, r.pageLimit)
	if err != nil {
		resp.err = err
		return
	}

	result := RecentlyAddedRefResult{}
	ctx, cncl := context.WithTimeout(r.ctx, time.Second*30)
	err = zboxutil.HttpDo(ctx, cncl, req, func(hResp *http.Response, err error) error {
		if err != nil {
			l.Logger.Error(err)
			return err
		}
		defer hResp.Body.Close()
		body, err := ioutil.ReadAll(hResp.Body)
		if err != nil {
			l.Logger.Error(err)
			return err
		}
		if hResp.StatusCode != http.StatusOK {
			return fmt.Errorf("Want code %d, got %d. Message: %s",
				http.StatusOK, hResp.StatusCode, string(body))
		}
		err = json.Unmarshal(body, &result)
		if err != nil {
			l.Logger.Error(err)
		}
		return err

	})
	if err != nil {
		resp.err = err
		return
	}
	resp.Result = &result
}<|MERGE_RESOLUTION|>--- conflicted
+++ resolved
@@ -221,35 +221,13 @@
 	defer func() {
 		respChan <- oTR
 	}()
-<<<<<<< HEAD
-
-=======
-	oReq, err := zboxutil.NewRefsRequest(
-		bUrl,
-		o.allocationID,
-		o.sig,
-		o.allocationTx,
-		o.remotefilepath,
-		o.pathHash,
-		o.authToken,
-		o.offsetPath,
-		o.updatedDate,
-		o.offsetDate,
-		o.fileType,
-		o.refType,
-		o.level,
-		o.pageLimit,
-	)
-	if err != nil {
-		oTR.err = err
-		return
-	}
->>>>>>> cda54b65
+
 	oResult := ObjectTreeResult{}
 	for i := 0; i < 3; i++ {
 		oReq, err := zboxutil.NewRefsRequest(
 			bUrl,
 			o.allocationID,
+			o.sig,
 			o.allocationTx,
 			o.remotefilepath,
 			o.pathHash,

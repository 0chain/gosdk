package sdk

import (
	"context"
	"encoding/hex"
	"encoding/json"
	"fmt"
	"io"
	"math"
	"math/rand"
	"net/http"
	"sync"
	"time"

	"github.com/0chain/errors"
	"github.com/0chain/gosdk/core/common"
	"github.com/0chain/gosdk/zboxcore/blockchain"
	"github.com/0chain/gosdk/zboxcore/logger"
	l "github.com/0chain/gosdk/zboxcore/logger"
	"github.com/0chain/gosdk/zboxcore/marker"
	"github.com/0chain/gosdk/zboxcore/zboxutil"
)

type ObjectTreeResult struct {
	TotalPages int64               `json:"total_pages"`
	OffsetPath string              `json:"offset_path"`
	OffsetDate string              `json:"offset_date"`
	Refs       []ORef              `json:"refs"`
	LatestWM   *marker.WriteMarker `json:"latest_write_marker"`
}

const INVALID_PATH = "invalid_path"

type ObjectTreeRequest struct {
	ClientId       string
	allocationID   string
	allocationTx   string
	sig            string
	blobbers       []*blockchain.StorageNode
	authToken      string
	pathHash       string
	remotefilepath string
	pageLimit      int // numbers of refs that will be returned by blobber at max
	level          int
	fileType       string
	refType        string
	offsetPath     string
	updatedDate    string // must have "2006-01-02T15:04:05.99999Z07:00" format
	offsetDate     string // must have "2006-01-02T15:04:05.99999Z07:00" format
	reqMask        zboxutil.Uint128
	ctx            context.Context
	singleBlobber  bool
	Consensus
}

type oTreeResponse struct {
	oTResult *ObjectTreeResult
	err      error
	hash     string
	idx      int
}

var errTooManyRequests = errors.New("too_many_requests", "Too many requests")

type ObjectTreeRequestOption func(*ObjectTreeRequest)

func WithObjectContext(ctx context.Context) ObjectTreeRequestOption {
	return func(o *ObjectTreeRequest) {
		o.ctx = ctx
	}
}

func WithObjectMask(mask zboxutil.Uint128) ObjectTreeRequestOption {
	return func(o *ObjectTreeRequest) {
		o.reqMask = mask
	}
}

func WithObjectConsensusThresh(thresh int) ObjectTreeRequestOption {
	return func(o *ObjectTreeRequest) {
		o.consensusThresh = thresh
	}
}

func WithSingleBlobber(singleBlobber bool) ObjectTreeRequestOption {
	return func(o *ObjectTreeRequest) {
		o.singleBlobber = singleBlobber
	}
}

// Paginated tree should not be collected as this will stall the client
// It should rather be handled by application that uses gosdk
func (o *ObjectTreeRequest) GetRefs() (*ObjectTreeResult, error) {
	activeCount := o.reqMask.CountOnes()
	oTreeResponses := make([]oTreeResponse, activeCount)
	respChan := make(chan *oTreeResponse, activeCount)
	if o.singleBlobber {
		var respErr error
		for i := 0; i < activeCount; i++ {
			var rnd = rand.New(rand.NewSource(time.Now().UnixNano()))
			num := rnd.Intn(activeCount)
			var blob *blockchain.StorageNode
			var pos uint64
			for i := o.reqMask; !i.Equals64(0); i = i.And(zboxutil.NewUint128(1).Lsh(pos).Not()) {
				pos = uint64(i.TrailingZeros())
				num--
				if num < 0 {
					blob = o.blobbers[pos]
					break
				}
			}
			l.Logger.Debug(fmt.Sprintf("Getting file refs for path %v from blobber %v", o.remotefilepath, blob.Baseurl))
			idx := num
			baseURL := blob.Baseurl
			go o.getFileRefs(baseURL, respChan, idx)
			select {
			case <-o.ctx.Done():
				return nil, o.ctx.Err()
			case oTreeResponse := <-respChan:
				if oTreeResponse.err != nil {
					respErr = oTreeResponse.err
				} else {
					return oTreeResponse.oTResult, nil
				}
			}
		}
		return nil, respErr
	}
	var pos uint64
	for i := o.reqMask; !i.Equals64(0); i = i.And(zboxutil.NewUint128(1).Lsh(pos).Not()) {
		pos = uint64(i.TrailingZeros())
		blob := o.blobbers[pos]
		l.Logger.Debug(fmt.Sprintf("Getting file refs for path %v from blobber %v", o.remotefilepath, blob.Baseurl))
		idx := int(pos)
		baseURL := blob.Baseurl
		go o.getFileRefs(baseURL, respChan, idx)
	}

	hashCount := make(map[string]int)
	hashRefsMap := make(map[string]*ObjectTreeResult)
	oTreeResponseErrors := make([]error, activeCount)
	var successCount int
	for i := 0; i < activeCount; i++ {
		select {
		case <-o.ctx.Done():
			return nil, o.ctx.Err()
		case oTreeResponse := <-respChan:
			oTreeResponseErrors[oTreeResponse.idx] = oTreeResponse.err
			if oTreeResponse.err != nil {
				if code, _ := zboxutil.GetErrorMessageCode(oTreeResponse.err.Error()); code != INVALID_PATH {
					l.Logger.Error("Error while getting file refs from blobber:", oTreeResponse.err)
				}
				continue
			}
			oTreeResponses[oTreeResponse.idx] = *oTreeResponse
			successCount++
			hash := oTreeResponse.hash
			if _, ok := hashCount[hash]; ok {
				hashCount[hash]++
			} else {
				hashCount[hash]++
				hashRefsMap[hash] = oTreeResponse.oTResult
			}
			if hashCount[hash] == o.consensusThresh {
				return oTreeResponse.oTResult, nil
			}
		}
	}

	var selected *ObjectTreeResult
	if successCount < o.consensusThresh {
		majorError := zboxutil.MajorError(oTreeResponseErrors)
		majorErrorMsg := ""
		if majorError != nil {
			majorErrorMsg = majorError.Error()
		}
		if code, _ := zboxutil.GetErrorMessageCode(majorErrorMsg); code == INVALID_PATH {
			return &ObjectTreeResult{}, nil
		} else {
			return nil, majorError
		}
	}
	// build the object tree result by using consensus on individual refs
	refHash := make(map[string]int)
	selected = &ObjectTreeResult{}
	minPage := int64(math.MaxInt64)
	for _, oTreeResponse := range oTreeResponses {
		if oTreeResponse.err != nil || oTreeResponse.oTResult == nil {
			continue
		}
		if oTreeResponse.oTResult.TotalPages < minPage {
			minPage = oTreeResponse.oTResult.TotalPages
			selected.TotalPages = minPage
		}
		for _, ref := range oTreeResponse.oTResult.Refs {
			if refHash[ref.FileMetaHash] == o.consensusThresh {
				continue
			}
			refHash[ref.FileMetaHash] += 1
			if refHash[ref.FileMetaHash] == o.consensusThresh {
				selected.Refs = append(selected.Refs, ref)
			}
		}
	}
	if len(selected.Refs) > 0 {
		for _, oTreeResponse := range oTreeResponses {
			if oTreeResponse.err != nil || oTreeResponse.oTResult == nil {
				continue
			}
			if len(selected.Refs) != len(oTreeResponse.oTResult.Refs) {
				l.Logger.Error("Consensus failed for refs: ", o.blobbers[oTreeResponse.idx].Baseurl)
			}
		}
		selected.OffsetPath = selected.Refs[len(selected.Refs)-1].Path
		return selected, nil
	}
	return nil, errors.New("consensus_failed", "Refs consensus is less than consensus threshold")
}

func (o *ObjectTreeRequest) getFileRefs(bUrl string, respChan chan *oTreeResponse, idx int) {
	oTR := &oTreeResponse{
		idx: idx,
	}
	defer func() {
		respChan <- oTR
	}()
<<<<<<< HEAD
	oReq, err := zboxutil.NewRefsRequest(
		bUrl,
		o.allocationID,
		o.sig,
		o.allocationTx,
		o.remotefilepath,
		o.pathHash,
		o.authToken,
		o.offsetPath,
		o.updatedDate,
		o.offsetDate,
		o.fileType,
		o.refType,
		o.level,
		o.pageLimit,
		o.ClientId,
	)
	if err != nil {
		oTR.err = err
		return
	}
=======

>>>>>>> ee202f91
	oResult := ObjectTreeResult{}
	for i := 0; i < 3; i++ {
		oReq, err := zboxutil.NewRefsRequest(
			bUrl,
			o.allocationID,
			o.sig,
			o.allocationTx,
			o.remotefilepath,
			o.pathHash,
			o.authToken,
			o.offsetPath,
			o.updatedDate,
			o.offsetDate,
			o.fileType,
			o.refType,
			o.level,
			o.pageLimit,
		)
		if err != nil {
			oTR.err = err
			return
		}
		ctx, cncl := context.WithTimeout(o.ctx, 2*time.Minute)
		defer cncl()
		err = zboxutil.HttpDo(ctx, cncl, oReq, func(resp *http.Response, err error) error {
			if err != nil {
				l.Logger.Error(err)
				return err
			}
			defer resp.Body.Close()
			respBody, err := io.ReadAll(resp.Body)
			if err != nil {
				l.Logger.Error(err)
				return err
			}
			if resp.StatusCode == http.StatusOK {
				err := json.Unmarshal(respBody, &oResult)
				if err != nil {
					l.Logger.Error(err)
					return err
				}
				return nil
			} else {
				if resp.StatusCode == http.StatusTooManyRequests {
					l.Logger.Error("Too many requests")
					r, err := zboxutil.GetRateLimitValue(resp)
					if err != nil {
						logger.Logger.Error(err)
						return err
					}

					time.Sleep(time.Duration(r) * time.Second)
					return errTooManyRequests
				}

				return errors.New("response_error", fmt.Sprintf("got status %d, err: %s", resp.StatusCode, respBody))
			}
		})
		if err != nil {
			if err == errTooManyRequests && i < 2 {
				continue
			}
			oTR.err = err
			return
		}
		break
	}
	oTR.oTResult = &oResult
	similarFieldRefs := make([]byte, 0, 32*len(oResult.Refs))
	for _, ref := range oResult.Refs {
		decodeBytes, _ := hex.DecodeString(ref.SimilarField.FileMetaHash)
		similarFieldRefs = append(similarFieldRefs, decodeBytes...)
	}
	oTR.hash = zboxutil.GetRefsHash(similarFieldRefs)
}

// Blobber response will be different from each other so we should only consider similar fields
// i.e. we cannot calculate hash of response and have consensus on it
type ORef struct {
	SimilarField
	ID        int64            `json:"id"`
	CreatedAt common.Timestamp `json:"created_at"`
	UpdatedAt common.Timestamp `json:"updated_at"`
	Err       error            `json:"-"`
}

type SimilarField struct {
	FileID              string `json:"file_id"`
	FileMetaHash        string `json:"file_meta_hash"`
	Type                string `json:"type"`
	AllocationID        string `json:"allocation_id"`
	LookupHash          string `json:"lookup_hash"`
	Name                string `json:"name"`
	Path                string `json:"path"`
	PathHash            string `json:"path_hash"`
	ParentPath          string `json:"parent_path"`
	PathLevel           int    `json:"level"`
	Size                int64  `json:"size"`
	EncryptedKey        string `json:"encrypted_key"`
	EncryptedKeyPoint   string `json:"encrypted_key_point"`
	ActualFileSize      int64  `json:"actual_file_size"`
	ActualFileHash      string `json:"actual_file_hash"`
	MimeType            string `json:"mimetype"`
	ActualThumbnailSize int64  `json:"actual_thumbnail_size"`
	ActualThumbnailHash string `json:"actual_thumbnail_hash"`
	CustomMeta          string `json:"custom_meta"`
}

type RecentlyAddedRefRequest struct {
	ctx          context.Context
	ClientId     string
	allocationID string
	allocationTx string
	sig          string
	blobbers     []*blockchain.StorageNode
	fromDate     int64
	offset       int64
	pageLimit    int
	wg           *sync.WaitGroup
	Consensus
}

type RecentlyAddedRefResult struct {
	Offset int    `json:"offset"`
	Refs   []ORef `json:"refs"`
}

type RecentlyAddedRefResponse struct {
	Result *RecentlyAddedRefResult
	err    error
}

func (r *RecentlyAddedRefRequest) GetRecentlyAddedRefs() (*RecentlyAddedRefResult, error) {
	totalBlobbers := len(r.blobbers)
	responses := make([]*RecentlyAddedRefResponse, totalBlobbers)
	for i := range responses {
		responses[i] = &RecentlyAddedRefResponse{}
	}
	r.wg.Add(totalBlobbers)

	for i, blob := range r.blobbers {
		go r.getRecentlyAddedRefs(responses[i], blob.Baseurl)
	}
	r.wg.Wait()

	hashCount := make(map[string]int)
	hashRefsMap := make(map[string]*RecentlyAddedRefResult)

	for _, response := range responses {
		if response.err != nil {
			l.Logger.Error(response.err)
			continue
		}

		var similarFieldRefs []SimilarField
		for _, ref := range response.Result.Refs {
			similarFieldRefs = append(similarFieldRefs, ref.SimilarField)
		}

		refsMarshall, err := json.Marshal(similarFieldRefs)
		if err != nil {
			l.Logger.Error(err)
			continue
		}

		hash := zboxutil.GetRefsHash(refsMarshall)
		if _, ok := hashCount[hash]; ok {
			hashCount[hash]++
		} else {
			hashCount[hash]++
			hashRefsMap[hash] = response.Result
		}
	}

	var selected *RecentlyAddedRefResult
	for k, v := range hashCount {
		if v >= r.consensusThresh {
			selected = hashRefsMap[k]
			break
		}
	}

	if selected == nil {
		return nil, errors.New("consensus_failed", "Refs consensus is less than consensus threshold")
	}
	return selected, nil
}

func (r *RecentlyAddedRefRequest) getRecentlyAddedRefs(resp *RecentlyAddedRefResponse, bUrl string) {
	defer r.wg.Done()
	req, err := zboxutil.NewRecentlyAddedRefsRequest(bUrl, r.allocationID, r.allocationTx, r.sig, r.fromDate, r.offset, r.pageLimit, r.ClientId)
	if err != nil {
		resp.err = err
		return
	}

	result := RecentlyAddedRefResult{}
	ctx, cncl := context.WithTimeout(r.ctx, time.Second*30)
	err = zboxutil.HttpDo(ctx, cncl, req, func(hResp *http.Response, err error) error {
		if err != nil {
			l.Logger.Error(err)
			return err
		}
		defer hResp.Body.Close()
		body, err := io.ReadAll(hResp.Body)
		if err != nil {
			l.Logger.Error(err)
			return err
		}
		if hResp.StatusCode != http.StatusOK {
			return fmt.Errorf("Want code %d, got %d. Message: %s",
				http.StatusOK, hResp.StatusCode, string(body))
		}
		err = json.Unmarshal(body, &result)
		if err != nil {
			l.Logger.Error(err)
		}
		return err

	})
	if err != nil {
		resp.err = err
		return
	}
	resp.Result = &result
}<|MERGE_RESOLUTION|>--- conflicted
+++ resolved
@@ -32,7 +32,6 @@
 const INVALID_PATH = "invalid_path"
 
 type ObjectTreeRequest struct {
-	ClientId       string
 	allocationID   string
 	allocationTx   string
 	sig            string
@@ -224,31 +223,7 @@
 	defer func() {
 		respChan <- oTR
 	}()
-<<<<<<< HEAD
-	oReq, err := zboxutil.NewRefsRequest(
-		bUrl,
-		o.allocationID,
-		o.sig,
-		o.allocationTx,
-		o.remotefilepath,
-		o.pathHash,
-		o.authToken,
-		o.offsetPath,
-		o.updatedDate,
-		o.offsetDate,
-		o.fileType,
-		o.refType,
-		o.level,
-		o.pageLimit,
-		o.ClientId,
-	)
-	if err != nil {
-		oTR.err = err
-		return
-	}
-=======
-
->>>>>>> ee202f91
+
 	oResult := ObjectTreeResult{}
 	for i := 0; i < 3; i++ {
 		oReq, err := zboxutil.NewRefsRequest(
@@ -359,7 +334,6 @@
 
 type RecentlyAddedRefRequest struct {
 	ctx          context.Context
-	ClientId     string
 	allocationID string
 	allocationTx string
 	sig          string
@@ -439,7 +413,7 @@
 
 func (r *RecentlyAddedRefRequest) getRecentlyAddedRefs(resp *RecentlyAddedRefResponse, bUrl string) {
 	defer r.wg.Done()
-	req, err := zboxutil.NewRecentlyAddedRefsRequest(bUrl, r.allocationID, r.allocationTx, r.sig, r.fromDate, r.offset, r.pageLimit, r.ClientId)
+	req, err := zboxutil.NewRecentlyAddedRefsRequest(bUrl, r.allocationID, r.allocationTx, r.sig, r.fromDate, r.offset, r.pageLimit)
 	if err != nil {
 		resp.err = err
 		return

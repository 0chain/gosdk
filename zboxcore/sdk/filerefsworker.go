package sdk

import (
	"context"
	"encoding/hex"
	"encoding/json"
	"fmt"
	"io"
	"math"
	"math/rand"
	"net/http"
	"sync"
	"time"

	"github.com/0chain/errors"
	"github.com/0chain/gosdk/core/common"
	"github.com/0chain/gosdk/zboxcore/blockchain"
	"github.com/0chain/gosdk/zboxcore/logger"
	l "github.com/0chain/gosdk/zboxcore/logger"
	"github.com/0chain/gosdk/zboxcore/marker"
	"github.com/0chain/gosdk/zboxcore/zboxutil"
)

type ObjectTreeResult struct {
	TotalPages int64               `json:"total_pages"`
	OffsetPath string              `json:"offset_path"`
	OffsetDate string              `json:"offset_date"`
	Refs       []ORef              `json:"refs"`
	LatestWM   *marker.WriteMarker `json:"latest_write_marker"`
}

const INVALID_PATH = "invalid_path"

type ObjectTreeRequest struct {
	allocationID   string
	allocationTx   string
	sig            string
	blobbers       []*blockchain.StorageNode
	authToken      string
	pathHash       string
	remotefilepath string
	pageLimit      int // numbers of refs that will be returned by blobber at max
	level          int
	fileType       string
	refType        string
	offsetPath     string
	updatedDate    string // must have "2006-01-02T15:04:05.99999Z07:00" format
	offsetDate     string // must have "2006-01-02T15:04:05.99999Z07:00" format
	reqMask        zboxutil.Uint128
	ctx            context.Context
	singleBlobber  bool
	Consensus
}

type oTreeResponse struct {
	oTResult *ObjectTreeResult
	err      error
	hash     string
	idx      int
}

var errTooManyRequests = errors.New("too_many_requests", "Too many requests")

type ObjectTreeRequestOption func(*ObjectTreeRequest)

func WithObjectContext(ctx context.Context) ObjectTreeRequestOption {
	return func(o *ObjectTreeRequest) {
		o.ctx = ctx
	}
}

func WithObjectMask(mask zboxutil.Uint128) ObjectTreeRequestOption {
	return func(o *ObjectTreeRequest) {
		o.reqMask = mask
	}
}

func WithObjectConsensusThresh(thresh int) ObjectTreeRequestOption {
	return func(o *ObjectTreeRequest) {
		o.consensusThresh = thresh
	}
}

func WithSingleBlobber(singleBlobber bool) ObjectTreeRequestOption {
	return func(o *ObjectTreeRequest) {
		o.singleBlobber = singleBlobber
	}
}

// Paginated tree should not be collected as this will stall the client
// It should rather be handled by application that uses gosdk
func (o *ObjectTreeRequest) GetRefs() (*ObjectTreeResult, error) {
	activeCount := o.reqMask.CountOnes()
	oTreeResponses := make([]oTreeResponse, activeCount)
	respChan := make(chan *oTreeResponse, activeCount)
	if o.singleBlobber {
		var respErr error
		for i := 0; i < activeCount; i++ {
			var rnd = rand.New(rand.NewSource(time.Now().UnixNano()))
			num := rnd.Intn(activeCount)
			var blob *blockchain.StorageNode
			var pos uint64
			for i := o.reqMask; !i.Equals64(0); i = i.And(zboxutil.NewUint128(1).Lsh(pos).Not()) {
				pos = uint64(i.TrailingZeros())
				num--
				if num < 0 {
					blob = o.blobbers[pos]
					break
				}
			}
			l.Logger.Debug(fmt.Sprintf("Getting file refs for path %v from blobber %v", o.remotefilepath, blob.Baseurl))
			idx := num
			baseURL := blob.Baseurl
			go o.getFileRefs(baseURL, respChan, idx)
			select {
			case <-o.ctx.Done():
				return nil, o.ctx.Err()
			case oTreeResponse := <-respChan:
				if oTreeResponse.err != nil {
					respErr = oTreeResponse.err
				} else {
					return oTreeResponse.oTResult, nil
				}
			}
		}
		return nil, respErr
	}
	var pos uint64
	for i := o.reqMask; !i.Equals64(0); i = i.And(zboxutil.NewUint128(1).Lsh(pos).Not()) {
		pos = uint64(i.TrailingZeros())
		blob := o.blobbers[pos]
		l.Logger.Debug(fmt.Sprintf("Getting file refs for path %v from blobber %v", o.remotefilepath, blob.Baseurl))
		idx := int(pos)
		baseURL := blob.Baseurl
		go o.getFileRefs(baseURL, respChan, idx)
	}

	hashCount := make(map[string]int)
	hashRefsMap := make(map[string]*ObjectTreeResult)
	oTreeResponseErrors := make([]error, activeCount)
	var successCount int
	for i := 0; i < activeCount; i++ {
		select {
		case <-o.ctx.Done():
			return nil, o.ctx.Err()
		case oTreeResponse := <-respChan:
			oTreeResponseErrors[oTreeResponse.idx] = oTreeResponse.err
			if oTreeResponse.err != nil {
				if code, _ := zboxutil.GetErrorMessageCode(oTreeResponse.err.Error()); code != INVALID_PATH {
					l.Logger.Error("Error while getting file refs from blobber:", oTreeResponse.err)
				}
				continue
			}
			oTreeResponses[oTreeResponse.idx] = *oTreeResponse
			successCount++
			hash := oTreeResponse.hash
			if _, ok := hashCount[hash]; ok {
				hashCount[hash]++
			} else {
				hashCount[hash]++
				hashRefsMap[hash] = oTreeResponse.oTResult
			}
			if hashCount[hash] == o.consensusThresh {
				return oTreeResponse.oTResult, nil
			}
		}
	}

	var selected *ObjectTreeResult
	if successCount < o.consensusThresh {
		majorError := zboxutil.MajorError(oTreeResponseErrors)
		majorErrorMsg := ""
		if majorError != nil {
			majorErrorMsg = majorError.Error()
		}
		if code, _ := zboxutil.GetErrorMessageCode(majorErrorMsg); code == INVALID_PATH {
			return &ObjectTreeResult{}, nil
		} else {
			return nil, majorError
		}
	}
	// build the object tree result by using consensus on individual refs
	refHash := make(map[string]int)
	selected = &ObjectTreeResult{}
	minPage := int64(math.MaxInt64)
	for _, oTreeResponse := range oTreeResponses {
		if oTreeResponse.err != nil || oTreeResponse.oTResult == nil {
			continue
		}
		if oTreeResponse.oTResult.TotalPages < minPage {
			minPage = oTreeResponse.oTResult.TotalPages
			selected.TotalPages = minPage
		}
		for _, ref := range oTreeResponse.oTResult.Refs {
			if refHash[ref.FileMetaHash] == o.consensusThresh {
				continue
			}
			refHash[ref.FileMetaHash] += 1
			if refHash[ref.FileMetaHash] == o.consensusThresh {
				selected.Refs = append(selected.Refs, ref)
			}
		}
	}
	if len(selected.Refs) > 0 {
		for _, oTreeResponse := range oTreeResponses {
			if oTreeResponse.err != nil || oTreeResponse.oTResult == nil {
				continue
			}
			if len(selected.Refs) != len(oTreeResponse.oTResult.Refs) {
				l.Logger.Error("Consensus failed for refs: ", o.blobbers[oTreeResponse.idx].Baseurl)
			}
		}
		selected.OffsetPath = selected.Refs[len(selected.Refs)-1].Path
		return selected, nil
	}
	return nil, errors.New("consensus_failed", "Refs consensus is less than consensus threshold")
}

func (o *ObjectTreeRequest) getFileRefs(bUrl string, respChan chan *oTreeResponse, idx int) {
	oTR := &oTreeResponse{
		idx: idx,
	}
	defer func() {
		respChan <- oTR
	}()

	oResult := ObjectTreeResult{}
	for i := 0; i < 3; i++ {
		oReq, err := zboxutil.NewRefsRequest(
			bUrl,
			o.allocationID,
			o.sig,
			o.allocationTx,
			o.remotefilepath,
			o.pathHash,
			o.authToken,
			o.offsetPath,
			o.updatedDate,
			o.offsetDate,
			o.fileType,
			o.refType,
			o.level,
			o.pageLimit,
		)
		if err != nil {
			oTR.err = err
			return
		}
<<<<<<< HEAD
		defer resp.Body.Close()
		respBody, err := io.ReadAll(resp.Body)
		if err != nil {
			l.Logger.Error(err)
			return err
		}
		if resp.StatusCode == http.StatusOK {
			err := json.Unmarshal(respBody, &oResult)
=======
		ctx, cncl := context.WithTimeout(o.ctx, 2*time.Minute)
		defer cncl()
		err = zboxutil.HttpDo(ctx, cncl, oReq, func(resp *http.Response, err error) error {
>>>>>>> 616a0bd6
			if err != nil {
				l.Logger.Error(err)
				return err
			}
			defer resp.Body.Close()
			respBody, err := ioutil.ReadAll(resp.Body)
			if err != nil {
				l.Logger.Error(err)
				return err
			}
			if resp.StatusCode == http.StatusOK {
				err := json.Unmarshal(respBody, &oResult)
				if err != nil {
					l.Logger.Error(err)
					return err
				}
				return nil
			} else {
				if resp.StatusCode == http.StatusTooManyRequests {
					l.Logger.Error("Too many requests")
					r, err := zboxutil.GetRateLimitValue(resp)
					if err != nil {
						logger.Logger.Error(err)
						return err
					}

					time.Sleep(time.Duration(r) * time.Second)
					return errTooManyRequests
				}

				return errors.New("response_error", fmt.Sprintf("got status %d, err: %s", resp.StatusCode, respBody))
			}
		})
		if err != nil {
			if err == errTooManyRequests && i < 2 {
				continue
			}
			oTR.err = err
			return
		}
		break
	}
	oTR.oTResult = &oResult
	similarFieldRefs := make([]byte, 0, 32*len(oResult.Refs))
	for _, ref := range oResult.Refs {
		decodeBytes, _ := hex.DecodeString(ref.SimilarField.FileMetaHash)
		similarFieldRefs = append(similarFieldRefs, decodeBytes...)
	}
	oTR.hash = zboxutil.GetRefsHash(similarFieldRefs)
}

// Blobber response will be different from each other so we should only consider similar fields
// i.e. we cannot calculate hash of response and have consensus on it
type ORef struct {
	SimilarField
	ID        int64            `json:"id"`
	CreatedAt common.Timestamp `json:"created_at"`
	UpdatedAt common.Timestamp `json:"updated_at"`
	Err       error            `json:"-"`
}

type SimilarField struct {
	FileID              string `json:"file_id"`
	FileMetaHash        string `json:"file_meta_hash"`
	Type                string `json:"type"`
	AllocationID        string `json:"allocation_id"`
	LookupHash          string `json:"lookup_hash"`
	Name                string `json:"name"`
	Path                string `json:"path"`
	PathHash            string `json:"path_hash"`
	ParentPath          string `json:"parent_path"`
	PathLevel           int    `json:"level"`
	Size                int64  `json:"size"`
	EncryptedKey        string `json:"encrypted_key"`
	EncryptedKeyPoint   string `json:"encrypted_key_point"`
	ActualFileSize      int64  `json:"actual_file_size"`
	ActualFileHash      string `json:"actual_file_hash"`
	MimeType            string `json:"mimetype"`
	ActualThumbnailSize int64  `json:"actual_thumbnail_size"`
	ActualThumbnailHash string `json:"actual_thumbnail_hash"`
	CustomMeta          string `json:"custom_meta"`
}

type RecentlyAddedRefRequest struct {
	ctx          context.Context
	allocationID string
	allocationTx string
	sig          string
	blobbers     []*blockchain.StorageNode
	fromDate     int64
	offset       int64
	pageLimit    int
	wg           *sync.WaitGroup
	Consensus
}

type RecentlyAddedRefResult struct {
	Offset int    `json:"offset"`
	Refs   []ORef `json:"refs"`
}

type RecentlyAddedRefResponse struct {
	Result *RecentlyAddedRefResult
	err    error
}

func (r *RecentlyAddedRefRequest) GetRecentlyAddedRefs() (*RecentlyAddedRefResult, error) {
	totalBlobbers := len(r.blobbers)
	responses := make([]*RecentlyAddedRefResponse, totalBlobbers)
	for i := range responses {
		responses[i] = &RecentlyAddedRefResponse{}
	}
	r.wg.Add(totalBlobbers)

	for i, blob := range r.blobbers {
		go r.getRecentlyAddedRefs(responses[i], blob.Baseurl)
	}
	r.wg.Wait()

	hashCount := make(map[string]int)
	hashRefsMap := make(map[string]*RecentlyAddedRefResult)

	for _, response := range responses {
		if response.err != nil {
			l.Logger.Error(response.err)
			continue
		}

		var similarFieldRefs []SimilarField
		for _, ref := range response.Result.Refs {
			similarFieldRefs = append(similarFieldRefs, ref.SimilarField)
		}

		refsMarshall, err := json.Marshal(similarFieldRefs)
		if err != nil {
			l.Logger.Error(err)
			continue
		}

		hash := zboxutil.GetRefsHash(refsMarshall)
		if _, ok := hashCount[hash]; ok {
			hashCount[hash]++
		} else {
			hashCount[hash]++
			hashRefsMap[hash] = response.Result
		}
	}

	var selected *RecentlyAddedRefResult
	for k, v := range hashCount {
		if v >= r.consensusThresh {
			selected = hashRefsMap[k]
			break
		}
	}

	if selected == nil {
		return nil, errors.New("consensus_failed", "Refs consensus is less than consensus threshold")
	}
	return selected, nil
}

func (r *RecentlyAddedRefRequest) getRecentlyAddedRefs(resp *RecentlyAddedRefResponse, bUrl string) {
	defer r.wg.Done()
	req, err := zboxutil.NewRecentlyAddedRefsRequest(bUrl, r.allocationID, r.allocationTx, r.sig, r.fromDate, r.offset, r.pageLimit)
	if err != nil {
		resp.err = err
		return
	}

	result := RecentlyAddedRefResult{}
	ctx, cncl := context.WithTimeout(r.ctx, time.Second*30)
	err = zboxutil.HttpDo(ctx, cncl, req, func(hResp *http.Response, err error) error {
		if err != nil {
			l.Logger.Error(err)
			return err
		}
		defer hResp.Body.Close()
		body, err := io.ReadAll(hResp.Body)
		if err != nil {
			l.Logger.Error(err)
			return err
		}
		if hResp.StatusCode != http.StatusOK {
			return fmt.Errorf("Want code %d, got %d. Message: %s",
				http.StatusOK, hResp.StatusCode, string(body))
		}
		err = json.Unmarshal(body, &result)
		if err != nil {
			l.Logger.Error(err)
		}
		return err

	})
	if err != nil {
		resp.err = err
		return
	}
	resp.Result = &result
}<|MERGE_RESOLUTION|>--- conflicted
+++ resolved
@@ -246,20 +246,9 @@
 			oTR.err = err
 			return
 		}
-<<<<<<< HEAD
-		defer resp.Body.Close()
-		respBody, err := io.ReadAll(resp.Body)
-		if err != nil {
-			l.Logger.Error(err)
-			return err
-		}
-		if resp.StatusCode == http.StatusOK {
-			err := json.Unmarshal(respBody, &oResult)
-=======
 		ctx, cncl := context.WithTimeout(o.ctx, 2*time.Minute)
 		defer cncl()
 		err = zboxutil.HttpDo(ctx, cncl, oReq, func(resp *http.Response, err error) error {
->>>>>>> 616a0bd6
 			if err != nil {
 				l.Logger.Error(err)
 				return err

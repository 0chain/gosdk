package sdk

import (
	"encoding/base64"
	"fmt"
	"net/http"
	"strconv"

	"github.com/hitenjain14/fasthttp"
)

// DownloadRequestHeader download request header
type DownloadRequestHeader struct {
	ClientID       string
	PathHash       string
	BlockNum       int64
	NumBlocks      int64
	ReadMarker     []byte
	AuthToken      []byte
	DownloadMode   string
	VerifyDownload bool
	ConnectionID   string
	Version        string
}

// ToHeader update header
func (h *DownloadRequestHeader) ToHeader(req *http.Request) {
	if h.PathHash != "" {
		req.Header.Set("X-Path-Hash", h.PathHash)
	}

	if h.BlockNum > 0 {
		req.Header.Set("X-Block-Num", strconv.FormatInt(h.BlockNum, 10))
	}

	if h.NumBlocks > 0 {
		req.Header.Set("X-Num-Blocks", strconv.FormatInt(h.NumBlocks, 10))
	}

	if h.ReadMarker != nil {
		req.Header.Set("X-Read-Marker", string(h.ReadMarker))
	}

	if h.AuthToken != nil {
		token := base64.StdEncoding.EncodeToString(h.AuthToken)
		req.Header.Set("X-Auth-Token", token)
	}

	if h.DownloadMode != "" {
		req.Header.Set("X-Mode", h.DownloadMode)
	}

	if h.ConnectionID != "" {
		req.Header.Set("X-Connection-ID", h.ConnectionID)
	}

	if h.Version != "" {
		req.Header.Set("X-Version", h.Version)
	}

<<<<<<< HEAD
	req.Header.Set("X-Verify-Download", fmt.Sprint(h.VerifyDownload))
}

func (h *DownloadRequestHeader) ToFastHeader(req *fasthttp.Request) {
	if h.PathHash != "" {
		req.Header.Set("X-Path-Hash", h.PathHash)
	}

	if h.BlockNum > 0 {
		req.Header.Set("X-Block-Num", strconv.FormatInt(h.BlockNum, 10))
	}

	if h.NumBlocks > 0 {
		req.Header.Set("X-Num-Blocks", strconv.FormatInt(h.NumBlocks, 10))
	}

	if h.ReadMarker != nil {
		req.Header.Set("X-Read-Marker", string(h.ReadMarker))
	}

	if h.AuthToken != nil {
		token := base64.StdEncoding.EncodeToString(h.AuthToken)
		req.Header.Set("X-Auth-Token", token)
	}

	if h.DownloadMode != "" {
		req.Header.Set("X-Mode", h.DownloadMode)
	}

	if h.ConnectionID != "" {
		req.Header.Set("X-Connection-ID", h.ConnectionID)
	}

=======
>>>>>>> 3e806148
	req.Header.Set("X-Verify-Download", fmt.Sprint(h.VerifyDownload))
}<|MERGE_RESOLUTION|>--- conflicted
+++ resolved
@@ -58,7 +58,6 @@
 		req.Header.Set("X-Version", h.Version)
 	}
 
-<<<<<<< HEAD
 	req.Header.Set("X-Verify-Download", fmt.Sprint(h.VerifyDownload))
 }
 
@@ -91,8 +90,5 @@
 	if h.ConnectionID != "" {
 		req.Header.Set("X-Connection-ID", h.ConnectionID)
 	}
-
-=======
->>>>>>> 3e806148
 	req.Header.Set("X-Verify-Download", fmt.Sprint(h.VerifyDownload))
 }
package sdk

import (
	"bytes"
	"context"
	"io"
	"strings"

	thrown "github.com/0chain/errors"
	"github.com/0chain/gosdk/constants"
	"github.com/0chain/gosdk/core/sys"
	"github.com/0chain/gosdk/zboxcore/allocationchange"
	"github.com/0chain/gosdk/zboxcore/fileref"
	l "github.com/0chain/gosdk/zboxcore/logger"
	"github.com/0chain/gosdk/zboxcore/zboxutil"
	"github.com/google/uuid"
	"go.uber.org/zap"
)

type UploadOperation struct {
	refs          []*fileref.FileRef
	opCode        int
	chunkedUpload *ChunkedUpload
	isUpdate      bool
	isDownload    bool
}

func (uo *UploadOperation) Process(allocObj *Allocation, connectionID string) ([]fileref.RefEntity, zboxutil.Uint128, error) {
	if uo.isDownload {
		if f, ok := uo.chunkedUpload.fileReader.(*sys.MemChanFile); ok {
			err := allocObj.DownloadFileToFileHandler(f, uo.chunkedUpload.fileMeta.RemotePath, false, nil, true, WithFileCallback(func() {
				f.Close() //nolint:errcheck
			}))
			if err != nil {
				l.Logger.Error("DownloadFileToFileHandler Failed", zap.String("path", uo.chunkedUpload.fileMeta.RemotePath), zap.Error(err))
				return nil, uo.chunkedUpload.uploadMask, err
			}
		}
	}
	err := uo.chunkedUpload.process()
	if err != nil {
		l.Logger.Error("UploadOperation Failed", zap.String("name", uo.chunkedUpload.fileMeta.RemoteName), zap.Error(err))
		return nil, uo.chunkedUpload.uploadMask, err
	}
	var pos uint64
	numList := len(uo.chunkedUpload.blobbers)
	uo.refs = make([]*fileref.FileRef, numList)
	for i := uo.chunkedUpload.uploadMask; !i.Equals64(0); i = i.And(zboxutil.NewUint128(1).Lsh(pos).Not()) {
		pos = uint64(i.TrailingZeros())
		uo.refs[pos] = uo.chunkedUpload.blobbers[pos].fileRef
		uo.refs[pos].ChunkSize = uo.chunkedUpload.chunkSize
	}
	l.Logger.Info("UploadOperation Success", zap.String("name", uo.chunkedUpload.fileMeta.RemoteName))
	return nil, uo.chunkedUpload.uploadMask, nil
}

func (uo *UploadOperation) buildChange(_ []fileref.RefEntity, uid uuid.UUID) []allocationchange.AllocationChange {
	changes := make([]allocationchange.AllocationChange, len(uo.refs))
	for idx, ref := range uo.refs {
		if ref == nil {
			change := &allocationchange.EmptyFileChange{}
			changes[idx] = change
			continue
		}
		if uo.isUpdate {
			change := &allocationchange.UpdateFileChange{}
			change.NewFile = ref
			change.NumBlocks = ref.NumBlocks
			change.Operation = constants.FileOperationUpdate
			change.Size = ref.Size
			changes[idx] = change
			continue
		}
		newChange := &allocationchange.NewFileChange{}
		newChange.File = ref
		newChange.NumBlocks = ref.NumBlocks
		newChange.Operation = constants.FileOperationInsert
		newChange.Size = ref.Size
		newChange.Uuid = uid
		changes[idx] = newChange
	}
	return changes

}

func (uo *UploadOperation) Verify(allocationObj *Allocation) error {
	if allocationObj == nil {
		return thrown.Throw(constants.ErrInvalidParameter, "allocationObj")
	}

	if !uo.isUpdate && !allocationObj.CanUpload() || uo.isUpdate && !allocationObj.CanUpdate() {
		return thrown.Throw(constants.ErrFileOptionNotPermitted, "file_option_not_permitted ")
	}

	err := ValidateRemoteFileName(uo.chunkedUpload.fileMeta.RemoteName)
	if err != nil {
		return err
	}
	spaceLeft := allocationObj.Size
	if allocationObj.Stats != nil {
		spaceLeft -= allocationObj.Stats.UsedSize
	}

	if uo.isUpdate {
		f, err := allocationObj.GetFileMeta(uo.chunkedUpload.fileMeta.RemotePath)
		if err != nil {
			return err
		}
		spaceLeft += f.ActualFileSize
	}
	if uo.chunkedUpload.fileMeta.ActualSize > spaceLeft {
		return ErrNoEnoughSpaceLeftInAllocation
	}
	return nil
}

func (uo *UploadOperation) Completed(allocObj *Allocation) {
	if uo.chunkedUpload.progressStorer != nil {
		uo.chunkedUpload.removeProgress()
	}
	cancelLock.Lock()
	delete(CancelOpCtx, uo.chunkedUpload.fileMeta.RemotePath)
	cancelLock.Unlock()
	if uo.chunkedUpload.statusCallback != nil {
		uo.chunkedUpload.statusCallback.Completed(allocObj.ID, uo.chunkedUpload.fileMeta.RemotePath, uo.chunkedUpload.fileMeta.RemoteName, uo.chunkedUpload.fileMeta.MimeType, int(uo.chunkedUpload.fileMeta.ActualSize), uo.opCode)
	}
}

func (uo *UploadOperation) Error(allocObj *Allocation, consensus int, err error) {
	if uo.chunkedUpload.progressStorer != nil && !strings.Contains(err.Error(), "context") {
		uo.chunkedUpload.removeProgress()
	}
	cancelLock.Lock()
	delete(CancelOpCtx, uo.chunkedUpload.fileMeta.RemotePath)
	cancelLock.Unlock()
	if uo.chunkedUpload.statusCallback != nil {
		uo.chunkedUpload.statusCallback.Error(allocObj.ID, uo.chunkedUpload.fileMeta.RemotePath, uo.opCode, err)
	}
}

<<<<<<< HEAD
func NewUploadOperation(ctx context.Context, workdir string, allocObj *Allocation, connectionID string, fileMeta FileMeta, fileReader io.Reader, isUpdate, isWebstreaming, isRepair, isMemoryDownload bool, opts ...ChunkedUploadOption) (*UploadOperation, string, error) {
=======
func NewUploadOperation(ctx context.Context, workdir string, allocObj *Allocation, connectionID string, fileMeta FileMeta, fileReader io.Reader, isUpdate, isWebstreaming, isRepair, isMemoryDownload, isStreamUpload bool, opts ...ChunkedUploadOption) (*UploadOperation, string, error) {
>>>>>>> 7e52ce83
	uo := &UploadOperation{}
	if fileMeta.ActualSize == 0 && !isStreamUpload {
		byteReader := bytes.NewReader([]byte(
			emptyFileDataHash))
		fileReader = byteReader
		opts = append(opts, WithActualHash(emptyFileDataHash))
		fileMeta.ActualSize = int64(len(emptyFileDataHash))
	}

	cu, err := CreateChunkedUpload(ctx, workdir, allocObj, fileMeta, fileReader, isUpdate, isRepair, isWebstreaming, connectionID, opts...)
	if err != nil {
		return nil, "", err
	}

	uo.chunkedUpload = cu
	uo.opCode = cu.opCode
	uo.isUpdate = isUpdate
	uo.isDownload = isMemoryDownload
	return uo, cu.progress.ConnectionID, nil
}<|MERGE_RESOLUTION|>--- conflicted
+++ resolved
@@ -138,11 +138,7 @@
 	}
 }
 
-<<<<<<< HEAD
-func NewUploadOperation(ctx context.Context, workdir string, allocObj *Allocation, connectionID string, fileMeta FileMeta, fileReader io.Reader, isUpdate, isWebstreaming, isRepair, isMemoryDownload bool, opts ...ChunkedUploadOption) (*UploadOperation, string, error) {
-=======
 func NewUploadOperation(ctx context.Context, workdir string, allocObj *Allocation, connectionID string, fileMeta FileMeta, fileReader io.Reader, isUpdate, isWebstreaming, isRepair, isMemoryDownload, isStreamUpload bool, opts ...ChunkedUploadOption) (*UploadOperation, string, error) {
->>>>>>> 7e52ce83
 	uo := &UploadOperation{}
 	if fileMeta.ActualSize == 0 && !isStreamUpload {
 		byteReader := bytes.NewReader([]byte(

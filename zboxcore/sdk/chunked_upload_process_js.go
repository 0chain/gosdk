--- conflicted
+++ resolved
@@ -219,11 +219,7 @@
 	ThumbnailContentHash string
 }
 
-<<<<<<< HEAD
 func (su *ChunkedUpload) listen(allEventChan []eventChanWorker, respChan chan error) {
-=======
-func (su *ChunkedUpload) listen(allEventChan []chan worker.MessageEvent, respChan chan error) {
->>>>>>> 9830d998
 	su.consensus.Reset()
 
 	var (
@@ -305,12 +301,9 @@
 					logger.Logger.Error("unknown msg type: ", msgType)
 				}
 			}
-<<<<<<< HEAD
-=======
 			uploadSuccess = true
 			su.consensus.Done()
 
->>>>>>> 9830d998
 		}(pos)
 	}
 
@@ -679,7 +672,6 @@
 	su.listenChan = make(chan struct{}, su.uploadWorkers)
 	su.processMap = make(map[int]int)
 	su.uploadWG.Add(1)
-<<<<<<< HEAD
 	allEventChan := make([]eventChanWorker, len(su.blobbers))
 	var pos uint64
 	for i := su.uploadMask; !i.Equals64(0); i = i.And(zboxutil.NewUint128(1).Lsh(pos).Not()) {
@@ -694,29 +686,8 @@
 			}
 		}
 	}
-=======
->>>>>>> 9830d998
 
 	go func() {
-		respChan := make(chan error, 1)
-		allEventChan := make([]chan worker.MessageEvent, len(su.blobbers))
-		var pos uint64
-		for i := su.uploadMask; !i.Equals64(0); i = i.And(zboxutil.NewUint128(1).Lsh(pos).Not()) {
-			pos = uint64(i.TrailingZeros())
-			blobber := su.blobbers[pos]
-			webWorker := jsbridge.GetWorker(blobber.blobber.ID)
-			if webWorker != nil {
-				eventChan := make(chan worker.MessageEvent, su.uploadWorkers)
-				err := webWorker.SubscribeToEvents(su.fileMeta.RemotePath, eventChan)
-				if err != nil {
-					logger.Logger.Error("error subscribing to events: ", err)
-					su.ctxCncl(thrown.New("upload_failed", "Upload failed. Error subscribing to events"))
-					return
-				}
-				defer webWorker.UnsubscribeToEvents(su.fileMeta.RemotePath)
-				allEventChan[pos] = eventChan
-			}
-		}
 		defer su.uploadWG.Done()
 		for {
 			go su.listen(allEventChan, respChan)

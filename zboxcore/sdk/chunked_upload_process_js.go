--- conflicted
+++ resolved
@@ -157,11 +157,7 @@
 			thumbnailChunkData = thumbnailShards[pos]
 		}
 		obj := js.Global().Get("Object").New()
-<<<<<<< HEAD
 		jsbridge.SetMsgType(&obj, jsbridge.MsgTypeUpload)
-=======
-		jsbridge.SetMsgType(&obj, "upload")
->>>>>>> 3c242962
 		obj.Set("fileMeta", fileMetaUint8)
 		if formInfo.OnlyHash && su.progress.UploadMask.And(zboxutil.NewUint128(1).Lsh(pos)).Equals64(0) {
 			//check if pos is set in upload mask in progress
@@ -310,25 +306,13 @@
 						if errC >= int32(su.consensus.consensusThresh) {
 							wgErrors <- err
 						}
-<<<<<<< HEAD
-=======
-					} else {
-						uploadSuccess = true
-						su.consensus.Done()
->>>>>>> 3c242962
 					}
 					uploadSuccess = true
 					return
 				default:
 					logger.Logger.Error("unknown msg type: ", msgType)
 				}
-<<<<<<< HEAD
-			}
-=======
-				return
-			}
-
->>>>>>> 3c242962
+			}
 		}(pos)
 	}
 
@@ -709,10 +693,6 @@
 	su.uploadWG.Add(1)
 	go func() {
 		respChan := make(chan error, 1)
-<<<<<<< HEAD
-		// allEventChan := make([]chan worker.MessageEvent, len(su.blobbers))
-=======
->>>>>>> 3c242962
 		allEventChan := make([]eventChanWorker, len(su.blobbers))
 		var pos uint64
 		for i := su.uploadMask; !i.Equals64(0); i = i.And(zboxutil.NewUint128(1).Lsh(pos).Not()) {

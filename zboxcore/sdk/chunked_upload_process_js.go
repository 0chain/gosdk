//go:build js && wasm
// +build js,wasm

package sdk

import (
	"bytes"
	"context"
	"encoding/json"
	"fmt"
	"net/http"
	"os"
	"sync"
	"sync/atomic"
	"syscall"
	"syscall/js"
	"time"

	"github.com/0chain/errors"
	thrown "github.com/0chain/errors"
	"github.com/0chain/gosdk/constants"
	"github.com/0chain/gosdk/wasmsdk/jsbridge"
	"github.com/0chain/gosdk/zboxcore/logger"
	"github.com/0chain/gosdk/zboxcore/zboxutil"
	"github.com/hack-pad/go-webworkers/worker"
	"github.com/hack-pad/safejs"
	"github.com/hitenjain14/fasthttp"
	"golang.org/x/sync/errgroup"
)

var (
	hasherMap = make(map[string]workerProcess)
)

type workerProcess struct {
	wg     *sync.WaitGroup
	hasher Hasher
}

type ChunkedUploadFormInfo struct {
	ConnectionID      string
	ChunkSize         int64
	ChunkStartIndex   int
	ChunkEndIndex     int
	IsFinal           bool
	EncryptedKey      string
	EncryptedKeyPoint string
	ShardSize         int64
	HttpMethod        string
	AllocationID      string
	AllocationTx      string
}

// createUploadProgress create a new UploadProgress
func (su *ChunkedUpload) createUploadProgress(connectionId string) {
	if su.progress.ChunkSize <= 0 {
		su.progress = UploadProgress{
			ConnectionID:      connectionId,
			ChunkIndex:        -1,
			ChunkSize:         su.chunkSize,
			EncryptOnUpload:   su.encryptOnUpload,
			EncryptedKeyPoint: su.encryptedKeyPoint,
			ActualSize:        su.fileMeta.ActualSize,
			ChunkNumber:       su.chunkNumber,
		}
	}
	su.progress.Blobbers = make([]*UploadBlobberStatus, su.allocationObj.DataShards+su.allocationObj.ParityShards)

	for i := 0; i < len(su.progress.Blobbers); i++ {
		su.progress.Blobbers[i] = &UploadBlobberStatus{}
	}

	su.progress.ID = su.progressID()
	su.saveProgress()
}

// processUpload process upload fragment to its blobber
func (su *ChunkedUpload) processUpload(chunkStartIndex, chunkEndIndex int,
	fileShards []blobberShards, thumbnailShards blobberShards,
	isFinal bool, uploadLength int64) error {
	if len(fileShards) == 0 {
		return thrown.New("upload_failed", "Upload failed. No data to upload")
	}

	select {
	case <-su.ctx.Done():
		return context.Cause(su.ctx)
	default:
	}

	fileMetaJSON, err := json.Marshal(su.fileMeta)
	if err != nil {
		return err
	}

	var (
		pos          uint64
		successCount int
	)

	formInfo := ChunkedUploadFormInfo{
		ConnectionID:      su.progress.ConnectionID,
		ChunkSize:         su.chunkSize,
		ChunkStartIndex:   chunkStartIndex,
		ChunkEndIndex:     chunkEndIndex,
		IsFinal:           isFinal,
		EncryptedKey:      su.encryptedKey,
		EncryptedKeyPoint: su.progress.EncryptedKeyPoint,
		ShardSize:         su.shardSize,
		HttpMethod:        su.httpMethod,
		AllocationID:      su.allocationObj.ID,
		AllocationTx:      su.allocationObj.Tx,
	}
	formInfoJSON, err := json.Marshal(formInfo)
	if err != nil {
		return err
	}

	//convert json objects to uint8 arrays
	fileMetaUint8 := js.Global().Get("Uint8Array").New(len(fileMetaJSON))
	js.CopyBytesToJS(fileMetaUint8, fileMetaJSON)
	formInfoUint8 := js.Global().Get("Uint8Array").New(len(formInfoJSON))
	js.CopyBytesToJS(formInfoUint8, formInfoJSON)

	if chunkStartIndex > 0 {
		select {
		case <-su.ctx.Done():
			return context.Cause(su.ctx)
		case su.listenChan <- struct{}{}:
		}
		// index := chunkStartIndex - 1
		// go su.updateProgress(index)
		uploadLength := su.allocationObj.GetChunkReadSize(su.encryptOnUpload) * int64(su.chunkNumber)
		su.progress.UploadLength += uploadLength
		if su.progress.UploadLength > su.fileMeta.ActualSize {
			su.progress.UploadLength = su.fileMeta.ActualSize
		}
		if su.statusCallback != nil {
			su.statusCallback.InProgress(su.allocationObj.ID, su.fileMeta.RemotePath, su.opCode, int(su.progress.UploadLength), nil)
		}
	}

	for i := su.uploadMask; !i.Equals64(0); i = i.And(zboxutil.NewUint128(1).Lsh(pos).Not()) {
		pos = uint64(i.TrailingZeros())
		blobber := su.blobbers[pos]
		blobber.progress.UploadLength += uploadLength
		var thumbnailChunkData []byte
		worker := jsbridge.GetWorker(blobber.blobber.Baseurl)
		if worker == nil {
			continue
		}
		if len(thumbnailShards) > 0 {
			thumbnailChunkData = thumbnailShards[pos]
		}
		obj := js.Global().Get("Object").New()
		obj.Set("fileMeta", fileMetaUint8)
		obj.Set("formInfo", formInfoUint8)

		if len(thumbnailChunkData) > 0 {
			thumbnailChunkDataUint8 := js.Global().Get("Uint8Array").New(len(thumbnailChunkData))
			js.CopyBytesToJS(thumbnailChunkDataUint8, thumbnailChunkData)
			obj.Set("thumbnailChunkData", thumbnailChunkDataUint8)
			blobber.fileRef.ThumbnailSize = int64(len(thumbnailChunkData))
			blobber.fileRef.ActualThumbnailSize = su.fileMeta.ActualThumbnailSize
			blobber.fileRef.ActualThumbnailHash = su.fileMeta.ActualThumbnailHash
		}

		dataLen := int64(len(fileShards[pos])-1)*int64(len(fileShards[pos][0])) + int64(len(fileShards[pos][len(fileShards[pos])-1]))

		fileshardUint8 := js.Global().Get("Uint8Array").New(dataLen)
		offset := 0
		for _, shard := range fileShards[pos] {
			js.CopyBytesToJS(fileshardUint8.Call("subarray", offset, offset+len(shard)), shard)
			offset += len(shard)
		}
		obj.Set("fileShard", fileshardUint8)
		err = worker.PostMessage(safejs.Safe(obj), []safejs.Value{safejs.Safe(fileshardUint8.Get("buffer"))})
		if err == nil {
			successCount++
		}
	}

	if successCount < su.consensus.consensusThresh {
		su.removeProgress()
		return thrown.New("upload_failed", "Upload failed. Error posting message to worker")
	}
	fileShards = nil
	if isFinal {
		su.uploadWG.Wait()
		select {
		case <-su.ctx.Done():
			return context.Cause(su.ctx)
		default:
		}
		// index := chunkEndIndex
		// go su.updateProgress(index)
		su.progress.UploadLength = su.fileMeta.ActualSize
		if su.statusCallback != nil {
			su.statusCallback.InProgress(su.allocationObj.ID, su.fileMeta.RemotePath, su.opCode, int(su.progress.UploadLength), nil)
		}
	}

	return nil
}

type FinalWorkerResult struct {
	FixedMerkleRoot      string
	ValidationRoot       string
	ThumbnailContentHash string
}

func (su *ChunkedUpload) listen(allEventChan []<-chan worker.MessageEvent, respChan chan error) {
	su.consensus.Reset()

	var (
		pos      uint64
		errCount int32
		wg       sync.WaitGroup
		wgErrors = make(chan error, len(su.blobbers))
		isFinal  bool
	)

	for i := su.uploadMask; !i.Equals64(0); i = i.And(zboxutil.NewUint128(1).Lsh(pos).Not()) {
		pos = uint64(i.TrailingZeros())
		wg.Add(1)
		var err error
		go func(pos uint64) {
			defer func() {
				if err != nil {
					su.maskMu.Lock()
					su.uploadMask = su.uploadMask.And(zboxutil.NewUint128(1).Lsh(pos).Not())
					su.maskMu.Unlock()
				}
				wg.Done()
			}()
			blobber := su.blobbers[pos]

			eventChan := allEventChan[pos]
			if eventChan == nil {
				errC := atomic.AddInt32(&errCount, 1)
				if errC >= int32(su.consensus.consensusThresh) {
					wgErrors <- thrown.New("upload_failed", "Upload failed. Worker event channel not found")
				}
				return
			}
			event, ok := <-eventChan
			if !ok {
				logger.Logger.Error("chan closed from: ", blobber.blobber.Baseurl)
				errC := atomic.AddInt32(&errCount, 1)
				if errC >= int32(su.consensus.consensusThresh) {
					if su.ctx.Err() != nil {
						wgErrors <- context.Cause(su.ctx)
					}
					wgErrors <- thrown.New("upload_failed", "Upload failed. Worker event channel closed")
				}
				return
			}
			data, err := event.Data()
			if err != nil {
				errC := atomic.AddInt32(&errCount, 1)
				if errC >= int32(su.consensus.consensusThresh) {
					wgErrors <- thrown.New("upload_failed", "Upload failed. Error getting worker data")
				}
				return
			}
			success, err := data.Get("success")
			if err != nil {
				errC := atomic.AddInt32(&errCount, 1)
				if errC >= int32(su.consensus.consensusThresh) {
					wgErrors <- thrown.New("upload_failed", "Upload failed. Error getting worker data")
				}
				return
			}
			res, _ := success.Bool()
			if !res {
				//get error message
				errMsg, err := data.Get("error")
				if err != nil {
					errC := atomic.AddInt32(&errCount, 1)
					if errC >= int32(su.consensus.consensusThresh) {
						wgErrors <- thrown.New("upload_failed", "Upload failed. Error getting worker data")
					}
					return
				}
				errMsgStr, _ := errMsg.String()
				logger.Logger.Error("error from worker: ", errMsgStr)
				errC := atomic.AddInt32(&errCount, 1)
				if errC >= int32(su.consensus.consensusThresh) {
					wgErrors <- thrown.New("upload_failed", fmt.Sprintf("Upload failed. %s", errMsgStr))
				}
			}
			finalRequestObject, _ := data.Get("isFinal")
			finalRequest, _ := finalRequestObject.Bool()
			if finalRequest {
				//get final result
				finalResult, err := data.Get("finalResult")
				if err != nil {
					logger.Logger.Error("errorGettingFinalResult")
					errC := atomic.AddInt32(&errCount, 1)
					if errC >= int32(su.consensus.consensusThresh) {
						wgErrors <- thrown.New("upload_failed", "Upload failed. Error getting worker data")
					}
					return
				}
				len, err := finalResult.Length()
				if err != nil {
					logger.Logger.Error("errorGettingFinalResultLength")
					errC := atomic.AddInt32(&errCount, 1)
					if errC >= int32(su.consensus.consensusThresh) {
						wgErrors <- thrown.New("upload_failed", "Upload failed. Error getting worker data")
					}
					return
				}
				resBuf := make([]byte, len)
				safejs.CopyBytesToGo(resBuf, finalResult)
				var finalResultObj FinalWorkerResult
				err = json.Unmarshal(resBuf, &finalResultObj)
				if err != nil {
					logger.Logger.Error("errorGettingFinalResultUnmarshal")
					errC := atomic.AddInt32(&errCount, 1)
					if errC >= int32(su.consensus.consensusThresh) {
						wgErrors <- thrown.New("upload_failed", "Upload failed. Error getting worker data")
					}
					return
				}
				blobber.fileRef.FixedMerkleRoot = finalResultObj.FixedMerkleRoot
				blobber.fileRef.ValidationRoot = finalResultObj.ValidationRoot
				blobber.fileRef.ThumbnailHash = finalResultObj.ThumbnailContentHash
				blobber.fileRef.ChunkSize = su.chunkSize
				blobber.fileRef.Size = su.shardUploadedSize
				blobber.fileRef.Path = su.fileMeta.RemotePath
				blobber.fileRef.ActualFileHash = su.fileMeta.ActualHash
				blobber.fileRef.ActualFileSize = su.fileMeta.ActualSize
				blobber.fileRef.EncryptedKey = su.encryptedKey
				blobber.fileRef.CalculateHash()
				isFinal = true
			}
			su.consensus.Done()

		}(pos)

	}
	wg.Wait()
	close(wgErrors)
	for err := range wgErrors {
		logger.Logger.Error("error from worker: ", err)
		su.ctxCncl(thrown.New("upload_failed", fmt.Sprintf("Upload failed. %s", err)))
		respChan <- err
	}

	if !su.consensus.isConsensusOk() {
		logger.Logger.Error("consensus not met")
		err := thrown.New("consensus_not_met", fmt.Sprintf("Upload failed File not found for path %s. Required consensus atleast %d, got %d",
			su.fileMeta.RemotePath, su.consensus.consensusThresh, su.consensus.getConsensus()))
		su.ctxCncl(err)
		respChan <- err
	}
	if isFinal {
		close(respChan)
	} else {
		respChan <- nil
	}
}

func ProcessEventData(data safejs.Value) {
	fileMeta, formInfo, fileShards, thumbnailChunkData, err := parseEventData(data)
	if err != nil {
		selfPostMessage(false, false, err.Error(), nil)
		return
	}
<<<<<<< HEAD
	wp, ok := hasherMap[fileMeta.RemotePath]
	if !ok {
		wp = workerProcess{
			hasher: CreateHasher(formInfo.ShardSize),
			wg:     &sync.WaitGroup{},
		}
		hasherMap[fileMeta.RemotePath] = wp
=======
	hasher, ok := hasherMap[fileMeta.RemotePath]
	if !ok || formInfo.ChunkStartIndex == 0 {
		hasher = CreateHasher(formInfo.ShardSize)
		hasherMap[fileMeta.RemotePath] = hasher
>>>>>>> 2ada7905
	}
	if formInfo.IsFinal {
		defer delete(hasherMap, fileMeta.RemotePath)
	}
	formBuilder := CreateChunkedUploadFormBuilder()
	uploadData, err := formBuilder.Build(fileMeta, wp.hasher, formInfo.ConnectionID, formInfo.ChunkSize, formInfo.ChunkStartIndex, formInfo.ChunkEndIndex, formInfo.IsFinal, formInfo.EncryptedKey, formInfo.EncryptedKeyPoint,
		fileShards, thumbnailChunkData, formInfo.ShardSize)
	if err != nil {
		selfPostMessage(false, false, err.Error(), nil)
		return
	}
	blobberURL := os.Getenv("BLOBBER_URL")
<<<<<<< HEAD
	if !formInfo.IsFinal {
		wp.wg.Add(1)
=======
	if formInfo.IsFinal && len(blobberData.dataBuffers) > 1 {
		err = sendUploadRequest(blobberData.dataBuffers[:len(blobberData.dataBuffers)-1], blobberData.contentSlice[:len(blobberData.contentSlice)-1], blobberURL, formInfo.AllocationID, formInfo.AllocationTx, formInfo.HttpMethod)
		if err != nil {
			selfPostMessage(false, err.Error(), nil)
			return
		}
		err = sendUploadRequest(blobberData.dataBuffers[len(blobberData.dataBuffers)-1:], blobberData.contentSlice[len(blobberData.contentSlice)-1:], blobberURL, formInfo.AllocationID, formInfo.AllocationTx, formInfo.HttpMethod)
		if err != nil {
			selfPostMessage(false, err.Error(), nil)
			return
		}
	} else {
		err = sendUploadRequest(blobberData.dataBuffers, blobberData.contentSlice, blobberURL, formInfo.AllocationID, formInfo.AllocationTx, formInfo.HttpMethod)
		if err != nil {
			selfPostMessage(false, err.Error(), nil)
			return
		}
>>>>>>> 2ada7905
	}
	go func(blobberData blobberData, wg *sync.WaitGroup) {
		if formInfo.IsFinal && len(blobberData.dataBuffers) > 1 {
			err = sendUploadRequest(blobberData.dataBuffers[:len(blobberData.dataBuffers)-1], blobberData.contentSlice[:len(blobberData.contentSlice)-1], blobberURL, formInfo.AllocationID, formInfo.AllocationTx, formInfo.HttpMethod)
			if err != nil {
				selfPostMessage(false, true, err.Error(), nil)
				return
			}
			wg.Wait()
			err = sendUploadRequest(blobberData.dataBuffers[len(blobberData.dataBuffers)-1:], blobberData.contentSlice[len(blobberData.contentSlice)-1:], blobberURL, formInfo.AllocationID, formInfo.AllocationTx, formInfo.HttpMethod)
			if err != nil {
				selfPostMessage(false, true, err.Error(), nil)
				return
			}
		} else {
			if formInfo.IsFinal {
				wg.Wait()
			}
			err = sendUploadRequest(blobberData.dataBuffers, blobberData.contentSlice, blobberURL, formInfo.AllocationID, formInfo.AllocationTx, formInfo.HttpMethod)
			if err != nil {
				selfPostMessage(false, formInfo.IsFinal, err.Error(), nil)
				wg.Done()
				return
			}
		}
		if formInfo.IsFinal {
			finalResult := &FinalWorkerResult{
				FixedMerkleRoot:      blobberData.formData.FixedMerkleRoot,
				ValidationRoot:       blobberData.formData.ValidationRoot,
				ThumbnailContentHash: blobberData.formData.ThumbnailContentHash,
			}
			selfPostMessage(true, true, "", finalResult)
		} else {
			selfPostMessage(true, false, "", nil)
			wg.Done()
		}
	}(uploadData, wp.wg)

}

func selfPostMessage(success, isFinal bool, errMsg string, finalResult *FinalWorkerResult) {
	obj := js.Global().Get("Object").New()
	obj.Set("success", success)
	obj.Set("error", errMsg)
	obj.Set("isFinal", isFinal)
	if finalResult != nil {
		finalResultJSON, err := json.Marshal(finalResult)
		if err != nil {
			obj.Set("finalResult", nil)
		} else {
			finalResultUint8 := js.Global().Get("Uint8Array").New(len(finalResultJSON))
			js.CopyBytesToJS(finalResultUint8, finalResultJSON)
			obj.Set("finalResult", finalResultUint8)
		}
	}
	self := jsbridge.GetSelfWorker()
	self.PostMessage(safejs.Safe(obj), nil) //nolint:errcheck

}

func parseEventData(data safejs.Value) (*FileMeta, *ChunkedUploadFormInfo, [][]byte, []byte, error) {

	fileMetaUint8, err := data.Get("fileMeta")
	if err != nil {
		return nil, nil, nil, nil, err
	}
	formInfoUint8, err := data.Get("formInfo")
	if err != nil {
		return nil, nil, nil, nil, err
	}
	fileShardUint8, err := data.Get("fileShard")
	if err != nil {
		return nil, nil, nil, nil, err
	}
	//get fileMetaUint8 length
	fileMetaLen, err := fileMetaUint8.Length()
	if err != nil {
		return nil, nil, nil, nil, err
	}
	fileMetaBytes := make([]byte, fileMetaLen)
	safejs.CopyBytesToGo(fileMetaBytes, fileMetaUint8)
	fileMeta := &FileMeta{}
	err = json.Unmarshal(fileMetaBytes, fileMeta)
	if err != nil {
		return nil, nil, nil, nil, err
	}
	// get formInfoUint8 length
	formInfoLen, err := formInfoUint8.Length()
	if err != nil {
		return nil, nil, nil, nil, err
	}
	formInfoBytes := make([]byte, formInfoLen)
	safejs.CopyBytesToGo(formInfoBytes, formInfoUint8)
	formInfo := &ChunkedUploadFormInfo{}
	err = json.Unmarshal(formInfoBytes, formInfo)
	if err != nil {
		return nil, nil, nil, nil, err
	}
	chunkSize := formInfo.ChunkSize
	if chunkSize == 0 {
		chunkSize = CHUNK_SIZE
	}
	// get fileShardUint8 length
	fileShardLen, err := fileShardUint8.Length()
	if err != nil {
		return nil, nil, nil, nil, err
	}
	buf := make([]byte, fileShardLen)
	safejs.CopyBytesToGo(buf, fileShardUint8)
	fileShards := splitData(buf, int(chunkSize))

	thumbnailChunkDataUint8, err := data.Get("thumbnailChunkData")
	if err != nil {
		return fileMeta, formInfo, fileShards, nil, nil
	}
	thumbnailChunkDataLen, err := thumbnailChunkDataUint8.Length()
	if err != nil {
		return fileMeta, formInfo, fileShards, nil, nil
	}
	thumbnailChunkData := make([]byte, thumbnailChunkDataLen)
	safejs.CopyBytesToGo(thumbnailChunkData, thumbnailChunkDataUint8)
	return fileMeta, formInfo, fileShards, thumbnailChunkData, nil
}

func sendUploadRequest(dataBuffers []*bytes.Buffer, contentSlice []string, blobberURL, allocationID, allocationTx, httpMethod string) (err error) {
	eg, _ := errgroup.WithContext(context.TODO())
	for dataInd := 0; dataInd < len(dataBuffers); dataInd++ {
		ind := dataInd
		eg.Go(func() error {
			var (
				shouldContinue bool
			)
			var req *fasthttp.Request
			for i := 0; i < 3; i++ {
				req, err = zboxutil.NewFastUploadRequest(
					blobberURL, allocationID, allocationTx, dataBuffers[ind].Bytes(), httpMethod)
				if err != nil {
					return err
				}

				req.Header.Add("Content-Type", contentSlice[ind])
				err, shouldContinue = func() (err error, shouldContinue bool) {
					resp := fasthttp.AcquireResponse()
					defer fasthttp.ReleaseResponse(resp)
					err = zboxutil.FastHttpClient.DoTimeout(req, resp, DefaultUploadTimeOut)
					fasthttp.ReleaseRequest(req)
					if err != nil {
						logger.Logger.Error("Upload : ", err)
						if errors.Is(err, fasthttp.ErrConnectionClosed) || errors.Is(err, syscall.EPIPE) {
							return err, true
						}
						return fmt.Errorf("Error while doing reqeust. Error %s", err), false
					}

					if resp.StatusCode() == http.StatusOK {
						return
					}

					respbody := resp.Body()
					if resp.StatusCode() == http.StatusTooManyRequests {
						logger.Logger.Error("Got too many request error")
						var r int
						r, err = zboxutil.GetFastRateLimitValue(resp)
						if err != nil {
							logger.Logger.Error(err)
							return
						}
						time.Sleep(time.Duration(r) * time.Second)
						shouldContinue = true
						return
					}

					msg := string(respbody)
					logger.Logger.Error(blobberURL,
						" Upload error response: ", resp.StatusCode(),
						"err message: ", msg)
					err = errors.Throw(constants.ErrBadRequest, msg)
					return
				}()

				if shouldContinue {
					continue
				}

				if err != nil {
					return err
				}

				break
			}
			return err
		})
	}
	return eg.Wait()
}

func (su *ChunkedUpload) startProcessor(uploadWorker int) {
	su.listenChan = make(chan struct{}, uploadWorker)
	respChan := make(chan error, 1)
	su.uploadWG.Add(1)
	allEventChan := make([]<-chan worker.MessageEvent, len(su.blobbers))
	var pos uint64
	for i := su.uploadMask; !i.Equals64(0); i = i.And(zboxutil.NewUint128(1).Lsh(pos).Not()) {
		pos = uint64(i.TrailingZeros())
		blobber := su.blobbers[pos]
		worker := jsbridge.GetWorker(blobber.blobber.Baseurl)
		eventChan, _ := worker.Listen(su.ctx)
		allEventChan[pos] = eventChan
	}

	go func() {
		defer su.uploadWG.Done()
		for {
			go su.listen(allEventChan, respChan)
			select {
			case <-su.ctx.Done():
				return
			case err, ok := <-respChan:
				if !ok || err != nil {
					return
				}
				<-su.listenChan
			}
		}
	}()
}<|MERGE_RESOLUTION|>--- conflicted
+++ resolved
@@ -368,7 +368,6 @@
 		selfPostMessage(false, false, err.Error(), nil)
 		return
 	}
-<<<<<<< HEAD
 	wp, ok := hasherMap[fileMeta.RemotePath]
 	if !ok {
 		wp = workerProcess{
@@ -376,12 +375,6 @@
 			wg:     &sync.WaitGroup{},
 		}
 		hasherMap[fileMeta.RemotePath] = wp
-=======
-	hasher, ok := hasherMap[fileMeta.RemotePath]
-	if !ok || formInfo.ChunkStartIndex == 0 {
-		hasher = CreateHasher(formInfo.ShardSize)
-		hasherMap[fileMeta.RemotePath] = hasher
->>>>>>> 2ada7905
 	}
 	if formInfo.IsFinal {
 		defer delete(hasherMap, fileMeta.RemotePath)
@@ -394,28 +387,8 @@
 		return
 	}
 	blobberURL := os.Getenv("BLOBBER_URL")
-<<<<<<< HEAD
 	if !formInfo.IsFinal {
 		wp.wg.Add(1)
-=======
-	if formInfo.IsFinal && len(blobberData.dataBuffers) > 1 {
-		err = sendUploadRequest(blobberData.dataBuffers[:len(blobberData.dataBuffers)-1], blobberData.contentSlice[:len(blobberData.contentSlice)-1], blobberURL, formInfo.AllocationID, formInfo.AllocationTx, formInfo.HttpMethod)
-		if err != nil {
-			selfPostMessage(false, err.Error(), nil)
-			return
-		}
-		err = sendUploadRequest(blobberData.dataBuffers[len(blobberData.dataBuffers)-1:], blobberData.contentSlice[len(blobberData.contentSlice)-1:], blobberURL, formInfo.AllocationID, formInfo.AllocationTx, formInfo.HttpMethod)
-		if err != nil {
-			selfPostMessage(false, err.Error(), nil)
-			return
-		}
-	} else {
-		err = sendUploadRequest(blobberData.dataBuffers, blobberData.contentSlice, blobberURL, formInfo.AllocationID, formInfo.AllocationTx, formInfo.HttpMethod)
-		if err != nil {
-			selfPostMessage(false, err.Error(), nil)
-			return
-		}
->>>>>>> 2ada7905
 	}
 	go func(blobberData blobberData, wg *sync.WaitGroup) {
 		if formInfo.IsFinal && len(blobberData.dataBuffers) > 1 {

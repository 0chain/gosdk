//go:build js && wasm
// +build js,wasm

package sdk

import (
	"bytes"
	"context"
	"encoding/json"
	"fmt"
	"net/http"
	"os"
	"sync"
	"sync/atomic"
	"syscall"
	"syscall/js"
	"time"

	"github.com/0chain/errors"
	thrown "github.com/0chain/errors"
	"github.com/0chain/gosdk/constants"
	"github.com/0chain/gosdk/core/sys"
	"github.com/0chain/gosdk/wasmsdk/jsbridge"
	"github.com/0chain/gosdk/zboxcore/logger"
	"github.com/0chain/gosdk/zboxcore/zboxutil"
	"github.com/hack-pad/go-webworkers/worker"
	"github.com/hack-pad/safejs"
	"github.com/hitenjain14/fasthttp"
	"golang.org/x/sync/errgroup"
)

var (
	hasherMap map[string]workerProcess
)

type workerProcess struct {
	wg     *sync.WaitGroup
	hasher Hasher
}

type ChunkedUploadFormInfo struct {
	ConnectionID      string
	ChunkSize         int64
	ChunkStartIndex   int
	ChunkEndIndex     int
	IsFinal           bool
	EncryptedKey      string
	EncryptedKeyPoint string
	ShardSize         int64
	HttpMethod        string
	AllocationID      string
	AllocationTx      string
	OnlyHash          bool
}

// createUploadProgress create a new UploadProgress
func (su *ChunkedUpload) createUploadProgress(connectionId string) {
	if su.progress.ChunkSize <= 0 {
		su.progress = UploadProgress{
			ConnectionID:      connectionId,
			ChunkIndex:        -1,
			ChunkSize:         su.chunkSize,
			EncryptOnUpload:   su.encryptOnUpload,
			EncryptedKeyPoint: su.encryptedKeyPoint,
			ActualSize:        su.fileMeta.ActualSize,
			ChunkNumber:       su.chunkNumber,
		}
	}
	su.progress.Blobbers = make([]*UploadBlobberStatus, su.allocationObj.DataShards+su.allocationObj.ParityShards)

	for i := 0; i < len(su.progress.Blobbers); i++ {
		su.progress.Blobbers[i] = &UploadBlobberStatus{}
	}

	su.progress.ID = su.progressID()
	su.saveProgress()
}

// processUpload process upload fragment to its blobber
func (su *ChunkedUpload) processUpload(chunkStartIndex, chunkEndIndex int,
	fileShards []blobberShards, thumbnailShards blobberShards,
	isFinal bool, uploadLength int64) error {
	if len(fileShards) == 0 {
		return thrown.New("upload_failed", "Upload failed. No data to upload")
	}

	select {
	case <-su.ctx.Done():
		return context.Cause(su.ctx)
	default:
	}

	fileMetaJSON, err := json.Marshal(su.fileMeta)
	if err != nil {
		return err
	}

	var (
		pos          uint64
		successCount int
	)

	formInfo := ChunkedUploadFormInfo{
		ConnectionID:      su.progress.ConnectionID,
		ChunkSize:         su.chunkSize,
		ChunkStartIndex:   chunkStartIndex,
		ChunkEndIndex:     chunkEndIndex,
		IsFinal:           isFinal,
		EncryptedKey:      su.encryptedKey,
		EncryptedKeyPoint: su.progress.EncryptedKeyPoint,
		ShardSize:         su.shardSize,
		HttpMethod:        su.httpMethod,
		AllocationID:      su.allocationObj.ID,
		AllocationTx:      su.allocationObj.Tx,
		OnlyHash:          chunkEndIndex <= su.progress.ChunkIndex,
	}
	formInfoJSON, err := json.Marshal(formInfo)
	if err != nil {
		return err
	}

	//convert json objects to uint8 arrays
	fileMetaUint8 := js.Global().Get("Uint8Array").New(len(fileMetaJSON))
	js.CopyBytesToJS(fileMetaUint8, fileMetaJSON)
	formInfoUint8 := js.Global().Get("Uint8Array").New(len(formInfoJSON))
	js.CopyBytesToJS(formInfoUint8, formInfoJSON)

	if chunkStartIndex > 0 {
		select {
		case <-su.ctx.Done():
			return context.Cause(su.ctx)
		case su.listenChan <- struct{}{}:
		}
		// index := chunkStartIndex - 1
		// go su.updateProgress(index)
		uploadLength := su.allocationObj.GetChunkReadSize(su.encryptOnUpload) * int64(su.chunkNumber)
		su.progress.UploadLength += uploadLength
		if su.progress.UploadLength > su.fileMeta.ActualSize {
			su.progress.UploadLength = su.fileMeta.ActualSize
		}
		if su.statusCallback != nil {
			su.statusCallback.InProgress(su.allocationObj.ID, su.fileMeta.RemotePath, su.opCode, int(su.progress.UploadLength), nil)
		}
	}

	for i := su.uploadMask; !i.Equals64(0); i = i.And(zboxutil.NewUint128(1).Lsh(pos).Not()) {
		pos = uint64(i.TrailingZeros())
		blobber := su.blobbers[pos]
		blobber.progress.UploadLength += uploadLength
		var thumbnailChunkData []byte
		worker := jsbridge.GetWorker(blobber.blobber.ID)
		if worker == nil {
			continue
		}
		if len(thumbnailShards) > 0 {
			thumbnailChunkData = thumbnailShards[pos]
		}
		obj := js.Global().Get("Object").New()
		jsbridge.SetMsgType(&obj, "upload")
		obj.Set("fileMeta", fileMetaUint8)
		obj.Set("formInfo", formInfoUint8)

		if len(thumbnailChunkData) > 0 {
			thumbnailChunkDataUint8 := js.Global().Get("Uint8Array").New(len(thumbnailChunkData))
			js.CopyBytesToJS(thumbnailChunkDataUint8, thumbnailChunkData)
			obj.Set("thumbnailChunkData", thumbnailChunkDataUint8)
			blobber.fileRef.ThumbnailSize = int64(len(thumbnailChunkData))
			blobber.fileRef.ActualThumbnailSize = su.fileMeta.ActualThumbnailSize
			blobber.fileRef.ActualThumbnailHash = su.fileMeta.ActualThumbnailHash
		}

		dataLen := int64(len(fileShards[pos])-1)*int64(len(fileShards[pos][0])) + int64(len(fileShards[pos][len(fileShards[pos])-1]))

		fileshardUint8 := js.Global().Get("Uint8Array").New(dataLen)
		offset := 0
		for _, shard := range fileShards[pos] {
			js.CopyBytesToJS(fileshardUint8.Call("subarray", offset, offset+len(shard)), shard)
			offset += len(shard)
		}
		obj.Set("fileShard", fileshardUint8)
		err = worker.PostMessage(safejs.Safe(obj), []safejs.Value{safejs.Safe(fileshardUint8.Get("buffer"))})
		if err == nil {
			successCount++
		}
		if isFinal {
			blobber.fileRef.ChunkSize = su.chunkSize
			blobber.fileRef.Size = su.shardUploadedSize
			blobber.fileRef.Path = su.fileMeta.RemotePath
			blobber.fileRef.ActualFileHash = su.fileMeta.ActualHash
			blobber.fileRef.ActualFileSize = su.fileMeta.ActualSize
			blobber.fileRef.EncryptedKey = su.encryptedKey
		}
	}

	if successCount < su.consensus.consensusThresh {
		su.removeProgress()
		return thrown.New("upload_failed", "Upload failed. Error posting message to worker")
	}
	fileShards = nil
	if isFinal {
		su.uploadWG.Wait()
		select {
		case <-su.ctx.Done():
			return context.Cause(su.ctx)
		default:
		}
		su.progress.UploadLength = su.fileMeta.ActualSize
		if su.statusCallback != nil {
			su.statusCallback.InProgress(su.allocationObj.ID, su.fileMeta.RemotePath, su.opCode, int(su.progress.UploadLength), nil)
		}
	}

	return nil
}

type FinalWorkerResult struct {
	FixedMerkleRoot      string
	ValidationRoot       string
	ThumbnailContentHash string
}

<<<<<<< HEAD
func (su *ChunkedUpload) listen(allEventChan []eventChanWorker, respChan chan error) {
=======
func (su *ChunkedUpload) listen(allEventChan []chan worker.MessageEvent, respChan chan error) {
>>>>>>> daa6e329
	su.consensus.Reset()

	var (
		pos      uint64
		errCount int32
		wg       sync.WaitGroup
		wgErrors = make(chan error, len(su.blobbers))
		isFinal  bool
	)

	for i := su.uploadMask; !i.Equals64(0); i = i.And(zboxutil.NewUint128(1).Lsh(pos).Not()) {
		pos = uint64(i.TrailingZeros())
		wg.Add(1)
		go func(pos uint64) {
			var uploadSuccess bool
			defer func() {
				if !uploadSuccess {
					su.maskMu.Lock()
					su.uploadMask = su.uploadMask.And(zboxutil.NewUint128(1).Lsh(pos).Not())
					su.maskMu.Unlock()
				}
				wg.Done()
			}()
			blobber := su.blobbers[pos]

			eventChan := allEventChan[pos]
			if eventChan.C == nil {
				errC := atomic.AddInt32(&errCount, 1)
				if errC >= int32(su.consensus.consensusThresh) {
					wgErrors <- thrown.New("upload_failed", "Upload failed. Worker event channel not found")
				}
				return
			}
			for {
				event, ok := <-eventChan.C
				if !ok {
					logger.Logger.Error("chan closed from: ", blobber.blobber.Baseurl)
					errC := atomic.AddInt32(&errCount, 1)
					if errC >= int32(su.consensus.consensusThresh) {
						if su.ctx.Err() != nil {
							wgErrors <- context.Cause(su.ctx)
						} else {
							wgErrors <- thrown.New("upload_failed", "Upload failed. Worker event channel closed")
						}
					}
					return
				}
				msgType, data, err := jsbridge.GetMsgType(event)
				if err != nil {
					errC := atomic.AddInt32(&errCount, 1)
					if errC >= int32(su.consensus.consensusThresh) {
						wgErrors <- errors.Wrap(err, "could not get msgType")
					}
					return
				}

				switch msgType {
				case "auth":
					if err := su.processWebWorkerAuthRequest(data, eventChan); err != nil {
						errC := atomic.AddInt32(&errCount, 1)
						if errC >= int32(su.consensus.consensusThresh) {
							wgErrors <- err
						}
						return
					}
				case "upload":
					//get error message
					//get final result
					var err error
					isFinal, err = su.processWebWorkerUpload(data, blobber)
					if err != nil {
						errC := atomic.AddInt32(&errCount, 1)
						if errC >= int32(su.consensus.consensusThresh) {
							wgErrors <- err
						}
					}
					return
				default:
					logger.Logger.Error("unknown msg type: ", msgType)
				}
			}
<<<<<<< HEAD
=======
			uploadSuccess = true
			su.consensus.Done()

>>>>>>> daa6e329
		}(pos)
	}

	wg.Wait()
	close(wgErrors)
	for err := range wgErrors {
		logger.Logger.Error("error from worker: ", err)
		su.ctxCncl(thrown.New("upload_failed", fmt.Sprintf("Upload failed. %s", err)))
		respChan <- err
	}

	if !su.consensus.isConsensusOk() {
		logger.Logger.Error("consensus not met")
		err := thrown.New("consensus_not_met", fmt.Sprintf("Upload failed File not found for path %s. Required consensus atleast %d, got %d",
			su.fileMeta.RemotePath, su.consensus.consensusThresh, su.consensus.getConsensus()))
		su.ctxCncl(err)
		respChan <- err
	}
	for chunkEndIndex, count := range su.processMap {
		if count >= su.consensus.consensusThresh {
			su.updateProgress(chunkEndIndex)
			delete(su.processMap, chunkEndIndex)
		}
	}

	if isFinal {
		close(respChan)
	} else {
		respChan <- nil
	}
}

func (su *ChunkedUpload) processWebWorkerUpload(data *safejs.Value, blobber *ChunkedUploadBlobber) (bool, error) {
	var isFinal bool
	success, err := data.Get("success")
	if err != nil {
		return false, errors.Wrap(err, "could not get 'success' field")
	}
	res, _ := success.Bool()
	if !res {
		errMsg, err := data.Get("error")
		if err != nil {
			return false, errors.Wrap(err, "could not get 'error' field")
		}

		errMsgStr, _ := errMsg.String()
		return false, fmt.Errorf("%s", errMsgStr)
	}

	chunkEndIndexObj, _ := data.Get("chunkEndIndex")
	chunkEndIndex, _ := chunkEndIndexObj.Int()
	su.updateChunkProgress(chunkEndIndex)
	finalRequestObject, _ := data.Get("isFinal")
	finalRequest, _ := finalRequestObject.Bool()
	if finalRequest {
		finalResult, err := data.Get("finalResult")
		if err != nil {
			logger.Logger.Error("errorGettingFinalResult")
			return false, errors.Wrap(err, "could not get 'finalResult' field")
		}

		len, err := finalResult.Length()
		if err != nil {
			logger.Logger.Error("errorGettingFinalResultLength")
			return false, errors.Wrap(err, "could not get 'finalResult' Length")
		}

		resBuf := make([]byte, len)
		safejs.CopyBytesToGo(resBuf, finalResult)
		var finalResultObj FinalWorkerResult
		err = json.Unmarshal(resBuf, &finalResultObj)
		if err != nil {
			logger.Logger.Error("errorGettingFinalResultUnmarshal")
			return false, errors.Wrap(err, "could not unmarshal 'finalResult' obj")
		}

		blobber.fileRef.FixedMerkleRoot = finalResultObj.FixedMerkleRoot
		blobber.fileRef.ValidationRoot = finalResultObj.ValidationRoot
		blobber.fileRef.ThumbnailHash = finalResultObj.ThumbnailContentHash
		isFinal = true
	}

	su.consensus.Done()
	return isFinal, nil
}

func (su *ChunkedUpload) processWebWorkerAuthRequest(data *safejs.Value, eventChan eventChanWorker) error {
	authMsg, err := jsbridge.ParseEventDataField(data, "msg")
	if err != nil {
		return errors.Wrap(err, "could not parse 'msg' field")
	}

	rsp, err := sys.AuthCommon(string(authMsg))
	if err != nil {
		return errors.Wrap(err, "chunk upload authCommon failed")
	}

	if err := jsbridge.PostMessage(jsbridge.GetWorker(eventChan.workerID), jsbridge.MsgTypeAuthRsp,
		map[string]string{
			"data": rsp,
		}); err != nil {
		return errors.Wrap(err, "chunk upload postMessage failed")
	}

	return nil
}

func ProcessEventData(data safejs.Value) {
	fileMeta, formInfo, fileShards, thumbnailChunkData, err := parseEventData(data)
	var remotePath string
	if fileMeta != nil {
		remotePath = fileMeta.RemotePath
	}
	if err != nil {
		selfPostMessage(false, false, err.Error(), remotePath, 0, nil)
		return
	}
	wp, ok := hasherMap[fileMeta.RemotePath]
	if !ok {
		wp = workerProcess{
			hasher: CreateHasher(formInfo.ShardSize),
			wg:     &sync.WaitGroup{},
		}
		hasherMap[fileMeta.RemotePath] = wp
	} else if formInfo.ChunkStartIndex == 0 {
		wp.hasher = CreateHasher(formInfo.ShardSize)
		hasherMap[fileMeta.RemotePath] = wp
	}
	if formInfo.IsFinal {
		defer delete(hasherMap, fileMeta.RemotePath)
	}
	formBuilder := CreateChunkedUploadFormBuilder()
	uploadData, err := formBuilder.Build(fileMeta, wp.hasher, formInfo.ConnectionID, formInfo.ChunkSize, formInfo.ChunkStartIndex, formInfo.ChunkEndIndex, formInfo.IsFinal, formInfo.EncryptedKey, formInfo.EncryptedKeyPoint,
		fileShards, thumbnailChunkData, formInfo.ShardSize)
	if err != nil {
		selfPostMessage(false, false, err.Error(), remotePath, formInfo.ChunkEndIndex, nil)
		return
	}
	if formInfo.OnlyHash {
		if formInfo.IsFinal {
			finalResult := &FinalWorkerResult{
				FixedMerkleRoot:      uploadData.formData.FixedMerkleRoot,
				ValidationRoot:       uploadData.formData.ValidationRoot,
				ThumbnailContentHash: uploadData.formData.ThumbnailContentHash,
			}
			selfPostMessage(true, true, "", remotePath, formInfo.ChunkEndIndex, finalResult)
		} else {
			selfPostMessage(true, false, "", remotePath, formInfo.ChunkEndIndex, nil)
		}
		return
	}
	blobberURL := os.Getenv("BLOBBER_URL")
	if !formInfo.IsFinal {
		wp.wg.Add(1)
	}
	go func(blobberData blobberData, remotePath string, wg *sync.WaitGroup) {
		if formInfo.IsFinal && len(blobberData.dataBuffers) > 1 {
			err = sendUploadRequest(blobberData.dataBuffers[:len(blobberData.dataBuffers)-1], blobberData.contentSlice[:len(blobberData.contentSlice)-1], blobberURL, formInfo.AllocationID, formInfo.AllocationTx, formInfo.HttpMethod)
			if err != nil {
				selfPostMessage(false, true, err.Error(), remotePath, formInfo.ChunkEndIndex, nil)
				return
			}
			wg.Wait()
			err = sendUploadRequest(blobberData.dataBuffers[len(blobberData.dataBuffers)-1:], blobberData.contentSlice[len(blobberData.contentSlice)-1:], blobberURL, formInfo.AllocationID, formInfo.AllocationTx, formInfo.HttpMethod)
			if err != nil {
				selfPostMessage(false, true, err.Error(), remotePath, formInfo.ChunkEndIndex, nil)
				return
			}
		} else {
			if formInfo.IsFinal {
				wg.Wait()
			} else {
				defer wg.Done()
			}
			err = sendUploadRequest(blobberData.dataBuffers, blobberData.contentSlice, blobberURL, formInfo.AllocationID, formInfo.AllocationTx, formInfo.HttpMethod)
			if err != nil {
				selfPostMessage(false, formInfo.IsFinal, err.Error(), remotePath, formInfo.ChunkEndIndex, nil)
				return
			}
		}
		if formInfo.IsFinal {
			finalResult := &FinalWorkerResult{
				FixedMerkleRoot:      blobberData.formData.FixedMerkleRoot,
				ValidationRoot:       blobberData.formData.ValidationRoot,
				ThumbnailContentHash: blobberData.formData.ThumbnailContentHash,
			}
			selfPostMessage(true, true, "", remotePath, formInfo.ChunkEndIndex, finalResult)
		} else {
			selfPostMessage(true, false, "", remotePath, formInfo.ChunkEndIndex, nil)
		}
	}(uploadData, remotePath, wp.wg)

}

func InitHasherMap() {
	hasherMap = make(map[string]workerProcess)
}

func selfPostMessage(success, isFinal bool, errMsg, remotePath string, chunkEndIndex int, finalResult *FinalWorkerResult) {
	obj := js.Global().Get("Object").New()
	obj.Set("success", success)
	obj.Set("error", errMsg)
	obj.Set("isFinal", isFinal)
	obj.Set("chunkEndIndex", chunkEndIndex)
	obj.Set("remotePath", remotePath)
	if finalResult != nil {
		finalResultJSON, err := json.Marshal(finalResult)
		if err != nil {
			obj.Set("finalResult", nil)
		} else {
			finalResultUint8 := js.Global().Get("Uint8Array").New(len(finalResultJSON))
			js.CopyBytesToJS(finalResultUint8, finalResultJSON)
			obj.Set("finalResult", finalResultUint8)
		}
	}

	// msgType is upload
	jsbridge.SetMsgType(&obj, jsbridge.MsgTypeUpload)

	self := jsbridge.GetSelfWorker()
	self.PostMessage(safejs.Safe(obj), nil) //nolint:errcheck
}

func parseEventData(data safejs.Value) (*FileMeta, *ChunkedUploadFormInfo, [][]byte, []byte, error) {

	fileMetaUint8, err := data.Get("fileMeta")
	if err != nil {
		return nil, nil, nil, nil, err
	}
	formInfoUint8, err := data.Get("formInfo")
	if err != nil {
		return nil, nil, nil, nil, err
	}
	fileShardUint8, err := data.Get("fileShard")
	if err != nil {
		return nil, nil, nil, nil, err
	}
	//get fileMetaUint8 length
	fileMetaLen, err := fileMetaUint8.Length()
	if err != nil {
		return nil, nil, nil, nil, err
	}
	fileMetaBytes := make([]byte, fileMetaLen)
	safejs.CopyBytesToGo(fileMetaBytes, fileMetaUint8)
	fileMeta := &FileMeta{}
	err = json.Unmarshal(fileMetaBytes, fileMeta)
	if err != nil {
		return nil, nil, nil, nil, err
	}
	// get formInfoUint8 length
	formInfoLen, err := formInfoUint8.Length()
	if err != nil {
		return nil, nil, nil, nil, err
	}
	formInfoBytes := make([]byte, formInfoLen)
	safejs.CopyBytesToGo(formInfoBytes, formInfoUint8)
	formInfo := &ChunkedUploadFormInfo{}
	err = json.Unmarshal(formInfoBytes, formInfo)
	if err != nil {
		return nil, nil, nil, nil, err
	}
	chunkSize := formInfo.ChunkSize
	if chunkSize == 0 {
		chunkSize = CHUNK_SIZE
	}
	// get fileShardUint8 length
	fileShardLen, err := fileShardUint8.Length()
	if err != nil {
		return nil, nil, nil, nil, err
	}
	buf := make([]byte, fileShardLen)
	safejs.CopyBytesToGo(buf, fileShardUint8)
	fileShards := splitData(buf, int(chunkSize))

	thumbnailChunkDataUint8, err := data.Get("thumbnailChunkData")
	if err != nil {
		return fileMeta, formInfo, fileShards, nil, nil
	}
	thumbnailChunkDataLen, err := thumbnailChunkDataUint8.Length()
	if err != nil {
		return fileMeta, formInfo, fileShards, nil, nil
	}
	thumbnailChunkData := make([]byte, thumbnailChunkDataLen)
	safejs.CopyBytesToGo(thumbnailChunkData, thumbnailChunkDataUint8)
	return fileMeta, formInfo, fileShards, thumbnailChunkData, nil
}

func sendUploadRequest(dataBuffers []*bytes.Buffer, contentSlice []string, blobberURL, allocationID, allocationTx, httpMethod string) (err error) {
	eg, _ := errgroup.WithContext(context.TODO())
	for dataInd := 0; dataInd < len(dataBuffers); dataInd++ {
		ind := dataInd
		eg.Go(func() error {
			var (
				shouldContinue bool
			)
			var req *fasthttp.Request
			for i := 0; i < 3; i++ {
				req, err = zboxutil.NewFastUploadRequest(
					blobberURL, allocationID, allocationTx, dataBuffers[ind].Bytes(), httpMethod)
				if err != nil {
					return err
				}

				req.Header.Add("Content-Type", contentSlice[ind])
				err, shouldContinue = func() (err error, shouldContinue bool) {
					resp := fasthttp.AcquireResponse()
					defer fasthttp.ReleaseResponse(resp)
					err = zboxutil.FastHttpClient.DoTimeout(req, resp, DefaultUploadTimeOut)
					fasthttp.ReleaseRequest(req)
					if err != nil {
						logger.Logger.Error("Upload : ", err)
						if errors.Is(err, fasthttp.ErrConnectionClosed) || errors.Is(err, syscall.EPIPE) || errors.Is(err, fasthttp.ErrDialTimeout) {
							return err, true
						}
						return fmt.Errorf("Error while doing reqeust. Error %s", err), false
					}

					if resp.StatusCode() == http.StatusOK {
						return
					}

					respbody := resp.Body()
					if resp.StatusCode() == http.StatusTooManyRequests {
						logger.Logger.Error("Got too many request error")
						var r int
						r, err = zboxutil.GetFastRateLimitValue(resp)
						if err != nil {
							logger.Logger.Error(err)
							return
						}
						time.Sleep(time.Duration(r) * time.Second)
						shouldContinue = true
						return
					}

					msg := string(respbody)
					logger.Logger.Error(blobberURL,
						" Upload error response: ", resp.StatusCode(),
						"err message: ", msg)
					err = errors.Throw(constants.ErrBadRequest, msg)
					return
				}()

				if shouldContinue {
					continue
				}

				if err != nil {
					return err
				}

				break
			}
			return err
		})
	}
	return eg.Wait()
}

type eventChanWorker struct {
	C        <-chan worker.MessageEvent
	workerID string
}

func (su *ChunkedUpload) startProcessor() {
	su.listenChan = make(chan struct{}, su.uploadWorkers)
	su.processMap = make(map[int]int)
	su.uploadWG.Add(1)
<<<<<<< HEAD
	allEventChan := make([]eventChanWorker, len(su.blobbers))
	var pos uint64
	for i := su.uploadMask; !i.Equals64(0); i = i.And(zboxutil.NewUint128(1).Lsh(pos).Not()) {
		pos = uint64(i.TrailingZeros())
		blobber := su.blobbers[pos]
		worker := jsbridge.GetWorker(blobber.blobber.ID)
		if worker != nil {
			eventChan, _ := worker.Listen(su.ctx)
			allEventChan[pos] = eventChanWorker{
				C:        eventChan,
				workerID: blobber.blobber.ID,
			}
		}
	}
=======
>>>>>>> daa6e329

	go func() {
		respChan := make(chan error, 1)
		allEventChan := make([]chan worker.MessageEvent, len(su.blobbers))
		var pos uint64
		for i := su.uploadMask; !i.Equals64(0); i = i.And(zboxutil.NewUint128(1).Lsh(pos).Not()) {
			pos = uint64(i.TrailingZeros())
			blobber := su.blobbers[pos]
			webWorker := jsbridge.GetWorker(blobber.blobber.ID)
			if webWorker != nil {
				eventChan := make(chan worker.MessageEvent, su.uploadWorkers)
				err := webWorker.SubscribeToEvents(su.fileMeta.RemotePath, eventChan)
				if err != nil {
					logger.Logger.Error("error subscribing to events: ", err)
					su.ctxCncl(thrown.New("upload_failed", "Upload failed. Error subscribing to events"))
					return
				}
				defer webWorker.UnsubscribeToEvents(su.fileMeta.RemotePath)
				allEventChan[pos] = eventChan
			}
		}
		defer su.uploadWG.Done()
		for {
			go su.listen(allEventChan, respChan)
			select {
			case <-su.ctx.Done():
				return
			case err, ok := <-respChan:
				if !ok || err != nil {
					return
				}
				<-su.listenChan
			}
		}
	}()
}

func (su *ChunkedUpload) updateChunkProgress(chunkEndIndex int) {
	su.processMapLock.Lock()
	su.processMap[chunkEndIndex] += 1
	su.processMapLock.Unlock()
}<|MERGE_RESOLUTION|>--- conflicted
+++ resolved
@@ -219,11 +219,7 @@
 	ThumbnailContentHash string
 }
 
-<<<<<<< HEAD
 func (su *ChunkedUpload) listen(allEventChan []eventChanWorker, respChan chan error) {
-=======
-func (su *ChunkedUpload) listen(allEventChan []chan worker.MessageEvent, respChan chan error) {
->>>>>>> daa6e329
 	su.consensus.Reset()
 
 	var (
@@ -279,6 +275,34 @@
 					}
 					return
 				}
+				len, err := finalResult.Length()
+				if err != nil {
+					logger.Logger.Error("errorGettingFinalResultLength")
+					errC := atomic.AddInt32(&errCount, 1)
+					if errC >= int32(su.consensus.consensusThresh) {
+						wgErrors <- thrown.New("upload_failed", "Upload failed. Error getting worker data")
+					}
+					return
+				}
+				resBuf := make([]byte, len)
+				safejs.CopyBytesToGo(resBuf, finalResult)
+				var finalResultObj FinalWorkerResult
+				err = json.Unmarshal(resBuf, &finalResultObj)
+				if err != nil {
+					logger.Logger.Error("errorGettingFinalResultUnmarshal")
+					errC := atomic.AddInt32(&errCount, 1)
+					if errC >= int32(su.consensus.consensusThresh) {
+						wgErrors <- thrown.New("upload_failed", "Upload failed. Error getting worker data")
+					}
+					return
+				}
+				blobber.fileRef.FixedMerkleRoot = finalResultObj.FixedMerkleRoot
+				blobber.fileRef.ValidationRoot = finalResultObj.ValidationRoot
+				blobber.fileRef.ThumbnailHash = finalResultObj.ThumbnailContentHash
+				isFinal = true
+			}
+			uploadSuccess = true
+			su.consensus.Done()
 
 				switch msgType {
 				case "auth":
@@ -305,12 +329,6 @@
 					logger.Logger.Error("unknown msg type: ", msgType)
 				}
 			}
-<<<<<<< HEAD
-=======
-			uploadSuccess = true
-			su.consensus.Done()
-
->>>>>>> daa6e329
 		}(pos)
 	}
 
@@ -679,7 +697,6 @@
 	su.listenChan = make(chan struct{}, su.uploadWorkers)
 	su.processMap = make(map[int]int)
 	su.uploadWG.Add(1)
-<<<<<<< HEAD
 	allEventChan := make([]eventChanWorker, len(su.blobbers))
 	var pos uint64
 	for i := su.uploadMask; !i.Equals64(0); i = i.And(zboxutil.NewUint128(1).Lsh(pos).Not()) {
@@ -694,8 +711,6 @@
 			}
 		}
 	}
-=======
->>>>>>> daa6e329
 
 	go func() {
 		respChan := make(chan error, 1)

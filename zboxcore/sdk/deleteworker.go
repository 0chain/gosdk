--- conflicted
+++ resolved
@@ -17,11 +17,7 @@
 	"github.com/0chain/gosdk/zboxcore/blockchain"
 	"github.com/0chain/gosdk/zboxcore/client"
 	"github.com/0chain/gosdk/zboxcore/fileref"
-<<<<<<< HEAD
 	l "github.com/0chain/gosdk/zboxcore/logger"
-=======
-	"github.com/0chain/gosdk/zboxcore/logger"
->>>>>>> 52839d97
 	"github.com/0chain/gosdk/zboxcore/zboxutil"
 )
 
@@ -49,22 +45,14 @@
 
 	httpreq, err := zboxutil.NewDeleteRequest(blobber.Baseurl, req.allocationTx, query)
 	if err != nil {
-<<<<<<< HEAD
 		l.Logger.Error(blobber.Baseurl, "Error creating delete request", err)
-=======
-		logger.Logger.Error(blobber.Baseurl, "Error creating delete request", err)
->>>>>>> 52839d97
 		return
 	}
 
 	ctx, cncl := context.WithTimeout(req.ctx, (time.Second * 30))
 	_ = zboxutil.HttpDo(ctx, cncl, httpreq, func(resp *http.Response, err error) error {
 		if err != nil {
-<<<<<<< HEAD
 			l.Logger.Error("Delete : ", err)
-=======
-			logger.Logger.Error("Delete : ", err)
->>>>>>> 52839d97
 			return err
 		}
 		defer resp.Body.Close()
@@ -73,29 +61,17 @@
 			deleteMutex.Lock()
 			req.deleteMask |= (1 << uint32(blobberIdx))
 			deleteMutex.Unlock()
-<<<<<<< HEAD
 			l.Logger.Info(blobber.Baseurl, " "+req.remotefilepath, " deleted.")
-=======
-			logger.Logger.Info(blobber.Baseurl, " "+req.remotefilepath, " deleted.")
->>>>>>> 52839d97
 		} else if resp.StatusCode == http.StatusNoContent {
 			req.consensus.Done()
 			deleteMutex.Lock()
 			req.deleteMask |= (1 << uint32(blobberIdx))
 			deleteMutex.Unlock()
-<<<<<<< HEAD
 			l.Logger.Info(blobber.Baseurl, " "+req.remotefilepath, " not available in blobber.")
 		} else {
 			resp_body, err := ioutil.ReadAll(resp.Body)
 			if err == nil {
 				l.Logger.Error(blobber.Baseurl, "Response: ", string(resp_body))
-=======
-			logger.Logger.Info(blobber.Baseurl, " "+req.remotefilepath, " not available in blobber.")
-		} else {
-			resp_body, err := ioutil.ReadAll(resp.Body)
-			if err == nil {
-				logger.Logger.Error(blobber.Baseurl, "Response: ", string(resp_body))
->>>>>>> 52839d97
 			}
 		}
 		return nil
@@ -135,12 +111,7 @@
 				return
 			}
 
-<<<<<<< HEAD
 			l.Logger.Error(err.Error())
-=======
-			logger.Logger.Error(err.Error())
->>>>>>> 52839d97
-
 		}(i)
 	}
 	req.wg.Wait()
@@ -201,7 +172,6 @@
 	for _, commitReq := range commitReqs {
 		if commitReq.result != nil {
 			if commitReq.result.Success {
-<<<<<<< HEAD
 				l.Logger.Info("Commit success", commitReq.blobber.Baseurl)
 				req.consensus.Done()
 			} else {
@@ -209,15 +179,6 @@
 			}
 		} else {
 			l.Logger.Info("Commit result not set", commitReq.blobber.Baseurl)
-=======
-				logger.Logger.Info("Commit success", commitReq.blobber.Baseurl)
-				req.consensus.Done()
-			} else {
-				logger.Logger.Info("Commit failed", commitReq.blobber.Baseurl, commitReq.result.ErrorMessage)
-			}
-		} else {
-			logger.Logger.Info("Commit result not set", commitReq.blobber.Baseurl)
->>>>>>> 52839d97
 		}
 	}
 

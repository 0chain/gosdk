package sdk

import (
	"context"
	"encoding/hex"
	"fmt"
	"io"
	"net/http"
	"net/url"
	"strings"
	"sync"
	"sync/atomic"
	"time"

	"github.com/0chain/common/core/util/wmpt"
	"github.com/0chain/errors"
	thrown "github.com/0chain/errors"
	"github.com/google/uuid"

	"github.com/0chain/gosdk/constants"
	"github.com/0chain/gosdk/core/common"
	"github.com/0chain/gosdk/zboxcore/allocationchange"
	"github.com/0chain/gosdk/zboxcore/blockchain"
	"github.com/0chain/gosdk/zboxcore/fileref"
	"github.com/0chain/gosdk/zboxcore/logger"
	l "github.com/0chain/gosdk/zboxcore/logger"
	"github.com/0chain/gosdk/zboxcore/zboxutil"
)

type DeleteRequest struct {
	allocationObj  *Allocation
	allocationID   string
	allocationTx   string
	sig            string
	blobbers       []*blockchain.StorageNode
	remotefilepath string
	ctx            context.Context
	ctxCncl        context.CancelFunc
	wg             *sync.WaitGroup
	deleteMask     zboxutil.Uint128
	maskMu         *sync.Mutex
	connectionID   string
	consensus      Consensus
	timestamp      int64
}

var errFileDeleted = errors.New("file_deleted", "file is already deleted")

func (req *DeleteRequest) deleteBlobberFile(
	blobber *blockchain.StorageNode, blobberIdx int) error {

	var err error

	defer func() {
		if err != nil {
			logger.Logger.Error(err)
			req.maskMu.Lock()
			req.deleteMask = req.deleteMask.And(zboxutil.NewUint128(1).Lsh(uint64(blobberIdx)).Not())
			req.maskMu.Unlock()
		}
	}()

	query := &url.Values{}

	query.Add("connection_id", req.connectionID)
	query.Add("path", req.remotefilepath)

	httpreq, err := zboxutil.NewDeleteRequest(blobber.Baseurl, req.allocationID, req.allocationTx, req.sig, query)
	if err != nil {
		l.Logger.Error(blobber.Baseurl, "Error creating delete request", err)
		return err
	}

	var (
		resp           *http.Response
		shouldContinue bool
	)

	for i := 0; i < 3; i++ {
		err, shouldContinue = func() (err error, shouldContinue bool) {
			ctx, cncl := context.WithTimeout(req.ctx, 2*time.Minute)
			resp, err = zboxutil.Client.Do(httpreq.WithContext(ctx))
			defer cncl()

			if err != nil {
				if err == context.Canceled {
					logger.Logger.Error("context was cancelled")
					shouldContinue = true
					return
				}
				if err == io.EOF {
					shouldContinue = true
					return
				}
				logger.Logger.Error(blobber.Baseurl, "Delete: ", err)
				return
			}

			if resp.Body != nil {
				defer resp.Body.Close()
			}
			var respBody []byte

			if resp.StatusCode == http.StatusOK {
				req.consensus.Done()
				l.Logger.Debug(blobber.Baseurl, " "+req.remotefilepath, " deleted.")
				return
			}
			if resp.StatusCode == http.StatusBadRequest {
<<<<<<< HEAD
				body, err := io.ReadAll(resp.Body)
=======
				body, err := ioutil.ReadAll(resp.Body)
>>>>>>> 616a0bd6
				if err != nil {
					logger.Logger.Error("Failed to read response body", err)
				}

				// Check for the specific content in the response body
				if string(body) == "file was deleted" {
					req.consensus.Done()
					l.Logger.Debug(blobber.Baseurl, " ", req.remotefilepath, " deleted.")
				}
			}

			if resp.StatusCode == http.StatusTooManyRequests {
				logger.Logger.Error("Got too many request error")
				var r int
				r, err = zboxutil.GetRateLimitValue(resp)
				if err != nil {
					logger.Logger.Error(err)
					return
				}
				time.Sleep(time.Duration(r) * time.Second)
				shouldContinue = true
				return
			}

			if resp.StatusCode == http.StatusNoContent {
				req.consensus.Done()
				l.Logger.Info(blobber.Baseurl, " "+req.remotefilepath, " not available in blobber.")
				return
			}

			respBody, err = io.ReadAll(resp.Body)
			if err != nil {
				l.Logger.Error(blobber.Baseurl, "Response: ", string(respBody))
				return
			}

			err = errors.New("response_error", fmt.Sprintf("unexpected response with status code %d, message: %s",
				resp.StatusCode, string(respBody)))
			return
		}()

		if err != nil {
			return err
		}

		if shouldContinue {
			continue
		}
		return nil
	}
	return errors.New("unknown_issue",
		fmt.Sprintf("latest response code: %d", resp.StatusCode))
}

func (req *DeleteRequest) getObjectTreeFromBlobber(pos uint64) (
	fRefEntity fileref.RefEntity, err error) {

	defer func() {
		if err != nil {
			req.maskMu.Lock()
			req.deleteMask = req.deleteMask.And(zboxutil.NewUint128(1).Lsh(pos).Not())
			req.maskMu.Unlock()
		}
	}()

	fRefEntity, err = getObjectTreeFromBlobber(
		req.ctx, req.allocationID, req.allocationTx, req.sig,
		req.remotefilepath, req.blobbers[pos])
	return
}

func (req *DeleteRequest) getFileMetaFromBlobber(pos uint64) (fileRef *fileref.FileRef, err error) {
	defer func() {
		if err != nil {
			req.maskMu.Lock()
			req.deleteMask = req.deleteMask.And(zboxutil.NewUint128(1).Lsh(pos).Not())
			req.maskMu.Unlock()
		}
	}()
	listReq := &ListRequest{
		allocationID:   req.allocationID,
		allocationTx:   req.allocationTx,
		blobbers:       req.blobbers,
		remotefilepath: req.remotefilepath,
		ctx:            req.ctx,
	}
	respChan := make(chan *fileMetaResponse)
	go listReq.getFileMetaInfoFromBlobber(req.blobbers[pos], int(pos), respChan)
	refRes := <-respChan
	if refRes.err != nil {
		err = refRes.err
		return
	}
	fileRef = refRes.fileref
	return
}

func (req *DeleteRequest) ProcessDelete() (err error) {
	defer req.ctxCncl()

	objectTreeRefs := make([]fileref.RefEntity, len(req.blobbers))
	var deleteMutex sync.Mutex
	removedNum := 0
	req.wg = &sync.WaitGroup{}

	var pos uint64
	for i := req.deleteMask; !i.Equals64(0); i = i.And(zboxutil.NewUint128(1).Lsh(pos).Not()) {
		req.wg.Add(1)
		pos = uint64(i.TrailingZeros())
		go func(blobberIdx uint64) {
			defer req.wg.Done()
			refEntity, err := req.getFileMetaFromBlobber(blobberIdx)
			if err == nil {
				req.consensus.Done()
				objectTreeRefs[blobberIdx] = refEntity
				return
			}
			//it was removed from the blobber
			if errors.Is(err, constants.ErrNotFound) {
				req.consensus.Done()
				deleteMutex.Lock()
				removedNum++
				deleteMutex.Unlock()
				return
			}

			l.Logger.Error(err.Error())
		}(pos)
	}
	req.wg.Wait()

	req.consensus.consensus = removedNum

	var errCount int32
	wgErrors := make(chan error)
	wgDone := make(chan bool)

	for i := req.deleteMask; !i.Equals64(0); i = i.And(zboxutil.NewUint128(1).Lsh(pos).Not()) {
		req.wg.Add(1)
		pos = uint64(i.TrailingZeros())
		go func(blobberIdx uint64) {
			defer req.wg.Done()
			err = req.deleteBlobberFile(req.blobbers[blobberIdx], int(blobberIdx))
			if err != nil {
				logger.Logger.Error("error during deleteBlobberFile", err)
				errC := atomic.AddInt32(&errCount, 1)
				if errC > int32(req.consensus.fullconsensus-req.consensus.consensusThresh) {
					wgErrors <- err
				}
			}
		}(pos)
	}

	go func() {
		req.wg.Wait()
		close(wgDone)
	}()

	select {
	case <-wgDone:
		break
	case err := <-wgErrors:
		return thrown.New("delete_failed", fmt.Sprintf("Delete failed. %s", err.Error()))
	}

	if !req.consensus.isConsensusOk() {
		return errors.New("consensus_not_met",
			fmt.Sprintf("Consensus on delete failed. Required consensus %d got %d",
				req.consensus.consensusThresh, req.consensus.getConsensus()))
	}

	writeMarkerMutex, err := CreateWriteMarkerMutex(req.allocationObj)
	if err != nil {
		return fmt.Errorf("Delete failed: %s", err.Error())
	}
	err = writeMarkerMutex.Lock(
		req.ctx, &req.deleteMask, req.maskMu,
		req.blobbers, &req.consensus, removedNum, time.Minute, req.connectionID)

	if err != nil {
		return fmt.Errorf("Delete failed: %s", err.Error())
	}
	defer writeMarkerMutex.Unlock(req.ctx, req.deleteMask, req.blobbers, time.Minute, req.connectionID) //nolint: errcheck

	req.consensus.consensus = removedNum
	req.timestamp = int64(common.Now())
	wg := &sync.WaitGroup{}
	activeBlobbers := req.deleteMask.CountOnes()
	wg.Add(activeBlobbers)
	commitReqs := make([]*CommitRequest, activeBlobbers)
	var c int
	for i := req.deleteMask; !i.Equals64(0); i = i.And(zboxutil.NewUint128(1).Lsh(pos).Not()) {
		pos = uint64(i.TrailingZeros())
		newChange := &allocationchange.DeleteFileChange{}
		newChange.FileMetaRef = objectTreeRefs[pos]
		newChange.NumBlocks = newChange.FileMetaRef.GetNumBlocks()
		newChange.Operation = constants.FileOperationDelete
		newChange.Size = newChange.FileMetaRef.GetSize()
		commitReq := &CommitRequest{
			allocationID: req.allocationID,
			allocationTx: req.allocationTx,
			sig:          req.sig,
			blobber:      req.blobbers[pos],
			connectionID: req.connectionID,
			wg:           wg,
			timestamp:    req.timestamp,
		}

		commitReq.changes = append(commitReq.changes, newChange)
		commitReqs[c] = commitReq
		go AddCommitRequest(commitReq)
		c++
	}
	wg.Wait()

	for _, commitReq := range commitReqs {
		if commitReq.result != nil {
			if commitReq.result.Success {
				l.Logger.Info("Commit success", commitReq.blobber.Baseurl)
				req.consensus.Done()
			} else {
				l.Logger.Info("Commit failed", commitReq.blobber.Baseurl, commitReq.result.ErrorMessage)
			}
		} else {
			l.Logger.Info("Commit result not set", commitReq.blobber.Baseurl)
		}
	}

	if !req.consensus.isConsensusOk() {
		return errors.New("consensus_not_met",
			fmt.Sprintf("Consensus on commit not met. Required %d, got %d",
				req.consensus.consensusThresh, req.consensus.getConsensus()))
	}
	return nil
}

type DeleteOperation struct {
	remotefilepath string
	ctx            context.Context
	ctxCncl        context.CancelFunc
	deleteMask     zboxutil.Uint128
	maskMu         *sync.Mutex
	consensus      Consensus
	lookupHash     string
	refs           []fileref.RefEntity
}

func (dop *DeleteOperation) Process(allocObj *Allocation, connectionID string) ([]fileref.RefEntity, zboxutil.Uint128, error) {
	l.Logger.Info("Started Delete Process with Connection Id", connectionID)
	deleteReq := &DeleteRequest{
		allocationObj:  allocObj,
		allocationID:   allocObj.ID,
		allocationTx:   allocObj.Tx,
		sig:            allocObj.sig,
		connectionID:   connectionID,
		blobbers:       allocObj.Blobbers,
		remotefilepath: dop.remotefilepath,
		ctx:            dop.ctx,
		ctxCncl:        dop.ctxCncl,
		deleteMask:     dop.deleteMask,
		maskMu:         dop.maskMu,
		wg:             &sync.WaitGroup{},
		consensus:      Consensus{RWMutex: &sync.RWMutex{}},
	}
	deleteReq.consensus.fullconsensus = dop.consensus.fullconsensus
	deleteReq.consensus.consensusThresh = dop.consensus.consensusThresh
	dop.lookupHash = fileref.GetReferenceLookup(allocObj.ID, dop.remotefilepath)
	if allocObj.StorageVersion == 1 {
		var (
			objectTreeRefs []fileref.RefEntity
			err            error
		)
		objectTreeRefs, deleteReq.deleteMask, err = deleteReq.processDeleteV2()
		dop.refs = objectTreeRefs
		return dop.refs, deleteReq.deleteMask, err
	}

	numList := len(deleteReq.blobbers)
	objectTreeRefs := make([]fileref.RefEntity, numList)
	blobberErrors := make([]error, numList)

	var pos uint64

	for i := deleteReq.deleteMask; !i.Equals64(0); i = i.And(zboxutil.NewUint128(1).Lsh(pos).Not()) {
		pos = uint64(i.TrailingZeros())
		deleteReq.wg.Add(1)
		go func(blobberIdx int) {
			defer deleteReq.wg.Done()
			refEntity, err := deleteReq.getFileMetaFromBlobber(uint64(blobberIdx))
			if errors.Is(err, constants.ErrNotFound) {
				deleteReq.consensus.Done()
				return
			} else if err != nil {
				blobberErrors[blobberIdx] = err
				l.Logger.Error(err.Error())
				return
			}
			err = deleteReq.deleteBlobberFile(deleteReq.blobbers[blobberIdx], blobberIdx)
			if err != nil {
				blobberErrors[blobberIdx] = err
			}
			if singleClientMode {
				lookuphash := fileref.GetReferenceLookup(deleteReq.allocationID, deleteReq.remotefilepath)
				cacheKey := fileref.GetCacheKey(lookuphash, deleteReq.blobbers[blobberIdx].ID)
				fileref.DeleteFileRef(cacheKey)
			}
			objectTreeRefs[blobberIdx] = refEntity
		}(int(pos))
	}
	deleteReq.wg.Wait()

	if !deleteReq.consensus.isConsensusOk() {
		err := zboxutil.MajorError(blobberErrors)
		if err != nil {
			return nil, deleteReq.deleteMask, thrown.New("delete_failed", fmt.Sprintf("Delete failed. %s", err.Error()))
		}

		return nil, deleteReq.deleteMask, thrown.New("consensus_not_met",
			fmt.Sprintf("Delete failed. Required consensus %d, got %d",
				deleteReq.consensus.consensusThresh, deleteReq.consensus.consensus))
	}
	l.Logger.Debug("Delete Process Ended ")
	dop.refs = objectTreeRefs
	return objectTreeRefs, deleteReq.deleteMask, nil
}

func (deleteReq *DeleteRequest) processDeleteV2() ([]fileref.RefEntity, zboxutil.Uint128, error) {
	numList := len(deleteReq.blobbers)
	objectTreeRefs := make([]fileref.RefEntity, numList)
	blobberErrors := make([]error, numList)
	versionMap := make(map[string]int)
	var (
		pos          uint64
		consensusRef *fileref.FileRef
	)

	for i := deleteReq.deleteMask; !i.Equals64(0); i = i.And(zboxutil.NewUint128(1).Lsh(pos).Not()) {
		pos = uint64(i.TrailingZeros())
		deleteReq.wg.Add(1)
		go func(blobberIdx int) {
			defer deleteReq.wg.Done()
			refEntity, err := deleteReq.getFileMetaFromBlobber(uint64(blobberIdx))
			if errors.Is(err, constants.ErrNotFound) {
				deleteReq.consensus.Done()
				return
			} else if err != nil {
				blobberErrors[blobberIdx] = err
				l.Logger.Error(err.Error())
				return
			}
			deleteReq.consensus.Done()
			objectTreeRefs[blobberIdx] = refEntity
			deleteReq.maskMu.Lock()
			versionMap[refEntity.AllocationRoot] += 1
			if versionMap[refEntity.AllocationRoot] >= deleteReq.consensus.consensusThresh {
				consensusRef = refEntity
			}
			deleteReq.maskMu.Unlock()
		}(int(pos))
	}
	deleteReq.wg.Wait()
	if !deleteReq.consensus.isConsensusOk() {
		err := zboxutil.MajorError(blobberErrors)
		if err != nil {
			return nil, deleteReq.deleteMask, thrown.New("delete_failed", fmt.Sprintf("Delete failed. %s", err.Error()))
		}

		return nil, deleteReq.deleteMask, thrown.New("consensus_not_met",
			fmt.Sprintf("Delete failed. Required consensus %d, got %d",
				deleteReq.consensus.consensusThresh, deleteReq.consensus.consensus))
	}
	if consensusRef == nil {
		//Already deleted
		return nil, deleteReq.deleteMask, errFileDeleted
	}
	if consensusRef.Type == fileref.DIRECTORY && !consensusRef.IsEmpty {
		for ind, refEntity := range objectTreeRefs {
			if refEntity == nil {
				continue
			}
			if refEntity.GetAllocationRoot() != consensusRef.AllocationRoot {
				deleteReq.deleteMask = deleteReq.deleteMask.And(zboxutil.NewUint128(1).Lsh(uint64(ind)).Not())
			}
		}
		err := deleteReq.deleteSubDirectories()
		if err != nil {
			return nil, deleteReq.deleteMask, err
		}
	}
	if deleteReq.remotefilepath == "/" {
		return objectTreeRefs, deleteReq.deleteMask, errNoChange
	}
	deleteReq.consensus.Reset()
	for i := deleteReq.deleteMask; !i.Equals64(0); i = i.And(zboxutil.NewUint128(1).Lsh(pos).Not()) {
		pos = uint64(i.TrailingZeros())
		deleteReq.wg.Add(1)
		go func(blobberIdx int) {
			defer deleteReq.wg.Done()
			err := deleteReq.deleteBlobberFile(deleteReq.blobbers[blobberIdx], blobberIdx)
			if err != nil {
				logger.Logger.Error("error during deleteBlobberFile", err)
				blobberErrors[blobberIdx] = err
			}
			deleteReq.consensus.Done()
			if singleClientMode {
				lookuphash := fileref.GetReferenceLookup(deleteReq.allocationID, deleteReq.remotefilepath)
				cacheKey := fileref.GetCacheKey(lookuphash, deleteReq.blobbers[blobberIdx].ID)
				fileref.DeleteFileRef(cacheKey)
			}
		}(int(pos))
	}
	deleteReq.wg.Wait()

	if !deleteReq.consensus.isConsensusOk() {
		err := zboxutil.MajorError(blobberErrors)
		if err != nil {
			return nil, deleteReq.deleteMask, thrown.New("delete_failed", fmt.Sprintf("Delete failed. %s", err.Error()))
		}

		return nil, deleteReq.deleteMask, thrown.New("consensus_not_met",
			fmt.Sprintf("Delete failed. Required consensus %d, got %d",
				deleteReq.consensus.consensusThresh, deleteReq.consensus.consensus))
	}

	l.Logger.Debug("Delete Process Ended ")
	return objectTreeRefs, deleteReq.deleteMask, nil
}

func (do *DeleteOperation) buildChange(refs []fileref.RefEntity, uid uuid.UUID) []allocationchange.AllocationChange {

	changes := make([]allocationchange.AllocationChange, len(refs))
	for idx, ref := range refs {
		if ref == nil {
			newChange := &allocationchange.EmptyFileChange{}
			changes[idx] = newChange
		} else {
			newChange := &allocationchange.DeleteFileChange{}
			newChange.FileMetaRef = ref
			newChange.NumBlocks = newChange.FileMetaRef.GetNumBlocks()
			newChange.Operation = constants.FileOperationDelete
			newChange.Size = newChange.FileMetaRef.GetSize()
			changes[idx] = newChange
		}
	}
	return changes
}

func (dop *DeleteOperation) Verify(a *Allocation) error {

	if !a.CanDelete() {
		return constants.ErrFileOptionNotPermitted
	}

	if dop.remotefilepath == "" {
		return errors.New("invalid_path", "Invalid path for the list")
	}
	isabs := zboxutil.IsRemoteAbs(dop.remotefilepath)
	if !isabs {
		return errors.New("invalid_path", "Path should be valid and absolute")
	}
	return nil
}

func (dop *DeleteOperation) Completed(allocObj *Allocation) {

}

func (dop *DeleteOperation) Error(allocObj *Allocation, consensus int, err error) {

}

func NewDeleteOperation(ctx context.Context, remotePath string, deleteMask zboxutil.Uint128, maskMu *sync.Mutex, consensusTh, fullConsensus int) *DeleteOperation {
	dop := &DeleteOperation{}
	dop.remotefilepath = zboxutil.RemoteClean(remotePath)
	dop.deleteMask = deleteMask
	dop.maskMu = maskMu
	dop.consensus.consensusThresh = consensusTh
	dop.consensus.fullconsensus = fullConsensus
	dop.ctx, dop.ctxCncl = context.WithCancel(ctx)
	return dop
}

func (req *DeleteRequest) deleteSubDirectories() error {
	// list all files
	var (
		offsetPath string
		pathLevel  int
	)
	for {
		oResult, err := req.allocationObj.GetRefs(req.remotefilepath, offsetPath, "", "", fileref.FILE, fileref.REGULAR, 0, getRefPageLimit, WithObjectContext(req.ctx), WithObjectMask(req.deleteMask), WithObjectConsensusThresh(req.consensus.consensusThresh), WithSingleBlobber(true))
		if err != nil {
			return err
		}
		if len(oResult.Refs) == 0 {
			break
		}
		ops := make([]OperationRequest, 0, len(oResult.Refs))
		for _, ref := range oResult.Refs {
			opMask := req.deleteMask
			if ref.Type == fileref.DIRECTORY {
				continue
			}
			if ref.PathLevel > pathLevel {
				pathLevel = ref.PathLevel
			}
			op := OperationRequest{
				OperationType: constants.FileOperationDelete,
				RemotePath:    ref.Path,
				Mask:          &opMask,
			}
			ops = append(ops, op)
		}
		err = req.allocationObj.DoMultiOperation(ops)
		if err != nil {
			return err
		}
		offsetPath = oResult.Refs[len(oResult.Refs)-1].Path
		if len(oResult.Refs) < getRefPageLimit {
			break
		}
	}
	// reset offsetPath
	offsetPath = ""
	level := len(strings.Split(strings.TrimSuffix(req.remotefilepath, "/"), "/"))
	if pathLevel == 0 {
		pathLevel = level + 1
	}
	// list all directories by descending order of path level
	for pathLevel > level {
		oResult, err := req.allocationObj.GetRefs(req.remotefilepath, offsetPath, "", "", fileref.DIRECTORY, fileref.REGULAR, pathLevel, getRefPageLimit, WithObjectContext(req.ctx), WithObjectMask(req.deleteMask), WithObjectConsensusThresh(req.consensus.consensusThresh), WithSingleBlobber(true))
		if err != nil {
			return err
		}
		if len(oResult.Refs) == 0 {
			pathLevel--
		} else {
			ops := make([]OperationRequest, 0, len(oResult.Refs))
			for _, ref := range oResult.Refs {
				opMask := req.deleteMask
				op := OperationRequest{
					OperationType: constants.FileOperationDelete,
					RemotePath:    ref.Path,
					Mask:          &opMask,
				}
				ops = append(ops, op)
			}
			err = req.allocationObj.DoMultiOperation(ops)
			if err != nil {
				return err
			}
			offsetPath = oResult.Refs[len(oResult.Refs)-1].Path
			if len(oResult.Refs) < getRefPageLimit {
				pathLevel--
			}
		}
	}

	return nil
}
func (dop *DeleteOperation) ProcessChangeV2(trie *wmpt.WeightedMerkleTrie, changeIndex uint64) error {
	if dop.refs[changeIndex] == nil || dop.refs[changeIndex].GetType() == fileref.DIRECTORY {
		return nil
	}
	decodedKey, _ := hex.DecodeString(dop.lookupHash)
	err := trie.Update(decodedKey, nil, 0)
	if err != nil && err != wmpt.ErrNotFound {
		logger.Logger.Error("Error updating trie", err)
		return err
	}
	return nil
}

func (dop *DeleteOperation) GetLookupHash(changeIndex uint64) []string {
	if dop.refs == nil || dop.refs[changeIndex] == nil || dop.refs[changeIndex].GetType() == fileref.DIRECTORY {
		return nil
	}
	return []string{dop.lookupHash}
}<|MERGE_RESOLUTION|>--- conflicted
+++ resolved
@@ -5,6 +5,7 @@
 	"encoding/hex"
 	"fmt"
 	"io"
+	"io/ioutil"
 	"net/http"
 	"net/url"
 	"strings"
@@ -21,6 +22,7 @@
 	"github.com/0chain/gosdk/core/common"
 	"github.com/0chain/gosdk/zboxcore/allocationchange"
 	"github.com/0chain/gosdk/zboxcore/blockchain"
+	"github.com/0chain/gosdk/core/client"
 	"github.com/0chain/gosdk/zboxcore/fileref"
 	"github.com/0chain/gosdk/zboxcore/logger"
 	l "github.com/0chain/gosdk/zboxcore/logger"
@@ -107,11 +109,7 @@
 				return
 			}
 			if resp.StatusCode == http.StatusBadRequest {
-<<<<<<< HEAD
-				body, err := io.ReadAll(resp.Body)
-=======
 				body, err := ioutil.ReadAll(resp.Body)
->>>>>>> 616a0bd6
 				if err != nil {
 					logger.Logger.Error("Failed to read response body", err)
 				}
@@ -142,7 +140,7 @@
 				return
 			}
 
-			respBody, err = io.ReadAll(resp.Body)
+			respBody, err = ioutil.ReadAll(resp.Body)
 			if err != nil {
 				l.Logger.Error(blobber.Baseurl, "Response: ", string(respBody))
 				return
@@ -283,7 +281,7 @@
 				req.consensus.consensusThresh, req.consensus.getConsensus()))
 	}
 
-	writeMarkerMutex, err := CreateWriteMarkerMutex(req.allocationObj)
+	writeMarkerMutex, err := CreateWriteMarkerMutex(client.GetClient(), req.allocationObj)
 	if err != nil {
 		return fmt.Errorf("Delete failed: %s", err.Error())
 	}

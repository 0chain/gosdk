--- conflicted
+++ resolved
@@ -133,9 +133,6 @@
 		return fmt.Errorf("Delete failed: Success_rate:%2f, expected:%2f", req.getConsensusRate(), req.getConsensusRequiredForOk())
 	}
 
-<<<<<<< HEAD
-	req.consensus = float32(initConsensus)
-=======
 	writeMarkerMutex, err := CreateWriteMarkerMutex(client.GetClient(), req.allocationObj)
 	if err != nil {
 		return fmt.Errorf("Delete failed: %s", err.Error())
@@ -146,8 +143,7 @@
 		return fmt.Errorf("Delete failed: %s", err.Error())
 	}
 
-	req.consensus = 0
->>>>>>> 0cb3b2fe
+	req.consensus = float32(initConsensus)
 	wg := &sync.WaitGroup{}
 	commitReqs := make([]*CommitRequest, bits.OnesCount32(req.deleteMask))
 	var c int

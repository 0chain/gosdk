--- conflicted
+++ resolved
@@ -28,7 +28,6 @@
 	blobbers       []*blockchain.StorageNode
 	remoteFilePath string
 	ctx            context.Context
-<<<<<<< HEAD
 	wg             *sync.WaitGroup
 	deleteMask     zboxutil.Uint128
 	maskMu         *sync.Mutex
@@ -40,14 +39,6 @@
 	blobber *blockchain.StorageNode, blobberIdx int) {
 
 	defer req.wg.Done()
-=======
-
-	connectionID string
-	consensus    Consensus
-}
-
-func (req *DeleteRequest) deleteBlobberFile(blobber *blockchain.StorageNode) error {
->>>>>>> 51b1c80d
 
 	var err error
 
@@ -71,7 +62,6 @@
 		return err
 	}
 
-<<<<<<< HEAD
 	var (
 		resp           *http.Response
 		shouldContinue bool
@@ -129,14 +119,9 @@
 			return
 		}()
 
-=======
-	ctx, cncl := context.WithTimeout(req.ctx, (time.Second * 30))
-	return zboxutil.HttpDo(ctx, cncl, httpreq, func(resp *http.Response, err error) error {
->>>>>>> 51b1c80d
 		if err != nil {
 			return
 		}
-<<<<<<< HEAD
 
 		if shouldContinue {
 			continue
@@ -181,88 +166,19 @@
 			if err == nil {
 				req.consensus.Done()
 				objectTreeRefs[blobberIdx] = refEntity
-=======
-		defer resp.Body.Close()
-		if resp.StatusCode == http.StatusOK {
-			l.Logger.Info(blobber.Baseurl, " "+req.remoteFilePath, " deleted.")
-			return nil
-		}
-
-		if resp.StatusCode == http.StatusNoContent {
-			l.Logger.Info(blobber.Baseurl, " "+req.remoteFilePath, " not available in blobber.")
-			return nil
-		}
-
-		resp_body, err := ioutil.ReadAll(resp.Body)
-		if err == nil {
-			l.Logger.Error(blobber.Baseurl, "Response: ", string(resp_body))
-		}
-
-		return fmt.Errorf("delete: %s", resp.Status)
-	})
-
-}
-
-func (req *DeleteRequest) getObjectTreeFromBlobber(blobber *blockchain.StorageNode) (fileref.RefEntity, error) {
-	return getObjectTreeFromBlobber(req.ctx, req.allocationID, req.allocationTx, req.remoteFilePath, blobber)
-}
-
-func (req *DeleteRequest) deleteFileFromBlobber(b *blockchain.StorageNode) (fileref.RefEntity, error) {
-
-	refEntity, err := req.getObjectTreeFromBlobber(b)
-	if err != nil {
-		if errors.Is(err, constants.ErrNotFound) {
-			req.consensus.Done()
-			return nil, nil
-		}
-
-		return nil, err
-	}
-
-	err = req.deleteBlobberFile(b)
-	if err != nil {
-		return nil, err
-	}
-
-	req.consensus.Done()
-	return refEntity, nil
-}
-
-func (req *DeleteRequest) ProcessDelete() error {
-	num := len(req.blobbers)
-	numNotFound := 0
-	objectTreeRefs := make([]fileref.RefEntity, num)
-
-	wait := make(chan ProcessResult, num)
-
-	wg := sync.WaitGroup{}
-	wg.Add(num)
-
-	for i := 0; i < num; i++ {
-		go func(blobberIdx int) {
-			defer wg.Done()
-
-			fr, err := req.deleteFileFromBlobber(req.blobbers[blobberIdx])
-			if err == nil {
-
-				wait <- ProcessResult{
-					BlobberIndex: blobberIdx,
-					FileRef:      fr,
-					Succeed:      true,
-				}
-
->>>>>>> 51b1c80d
-				return
-			}
-
+				return
+			}
 			//it was removed from the blobber
 			if errors.Is(err, constants.ErrNotFound) {
-<<<<<<< HEAD
 				req.consensus.Done()
 				deleteMutex.Lock()
 				removedNum++
 				deleteMutex.Unlock()
-=======
+				return
+			}
+
+			//it was removed from the blobber
+			if errors.Is(err, constants.ErrNotFound) {
 
 				wait <- ProcessResult{
 					BlobberIndex: blobberIdx,
@@ -270,7 +186,6 @@
 					Succeed:      true,
 				}
 
->>>>>>> 51b1c80d
 				return
 			}
 
@@ -281,8 +196,6 @@
 			l.Logger.Error(err.Error())
 		}(pos)
 	}
-<<<<<<< HEAD
-	req.wg.Wait()
 
 	req.consensus.consensus = removedNum
 	numDeletes := req.deleteMask.CountOnes()
@@ -292,25 +205,6 @@
 	for i := req.deleteMask; !i.Equals64(0); i = i.And(zboxutil.NewUint128(1).Lsh(pos).Not()) {
 		pos = uint64(i.TrailingZeros())
 		go req.deleteBlobberFile(req.blobbers[pos], int(pos))
-=======
-
-	wg.Wait()
-
-	for i := 0; i < num; i++ {
-		r := <-wait
-
-		if !r.Succeed {
-			continue
-		}
-
-		// it was deleted
-		if r.FileRef == nil {
-			numNotFound++
-			continue
-		}
-
-		objectTreeRefs[r.BlobberIndex] = r.FileRef
->>>>>>> 51b1c80d
 	}
 
 	if !req.consensus.isConsensusOk() {
@@ -332,7 +226,6 @@
 		return fmt.Errorf("Delete failed: %s", err.Error())
 	}
 
-<<<<<<< HEAD
 	req.consensus.consensus = removedNum
 	wg := &sync.WaitGroup{}
 	activeBlobbers := req.deleteMask.CountOnes()
@@ -341,22 +234,6 @@
 	var c int
 	for i := req.deleteMask; !i.Equals64(0); i = i.And(zboxutil.NewUint128(1).Lsh(pos).Not()) {
 		pos = uint64(i.TrailingZeros())
-=======
-	req.consensus.Reset()
-	req.consensus.consensus = float32(numNotFound)
-
-	commitReqs := make([]*CommitRequest, 0, numNotFound)
-
-	for pos, ref := range objectTreeRefs {
-		if ref == nil {
-			continue
-		}
-		wg.Add(1)
-		commitReq := &CommitRequest{}
-		commitReq.allocationID = req.allocationID
-		commitReq.allocationTx = req.allocationTx
-		commitReq.blobber = req.blobbers[pos]
->>>>>>> 51b1c80d
 		newChange := &allocationchange.DeleteFileChange{}
 		newChange.ObjectTree = ref
 		newChange.NumBlocks = newChange.ObjectTree.GetNumBlocks()
@@ -371,13 +248,7 @@
 			wg:           wg,
 		}
 		commitReq.changes = append(commitReq.changes, newChange)
-<<<<<<< HEAD
 		commitReqs[c] = commitReq
-=======
-		commitReq.connectionID = req.connectionID
-		commitReq.wg = &wg
-		commitReqs = append(commitReqs, commitReq)
->>>>>>> 51b1c80d
 		go AddCommitRequest(commitReq)
 	}
 	wg.Wait()

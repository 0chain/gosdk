package sdk

import (
	"bytes"
	"context"
	"encoding/json"
	"fmt"
	"io/ioutil"
	"mime/multipart"
	"net/http"
	"strconv"
	"time"

	"github.com/0chain/errors"
	thrown "github.com/0chain/errors"
	"github.com/0chain/gosdk/constants"
	"github.com/0chain/gosdk/core/common"
	"github.com/0chain/gosdk/core/encryption"
	"github.com/0chain/gosdk/zboxcore/allocationchange"
	"github.com/0chain/gosdk/zboxcore/blockchain"
	"github.com/0chain/gosdk/zboxcore/client"
	"github.com/0chain/gosdk/zboxcore/fileref"
	"github.com/0chain/gosdk/zboxcore/logger"
	"github.com/0chain/gosdk/zboxcore/marker"
	"github.com/0chain/gosdk/zboxcore/zboxutil"
)

// ChunkedUploadBlobber client of blobber's upload
type ChunkedUploadBlobber struct {
	writeMarkerMutex *WriteMarkerMutex
	blobber          *blockchain.StorageNode
	fileRef          *fileref.FileRef
	progress         *UploadBlobberStatus

	commitChanges []allocationchange.AllocationChange
	commitResult  *CommitResult
}

func (sb *ChunkedUploadBlobber) sendUploadRequest(
	ctx context.Context, su *ChunkedUpload,
	chunkIndex int, isFinal bool,
	encryptedKey string, body *bytes.Buffer,
	formData ChunkedUploadFormMetadata,
	pos uint64) (err error) {

	defer func() {

		if err != nil {
			su.maskMu.Lock()
			su.uploadMask = su.uploadMask.And(zboxutil.NewUint128(1).Lsh(pos).Not())
			su.maskMu.Unlock()
		}
	}()

	if formData.FileBytesLen == 0 {
		//fixed fileRef in last chunk on stream. io.EOF with nil bytes
		if isFinal {
			sb.fileRef.ChunkSize = su.chunkSize
			sb.fileRef.Size = su.shardUploadedSize
			sb.fileRef.Path = su.fileMeta.RemotePath
			sb.fileRef.ActualFileHash = su.fileMeta.ActualHash
			sb.fileRef.ActualFileSize = su.fileMeta.ActualSize

			sb.fileRef.EncryptedKey = encryptedKey
			sb.fileRef.CalculateHash()
			su.consensus.Done()
		}

		return nil
	}

	req, err := zboxutil.NewUploadRequestWithMethod(sb.blobber.Baseurl, su.allocationObj.Tx, body, su.httpMethod)
	if err != nil {
		return err
	}

	req.Header.Add("Content-Type", formData.ContentType)

	var (
		resp             *http.Response
		shouldContinue   bool
		latestRespMsg    string
		latestStatusCode int
	)

	for i := 0; i < 3; i++ {
		err, shouldContinue = func() (err error, shouldContinue bool) {
			reqCtx, ctxCncl := context.WithTimeout(ctx, su.uploadTimeOut)
			resp, err = su.client.Do(req.WithContext(reqCtx))
<<<<<<< HEAD
			ctxCncl()
=======
			defer ctxCncl()
>>>>>>> bc842616

			if err != nil {
				logger.Logger.Error("Upload : ", err)
				return
			}

			if resp.Body != nil {
				defer resp.Body.Close()
			}
			var r UploadResult
			var respbody []byte

			respbody, err = ioutil.ReadAll(resp.Body)
			if err != nil {
				logger.Logger.Error("Error: Resp ", err)
				return
			}

			latestRespMsg = string(respbody)
			latestStatusCode = resp.StatusCode

			if resp.StatusCode == http.StatusTooManyRequests {
				logger.Logger.Error("Got too many request error")
				var r int
				r, err = zboxutil.GetRateLimitValue(resp)
				if err != nil {
					logger.Logger.Error(err)
					return
				}
				time.Sleep(time.Duration(r) * time.Second)
				shouldContinue = true
				return
			}

			if resp.StatusCode != http.StatusOK {
				msg := string(respbody)
				logger.Logger.Error(sb.blobber.Baseurl,
					" Upload error response: ", resp.StatusCode,
					"err message: ", msg)
				err = errors.Throw(constants.ErrBadRequest, msg)
				return
			}

			err = json.Unmarshal(respbody, &r)
			if err != nil {
				logger.Logger.Error(sb.blobber.Baseurl, " Upload response parse error: ", err)
				return
			}
			if r.Filename != su.fileMeta.RemoteName || r.Hash != formData.ChunkHash {
				err = fmt.Errorf("%s Unexpected upload response data %s %s %s", sb.blobber.Baseurl, su.fileMeta.RemoteName, formData.ChunkHash, string(respbody))
				logger.Logger.Error(err)
				return
			}
			return
		}()

		if err != nil {
			return
		}
		if shouldContinue {
			continue
		}

		su.consensus.Done()

		if formData.ThumbnailBytesLen > 0 {

			sb.fileRef.ThumbnailSize = int64(formData.ThumbnailBytesLen)
			sb.fileRef.ThumbnailHash = formData.ThumbnailContentHash

			sb.fileRef.ActualThumbnailSize = su.fileMeta.ActualThumbnailSize
			sb.fileRef.ActualThumbnailHash = su.fileMeta.ActualThumbnailHash
		}

		//fixed fileRef in last chunk on stream
		if isFinal {
			sb.fileRef.MerkleRoot = formData.ChallengeHash
			sb.fileRef.ContentHash = formData.ContentHash

			sb.fileRef.ChunkSize = su.chunkSize
			sb.fileRef.Size = su.shardUploadedSize
			sb.fileRef.Path = su.fileMeta.RemotePath
			sb.fileRef.ActualFileHash = su.fileMeta.ActualHash
			sb.fileRef.ActualFileSize = su.fileMeta.ActualSize

			sb.fileRef.EncryptedKey = encryptedKey
			sb.fileRef.CalculateHash()
		}
		return
	}

	return thrown.New("upload_error",
		fmt.Sprintf("latest status code: %d, latest response message: %s",
			latestStatusCode, latestRespMsg))

}

func (sb *ChunkedUploadBlobber) processCommit(ctx context.Context, su *ChunkedUpload, pos uint64) (err error) {
	defer func() {
		if err != nil {
			logger.Logger.Error(err)
			su.maskMu.Lock()
			su.uploadMask = su.uploadMask.And(zboxutil.NewUint128(1).Lsh(pos).Not())
			su.maskMu.Unlock()
		}
	}()
	rootRef, latestWM, size, err := sb.processWriteMarker(ctx, su)

	if err != nil {
		return err
	}

	wm := &marker.WriteMarker{}
	timestamp := int64(common.Now())
	wm.AllocationRoot = encryption.Hash(rootRef.Hash + ":" + strconv.FormatInt(timestamp, 10))
	if latestWM != nil {
		wm.PreviousAllocationRoot = latestWM.AllocationRoot
	} else {
		wm.PreviousAllocationRoot = ""
	}

	wm.AllocationID = su.allocationObj.ID
	wm.Size = size
	wm.BlobberID = sb.blobber.ID

	wm.Timestamp = timestamp
	wm.ClientID = client.GetClientID()

	wm.LookupHash = fileref.GetReferenceLookup(su.allocationObj.ID, sb.fileRef.Path)
	wm.Name = sb.fileRef.Name
	wm.ContentHash = sb.fileRef.ContentHash

	err = wm.Sign()
	if err != nil {
		logger.Logger.Error("Signing writemarker failed: ", err)
		return err
	}
	body := new(bytes.Buffer)
	formWriter := multipart.NewWriter(body)
	wmData, err := json.Marshal(wm)
	if err != nil {
		logger.Logger.Error("Creating writemarker failed: ", err)
		return err
	}
	formWriter.WriteField("connection_id", su.progress.ConnectionID)
	formWriter.WriteField("write_marker", string(wmData))

	formWriter.Close()

	req, err := zboxutil.NewCommitRequest(sb.blobber.Baseurl, su.allocationObj.Tx, body)
	if err != nil {
		logger.Logger.Error("Error creating commit req: ", err)
		return err
	}
	req.Header.Add("Content-Type", formWriter.FormDataContentType())

	logger.Logger.Info("Committing to blobber." + sb.blobber.Baseurl)

	var (
		resp           *http.Response
		shouldContinue bool
	)

	for retries := 0; retries < 3; retries++ {
		err, shouldContinue = func() (err error, shouldContinue bool) {
			reqCtx, ctxCncl := context.WithTimeout(ctx, su.commitTimeOut)
			resp, err = su.client.Do(req.WithContext(reqCtx))
<<<<<<< HEAD
			ctxCncl()
=======
			defer ctxCncl()
>>>>>>> bc842616

			if err != nil {
				logger.Logger.Error("Commit: ", err)
				return
			}

			if resp.Body != nil {
				defer resp.Body.Close()
			}

			var respBody []byte
			if resp.StatusCode == http.StatusOK {
				logger.Logger.Info(sb.blobber.Baseurl, su.progress.ConnectionID, " committed")
				su.consensus.Done()
				return
			}

			if resp.StatusCode == http.StatusTooManyRequests {
				logger.Logger.Info(sb.blobber.Baseurl, su.progress.ConnectionID,
					" got too many request error. Retrying")

				var r int
				r, err = zboxutil.GetRateLimitValue(resp)
				if err != nil {
					logger.Logger.Error(err)
					return
				}

				time.Sleep(time.Duration(r) * time.Second)
				shouldContinue = true
				return
			}

			respBody, err = ioutil.ReadAll(resp.Body)
			if err != nil {
				logger.Logger.Error("Response read: ", err)
				return
			}

			err = thrown.New("commit_error",
				fmt.Sprintf("Got error response %s with status %d", respBody, resp.StatusCode))
			return
		}()

		if err != nil {
			return
		}
		if shouldContinue {
			continue
		}
		return

	}
	return thrown.New("commit_error", fmt.Sprintf("Commit failed with response status %d", resp.StatusCode))
}

func (sb *ChunkedUploadBlobber) processWriteMarker(
	ctx context.Context, su *ChunkedUpload) (*fileref.Ref, *marker.WriteMarker, int64, error) {

	logger.Logger.Info("received a commit request")
	paths := make([]string, 0)
	for _, change := range sb.commitChanges {
		paths = append(paths, change.GetAffectedPath())
	}

	var lR ReferencePathResult
	req, err := zboxutil.NewReferencePathRequest(sb.blobber.Baseurl, su.allocationObj.Tx, paths)
	if err != nil || len(paths) == 0 {
		logger.Logger.Error("Creating ref path req", err)
		return nil, nil, 0, err
	}

	resp, err := su.client.Do(req)

	if err != nil {
		logger.Logger.Error("Ref path error:", err)
		return nil, nil, 0, err
	}
	defer resp.Body.Close()
	if resp.StatusCode != http.StatusOK {
		logger.Logger.Error("Ref path response : ", resp.StatusCode)
	}
	body, err := ioutil.ReadAll(resp.Body)
	if err != nil {
		logger.Logger.Error("Ref path: Resp", err)
		return nil, nil, 0, err
	}
	if resp.StatusCode != http.StatusOK {
		return nil, nil, 0, fmt.Errorf("Reference path error response: Status: %d - %s ", resp.StatusCode, string(body))
	}

	err = json.Unmarshal(body, &lR)
	if err != nil {
		logger.Logger.Error("Reference path json decode error: ", err)
		return nil, nil, 0, err
	}

	//process the commit request for the blobber here
	if err != nil {

		return nil, nil, 0, err
	}
	rootRef, err := lR.GetDirTree(su.allocationObj.ID)
	if lR.LatestWM != nil {

		rootRef.CalculateHash()
		prevAllocationRoot := encryption.Hash(rootRef.Hash + ":" + strconv.FormatInt(lR.LatestWM.Timestamp, 10))
		// TODO: it is a concurrent change conflict on database.  check concurrent write for allocation
		if prevAllocationRoot != lR.LatestWM.AllocationRoot {
			logger.Logger.Info("Allocation root from latest writemarker mismatch. Expected: " + prevAllocationRoot + " got: " + lR.LatestWM.AllocationRoot)
		}
	}
	if err != nil {

		return nil, nil, 0, err
	}
	size := int64(0)
	for _, change := range sb.commitChanges {
		err = change.ProcessChange(rootRef)
		if err != nil {
			break
		}
		size += change.GetSize()
	}
	if err != nil {

		return nil, nil, 0, err
	}

	return rootRef, lR.LatestWM, size, nil
}<|MERGE_RESOLUTION|>--- conflicted
+++ resolved
@@ -87,11 +87,7 @@
 		err, shouldContinue = func() (err error, shouldContinue bool) {
 			reqCtx, ctxCncl := context.WithTimeout(ctx, su.uploadTimeOut)
 			resp, err = su.client.Do(req.WithContext(reqCtx))
-<<<<<<< HEAD
-			ctxCncl()
-=======
 			defer ctxCncl()
->>>>>>> bc842616
 
 			if err != nil {
 				logger.Logger.Error("Upload : ", err)
@@ -259,11 +255,7 @@
 		err, shouldContinue = func() (err error, shouldContinue bool) {
 			reqCtx, ctxCncl := context.WithTimeout(ctx, su.commitTimeOut)
 			resp, err = su.client.Do(req.WithContext(reqCtx))
-<<<<<<< HEAD
-			ctxCncl()
-=======
 			defer ctxCncl()
->>>>>>> bc842616
 
 			if err != nil {
 				logger.Logger.Error("Commit: ", err)

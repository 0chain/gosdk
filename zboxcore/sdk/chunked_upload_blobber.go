--- conflicted
+++ resolved
@@ -79,13 +79,10 @@
 	var resp *http.Response
 	for i := 0; i < 3; i++ {
 
-<<<<<<< HEAD
-=======
 		if resp != nil {
 			// Necessary to re-use connection
 			resp.Body.Close()
 		}
->>>>>>> 89d1609e
 		reqCtx, ctxCncl := context.WithTimeout(ctx, su.uploadTimeOut)
 		resp, err = su.client.Do(req.WithContext(reqCtx))
 		ctxCncl()
@@ -95,40 +92,6 @@
 			return err
 		}
 		defer resp.Body.Close()
-<<<<<<< HEAD
-
-		respbody, err := ioutil.ReadAll(resp.Body)
-		if err != nil {
-			logger.Logger.Error("Error: Resp ", err)
-			return err
-		}
-
-		if resp.StatusCode == http.StatusTooManyRequests {
-			logger.Logger.Error("Got too many request error")
-			r, err := zboxutil.GetRateLimitValue(resp)
-			if err != nil {
-				return err
-			}
-			time.Sleep(time.Duration(r) * time.Second)
-			continue
-		} else if resp.StatusCode != http.StatusOK {
-			msg := string(respbody)
-			logger.Logger.Error(sb.blobber.Baseurl, " Upload error response: ", resp.StatusCode)
-			return errors.Throw(constants.ErrBadRequest, msg)
-		}
-		var r UploadResult
-		err = json.Unmarshal(respbody, &r)
-		if err != nil {
-			logger.Logger.Error(sb.blobber.Baseurl, " Upload response parse error: ", err)
-			return err
-		}
-		if r.Filename != su.fileMeta.RemoteName || r.Hash != formData.ChunkHash {
-			err = fmt.Errorf("%s Unexpected upload response data %s %s %s", sb.blobber.Baseurl, su.fileMeta.RemoteName, formData.ChunkHash, string(respbody))
-			logger.Logger.Error(err)
-			return err
-		}
-
-=======
 
 		respbody, err := ioutil.ReadAll(resp.Body)
 		if err != nil {
@@ -163,7 +126,6 @@
 			return err
 		}
 
->>>>>>> 89d1609e
 		su.consensus.Done()
 
 		//fixed fileRef
@@ -265,22 +227,15 @@
 
 	var resp *http.Response
 	for retries := 0; retries < 3; retries++ {
-<<<<<<< HEAD
+		if resp != nil {
+			// This close is necessary to re-use connection
+			resp.Body.Close()
+		}
+
 		reqCtx, ctxCncl := context.WithTimeout(ctx, su.commitTimeOut)
 		resp, err = su.client.Do(req.WithContext(reqCtx))
 		ctxCncl()
 
-=======
-		if resp != nil {
-			// This close is necessary to re-use connection
-			resp.Body.Close()
-		}
-
-		reqCtx, ctxCncl := context.WithTimeout(ctx, su.commitTimeOut)
-		resp, err = su.client.Do(req.WithContext(reqCtx))
-		ctxCncl()
-
->>>>>>> 89d1609e
 		if err != nil {
 			logger.Logger.Error("Commit: ", err)
 			return err

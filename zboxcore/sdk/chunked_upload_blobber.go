package sdk

import (
	"bytes"
	"context"
	"encoding/json"
	"fmt"
	"io/ioutil"
	"mime/multipart"
	"net/http"
	"strconv"

	thrown "github.com/0chain/errors"
	"github.com/0chain/gosdk/core/common"
	"github.com/0chain/gosdk/core/encryption"
	"github.com/0chain/gosdk/zboxcore/allocationchange"
	"github.com/0chain/gosdk/zboxcore/blockchain"
	"github.com/0chain/gosdk/zboxcore/client"
	"github.com/0chain/gosdk/zboxcore/fileref"
	"github.com/0chain/gosdk/zboxcore/logger"
	"github.com/0chain/gosdk/zboxcore/marker"
	"github.com/0chain/gosdk/zboxcore/zboxutil"
)

// ChunkedUploadBlobber client of blobber's upload
type ChunkedUploadBlobber struct {
	writeMarkerMutex *WriteMarkerMutex
	blobber          *blockchain.StorageNode
	fileRef          *fileref.FileRef
	progress         *UploadBlobberStatus

	commitChanges []allocationchange.AllocationChange
	commitResult  *CommitResult
}

func (sb *ChunkedUploadBlobber) sendUploadRequest(ctx context.Context, su *ChunkedUpload, chunkIndex int, isFinal bool, encryptedKey string, body *bytes.Buffer, formData ChunkedUploadFormMetadata) error {

	if formData.FileBytesLen == 0 {
		//fixed fileRef in last chunk on stream. io.EOF with nil bytes
		if isFinal {
			sb.fileRef.ChunkSize = su.chunkSize
			sb.fileRef.Size = su.shardUploadedSize
			sb.fileRef.Path = su.fileMeta.RemotePath
			sb.fileRef.ActualFileHash = su.fileMeta.ActualHash
			sb.fileRef.ActualFileSize = su.fileMeta.ActualSize

			sb.fileRef.EncryptedKey = encryptedKey
			sb.fileRef.CalculateHash()
<<<<<<< HEAD

			logger.Logger.Debug(fmt.Sprintf("Final file ref (0 byte len): size=%d  path=%s, actualsize=%d, chunksize=%d allocation=%s connection=%s blobber=%s ",
				sb.fileRef.Size, sb.fileRef.Path, sb.fileRef.ActualSize, sb.fileRef.ChunkSize, su.allocationObj.ID, su.progress.ConnectionID, sb.blobber.Baseurl))
=======
			su.consensus.Done()
>>>>>>> 78565dca
		}

		return nil
	}

	req, err := zboxutil.NewUploadRequestWithMethod(sb.blobber.Baseurl, su.allocationObj.Tx, body, su.httpMethod)
	if err != nil {
		return err
	}

	req.Header.Add("Content-Type", formData.ContentType)

	resp, err := su.client.Do(req.WithContext(ctx))

	if err != nil {
		logger.Logger.Error(fmt.Sprintf("Upload failed: error=%s, allocation=%s connection=%s blobber=%s",
			err.Error(), su.allocationObj.ID, su.progress.ConnectionID, sb.blobber.Baseurl))
		//logger.Logger.Error("Upload : ", err)
		return err
	}
	defer resp.Body.Close()

	respbody, err := ioutil.ReadAll(resp.Body)
	if err != nil {
		logger.Logger.Error("Error: Resp ", err)
		return err
	}
	if resp.StatusCode != http.StatusOK {
		logger.Logger.Error(fmt.Sprintf("Upload error response: status=%d, res=%s, allocation=%s connection=%s blobber=%s",
			resp.StatusCode, string(respbody), su.allocationObj.ID, su.progress.ConnectionID, sb.blobber.Baseurl))
		//logger.Logger.Error(sb.blobber.Baseurl, " Upload error response: ", resp.StatusCode, string(respbody))
		return err
	}
	var r UploadResult
	err = json.Unmarshal(respbody, &r)
	if err != nil {
		logger.Logger.Error(sb.blobber.Baseurl, " Upload response parse error: ", err)
		return err
	}
	if r.Filename != su.fileMeta.RemoteName || r.Hash != formData.ChunkHash {
		err = fmt.Errorf("%s Unexpected upload response data %s %s %s", sb.blobber.Baseurl, su.fileMeta.RemoteName, formData.ChunkHash, string(respbody))
		logger.Logger.Error(err)
		return err
	}

	//logger.Logger.Debug(sb.blobber.Baseurl, su.fileMeta.RemotePath, " uploaded")

	su.consensus.Done()

	//fixed fileRef
	if err == nil {

		//fixed thumbnail info in first chunk if it has thumbnail
		if formData.ThumbnailBytesLen > 0 {

			sb.fileRef.ThumbnailSize = int64(formData.ThumbnailBytesLen)
			sb.fileRef.ThumbnailHash = formData.ThumbnailContentHash

			sb.fileRef.ActualThumbnailSize = su.fileMeta.ActualThumbnailSize
			sb.fileRef.ActualThumbnailHash = su.fileMeta.ActualThumbnailHash
		}

		//fixed fileRef in last chunk on stream
		if isFinal {
			sb.fileRef.MerkleRoot = formData.ChallengeHash
			sb.fileRef.ContentHash = formData.ContentHash

			sb.fileRef.ChunkSize = su.chunkSize
			sb.fileRef.Size = su.shardUploadedSize
			sb.fileRef.Path = su.fileMeta.RemotePath
			sb.fileRef.ActualFileHash = su.fileMeta.ActualHash
			sb.fileRef.ActualFileSize = su.fileMeta.ActualSize

			sb.fileRef.EncryptedKey = encryptedKey
			sb.fileRef.CalculateHash()

			logger.Logger.Debug(fmt.Sprintf("Final file ref: size=%d  path=%s, actualsize=%d, chunksize=%d allocation=%s connection=%s blobber=%s ",
				sb.fileRef.Size, sb.fileRef.Path, sb.fileRef.ActualSize, sb.fileRef.ChunkSize, su.allocationObj.ID, su.progress.ConnectionID, sb.blobber.Baseurl))
		}
	}

	return err

}

func (sb *ChunkedUploadBlobber) processCommit(ctx context.Context, su *ChunkedUpload) error {

	rootRef, latestWM, size, err := sb.processWriteMarker(ctx, su)

	if err != nil {
		logger.Logger.Error(fmt.Sprintf("Process write marker error=%s blobber=%s allocation=%s connection=%s", err.Error(), sb.blobber.Baseurl, su.allocationObj.ID, su.progress.ConnectionID))
		return err
	}

	wm := &marker.WriteMarker{}
	timestamp := int64(common.Now())
	wm.AllocationRoot = encryption.Hash(rootRef.Hash + ":" + strconv.FormatInt(timestamp, 10))
	if latestWM != nil {
		wm.PreviousAllocationRoot = latestWM.AllocationRoot
	} else {
		wm.PreviousAllocationRoot = ""
	}

	wm.AllocationID = su.allocationObj.ID
	wm.Size = size
	wm.BlobberID = sb.blobber.ID

	wm.Timestamp = timestamp
	wm.ClientID = client.GetClientID()
	err = wm.Sign()
	if err != nil {
		logger.Logger.Error("Signing writemarker failed: ", err)
		return err
	}

	logger.Logger.Debug(fmt.Sprintf("Write marker: blobber=%s  allocation=%s, prevAlloc=%s, size=%d blobber=%s connection=%s", sb.blobber.Baseurl, wm.AllocationID, wm.PreviousAllocationRoot, wm.Size, wm.BlobberID, su.progress.ConnectionID))

	body := new(bytes.Buffer)
	formWriter := multipart.NewWriter(body)
	wmData, err := json.Marshal(wm)
	if err != nil {
		logger.Logger.Error("Creating writemarker failed: ", err)
		return err
	}
	formWriter.WriteField("connection_id", su.progress.ConnectionID)
	formWriter.WriteField("write_marker", string(wmData))

	formWriter.Close()

	req, err := zboxutil.NewCommitRequest(sb.blobber.Baseurl, su.allocationObj.Tx, body)
	if err != nil {
		logger.Logger.Error("Error creating commit req: ", err)
		return err
	}
	req.Header.Add("Content-Type", formWriter.FormDataContentType())

	//logger.Logger.Info("Committing to blobber." + sb.blobber.Baseurl)

	// Tyrone - why is this here before???
	//for retries := 0; retries < 3; retries++ {

	resp, err := su.client.Do(req.WithContext(ctx))

	if err != nil {
		logger.Logger.Error(fmt.Sprintf("Commit failed. blobber=%s alloc=%s connection=%s", sb.blobber.Baseurl, wm.AllocationID, su.progress.ConnectionID))
		return err
	}
	defer resp.Body.Close()
	if resp.StatusCode == http.StatusOK {
		logger.Logger.Debug(fmt.Sprintf("Commit success. blobber=%s alloc=%s connection=%s", sb.blobber.Baseurl, wm.AllocationID, su.progress.ConnectionID))
		//logger.Logger.Info(sb.blobber.Baseurl, su.progress.ConnectionID, " committed")
	} else {
		logger.Logger.Error(fmt.Sprintf("Commit response not OK. status=%d blobber=%s alloc=%s connection=%s", resp.StatusCode, sb.blobber.Baseurl, wm.AllocationID, su.progress.ConnectionID))
		//logger.Logger.Error("Commit response: ", resp.StatusCode)
	}

	respBody, err := ioutil.ReadAll(resp.Body)
	if err != nil {
		logger.Logger.Error(fmt.Sprintf("Response read failed. blobber=%s alloc=%s connection=%s", sb.blobber.Baseurl, wm.AllocationID, su.progress.ConnectionID))
		return err
	}
	if resp.StatusCode != http.StatusOK {
		logger.Logger.Error(fmt.Sprintf("Commit failed. body=%s blobber=%s alloc=%s connection=%s", string(respBody), sb.blobber.Baseurl, wm.AllocationID, su.progress.ConnectionID))
		//logger.Logger.Error("Commit response not OK. status=%d blobber=%s alloc=%s connection=%s", resp.StatusCode, sb.blobber.Baseurl, wm.AllocationID, su.progress.ConnectionID)
		//logger.Logger.Error(sb.blobber.Baseurl, " Commit response:", string(respBody))
		return thrown.New("commit_error", string(respBody))
	}

	if err == nil {
		su.consensus.Done()
		return nil
	}
	//}

	return nil
}

func (sb *ChunkedUploadBlobber) processWriteMarker(ctx context.Context, su *ChunkedUpload) (*fileref.Ref, *marker.WriteMarker, int64, error) {
	logger.Logger.Info("received a commit request")
	paths := make([]string, 0)
	for _, change := range sb.commitChanges {
		paths = append(paths, change.GetAffectedPath())
	}

	var lR ReferencePathResult
	req, err := zboxutil.NewReferencePathRequest(sb.blobber.Baseurl, su.allocationObj.Tx, paths)
	if err != nil || len(paths) == 0 {
		logger.Logger.Error("Creating ref path req", err)
		return nil, nil, 0, err
	}

	resp, err := su.client.Do(req)

	if err != nil {
		logger.Logger.Error("Ref path error:", err)
		return nil, nil, 0, err
	}
	defer resp.Body.Close()
	if resp.StatusCode != http.StatusOK {
		logger.Logger.Error("Ref path response : ", resp.StatusCode)
	}
	body, err := ioutil.ReadAll(resp.Body)
	if err != nil {
		logger.Logger.Error("Ref path: Resp", err)
		return nil, nil, 0, err
	}
	if resp.StatusCode != http.StatusOK {
		return nil, nil, 0, fmt.Errorf("Reference path error response: Status: %d - %s ", resp.StatusCode, string(body))
	}

	err = json.Unmarshal(body, &lR)
	if err != nil {
		logger.Logger.Error("Reference path json decode error: ", err)
		return nil, nil, 0, err
	}

	//process the commit request for the blobber here
	if err != nil {

		return nil, nil, 0, err
	}
	rootRef, err := lR.GetDirTree(su.allocationObj.ID)
	if lR.LatestWM != nil {

		rootRef.CalculateHash()
		prevAllocationRoot := encryption.Hash(rootRef.Hash + ":" + strconv.FormatInt(lR.LatestWM.Timestamp, 10))
		// TODO: it is a concurrent change conflict on database.  check concurrent write for allocation
		if prevAllocationRoot != lR.LatestWM.AllocationRoot {
			logger.Logger.Info("Allocation root from latest writemarker mismatch. Expected: " + prevAllocationRoot + " got: " + lR.LatestWM.AllocationRoot)
		}
	}
	if err != nil {

		return nil, nil, 0, err
	}
	size := int64(0)
	logger.Logger.Info(fmt.Sprintf("Commit changes count for blobber=%s allocation=%s count=%d connection=%s", sb.blobber.Baseurl, su.allocationObj.ID, len(sb.commitChanges), su.progress.ConnectionID))
	for _, change := range sb.commitChanges {
		err = change.ProcessChange(rootRef)
		if err != nil {
			break
		}
		logger.Logger.Info(fmt.Sprintf("Commit changes for blobber%s allocation=%s size=%d connection=%s", sb.blobber.Baseurl, su.allocationObj.ID, change.GetSize(), su.progress.ConnectionID))
		size += change.GetSize()
	}
	if err != nil {

		return nil, nil, 0, err
	}

	return rootRef, lR.LatestWM, size, nil
}<|MERGE_RESOLUTION|>--- conflicted
+++ resolved
@@ -46,13 +46,10 @@
 
 			sb.fileRef.EncryptedKey = encryptedKey
 			sb.fileRef.CalculateHash()
-<<<<<<< HEAD
+			su.consensus.Done()
 
 			logger.Logger.Debug(fmt.Sprintf("Final file ref (0 byte len): size=%d  path=%s, actualsize=%d, chunksize=%d allocation=%s connection=%s blobber=%s ",
 				sb.fileRef.Size, sb.fileRef.Path, sb.fileRef.ActualSize, sb.fileRef.ChunkSize, su.allocationObj.ID, su.progress.ConnectionID, sb.blobber.Baseurl))
-=======
-			su.consensus.Done()
->>>>>>> 78565dca
 		}
 
 		return nil

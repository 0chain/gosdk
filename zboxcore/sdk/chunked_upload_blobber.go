package sdk

import (
	"bytes"
	"context"
	"encoding/json"
	"fmt"
	"io/ioutil"
	"mime/multipart"
	"net/http"
	"strconv"
	"time"

	"github.com/0chain/errors"
	thrown "github.com/0chain/errors"
	"github.com/0chain/gosdk/constants"
	"github.com/0chain/gosdk/core/common"
	"github.com/0chain/gosdk/core/encryption"
	"github.com/0chain/gosdk/zboxcore/allocationchange"
	"github.com/0chain/gosdk/zboxcore/blockchain"
	"github.com/0chain/gosdk/zboxcore/client"
	"github.com/0chain/gosdk/zboxcore/fileref"
	"github.com/0chain/gosdk/zboxcore/logger"
	"github.com/0chain/gosdk/zboxcore/marker"
	"github.com/0chain/gosdk/zboxcore/zboxutil"
)

// ChunkedUploadBlobber client of blobber's upload
type ChunkedUploadBlobber struct {
	writeMarkerMutex *WriteMarkerMutex
	blobber          *blockchain.StorageNode
	fileRef          *fileref.FileRef
	progress         *UploadBlobberStatus

	commitChanges []allocationchange.AllocationChange
	commitResult  *CommitResult
}

func (sb *ChunkedUploadBlobber) sendUploadRequest(
	ctx context.Context, su *ChunkedUpload,
	chunkIndex int, isFinal bool,
	encryptedKey string, body *bytes.Buffer,
	formData ChunkedUploadFormMetadata,
	pos uint64) (err error) {

	defer func() {

		if err != nil {
			su.maskMu.Lock()
			su.uploadMask = su.uploadMask.And(zboxutil.NewUint128(1).Lsh(pos).Not())
			su.maskMu.Unlock()
		}
	}()

	if formData.FileBytesLen == 0 {
		//fixed fileRef in last chunk on stream. io.EOF with nil bytes
		if isFinal {
			sb.fileRef.ChunkSize = su.chunkSize
			sb.fileRef.Size = su.shardUploadedSize
			sb.fileRef.Path = su.fileMeta.RemotePath
			sb.fileRef.ActualFileHash = su.fileMeta.ActualHash
			sb.fileRef.ActualFileSize = su.fileMeta.ActualSize

			sb.fileRef.EncryptedKey = encryptedKey
			sb.fileRef.CalculateHash()
			su.consensus.Done()
		}

		return nil
	}

	req, err := zboxutil.NewUploadRequestWithMethod(sb.blobber.Baseurl, su.allocationObj.Tx, body, su.httpMethod)
	if err != nil {
		return err
	}

	req.Header.Add("Content-Type", formData.ContentType)

	var (
		resp             *http.Response
		shouldContinue   bool
		latestRespMsg    string
		latestStatusCode int
	)

	for i := 0; i < 3; i++ {
		err, shouldContinue = func() (err error, shouldContinue bool) {
			reqCtx, ctxCncl := context.WithTimeout(ctx, su.uploadTimeOut)
			resp, err = su.client.Do(req.WithContext(reqCtx))
			defer ctxCncl()

			if err != nil {
				logger.Logger.Error("Upload : ", err)
				return
			}

			if resp.Body != nil {
				defer resp.Body.Close()
			}
			var r UploadResult
			var respbody []byte

			respbody, err = ioutil.ReadAll(resp.Body)
			if err != nil {
				logger.Logger.Error("Error: Resp ", err)
				return
			}

			latestRespMsg = string(respbody)
			latestStatusCode = resp.StatusCode

			if resp.StatusCode == http.StatusTooManyRequests {
				logger.Logger.Error("Got too many request error")
				var r int
				r, err = zboxutil.GetRateLimitValue(resp)
				if err != nil {
					logger.Logger.Error(err)
					return
				}
				time.Sleep(time.Duration(r) * time.Second)
				shouldContinue = true
				return
			}

			if resp.StatusCode != http.StatusOK {
				msg := string(respbody)
				logger.Logger.Error(sb.blobber.Baseurl,
					" Upload error response: ", resp.StatusCode,
					"err message: ", msg)
				err = errors.Throw(constants.ErrBadRequest, msg)
				return
			}

			err = json.Unmarshal(respbody, &r)
			if err != nil {
				logger.Logger.Error(sb.blobber.Baseurl, " Upload response parse error: ", err)
				return
			}
			if r.Filename != su.fileMeta.RemoteName || r.Hash != formData.ChunkHash {
				err = fmt.Errorf("%s Unexpected upload response data %s %s %s", sb.blobber.Baseurl, su.fileMeta.RemoteName, formData.ChunkHash, string(respbody))
				logger.Logger.Error(err)
				return
			}
			return
		}()

		if err != nil {
			return
		}
		if shouldContinue {
			continue
		}

		su.consensus.Done()

		if formData.ThumbnailBytesLen > 0 {

			sb.fileRef.ThumbnailSize = int64(formData.ThumbnailBytesLen)
			sb.fileRef.ThumbnailHash = formData.ThumbnailContentHash

			sb.fileRef.ActualThumbnailSize = su.fileMeta.ActualThumbnailSize
			sb.fileRef.ActualThumbnailHash = su.fileMeta.ActualThumbnailHash
		}

		//fixed fileRef in last chunk on stream
		if isFinal {
			sb.fileRef.MerkleRoot = formData.ChallengeHash
			sb.fileRef.ContentHash = formData.ContentHash

			sb.fileRef.ChunkSize = su.chunkSize
			sb.fileRef.Size = su.shardUploadedSize
			sb.fileRef.Path = su.fileMeta.RemotePath
			sb.fileRef.ActualFileHash = su.fileMeta.ActualHash
			sb.fileRef.ActualFileSize = su.fileMeta.ActualSize

			sb.fileRef.EncryptedKey = encryptedKey
			sb.fileRef.CalculateHash()
		}
		return
	}

	return thrown.New("upload_error",
		fmt.Sprintf("latest status code: %d, latest response message: %s",
			latestStatusCode, latestRespMsg))

}

<<<<<<< HEAD
func (sb *ChunkedUploadBlobber) processCommit(ctx context.Context, su *ChunkedUpload) error {

	rootRef, latestWM, size, inodesMetaData, latestFileID, err := sb.processWriteMarker(ctx, su)
=======
func (sb *ChunkedUploadBlobber) processCommit(ctx context.Context, su *ChunkedUpload, pos uint64) (err error) {
	defer func() {
		if err != nil {
			logger.Logger.Error(err)
			su.maskMu.Lock()
			su.uploadMask = su.uploadMask.And(zboxutil.NewUint128(1).Lsh(pos).Not())
			su.maskMu.Unlock()
		}
	}()
	rootRef, latestWM, size, err := sb.processWriteMarker(ctx, su)
>>>>>>> 99d9f5c2

	if err != nil {
		return err
	}

	wm := &marker.WriteMarker{}
	timestamp := int64(common.Now())
	wm.AllocationRoot = encryption.Hash(rootRef.Hash + ":" + strconv.FormatInt(timestamp, 10))
	if latestWM != nil {
		wm.PreviousAllocationRoot = latestWM.AllocationRoot
	} else {
		wm.PreviousAllocationRoot = ""
	}

	wm.AllocationID = su.allocationObj.ID
	wm.Size = size
	wm.BlobberID = sb.blobber.ID

	wm.Timestamp = timestamp
	wm.ClientID = client.GetClientID()
	if su.httpMethod == http.MethodPut {
		wm.Operation = marker.Update
		wm.FileID = su.fileID
	} else {
		wm.Operation = marker.Upload
		wm.FileID = latestFileID
		su.fileID = latestFileID
	}

	err = wm.Sign()
	if err != nil {
		logger.Logger.Error("Signing writemarker failed: ", err)
		return err
	}
	body := new(bytes.Buffer)
	formWriter := multipart.NewWriter(body)
	wmData, err := json.Marshal(wm)
	if err != nil {
		logger.Logger.Error("Creating writemarker failed: ", err)
		return err
	}

	if su.httpMethod == http.MethodPost {
		inode := marker.Inode{
			LatestFileID: latestFileID,
		}
		err = inode.Sign()
		if err != nil {
			logger.Logger.Error("Error signing inode: ", err)
			return err
		}

		inodeMeta := marker.InodeMeta{
			MetaData:    inodesMetaData,
			LatestInode: inode,
		}
		inodeBytes, err := json.Marshal(inodeMeta)
		if err != nil {
			logger.Logger.Error("Error marshalling inode: ", err)
			return err
		}
		formWriter.WriteField("inodes_meta", string(inodeBytes))
	}

	formWriter.WriteField("connection_id", su.progress.ConnectionID)
	formWriter.WriteField("write_marker", string(wmData))

	formWriter.Close()

	req, err := zboxutil.NewCommitRequest(sb.blobber.Baseurl, su.allocationObj.Tx, body)
	if err != nil {
		logger.Logger.Error("Error creating commit req: ", err)
		return err
	}
	req.Header.Add("Content-Type", formWriter.FormDataContentType())

	logger.Logger.Info("Committing to blobber." + sb.blobber.Baseurl)

	var (
		resp           *http.Response
		shouldContinue bool
	)

	for retries := 0; retries < 3; retries++ {
		err, shouldContinue = func() (err error, shouldContinue bool) {
			reqCtx, ctxCncl := context.WithTimeout(ctx, su.commitTimeOut)
			resp, err = su.client.Do(req.WithContext(reqCtx))
			defer ctxCncl()

			if err != nil {
				logger.Logger.Error("Commit: ", err)
				return
			}

			if resp.Body != nil {
				defer resp.Body.Close()
			}

			var respBody []byte
			if resp.StatusCode == http.StatusOK {
				logger.Logger.Info(sb.blobber.Baseurl, su.progress.ConnectionID, " committed")
				su.consensus.Done()
				return
			}

			if resp.StatusCode == http.StatusTooManyRequests {
				logger.Logger.Info(sb.blobber.Baseurl, su.progress.ConnectionID,
					" got too many request error. Retrying")

				var r int
				r, err = zboxutil.GetRateLimitValue(resp)
				if err != nil {
					logger.Logger.Error(err)
					return
				}

				time.Sleep(time.Duration(r) * time.Second)
				shouldContinue = true
				return
			}

			respBody, err = ioutil.ReadAll(resp.Body)
			if err != nil {
				logger.Logger.Error("Response read: ", err)
				return
			}

			err = thrown.New("commit_error",
				fmt.Sprintf("Got error response %s with status %d", respBody, resp.StatusCode))
			return
		}()

		if err != nil {
			return
		}
		if shouldContinue {
			continue
		}
		return

	}
	return thrown.New("commit_error", fmt.Sprintf("Commit failed with response status %d", resp.StatusCode))
}

func (sb *ChunkedUploadBlobber) processWriteMarker(
<<<<<<< HEAD
	ctx context.Context, su *ChunkedUpload) (
	*fileref.Ref, *marker.WriteMarker, int64, map[string]int64, int64, error) {
=======
	ctx context.Context, su *ChunkedUpload) (*fileref.Ref, *marker.WriteMarker, int64, error) {
>>>>>>> 99d9f5c2

	logger.Logger.Info("received a commit request")
	paths := make([]string, 0)
	for _, change := range sb.commitChanges {
		paths = append(paths, change.GetAffectedPath())
	}

	var lR ReferencePathResult
	req, err := zboxutil.NewReferencePathRequest(sb.blobber.Baseurl, su.allocationObj.Tx, paths)
	if err != nil || len(paths) == 0 {
		logger.Logger.Error("Creating ref path req", err)
		return nil, nil, 0, nil, 0, err
	}

	resp, err := su.client.Do(req)

	if err != nil {
		logger.Logger.Error("Ref path error:", err)
		return nil, nil, 0, nil, 0, err
	}
	defer resp.Body.Close()
	if resp.StatusCode != http.StatusOK {
		logger.Logger.Error("Ref path response : ", resp.StatusCode)
	}
	body, err := ioutil.ReadAll(resp.Body)
	if err != nil {
		logger.Logger.Error("Ref path: Resp", err)
		return nil, nil, 0, nil, 0, err
	}
	if resp.StatusCode != http.StatusOK {
		return nil, nil, 0, nil, 0, fmt.Errorf("Reference path error response: Status: %d - %s ", resp.StatusCode, string(body))
	}

	err = json.Unmarshal(body, &lR)
	if err != nil {
		logger.Logger.Error("Reference path json decode error: ", err)
		return nil, nil, 0, nil, 0, err
	}

	//process the commit request for the blobber here
	if err != nil {

		return nil, nil, 0, nil, 0, err
	}
	rootRef, err := lR.GetDirTree(su.allocationObj.ID)
	if err != nil {
		return nil, nil, 0, nil, 0, err
	}
	var latestFileID int64
	if lR.LatestWM != nil {
		rootRef.CalculateHash()
		prevAllocationRoot := encryption.Hash(rootRef.Hash + ":" + strconv.FormatInt(lR.LatestWM.Timestamp, 10))
		if prevAllocationRoot != lR.LatestWM.AllocationRoot {
			logger.Logger.Info("Allocation root from latest writemarker mismatch. Expected: " + prevAllocationRoot + " got: " + lR.LatestWM.AllocationRoot)
		}
		latestFileID, err = lR.LatestInode.GetLatestInode()
		if err != nil {
			return nil, nil, 0, nil, 0, err
		}
	}

	var size int64
	var inodesMeta map[string]int64
	for _, change := range sb.commitChanges {
		inodesMeta, latestFileID, err = change.ProcessChange(rootRef, latestFileID)
		if err != nil {
			return nil, nil, 0, nil, 0, err
		}
		size += change.GetSize()
	}

	return rootRef, lR.LatestWM, size, inodesMeta, latestFileID, nil
}<|MERGE_RESOLUTION|>--- conflicted
+++ resolved
@@ -185,11 +185,6 @@
 
 }
 
-<<<<<<< HEAD
-func (sb *ChunkedUploadBlobber) processCommit(ctx context.Context, su *ChunkedUpload) error {
-
-	rootRef, latestWM, size, inodesMetaData, latestFileID, err := sb.processWriteMarker(ctx, su)
-=======
 func (sb *ChunkedUploadBlobber) processCommit(ctx context.Context, su *ChunkedUpload, pos uint64) (err error) {
 	defer func() {
 		if err != nil {
@@ -199,8 +194,7 @@
 			su.maskMu.Unlock()
 		}
 	}()
-	rootRef, latestWM, size, err := sb.processWriteMarker(ctx, su)
->>>>>>> 99d9f5c2
+	rootRef, latestWM, size, inodesMetaData, latestFileID, err := sb.processWriteMarker(ctx, su)
 
 	if err != nil {
 		return err
@@ -346,12 +340,8 @@
 }
 
 func (sb *ChunkedUploadBlobber) processWriteMarker(
-<<<<<<< HEAD
 	ctx context.Context, su *ChunkedUpload) (
 	*fileref.Ref, *marker.WriteMarker, int64, map[string]int64, int64, error) {
-=======
-	ctx context.Context, su *ChunkedUpload) (*fileref.Ref, *marker.WriteMarker, int64, error) {
->>>>>>> 99d9f5c2
 
 	logger.Logger.Info("received a commit request")
 	paths := make([]string, 0)

package sdk

import (
	"context"
	"encoding/base64"
	"encoding/json"
	"fmt"
	"io/ioutil"
	"math"
	"net/http"
	"os"
	"strconv"
	"time"

	"github.com/0chain/common/core/currency"
	"github.com/0chain/errors"
	"github.com/0chain/gosdk/core/conf"
	"github.com/0chain/gosdk/core/logger"
	"github.com/0chain/gosdk/core/sys"
	"go.uber.org/zap"

	"github.com/0chain/gosdk/core/common"
	"github.com/0chain/gosdk/core/transaction"
	"github.com/0chain/gosdk/core/version"
	"github.com/0chain/gosdk/zboxcore/blockchain"
	"github.com/0chain/gosdk/zboxcore/client"
	"github.com/0chain/gosdk/zboxcore/encryption"
	l "github.com/0chain/gosdk/zboxcore/logger"
	"github.com/0chain/gosdk/zboxcore/marker"
	"github.com/0chain/gosdk/zboxcore/zboxutil"
)

const STORAGE_SCADDRESS = "6dba10422e368813802877a85039d3985d96760ed844092319743fb3a76712d7"

var sdkNotInitialized = errors.New("sdk_not_initialized", "SDK is not initialised")
var allocationNotFound = errors.New("couldnt_find_allocation", "Couldn't find the allocation required for update")

const (
	OpUpload            int = 0
	OpDownload          int = 1
	OpRepair            int = 2
	OpUpdate            int = 3
	opThumbnailDownload int = 4
)

type StatusCallback interface {
	Started(allocationId, filePath string, op int, totalBytes int)
	InProgress(allocationId, filePath string, op int, completedBytes int, data []byte)
	Error(allocationID string, filePath string, op int, err error)
	Completed(allocationId, filePath string, filename string, mimetype string, size int, op int)
	RepairCompleted(filesRepaired int)
}

var numBlockDownloads = 10
var sdkInitialized = false
var networkWorkerTimerInHours = 1

// GetVersion - returns version string
func GetVersion() string {
	return version.VERSIONSTR
}

// SetLogLevel set the log level.
// lvl - 0 disabled; higher number (upto 4) more verbosity
func SetLogLevel(lvl int) {
	l.Logger.SetLevel(lvl)
}

// SetLogFile
// logFile - Log file
// verbose - true - console output; false - no console output
func SetLogFile(logFile string, verbose bool) {
	f, err := os.OpenFile(logFile, os.O_APPEND|os.O_CREATE|os.O_WRONLY, 0644)
	if err != nil {
		return
	}
	l.Logger.SetLogFile(f, verbose)
	l.Logger.Info("******* Storage SDK Version: ", version.VERSIONSTR, " *******")
}

func GetLogger() *logger.Logger {
	return &l.Logger
}

func InitStorageSDK(walletJSON string,
	blockWorker, chainID, signatureScheme string,
	preferredBlobbers []string,
	nonce int64,
	fee ...uint64) error {
	err := client.PopulateClient(walletJSON, signatureScheme)
	if err != nil {
		return err
	}

	client.SetClientNonce(nonce)
	if len(fee) > 0 {
		client.SetTxnFee(fee[0])
	}

	blockchain.SetChainID(chainID)
	blockchain.SetBlockWorker(blockWorker)

	err = UpdateNetworkDetails()
	if err != nil {
		return err
	}

	go UpdateNetworkDetailsWorker(context.Background())
	sdkInitialized = true
	return nil
}

func GetNetwork() *Network {
	return &Network{
		Miners:   blockchain.GetMiners(),
		Sharders: blockchain.GetSharders(),
	}
}

func SetMaxTxnQuery(num int) {
	blockchain.SetMaxTxnQuery(num)

	cfg, _ := conf.GetClientConfig()
	if cfg != nil {
		cfg.MaxTxnQuery = num
	}

}

func SetQuerySleepTime(time int) {
	blockchain.SetQuerySleepTime(time)

	cfg, _ := conf.GetClientConfig()
	if cfg != nil {
		cfg.QuerySleepTime = time
	}

}

func SetMinSubmit(num int) {
	blockchain.SetMinSubmit(num)
}
func SetMinConfirmation(num int) {
	blockchain.SetMinConfirmation(num)
}

func SetNetwork(miners []string, sharders []string) {
	blockchain.SetMiners(miners)
	blockchain.SetSharders(sharders)
	transaction.InitCache(sharders)
}

//
// read pool
//

func CreateReadPool() (hash string, nonce int64, err error) {
	if !sdkInitialized {
		return "", 0, sdkNotInitialized
	}
	hash, _, nonce, _, err = smartContractTxn(transaction.SmartContractTxnData{
		Name: transaction.STORAGESC_CREATE_READ_POOL,
	})
	return
}

type BackPool struct {
	ID      string         `json:"id"`
	Balance common.Balance `json:"balance"`
}

//
// read pool
//

type ReadPool struct {
	Balance common.Balance `json:"balance"`
}

// GetReadPoolInfo for given client, or, if the given clientID is empty,
// for current client of the sdk.
func GetReadPoolInfo(clientID string) (info *ReadPool, err error) {
	if !sdkInitialized {
		return nil, sdkNotInitialized
	}

	if clientID == "" {
		clientID = client.GetClientID()
	}

	var b []byte
	b, err = zboxutil.MakeSCRestAPICall(STORAGE_SCADDRESS, "/getReadPoolStat",
		map[string]string{"client_id": clientID}, nil)
	if err != nil {
		return nil, errors.Wrap(err, "error requesting read pool info")
	}
	if len(b) == 0 {
		return nil, errors.New("", "empty response")
	}

	info = new(ReadPool)
	if err = json.Unmarshal(b, info); err != nil {
		return nil, errors.Wrap(err, "error decoding response:")
	}

	return
}

// ReadPoolLock locks given number of tokes for given duration in read pool.
func ReadPoolLock(tokens, fee uint64) (hash string, nonce int64, err error) {
	if !sdkInitialized {
		return "", 0, sdkNotInitialized
	}

	var sn = transaction.SmartContractTxnData{
		Name:      transaction.STORAGESC_READ_POOL_LOCK,
		InputArgs: nil,
	}
	hash, _, nonce, _, err = smartContractTxnValueFee(sn, tokens, fee)
	return
}

// ReadPoolUnlock unlocks tokens in expired read pool
func ReadPoolUnlock(fee uint64) (hash string, nonce int64, err error) {
	if !sdkInitialized {
		return "", 0, sdkNotInitialized
	}

	var sn = transaction.SmartContractTxnData{
		Name:      transaction.STORAGESC_READ_POOL_UNLOCK,
		InputArgs: nil,
	}
	hash, _, nonce, _, err = smartContractTxnValueFee(sn, 0, fee)
	return
}

//
// stake pool
//

// StakePoolOfferInfo represents stake pool offer information.
type StakePoolOfferInfo struct {
	Lock         common.Balance   `json:"lock"`
	Expire       common.Timestamp `json:"expire"`
	AllocationID common.Key       `json:"allocation_id"`
	IsExpired    bool             `json:"is_expired"`
}

// StakePoolRewardsInfo represents stake pool rewards.
type StakePoolRewardsInfo struct {
	Charge    common.Balance `json:"charge"`    // total for all time
	Blobber   common.Balance `json:"blobber"`   // total for all time
	Validator common.Balance `json:"validator"` // total for all time
}

// StakePoolDelegatePoolInfo represents delegate pool of a stake pool info.
type StakePoolDelegatePoolInfo struct {
	ID         common.Key     `json:"id"`          // blobber ID
	Balance    common.Balance `json:"balance"`     // current balance
	DelegateID common.Key     `json:"delegate_id"` // wallet
	Rewards    common.Balance `json:"rewards"`     // current
	UnStake    bool           `json:"unstake"`     // want to unstake

	TotalReward  common.Balance   `json:"total_reward"`
	TotalPenalty common.Balance   `json:"total_penalty"`
	Status       string           `json:"status"`
	RoundCreated int64            `json:"round_created"`
	StakedAt     common.Timestamp `json:"staked_at"`
}

// StakePool full info.
type StakePoolInfo struct {
	ID         common.Key     `json:"pool_id"` // pool ID
	Balance    common.Balance `json:"balance"` // total balance
	StakeTotal common.Balance `json:"stake_total"`
	// delegate pools
	Delegate []StakePoolDelegatePoolInfo `json:"delegate"`
	// rewards
	Rewards common.Balance `json:"rewards"`

	// Settings of the stake pool
	Settings blockchain.StakePoolSettings `json:"settings"`
}

// GetStakePoolInfo for given client, or, if the given clientID is empty,
// for current client of the sdk.
func GetStakePoolInfo(providerType ProviderType, providerID string) (info *StakePoolInfo, err error) {
	if !sdkInitialized {
		return nil, sdkNotInitialized
	}

	var b []byte
	b, err = zboxutil.MakeSCRestAPICall(STORAGE_SCADDRESS, "/getStakePoolStat",
		map[string]string{"provider_type": strconv.Itoa(int(providerType)), "provider_id": providerID}, nil)
	if err != nil {
		return nil, errors.Wrap(err, "error requesting stake pool info:")
	}
	if len(b) == 0 {
		return nil, errors.New("", "empty response")
	}

	info = new(StakePoolInfo)
	if err = json.Unmarshal(b, info); err != nil {
		return nil, errors.Wrap(err, "error decoding response:")
	}

	return
}

// StakePoolUserInfo represents user stake pools statistic.
type StakePoolUserInfo struct {
	Pools map[common.Key][]*StakePoolDelegatePoolInfo `json:"pools"`
}

// GetStakePoolUserInfo obtains blobbers/validators delegate pools statistic
// for a user. If given clientID is empty string, then current client used.
func GetStakePoolUserInfo(clientID string, offset, limit int) (info *StakePoolUserInfo, err error) {
	if !sdkInitialized {
		return nil, sdkNotInitialized
	}
	if clientID == "" {
		clientID = client.GetClientID()
	}

	var b []byte
	params := map[string]string{
		"client_id": clientID,
		"offset":    strconv.FormatInt(int64(offset), 10),
		"limit":     strconv.FormatInt(int64(limit), 10),
	}
	b, err = zboxutil.MakeSCRestAPICall(STORAGE_SCADDRESS,
		"/getUserStakePoolStat", params, nil)
	if err != nil {
		return nil, errors.Wrap(err, "error requesting stake pool user info:")
	}
	if len(b) == 0 {
		return nil, errors.New("", "empty response")
	}

	info = new(StakePoolUserInfo)
	if err = json.Unmarshal(b, info); err != nil {
		return nil, errors.Wrap(err, "error decoding response:")
	}

	return
}

type stakePoolRequest struct {
	ProviderType ProviderType `json:"provider_type,omitempty"`
	ProviderID   string       `json:"provider_id,omitempty"`
}

// StakePoolLock locks tokens lack in stake pool
func StakePoolLock(providerType ProviderType, providerID string, value, fee uint64) (hash string, nonce int64, err error) {
	if !sdkInitialized {
		return "", 0, sdkNotInitialized
	}

	if providerType == 0 {
		return "", 0, errors.New("stake_pool_lock", "provider is required")
	}

	if providerID == "" {
		return "", 0, errors.New("stake_pool_lock", "provider_id is required")
	}

	spr := stakePoolRequest{
		ProviderType: providerType,
		ProviderID:   providerID,
	}
	var sn = transaction.SmartContractTxnData{
		Name:      transaction.STORAGESC_STAKE_POOL_LOCK,
		InputArgs: &spr,
	}
	hash, _, nonce, _, err = smartContractTxnValueFee(sn, value, fee)
	return
}

// stakePoolLock is stake pool unlock response in case where tokens
// can't be unlocked due to opened offers.
type stakePoolLock struct {
	Client       string       `json:"client"`
	ProviderId   string       `json:"provider_id"`
	ProviderType ProviderType `json:"provider_type"`
	Amount       int64        `json:"amount"`
}

// StakePoolUnlock unlocks a stake pool tokens. If tokens can't be unlocked due
// to opened offers, then it returns time where the tokens can be unlocked,
// marking the pool as 'want to unlock' to avoid its usage in offers in the
// future. The time is maximal time that can be lesser in some cases. To
// unlock tokens can't be unlocked now, wait the time and unlock them (call
// this function again).
func StakePoolUnlock(providerType ProviderType, providerID string, fee uint64) (unstake int64, nonce int64, err error) {
	if !sdkInitialized {
		return 0, 0, sdkNotInitialized
	}

	if providerType == 0 {
		return 0, 0, errors.New("stake_pool_lock", "provider is required")
	}

	if providerID == "" {
		return 0, 0, errors.New("stake_pool_lock", "provider_id is required")
	}

	spr := stakePoolRequest{
		ProviderType: providerType,
		ProviderID:   providerID,
	}

	var sn = transaction.SmartContractTxnData{
		Name:      transaction.STORAGESC_STAKE_POOL_UNLOCK,
		InputArgs: &spr,
	}

	var out string
	if _, out, nonce, _, err = smartContractTxnValueFee(sn, 0, fee); err != nil {
		return // an error
	}

	var spuu stakePoolLock
	if err = json.Unmarshal([]byte(out), &spuu); err != nil {
		return
	}

	return spuu.Amount, nonce, nil
}

//
// write pool
//

// WritePoolLock locks given number of tokes for given duration in read pool.
func WritePoolLock(allocID string, tokens, fee uint64) (hash string, nonce int64, err error) {
	if !sdkInitialized {
		return "", 0, sdkNotInitialized
	}

	type lockRequest struct {
		AllocationID string `json:"allocation_id"`
	}

	var req lockRequest
	req.AllocationID = allocID

	var sn = transaction.SmartContractTxnData{
		Name:      transaction.STORAGESC_WRITE_POOL_LOCK,
		InputArgs: &req,
	}
	hash, _, nonce, _, err = smartContractTxnValueFee(sn, tokens, fee)
	return
}

// WritePoolUnlock unlocks tokens in expired read pool
func WritePoolUnlock(allocID string, fee uint64) (hash string, nonce int64, err error) {
	if !sdkInitialized {
		return "", 0, sdkNotInitialized
	}

	type unlockRequest struct {
		AllocationID string `json:"allocation_id"`
	}

	var req unlockRequest
	req.AllocationID = allocID

	var sn = transaction.SmartContractTxnData{
		Name:      transaction.STORAGESC_WRITE_POOL_UNLOCK,
		InputArgs: &req,
	}
	hash, _, nonce, _, err = smartContractTxnValueFee(sn, 0, fee)
	return
}

//
// challenge pool
//

// ChallengePoolInfo represents a challenge pool stat.
type ChallengePoolInfo struct {
	ID         string           `json:"id"`
	Balance    common.Balance   `json:"balance"`
	StartTime  common.Timestamp `json:"start_time"`
	Expiration common.Timestamp `json:"expiration"`
	Finalized  bool             `json:"finalized"`
}

// GetChallengePoolInfo for given allocation.
func GetChallengePoolInfo(allocID string) (info *ChallengePoolInfo, err error) {
	if !sdkInitialized {
		return nil, sdkNotInitialized
	}

	var b []byte
	b, err = zboxutil.MakeSCRestAPICall(STORAGE_SCADDRESS,
		"/getChallengePoolStat", map[string]string{"allocation_id": allocID},
		nil)
	if err != nil {
		return nil, errors.Wrap(err, "error requesting challenge pool info:")
	}
	if len(b) == 0 {
		return nil, errors.New("", "empty response")
	}

	info = new(ChallengePoolInfo)
	if err = json.Unmarshal(b, info); err != nil {
		return nil, errors.Wrap(err, "error decoding response:")
	}

	return
}

func GetMptData(key string) ([]byte, error) {
	if !sdkInitialized {
		return nil, sdkNotInitialized
	}

	var b []byte
	b, err := zboxutil.MakeSCRestAPICall(STORAGE_SCADDRESS,
		"/get_mpt_key", map[string]string{"key": key},
		nil,
	)
	if err != nil {
		return nil, errors.Wrap(err, "error requesting mpt key data:")
	}
	if len(b) == 0 {
		return nil, errors.New("", "empty response")
	}

	return b, nil
}

//
// storage SC configurations and blobbers
//

type InputMap struct {
	Fields map[string]interface{} `json:"fields"`
}

func GetStorageSCConfig() (conf *InputMap, err error) {
	if !sdkInitialized {
		return nil, sdkNotInitialized
	}

	var b []byte
	b, err = zboxutil.MakeSCRestAPICall(STORAGE_SCADDRESS, "/storage-config", nil,
		nil)
	if err != nil {
		return nil, errors.Wrap(err, "error requesting storage SC configs:")
	}
	if len(b) == 0 {
		return nil, errors.New("", "empty response")
	}

	conf = new(InputMap)
	conf.Fields = make(map[string]interface{})
	if err = json.Unmarshal(b, conf); err != nil {
		return nil, errors.Wrap(err, "rror decoding response:")
	}

	return
}

type Blobber struct {
	ID                       common.Key                   `json:"id"`
	BaseURL                  string                       `json:"url"`
	Terms                    Terms                        `json:"terms"`
	Capacity                 common.Size                  `json:"capacity"`
	Allocated                common.Size                  `json:"allocated"`
	LastHealthCheck          common.Timestamp             `json:"last_health_check"`
	PublicKey                string                       `json:"-"`
	StakePoolSettings        blockchain.StakePoolSettings `json:"stake_pool_settings"`
	TotalStake               int64                        `json:"total_stake"`
	UsedAllocation           int64                        `json:"used_allocation"`
	TotalOffers              int64                        `json:"total_offers"`
	TotalServiceCharge       int64                        `json:"total_service_charge"`
	UncollectedServiceCharge int64                        `json:"uncollected_service_charge"`
	IsKilled                 bool                         `json:"is_killed"`
	IsShutdown               bool                         `json:"is_shutdown"`
	NotAvailable             bool                         `json:"not_available"`
}

// UpdateBlobber is used during update blobber settings calls.
// Note the types are of pointer types with omitempty json property.
// This is done to correctly identify which properties are actually changing.
type UpdateBlobber struct {
	ID                       common.Key                          `json:"id"`
	BaseURL                  *string                             `json:"url,omitempty"`
	Terms                    *UpdateTerms                        `json:"terms,omitempty"`
	Capacity                 *common.Size                        `json:"capacity,omitempty"`
	Allocated                *common.Size                        `json:"allocated,omitempty"`
	LastHealthCheck          *common.Timestamp                   `json:"last_health_check,omitempty"`
	StakePoolSettings        *blockchain.UpdateStakePoolSettings `json:"stake_pool_settings,omitempty"`
	TotalStake               *int64                              `json:"total_stake,omitempty"`
	UsedAllocation           *int64                              `json:"used_allocation,omitempty"`
	TotalOffers              *int64                              `json:"total_offers,omitempty"`
	TotalServiceCharge       *int64                              `json:"total_service_charge,omitempty"`
	UncollectedServiceCharge *int64                              `json:"uncollected_service_charge,omitempty"`
	IsKilled                 *bool                               `json:"is_killed,omitempty"`
	IsShutdown               *bool                               `json:"is_shutdown,omitempty"`
	NotAvailable             *bool                               `json:"not_available,omitempty"`
}

type Validator struct {
	ID                       common.Key       `json:"validator_id"`
	BaseURL                  string           `json:"url"`
	PublicKey                string           `json:"-"`
	DelegateWallet           string           `json:"delegate_wallet"`
	MinStake                 common.Balance   `json:"min_stake"`
	MaxStake                 common.Balance   `json:"max_stake"`
	NumDelegates             int              `json:"num_delegates"`
	ServiceCharge            float64          `json:"service_charge"`
	StakeTotal               int64            `json:"stake_total"`
	TotalServiceCharge       int64            `json:"total_service_charge"`
	UncollectedServiceCharge int64            `json:"uncollected_service_charge"`
	LastHealthCheck          common.Timestamp `json:"last_health_check"`
	IsKilled                 bool             `json:"is_killed"`
	IsShutdown               bool             `json:"is_shutdown"`
}

type UpdateValidator struct {
	ID                       common.Key        `json:"validator_id"`
	BaseURL                  *string           `json:"url,omitempty"`
	DelegateWallet           *string           `json:"delegate_wallet,omitempty"`
	MinStake                 *common.Balance   `json:"min_stake,omitempty"`
	MaxStake                 *common.Balance   `json:"max_stake,omitempty"`
	NumDelegates             *int              `json:"num_delegates,omitempty"`
	ServiceCharge            *float64          `json:"service_charge,omitempty"`
	StakeTotal               *int64            `json:"stake_total,omitempty"`
	TotalServiceCharge       *int64            `json:"total_service_charge,omitempty"`
	UncollectedServiceCharge *int64            `json:"uncollected_service_charge,omitempty"`
	LastHealthCheck          *common.Timestamp `json:"last_health_check,omitempty"`
	IsKilled                 *bool             `json:"is_killed,omitempty"`
	IsShutdown               *bool             `json:"is_shutdown,omitempty"`
}

func (v *UpdateValidator) ConvertToValidationNode() *blockchain.UpdateValidationNode {
	blockValidator := &blockchain.UpdateValidationNode{
		ID:      string(v.ID),
		BaseURL: v.BaseURL,
	}

	sp := &blockchain.UpdateStakePoolSettings{
		DelegateWallet: v.DelegateWallet,
		MinStake:       v.MinStake,
		MaxStake:       v.MaxStake,
		NumDelegates:   v.NumDelegates,
		ServiceCharge:  v.ServiceCharge,
	}

	if v.DelegateWallet != nil ||
		v.MinStake != nil ||
		v.MaxStake != nil ||
		v.NumDelegates != nil ||
		v.ServiceCharge != nil {
		blockValidator.StakePoolSettings = sp
	}

	return blockValidator
}

func getBlobbersInternal(active bool, limit, offset int) (bs []*Blobber, err error) {
	type nodes struct {
		Nodes []*Blobber
	}

	url := fmt.Sprintf("/getblobbers?active=%s&limit=%d&offset=%d",
		strconv.FormatBool(active),
		limit,
		offset,
	)
	b, err := zboxutil.MakeSCRestAPICall(STORAGE_SCADDRESS, url, nil, nil)
	var wrap nodes
	if err != nil {
		return nil, errors.Wrap(err, "error requesting blobbers:")
	}
	if len(b) == 0 {
		return nil, errors.New("", "empty response")
	}

	if err = json.Unmarshal(b, &wrap); err != nil {
		return nil, errors.Wrap(err, "error decoding response:")
	}

	return wrap.Nodes, nil
}

func GetBlobbers(active bool) (bs []*Blobber, err error) {
	if !sdkInitialized {
		return nil, sdkNotInitialized
	}

	limit, offset := 20, 0

	blobbers, err := getBlobbersInternal(active, limit, offset)
	if err != nil {
		return nil, err
	}

	var blobbersSl []*Blobber
	blobbersSl = append(blobbersSl, blobbers...)
	for {
		// if the len of output returned is less than the limit it means this is the last round of pagination
		if len(blobbers) < limit {
			break
		}

		// get the next set of blobbers
		offset += 20
		blobbers, err = getBlobbersInternal(active, limit, offset)
		if err != nil {
			return blobbers, err
		}
		blobbersSl = append(blobbersSl, blobbers...)

	}
	return blobbersSl, nil
}

// GetBlobber instance.
//
//	# Inputs
//	-	blobberID: the id of blobber
func GetBlobber(blobberID string) (blob *Blobber, err error) {
	if !sdkInitialized {
		return nil, sdkNotInitialized
	}
	var b []byte
	b, err = zboxutil.MakeSCRestAPICall(
		STORAGE_SCADDRESS,
		"/getBlobber",
		map[string]string{"blobber_id": blobberID},
		nil)
	if err != nil {
		return nil, errors.Wrap(err, "requesting blobber:")
	}
	if len(b) == 0 {
		return nil, errors.New("", "empty response from sharders")
	}
	blob = new(Blobber)
	if err = json.Unmarshal(b, blob); err != nil {
		return nil, errors.Wrap(err, "decoding response:")
	}
	return
}

// GetValidator instance.
func GetValidator(validatorID string) (validator *Validator, err error) {
	if !sdkInitialized {
		return nil, sdkNotInitialized
	}
	var b []byte
	b, err = zboxutil.MakeSCRestAPICall(
		STORAGE_SCADDRESS,
		"/get_validator",
		map[string]string{"validator_id": validatorID},
		nil)
	if err != nil {
		return nil, errors.Wrap(err, "requesting validator:")
	}
	if len(b) == 0 {
		return nil, errors.New("", "empty response from sharders")
	}
	validator = new(Validator)
	if err = json.Unmarshal(b, validator); err != nil {
		return nil, errors.Wrap(err, "decoding response:")
	}
	return
}

// List all validators
func GetValidators() (validators []*Validator, err error) {
	if !sdkInitialized {
		return nil, sdkNotInitialized
	}
	var b []byte
	b, err = zboxutil.MakeSCRestAPICall(
		STORAGE_SCADDRESS,
		"/validators",
		nil,
		nil)
	if err != nil {
		return nil, errors.Wrap(err, "requesting validator list")
	}
	if len(b) == 0 {
		return nil, errors.New("", "empty response from sharders")
	}
	if err = json.Unmarshal(b, &validators); err != nil {
		return nil, errors.Wrap(err, "decoding response:")
	}
	return
}

//
// ---
//

func GetClientEncryptedPublicKey() (string, error) {
	if !sdkInitialized {
		return "", sdkNotInitialized
	}
	encScheme := encryption.NewEncryptionScheme()
	_, err := encScheme.Initialize(client.GetClient().Mnemonic)
	if err != nil {
		return "", err
	}
	return encScheme.GetPublicKey()
}

func GetAllocationFromAuthTicket(authTicket string) (*Allocation, error) {
	if !sdkInitialized {
		return nil, sdkNotInitialized
	}
	sEnc, err := base64.StdEncoding.DecodeString(authTicket)
	if err != nil {
		return nil, errors.New("auth_ticket_decode_error", "Error decoding the auth ticket."+err.Error())
	}
	at := &marker.AuthTicket{}
	err = json.Unmarshal(sEnc, at)
	if err != nil {
		return nil, errors.New("auth_ticket_decode_error", "Error unmarshaling the auth ticket."+err.Error())
	}
	return GetAllocation(at.AllocationID)
}

func GetAllocation(allocationID string) (*Allocation, error) {
	if !sdkInitialized {
		return nil, sdkNotInitialized
	}
	params := make(map[string]string)
	params["allocation"] = allocationID
	allocationBytes, err := zboxutil.MakeSCRestAPICall(STORAGE_SCADDRESS, "/allocation", params, nil)
	if err != nil {
		return nil, errors.New("allocation_fetch_error", "Error fetching the allocation."+err.Error())
	}
	allocationObj := &Allocation{}
	err = json.Unmarshal(allocationBytes, allocationObj)
	if err != nil {
		return nil, errors.New("allocation_decode_error", "Error decoding the allocation."+err.Error())
	}
	allocationObj.numBlockDownloads = numBlockDownloads
	allocationObj.InitAllocation()
	return allocationObj, nil
}

func GetAllocationUpdates(allocation *Allocation) error {
	if allocation == nil {
		return errors.New("allocation_not_initialized", "")
	}

	params := make(map[string]string)
	params["allocation"] = allocation.ID
	allocationBytes, err := zboxutil.MakeSCRestAPICall(STORAGE_SCADDRESS, "/allocation", params, nil)
	if err != nil {
		return errors.New("allocation_fetch_error", "Error fetching the allocation."+err.Error())
	}

	updatedAllocationObj := new(Allocation)
	if err := json.Unmarshal(allocationBytes, updatedAllocationObj); err != nil {
		return errors.New("allocation_decode_error", "Error decoding the allocation."+err.Error())
	}

	allocation.DataShards = updatedAllocationObj.DataShards
	allocation.ParityShards = updatedAllocationObj.ParityShards
	allocation.Size = updatedAllocationObj.Size
	allocation.Expiration = updatedAllocationObj.Expiration
	allocation.Payer = updatedAllocationObj.Payer
	allocation.Blobbers = updatedAllocationObj.Blobbers
	allocation.Stats = updatedAllocationObj.Stats
	allocation.TimeUnit = updatedAllocationObj.TimeUnit
	allocation.BlobberDetails = updatedAllocationObj.BlobberDetails
	allocation.ReadPriceRange = updatedAllocationObj.ReadPriceRange
	allocation.WritePriceRange = updatedAllocationObj.WritePriceRange
	allocation.ChallengeCompletionTime = updatedAllocationObj.ChallengeCompletionTime
	allocation.StartTime = updatedAllocationObj.StartTime
	allocation.Finalized = updatedAllocationObj.Finalized
	allocation.Canceled = updatedAllocationObj.Canceled
	allocation.MovedToChallenge = updatedAllocationObj.MovedToChallenge
	allocation.MovedBack = updatedAllocationObj.MovedBack
	allocation.MovedToValidators = updatedAllocationObj.MovedToValidators
	allocation.FileOptions = updatedAllocationObj.FileOptions
	return nil
}

func SetNumBlockDownloads(num int) {
	if num > 0 && num <= 100 {
		numBlockDownloads = num
	}
}

func GetAllocations() ([]*Allocation, error) {
	return GetAllocationsForClient(client.GetClientID())
}

func getAllocationsInternal(clientID string, limit, offset int) ([]*Allocation, error) {
	params := make(map[string]string)
	params["client"] = clientID
	params["limit"] = fmt.Sprint(limit)
	params["offset"] = fmt.Sprint(offset)
	allocationsBytes, err := zboxutil.MakeSCRestAPICall(STORAGE_SCADDRESS, "/allocations", params, nil)
	if err != nil {
		return nil, errors.New("allocations_fetch_error", "Error fetching the allocations."+err.Error())
	}
	allocations := make([]*Allocation, 0)
	err = json.Unmarshal(allocationsBytes, &allocations)
	if err != nil {
		return nil, errors.New("allocations_decode_error", "Error decoding the allocations."+err.Error())
	}
	return allocations, nil
}

// get paginated results
func GetAllocationsForClient(clientID string) ([]*Allocation, error) {
	if !sdkInitialized {
		return nil, sdkNotInitialized
	}
	limit, offset := 20, 0

	allocations, err := getAllocationsInternal(clientID, limit, offset)
	if err != nil {
		return nil, err
	}

	var allocationsFin []*Allocation
	allocationsFin = append(allocationsFin, allocations...)
	for {
		// if the len of output returned is less than the limit it means this is the last round of pagination
		if len(allocations) < limit {
			break
		}

		// get the next set of blobbers
		offset += 20
		allocations, err = getAllocationsInternal(clientID, limit, offset)
		if err != nil {
			return allocations, err
		}
		allocationsFin = append(allocationsFin, allocations...)

	}
	return allocationsFin, nil
}

type FileOptionParam struct {
	Changed bool
	Value   bool
}

type FileOptionsParameters struct {
	ForbidUpload FileOptionParam
	ForbidDelete FileOptionParam
	ForbidUpdate FileOptionParam
	ForbidMove   FileOptionParam
	ForbidCopy   FileOptionParam
	ForbidRename FileOptionParam
}

type CreateAllocationOptions struct {
	DataShards           int
	ParityShards         int
	Size                 int64
	ReadPrice            PriceRange
	WritePrice           PriceRange
	Lock                 uint64
	BlobberIds           []string
	ThirdPartyExtendable bool
	FileOptionsParams    *FileOptionsParameters
}

func CreateAllocationWith(options CreateAllocationOptions) (
	string, int64, *transaction.Transaction, error) {

	return CreateAllocationForOwner(client.GetClientID(),
		client.GetClientPublicKey(), options.DataShards, options.ParityShards,
<<<<<<< HEAD
		options.Size, options.ReadPrice, options.WritePrice, options.Lock,
=======
		options.Size, options.Expiry, options.ReadPrice, options.WritePrice, options.Lock,
>>>>>>> 078fe79a
		options.BlobberIds, options.ThirdPartyExtendable, options.FileOptionsParams)
}

func CreateAllocationForOwner(
	owner, ownerpublickey string,
	datashards, parityshards int, size int64,
	readPrice, writePrice PriceRange,
	lock uint64, preferredBlobberIds []string, thirdPartyExtendable bool, fileOptionsParams *FileOptionsParameters,
) (hash string, nonce int64, txn *transaction.Transaction, err error) {

	if lock > math.MaxInt64 {
		return "", 0, nil, errors.New("invalid_lock", "int64 overflow on lock value")
	}

	allocationRequest, err := getNewAllocationBlobbers(
		datashards, parityshards, size, readPrice, writePrice, preferredBlobberIds)
	if err != nil {
		return "", 0, nil, errors.New("failed_get_allocation_blobbers", "failed to get blobbers for allocation: "+err.Error())
	}

	if !sdkInitialized {
		return "", 0, nil, sdkNotInitialized
	}

	allocationRequest["owner_id"] = owner
	allocationRequest["owner_public_key"] = ownerpublickey
	allocationRequest["third_party_extendable"] = thirdPartyExtendable
	allocationRequest["file_options_changed"], allocationRequest["file_options"] = calculateAllocationFileOptions(63 /*0011 1111*/, fileOptionsParams)

	var sn = transaction.SmartContractTxnData{
		Name:      transaction.NEW_ALLOCATION_REQUEST,
		InputArgs: allocationRequest,
	}
	hash, _, nonce, txn, err = smartContractTxnValue(sn, lock)
	return
}

func GetAllocationBlobbers(
	datashards, parityshards int,
	size int64,
	readPrice, writePrice PriceRange,
) ([]string, error) {
	var allocationRequest = map[string]interface{}{
		"data_shards":       datashards,
		"parity_shards":     parityshards,
		"size":              size,
		"read_price_range":  readPrice,
		"write_price_range": writePrice,
	}

	allocationData, _ := json.Marshal(allocationRequest)

	params := make(map[string]string)
	params["allocation_data"] = string(allocationData)

	allocBlobber, err := zboxutil.MakeSCRestAPICall(STORAGE_SCADDRESS, "/alloc_blobbers", params, nil)
	if err != nil {
		return nil, err
	}
	var allocBlobberIDs []string

	err = json.Unmarshal(allocBlobber, &allocBlobberIDs)
	if err != nil {
		return nil, errors.Wrap(err, "failed to unmarshal blobber IDs")
	}

	return allocBlobberIDs, nil
}

func getNewAllocationBlobbers(
	datashards, parityshards int,
	size int64,
	readPrice, writePrice PriceRange,
	preferredBlobberIds []string,
) (map[string]interface{}, error) {
	allocBlobberIDs, err := GetAllocationBlobbers(
		datashards, parityshards, size, readPrice, writePrice,
	)
	if err != nil {
		return nil, err
	}

	blobbers := append(preferredBlobberIds, allocBlobberIDs...)

	// filter duplicates
	ids := make(map[string]bool)
	uniqueBlobbers := []string{}
	for _, b := range blobbers {
		if !ids[b] {
			uniqueBlobbers = append(uniqueBlobbers, b)
			ids[b] = true
		}
	}

	return map[string]interface{}{
		"data_shards":       datashards,
		"parity_shards":     parityshards,
		"size":              size,
		"blobbers":          uniqueBlobbers,
		"read_price_range":  readPrice,
		"write_price_range": writePrice,
	}, nil
}

func GetBlobberIds(blobberUrls []string) ([]string, error) {

	if len(blobberUrls) == 0 {
		return nil, nil
	}

	urlsStr, err := json.Marshal(blobberUrls)
	if err != nil {
		return nil, err
	}

	params := make(map[string]string)
	params["blobber_urls"] = string(urlsStr)
	idsStr, err := zboxutil.MakeSCRestAPICall(STORAGE_SCADDRESS, "/blobber_ids", params, nil)
	if err != nil {
		return nil, err
	}

	var blobberIDs []string
	err = json.Unmarshal(idsStr, &blobberIDs)
	if err != nil {
		return nil, errors.Wrap(err, "failed to unmarshal preferred blobber IDs")
	}

	return blobberIDs, nil
}

func getFreeAllocationBlobbers(request map[string]interface{}) ([]string, error) {
	data, _ := json.Marshal(request)

	params := make(map[string]string)
	params["free_allocation_data"] = string(data)

	allocBlobber, err := zboxutil.MakeSCRestAPICall(STORAGE_SCADDRESS, "/free_alloc_blobbers", params, nil)
	if err != nil {
		return nil, err
	}
	var allocBlobberIDs []string

	err = json.Unmarshal(allocBlobber, &allocBlobberIDs)
	if err != nil {
		return nil, errors.Wrap(err, "failed to unmarshal blobber IDs")
	}

	return allocBlobberIDs, nil
}

func AddFreeStorageAssigner(name, publicKey string, individualLimit, totalLimit float64) (string, int64, error) {
	if !sdkInitialized {
		return "", 0, sdkNotInitialized
	}

	var input = map[string]interface{}{
		"name":             name,
		"public_key":       publicKey,
		"individual_limit": individualLimit,
		"total_limit":      totalLimit,
	}

	var sn = transaction.SmartContractTxnData{
		Name:      transaction.ADD_FREE_ALLOCATION_ASSIGNER,
		InputArgs: input,
	}
	hash, _, n, _, err := smartContractTxn(sn)

	return hash, n, err
}

func CreateFreeAllocation(marker string, value uint64) (string, int64, error) {
	if !sdkInitialized {
		return "", 0, sdkNotInitialized
	}

	recipientPublicKey := client.GetClientPublicKey()

	var input = map[string]interface{}{
		"recipient_public_key": recipientPublicKey,
		"marker":               marker,
	}

	blobbers, err := getFreeAllocationBlobbers(input)
	if err != nil {
		return "", 0, err
	}

	input["blobbers"] = blobbers

	var sn = transaction.SmartContractTxnData{
		Name:      transaction.NEW_FREE_ALLOCATION,
		InputArgs: input,
	}
	hash, _, n, _, err := smartContractTxnValue(sn, value)
	return hash, n, err
}

func UpdateAllocation(
	size int64,
	extend bool,
	allocationID string,
	lock uint64,
	updateTerms bool,
	addBlobberId, removeBlobberId string,
	setThirdPartyExtendable bool, fileOptionsParams *FileOptionsParameters,
) (hash string, nonce int64, err error) {

	if lock > math.MaxInt64 {
		return "", 0, errors.New("invalid_lock", "int64 overflow on lock value")
	}

	if !sdkInitialized {
		return "", 0, sdkNotInitialized
	}

	alloc, err := GetAllocation(allocationID)
	if err != nil {
		return "", 0, allocationNotFound
	}

	updateAllocationRequest := make(map[string]interface{})
	updateAllocationRequest["owner_id"] = client.GetClientID()
	updateAllocationRequest["owner_public_key"] = ""
	updateAllocationRequest["id"] = allocationID
	updateAllocationRequest["size"] = size
	updateAllocationRequest["extend"] = extend
	updateAllocationRequest["update_terms"] = updateTerms
	updateAllocationRequest["add_blobber_id"] = addBlobberId
	updateAllocationRequest["remove_blobber_id"] = removeBlobberId
	updateAllocationRequest["set_third_party_extendable"] = setThirdPartyExtendable
	updateAllocationRequest["file_options_changed"], updateAllocationRequest["file_options"] = calculateAllocationFileOptions(alloc.FileOptions, fileOptionsParams)

	sn := transaction.SmartContractTxnData{
		Name:      transaction.STORAGESC_UPDATE_ALLOCATION,
		InputArgs: updateAllocationRequest,
	}
	hash, _, nonce, _, err = smartContractTxnValue(sn, lock)
	return
}

func CreateFreeUpdateAllocation(marker, allocationId string, value uint64) (string, int64, error) {
	if !sdkInitialized {
		return "", 0, sdkNotInitialized
	}

	var input = map[string]interface{}{
		"allocation_id": allocationId,
		"marker":        marker,
	}

	var sn = transaction.SmartContractTxnData{
		Name:      transaction.FREE_UPDATE_ALLOCATION,
		InputArgs: input,
	}
	hash, _, n, _, err := smartContractTxnValue(sn, value)
	return hash, n, err
}

func FinalizeAllocation(allocID string) (hash string, nonce int64, err error) {
	if !sdkInitialized {
		return "", 0, sdkNotInitialized
	}
	var sn = transaction.SmartContractTxnData{
		Name:      transaction.STORAGESC_FINALIZE_ALLOCATION,
		InputArgs: map[string]interface{}{"allocation_id": allocID},
	}
	hash, _, nonce, _, err = smartContractTxn(sn)
	return
}

func CancelAllocation(allocID string) (hash string, nonce int64, err error) {
	if !sdkInitialized {
		return "", 0, sdkNotInitialized
	}
	var sn = transaction.SmartContractTxnData{
		Name:      transaction.STORAGESC_CANCEL_ALLOCATION,
		InputArgs: map[string]interface{}{"allocation_id": allocID},
	}
	hash, _, nonce, _, err = smartContractTxn(sn)
	return
}

type ProviderType int

const (
	ProviderMiner ProviderType = iota + 1
	ProviderSharder
	ProviderBlobber
	ProviderValidator
	ProviderAuthorizer
)

func KillProvider(providerId string, providerType ProviderType) (string, int64, error) {
	if !sdkInitialized {
		return "", 0, sdkNotInitialized
	}

	var input = map[string]interface{}{
		"provider_id": providerId,
	}
	var sn = transaction.SmartContractTxnData{
		InputArgs: input,
	}
	switch providerType {
	case ProviderBlobber:
		sn.Name = transaction.STORAGESC_KILL_BLOBBER
	case ProviderValidator:
		sn.Name = transaction.STORAGESC_KILL_VALIDATOR
	default:
		return "", 0, fmt.Errorf("kill provider type %v not implimented", providerType)
	}
	hash, _, n, _, err := smartContractTxn(sn)
	return hash, n, err
}

func ShutdownProvider(providerType ProviderType) (string, int64, error) {
	if !sdkInitialized {
		return "", 0, sdkNotInitialized
	}

	var input = map[string]interface{}{}
	var sn = transaction.SmartContractTxnData{
		InputArgs: input,
	}
	switch providerType {
	case ProviderBlobber:
		sn.Name = transaction.STORAGESC_SHUTDOWN_BLOBBER
	case ProviderValidator:
		sn.Name = transaction.STORAGESC_SHUTDOWN_VALIDATOR
	default:
		return "", 0, fmt.Errorf("shutdown provider type %v not implimented", providerType)
	}
	hash, _, n, _, err := smartContractTxn(sn)
	return hash, n, err
}

func CollectRewards(providerId string, providerType ProviderType) (string, int64, error) {
	if !sdkInitialized {
		return "", 0, sdkNotInitialized
	}

	var input = map[string]interface{}{
		"provider_id":   providerId,
		"provider_type": providerType,
	}
	var sn = transaction.SmartContractTxnData{
		Name:      transaction.STORAGESC_COLLECT_REWARD,
		InputArgs: input,
	}
	hash, _, n, _, err := smartContractTxn(sn)
	return hash, n, err
}

func TransferAllocation(allocationId, newOwner, newOwnerPublicKey string) (string, int64, error) {
	if !sdkInitialized {
		return "", 0, sdkNotInitialized
	}

	alloc, err := GetAllocation(allocationId)
	if err != nil {
		return "", 0, allocationNotFound
	}

	var allocationRequest = map[string]interface{}{
		"id":                         allocationId,
		"owner_id":                   newOwner,
		"owner_public_key":           newOwnerPublicKey,
		"size":                       0,
		"expiration_date":            0,
		"update_terms":               false,
		"add_blobber_id":             "",
		"remove_blobber_id":          "",
		"set_third_party_extendable": alloc.ThirdPartyExtendable,
		"file_options_changed":       false,
		"file_options":               alloc.FileOptions,
	}
	var sn = transaction.SmartContractTxnData{
		Name:      transaction.STORAGESC_UPDATE_ALLOCATION,
		InputArgs: allocationRequest,
	}
	hash, _, n, _, err := smartContractTxn(sn)
	return hash, n, err
}

func UpdateBlobberSettings(blob *UpdateBlobber) (resp string, nonce int64, err error) {
	if !sdkInitialized {
		return "", 0, sdkNotInitialized
	}
	var sn = transaction.SmartContractTxnData{
		Name:      transaction.STORAGESC_UPDATE_BLOBBER_SETTINGS,
		InputArgs: blob,
	}
	resp, _, nonce, _, err = smartContractTxn(sn)
	return
}

func UpdateValidatorSettings(v *UpdateValidator) (resp string, nonce int64, err error) {
	if !sdkInitialized {
		return "", 0, sdkNotInitialized
	}

	var sn = transaction.SmartContractTxnData{
		Name:      transaction.STORAGESC_UPDATE_VALIDATOR_SETTINGS,
		InputArgs: v.ConvertToValidationNode(),
	}
	resp, _, nonce, _, err = smartContractTxn(sn)
	return
}

func SmartContractTxn(sn transaction.SmartContractTxnData) (
	hash, out string, nonce int64, txn *transaction.Transaction, err error) {

	return smartContractTxnValue(sn, 0)
}

func smartContractTxn(sn transaction.SmartContractTxnData) (
	hash, out string, nonce int64, txn *transaction.Transaction, err error) {

	return smartContractTxnValue(sn, 0)
}

func smartContractTxnValue(sn transaction.SmartContractTxnData, value uint64) (
	hash, out string, nonce int64, txn *transaction.Transaction, err error) {

	// Fee is set during sdk initialization.
	return smartContractTxnValueFee(sn, value, client.TxnFee())
}

func smartContractTxnValueFee(sn transaction.SmartContractTxnData,
	value, fee uint64) (hash, out string, nonce int64, t *transaction.Transaction, err error) {

	var requestBytes []byte
	if requestBytes, err = json.Marshal(sn); err != nil {
		return
	}

	// nonce = client.GetClient().Nonce
	// if nonce != 0 {
	//	nonce++
	// }
	txn := transaction.NewTransactionEntity(client.GetClientID(),
		blockchain.GetChainID(), client.GetClientPublicKey(), nonce)

	txn.TransactionData = string(requestBytes)
	txn.ToClientID = STORAGE_SCADDRESS
	txn.Value = value
	txn.TransactionFee = fee
	txn.TransactionType = transaction.TxnTypeSmartContract

	// adjust fees if not set
	if fee == 0 {
		fee, err = transaction.EstimateFee(txn, blockchain.GetMiners(), 0.2)
		if err != nil {
			l.Logger.Error("failed to estimate txn fee",
				zap.Error(err),
				zap.Any("txn", txn))
			return
		}
		txn.TransactionFee = fee
	}

	if txn.TransactionNonce == 0 {
		txn.TransactionNonce = transaction.Cache.GetNextNonce(txn.ClientID)
	}

	if err = txn.ComputeHashAndSign(client.Sign); err != nil {
		return
	}

	msg := fmt.Sprintf("executing transaction '%s' with hash %s ", sn.Name, txn.Hash)
	l.Logger.Info(msg)
	l.Logger.Info("estimated txn fee: ", txn.TransactionFee)

	transaction.SendTransactionSync(txn, blockchain.GetMiners())

	var (
		querySleepTime = time.Duration(blockchain.GetQuerySleepTime()) * time.Second
		retries        = 0
	)

	sys.Sleep(querySleepTime)

	for retries < blockchain.GetMaxTxnQuery() {
		t, err = transaction.VerifyTransaction(txn.Hash, blockchain.GetSharders())
		if err == nil {
			break
		}
		retries++
		sys.Sleep(querySleepTime)
	}

	if err != nil {
		l.Logger.Error("Error verifying the transaction", err.Error(), txn.Hash)
		transaction.Cache.Evict(txn.ClientID)
		return
	}

	if t == nil {
		return "", "", 0, txn, errors.New("transaction_validation_failed",
			"Failed to get the transaction confirmation")
	}

	if t.Status == transaction.TxnFail {
		return t.Hash, t.TransactionOutput, 0, t, errors.New("", t.TransactionOutput)
	}

	if t.Status == transaction.TxnChargeableError {
		return t.Hash, t.TransactionOutput, t.TransactionNonce, t, errors.New("", t.TransactionOutput)
	}

	return t.Hash, t.TransactionOutput, t.TransactionNonce, t, nil
}

func CommitToFabric(metaTxnData, fabricConfigJSON string) (string, error) {
	if !sdkInitialized {
		return "", sdkNotInitialized
	}
	var fabricConfig struct {
		URL  string `json:"url"`
		Body struct {
			Channel          string   `json:"channel"`
			ChaincodeName    string   `json:"chaincode_name"`
			ChaincodeVersion string   `json:"chaincode_version"`
			Method           string   `json:"method"`
			Args             []string `json:"args"`
		} `json:"body"`
		Auth struct {
			Username string `json:"username"`
			Password string `json:"password"`
		} `json:"auth"`
	}

	err := json.Unmarshal([]byte(fabricConfigJSON), &fabricConfig)
	if err != nil {
		return "", errors.New("fabric_config_decode_error", "Unable to decode fabric config json")
	}

	// Clear if any existing args passed
	fabricConfig.Body.Args = fabricConfig.Body.Args[:0]

	fabricConfig.Body.Args = append(fabricConfig.Body.Args, metaTxnData)

	fabricData, err := json.Marshal(fabricConfig.Body)
	if err != nil {
		return "", errors.New("fabric_config_encode_error", "Unable to encode fabric config body")
	}

	req, ctx, cncl, err := zboxutil.NewHTTPRequest(http.MethodPost, fabricConfig.URL, fabricData)
	if err != nil {
		return "", errors.New("fabric_commit_error", "Unable to create new http request with error "+err.Error())
	}

	// Set basic auth
	req.SetBasicAuth(fabricConfig.Auth.Username, fabricConfig.Auth.Password)

	var fabricResponse string
	err = zboxutil.HttpDo(ctx, cncl, req, func(resp *http.Response, err error) error {
		if err != nil {
			l.Logger.Error("Fabric commit error : ", err)
			return err
		}
		defer resp.Body.Close()
		respBody, err := ioutil.ReadAll(resp.Body)
		if err != nil {
			return errors.Wrap(err, "Error reading response :")
		}
		l.Logger.Debug("Fabric commit result:", string(respBody))
		if resp.StatusCode == http.StatusOK {
			fabricResponse = string(respBody)
			return nil
		}
		return errors.New(strconv.Itoa(resp.StatusCode), "Fabric commit status not OK!")
	})
	return fabricResponse, err
}

// expire in milliseconds
func GetAllocationMinLock(
	datashards, parityshards int,
	size, expiry int64,
	readPrice, writePrice PriceRange,
) (int64, error) {
	baSize := int64(math.Ceil(float64(size) / float64(datashards)))
	totalSize := baSize * int64(datashards+parityshards)
	config, err := GetStorageSCConfig()
	if err != nil {
		return 0, err
	}
	t := config.Fields["time_unit"]
	timeunitStr, ok := t.(string)
	if !ok {
		return 0, fmt.Errorf("bad time_unit type")
	}
	timeunit, err := time.ParseDuration(timeunitStr)
	if err != nil {
		return 0, fmt.Errorf("bad time_unit format")
	}

	duration := expiry / timeunit.Milliseconds()
	if expiry%timeunit.Milliseconds() != 0 {
		duration++
	}

	sizeInGB := float64(totalSize) / GB
	cost := float64(duration) * (sizeInGB*float64(writePrice.Max) + sizeInGB*float64(readPrice.Max))
	coin, err := currency.Float64ToCoin(cost)
	if err != nil {
		return 0, err
	}
	i, err := coin.Int64()
	if err != nil {
		return 0, err
	}
	return i, nil
}

func GetUpdateAllocationMinLock(
	allocationID string,
	size, expiry int64,
	updateTerms bool,
	addBlobberId,
	removeBlobberId string) (int64, error) {
	updateAllocationRequest := make(map[string]interface{})
	updateAllocationRequest["owner_id"] = client.GetClientID()
	updateAllocationRequest["owner_public_key"] = ""
	updateAllocationRequest["id"] = allocationID
	updateAllocationRequest["size"] = size
	updateAllocationRequest["expiration_date"] = expiry
	updateAllocationRequest["update_terms"] = updateTerms
	updateAllocationRequest["add_blobber_id"] = addBlobberId
	updateAllocationRequest["remove_blobber_id"] = removeBlobberId

	data, err := json.Marshal(updateAllocationRequest)
	if err != nil {
		return 0, errors.Wrap(err, "failed to encode request into json")
	}

	params := make(map[string]string)
	params["data"] = string(data)

	responseBytes, err := zboxutil.MakeSCRestAPICall(STORAGE_SCADDRESS, "/allocation-update-min-lock", params, nil)
	if err != nil {
		return 0, errors.Wrap(err, "failed to request allocation update min lock")
	}

	var response = make(map[string]int64)
	if err = json.Unmarshal(responseBytes, &response); err != nil {
		return 0, errors.Wrap(err, "failed to decode response")
	}

	v, ok := response["min_lock_demand"]
	if !ok {
		return 0, errors.New("", "min_lock_demand not found in response")
	}
	return v, nil
}

// calculateAllocationFileOptions calculates the FileOptions 16-bit mask given the user input
func calculateAllocationFileOptions(initial uint16, fop *FileOptionsParameters) (bool, uint16) {
	if fop == nil {
		return false, initial
	}

	mask := initial

	if fop.ForbidUpload.Changed {
		mask = updateMaskBit(mask, 0, !fop.ForbidUpload.Value)
	}

	if fop.ForbidDelete.Changed {
		mask = updateMaskBit(mask, 1, !fop.ForbidDelete.Value)
	}

	if fop.ForbidUpdate.Changed {
		mask = updateMaskBit(mask, 2, !fop.ForbidUpdate.Value)
	}

	if fop.ForbidMove.Changed {
		mask = updateMaskBit(mask, 3, !fop.ForbidMove.Value)
	}

	if fop.ForbidCopy.Changed {
		mask = updateMaskBit(mask, 4, !fop.ForbidCopy.Value)
	}

	if fop.ForbidRename.Changed {
		mask = updateMaskBit(mask, 5, !fop.ForbidRename.Value)
	}

	return mask != initial, mask
}

// updateMaskBit Set/Clear (based on `value`) bit value of the bit of `mask` at `index` (starting with LSB as 0) and return the updated mask
func updateMaskBit(mask uint16, index uint8, value bool) uint16 {
	if value {
		return mask | uint16(1<<index)
	} else {
		return mask & ^uint16(1<<index)
	}
}<|MERGE_RESOLUTION|>--- conflicted
+++ resolved
@@ -974,11 +974,7 @@
 
 	return CreateAllocationForOwner(client.GetClientID(),
 		client.GetClientPublicKey(), options.DataShards, options.ParityShards,
-<<<<<<< HEAD
 		options.Size, options.ReadPrice, options.WritePrice, options.Lock,
-=======
-		options.Size, options.Expiry, options.ReadPrice, options.WritePrice, options.Lock,
->>>>>>> 078fe79a
 		options.BlobberIds, options.ThirdPartyExtendable, options.FileOptionsParams)
 }
 
@@ -1417,10 +1413,7 @@
 		return
 	}
 
-	// nonce = client.GetClient().Nonce
-	// if nonce != 0 {
-	//	nonce++
-	// }
+
 	txn := transaction.NewTransactionEntity(client.GetClientID(),
 		blockchain.GetChainID(), client.GetClientPublicKey(), nonce)
 

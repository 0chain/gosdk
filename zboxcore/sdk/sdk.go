--- conflicted
+++ resolved
@@ -1163,12 +1163,8 @@
 	}
 
 	if err != nil {
-<<<<<<< HEAD
 		l.Logger.Error("Error verifying the transaction", err.Error(), txn.Hash)
-=======
 		transaction.Cache.Evict(txn.ClientID)
-		Logger.Error("Error verifying the transaction", err.Error(), txn.Hash)
->>>>>>> 5eabd7b2
 		return
 	}
 

--- conflicted
+++ resolved
@@ -658,7 +658,6 @@
 }
 
 type Blobber struct {
-<<<<<<< HEAD
 	ID                common.Key        `json:"id"`
 	BaseURL           string            `json:"url"`
 	Terms             Terms             `json:"terms"`
@@ -666,20 +665,10 @@
 	Allocated         common.Size       `json:"allocated"`
 	LastHealthCheck   common.Timestamp  `json:"last_health_check"`
 	PublicKey         string            `json:"-"`
-	StakePoolSettings StakePoolSettings `json:"stake_pool_settings"`
+	StakePoolSettings blockchain.StakePoolSettings `json:"stake_pool_settings"`
 	TotalStake        int64             `json:"total_stake"`
 	IsShutDown        bool              `json:"is_shut_down"`
 	IsKilled          bool              `json:"is_killed"`
-=======
-	ID                common.Key                   `json:"id"`
-	BaseURL           string                       `json:"url"`
-	Terms             Terms                        `json:"terms"`
-	Capacity          common.Size                  `json:"capacity"`
-	Allocated         common.Size                  `json:"allocated"`
-	LastHealthCheck   common.Timestamp             `json:"last_health_check"`
-	PublicKey         string                       `json:"-"`
-	StakePoolSettings blockchain.StakePoolSettings `json:"stake_pool_settings"`
-	TotalStake        int64                        `json:"total_stake"`
 }
 
 type Validator struct {
@@ -706,7 +695,6 @@
 			ServiceCharge:  v.ServiceCharge,
 		},
 	}
->>>>>>> d0f33b45
 }
 
 func GetBlobbers() (bs []*Blobber, err error) {
@@ -761,7 +749,6 @@
 	return
 }
 
-<<<<<<< HEAD
 func StorageGetBlobberStatus(id string) (*ProviderStatus, error) {
 	if !sdkInitialized {
 		return nil, sdkNotInitialized
@@ -808,7 +795,8 @@
 	}
 
 	return status, nil
-=======
+}
+
 // GetValidator instance.
 func GetValidator(validatorID string) (validator *Validator, err error) {
 	if !sdkInitialized {
@@ -854,7 +842,6 @@
 		return nil, errors.Wrap(err, "decoding response:")
 	}
 	return
->>>>>>> d0f33b45
 }
 
 //
@@ -1358,7 +1345,19 @@
 	return
 }
 
-<<<<<<< HEAD
+func UpdateValidatorSettings(v *Validator) (resp string, nonce int64, err error) {
+	if !sdkInitialized {
+		return "", 0, sdkNotInitialized
+	}
+
+	var sn = transaction.SmartContractTxnData{
+		Name:      transaction.STORAGESC_UPDATE_VALIDATOR_SETTINGS,
+		InputArgs: v.ConvertToValidationNode(),
+	}
+	resp, _, nonce, err = smartContractTxn(sn)
+	return
+}
+
 type ProviderId struct {
 	ID string `json:"id"`
 }
@@ -1412,16 +1411,6 @@
 	var sn = transaction.SmartContractTxnData{
 		Name:      transaction.STORAGESC_UPDATE_BLOBBER_SETTINGS,
 		InputArgs: nil,
-=======
-func UpdateValidatorSettings(v *Validator) (resp string, nonce int64, err error) {
-	if !sdkInitialized {
-		return "", 0, sdkNotInitialized
-	}
-
-	var sn = transaction.SmartContractTxnData{
-		Name:      transaction.STORAGESC_UPDATE_VALIDATOR_SETTINGS,
-		InputArgs: v.ConvertToValidationNode(),
->>>>>>> d0f33b45
 	}
 	resp, _, nonce, err = smartContractTxn(sn)
 	return

package sdk

import (
	"context"
	"encoding/base64"
	"encoding/json"
	"io/ioutil"
	"net/http"
	"os"
	"strconv"
	"time"

	"github.com/0chain/errors"
	"github.com/0chain/gosdk/core/conf"
	"github.com/0chain/gosdk/core/logger"
	"github.com/0chain/gosdk/core/sys"

	"github.com/0chain/gosdk/core/common"
	"github.com/0chain/gosdk/core/transaction"
	"github.com/0chain/gosdk/core/version"
	"github.com/0chain/gosdk/zboxcore/blockchain"
	"github.com/0chain/gosdk/zboxcore/client"
	"github.com/0chain/gosdk/zboxcore/encryption"
	l "github.com/0chain/gosdk/zboxcore/logger"
	"github.com/0chain/gosdk/zboxcore/marker"
	"github.com/0chain/gosdk/zboxcore/zboxutil"
)

const STORAGE_SCADDRESS = "6dba10422e368813802877a85039d3985d96760ed844092319743fb3a76712d7"

var sdkNotInitialized = errors.New("sdk_not_initialized", "SDK is not initialised")

const (
	OpUpload   int = 0
	OpDownload int = 1
	OpRepair   int = 2
	OpUpdate   int = 3
)

type StatusCallback interface {
	Started(allocationId, filePath string, op int, totalBytes int)
	InProgress(allocationId, filePath string, op int, completedBytes int, data []byte)
	Error(allocationID string, filePath string, op int, err error)
	Completed(allocationId, filePath string, filename string, mimetype string, size int, op int)
	CommitMetaCompleted(request, response string, txn *transaction.Transaction, err error)
	RepairCompleted(filesRepaired int)
}

var numBlockDownloads = 10
var sdkInitialized = false
var networkWorkerTimerInHours = 1

// GetVersion - returns version string
func GetVersion() string {
	return version.VERSIONSTR
}

// SetLogLevel set the log level.
// lvl - 0 disabled; higher number (upto 4) more verbosity
func SetLogLevel(lvl int) {
	l.Logger.SetLevel(lvl)
}

// SetLogFile
// logFile - Log file
// verbose - true - console output; false - no console output
func SetLogFile(logFile string, verbose bool) {
	f, err := os.OpenFile(logFile, os.O_APPEND|os.O_CREATE|os.O_WRONLY, 0644)
	if err != nil {
		return
	}
	l.Logger.SetLogFile(f, verbose)
	l.Logger.Info("******* Storage SDK Version: ", version.VERSIONSTR, " *******")
}

func GetLogger() *logger.Logger {
	return &l.Logger
}

func InitStorageSDK(walletJSON string, blockWorker, chainID, signatureScheme string, preferredBlobbers []string, nonce int64) error {

	err := client.PopulateClient(walletJSON, signatureScheme)
	if err != nil {
		return err
	}
	client.SetClientNonce(nonce)

	blockchain.SetChainID(chainID)
	blockchain.SetPreferredBlobbers(preferredBlobbers)
	blockchain.SetBlockWorker(blockWorker)

	err = UpdateNetworkDetails()
	if err != nil {
		return err
	}

	go UpdateNetworkDetailsWorker(context.Background())
	sdkInitialized = true
	return nil
}

func GetNetwork() *Network {
	return &Network{
		Miners:   blockchain.GetMiners(),
		Sharders: blockchain.GetSharders(),
	}
}

func SetMaxTxnQuery(num int) {
	blockchain.SetMaxTxnQuery(num)

	cfg, _ := conf.GetClientConfig()
	if cfg != nil {
		cfg.MaxTxnQuery = num
	}

}

func SetQuerySleepTime(time int) {
	blockchain.SetQuerySleepTime(time)

	cfg, _ := conf.GetClientConfig()
	if cfg != nil {
		cfg.QuerySleepTime = time
	}

}

func SetMinSubmit(num int) {
	blockchain.SetMinSubmit(num)
}
func SetMinConfirmation(num int) {
	blockchain.SetMinConfirmation(num)
}

func SetNetwork(miners []string, sharders []string) {
	blockchain.SetMiners(miners)
	blockchain.SetSharders(sharders)
	transaction.InitCache(sharders)
}

//
// read pool
//

func CreateReadPool() (hash string, nonce int64, err error) {
	if !sdkInitialized {
		return "", 0, sdkNotInitialized
	}
	hash, _, nonce, err = smartContractTxn(transaction.SmartContractTxnData{
		Name: transaction.STORAGESC_CREATE_READ_POOL,
	})
	return
}

type BlobberPoolStat struct {
	BlobberID common.Key     `json:"blobber_id"`
	Balance   common.Balance `json:"balance"`
}

type AllocationPoolStat struct {
	ID           string             `json:"id"`
	Balance      common.Balance     `json:"balance"`
	ExpireAt     common.Timestamp   `json:"expire_at"`
	AllocationID common.Key         `json:"allocation_id"`
	Blobbers     []*BlobberPoolStat `json:"blobbers"`
	Locked       bool               `json:"locked"`
}

type BackPool struct {
	ID      string         `json:"id"`
	Balance common.Balance `json:"balance"`
}

// AllocationPoolStats represents read or write pool statistic.
type AllocationPoolStats struct {
	Pools []*AllocationPoolStat `json:"pools"`
	Back  *BackPool             `json:"back,omitempty"`
}

func (aps *AllocationPoolStats) AllocFilter(allocID string) {
	if allocID == "" {
		return
	}
	var i int
	for _, pi := range aps.Pools {
		if pi.AllocationID != common.Key(allocID) {
			continue
		}
		aps.Pools[i], i = pi, i+1
	}
	aps.Pools = aps.Pools[:i]
}

//
// read pool
//

type ReadPool struct {
	Balance common.Balance `json:"balance"`
}

// GetReadPoolInfo for given client, or, if the given clientID is empty,
// for current client of the sdk.
func GetReadPoolInfo(clientID string) (info *ReadPool, err error) {
	if !sdkInitialized {
		return nil, sdkNotInitialized
	}

	if clientID == "" {
		clientID = client.GetClientID()
	}

	var b []byte
	b, err = zboxutil.MakeSCRestAPICall(STORAGE_SCADDRESS, "/getReadPoolStat",
		map[string]string{"client_id": clientID}, nil)
	if err != nil {
		return nil, errors.Wrap(err, "error requesting read pool info")
	}
	if len(b) == 0 {
		return nil, errors.New("", "empty response")
	}

	info = new(ReadPool)
	if err = json.Unmarshal(b, info); err != nil {
		return nil, errors.Wrap(err, "error decoding response:")
	}

	return
}

// ReadPoolLock locks given number of tokes for given duration in read pool.
func ReadPoolLock(tokens, fee uint64) (hash string, nonce int64, err error) {
	if !sdkInitialized {
		return "", 0, sdkNotInitialized
	}

	var sn = transaction.SmartContractTxnData{
		Name:      transaction.STORAGESC_READ_POOL_LOCK,
		InputArgs: nil,
	}
	hash, _, nonce, err = smartContractTxnValueFee(sn, tokens, fee)
	return
}

// ReadPoolUnlock unlocks tokens in expired read pool
func ReadPoolUnlock(fee uint64) (hash string, nonce int64, err error) {
	if !sdkInitialized {
		return "", 0, sdkNotInitialized
	}

	var sn = transaction.SmartContractTxnData{
		Name:      transaction.STORAGESC_READ_POOL_UNLOCK,
		InputArgs: nil,
	}
	hash, _, nonce, err = smartContractTxnValueFee(sn, 0, fee)
	return
}

//
// stake pool
//

// StakePoolOfferInfo represents stake pool offer information.
type StakePoolOfferInfo struct {
	Lock         common.Balance   `json:"lock"`
	Expire       common.Timestamp `json:"expire"`
	AllocationID common.Key       `json:"allocation_id"`
	IsExpired    bool             `json:"is_expired"`
}

// StakePoolRewardsInfo represents stake pool rewards.
type StakePoolRewardsInfo struct {
	Charge    common.Balance `json:"charge"`    // total for all time
	Blobber   common.Balance `json:"blobber"`   // total for all time
	Validator common.Balance `json:"validator"` // total for all time
}

// StakePoolDelegatePoolInfo represents delegate pool of a stake pool info.
type StakePoolDelegatePoolInfo struct {
	ID         common.Key     `json:"id"`          // blobber ID
	Balance    common.Balance `json:"balance"`     // current balance
	DelegateID common.Key     `json:"delegate_id"` // wallet
	Rewards    common.Balance `json:"rewards"`     // current
	UnStake    bool           `json:"unstake"`     // want to unstake

	TotalReward  common.Balance `json:"total_reward"`
	TotalPenalty common.Balance `json:"total_penalty"`
	Status       string         `json:"status"`
	RoundCreated int64          `json:"round_created"`
}

// StakePoolSettings information.
type StakePoolSettings struct {
	// DelegateWallet for pool owner.
	DelegateWallet string `json:"delegate_wallet"`
	// MinStake allowed.
	MinStake common.Balance `json:"min_stake"`
	// MaxStake allowed.
	MaxStake common.Balance `json:"max_stake"`
	// NumDelegates maximum allowed.
	NumDelegates int `json:"num_delegates"`
	// ServiceCharge is blobber service charge.
	ServiceCharge float64 `json:"service_charge"`
}

// StakePool full info.
type StakePoolInfo struct {
	ID      common.Key     `json:"pool_id"` // pool ID
	Balance common.Balance `json:"balance"` // total balance
	Unstake common.Balance `json:"unstake"` // total unstake amount

	Free       int64          `json:"free"`        // free staked space
	Capacity   int64          `json:"capacity"`    // blobber bid
	WritePrice common.Balance `json:"write_price"` // its write price

	OffersTotal  common.Balance `json:"offers_total"` //
	UnstakeTotal common.Balance `json:"unstake_total"`
	// delegate pools
	Delegate []StakePoolDelegatePoolInfo `json:"delegate"`
	Penalty  common.Balance              `json:"penalty"` // total for all
	// rewards
	Rewards common.Balance `json:"rewards"`

	// Settings of the stake pool
	Settings StakePoolSettings `json:"settings"`
}

// GetStakePoolInfo for given client, or, if the given clientID is empty,
// for current client of the sdk.
func GetStakePoolInfo(blobberID string) (info *StakePoolInfo, err error) {
	if !sdkInitialized {
		return nil, sdkNotInitialized
	}
	if blobberID == "" {
		blobberID = client.GetClientID()
	}

	var b []byte
	b, err = zboxutil.MakeSCRestAPICall(STORAGE_SCADDRESS, "/getStakePoolStat",
		map[string]string{"blobber_id": blobberID}, nil)
	if err != nil {
		return nil, errors.Wrap(err, "error requesting stake pool info:")
	}
	if len(b) == 0 {
		return nil, errors.New("", "empty response")
	}

	info = new(StakePoolInfo)
	if err = json.Unmarshal(b, info); err != nil {
		return nil, errors.Wrap(err, "error decoding response:")
	}

	return
}

// StakePoolUserInfo represents user stake pools statistic.
type StakePoolUserInfo struct {
	Pools map[common.Key][]*StakePoolDelegatePoolInfo `json:"pools"`
}

// GetStakePoolUserInfo obtains blobbers/validators delegate pools statistic
// for a user. If given clientID is empty string, then current client used.
func GetStakePoolUserInfo(clientID string) (info *StakePoolUserInfo, err error) {
	if !sdkInitialized {
		return nil, sdkNotInitialized
	}
	if clientID == "" {
		clientID = client.GetClientID()
	}

	var b []byte
	b, err = zboxutil.MakeSCRestAPICall(STORAGE_SCADDRESS,
		"/getUserStakePoolStat", map[string]string{"client_id": clientID}, nil)
	if err != nil {
		return nil, errors.Wrap(err, "error requesting stake pool user info:")
	}
	if len(b) == 0 {
		return nil, errors.New("", "empty response")
	}

	info = new(StakePoolUserInfo)
	if err = json.Unmarshal(b, info); err != nil {
		return nil, errors.Wrap(err, "error decoding response:")
	}

	return
}

func GetTotalStoredData() (map[string]int64, error) {
	if !sdkInitialized {
		return nil, sdkNotInitialized
	}
	var err error
	var b []byte
	b, err = zboxutil.MakeSCRestAPICall(STORAGE_SCADDRESS,
		"/total-stored-data", nil, nil)
	if err != nil {
		return nil, errors.Wrap(err, "error requesting stake pool user info:")
	}
	if len(b) == 0 {
		return nil, errors.New("", "empty response")
	}

	info := make(map[string]int64)
	if err = json.Unmarshal(b, &info); err != nil {
		return nil, errors.Wrap(err, "error decoding response:"+string(b))
	}

	return info, nil
}

type stakePoolRequest struct {
	BlobberID string `json:"blobber_id,omitempty"`
	PoolID    string `json:"pool_id,omitempty"`
}

// StakePoolLock locks tokens lack in stake pool
func StakePoolLock(blobberID string, value, fee uint64) (poolID string, nonce int64, err error) {
	if !sdkInitialized {
		return poolID, 0, sdkNotInitialized
	}
	if blobberID == "" {
		blobberID = client.GetClientID()
	}

	var spr stakePoolRequest
	spr.BlobberID = blobberID
	var sn = transaction.SmartContractTxnData{
		Name:      transaction.STORAGESC_STAKE_POOL_LOCK,
		InputArgs: &spr,
	}
	poolID, _, nonce, err = smartContractTxnValueFee(sn, value, fee)
	return
}

// StakePoolUnlockUnstake is stake pool unlock response in case where tokens
// can't be unlocked due to opened offers.
type StakePoolUnlockUnstake struct {
	// one of the fields is set in a response, the Unstake if can't unstake
	// for now and the TokenPoolTransferResponse if has a pool had unlocked
	Unstake bool  `json:"unstake"` // max time to wait to unstake
	Balance int64 `json:"balance"`
}

// StakePoolUnlock unlocks a stake pool tokens. If tokens can't be unlocked due
// to opened offers, then it returns time where the tokens can be unlocked,
// marking the pool as 'want to unlock' to avoid its usage in offers in the
// future. The time is maximal time that can be lesser in some cases. To
// unlock tokens can't be unlocked now, wait the time and unlock them (call
// this function again).
func StakePoolUnlock(
	blobberID, poolID string, fee uint64,
) (unstake bool, nonce int64, err error) {
	if !sdkInitialized {
		return false, 0, sdkNotInitialized
	}
	if blobberID == "" {
		blobberID = client.GetClientID()
	}

	var spr stakePoolRequest
	spr.BlobberID = blobberID
	spr.PoolID = poolID

	var sn = transaction.SmartContractTxnData{
		Name:      transaction.STORAGESC_STAKE_POOL_UNLOCK,
		InputArgs: &spr,
	}

	var out string
	if _, out, nonce, err = smartContractTxnValueFee(sn, 0, fee); err != nil {
		return // an error
	}

	var spuu StakePoolUnlockUnstake
	if err = json.Unmarshal([]byte(out), &spuu); err != nil {
		return
	}

	return spuu.Unstake, nonce, nil
}

//
// write pool
//

// GetWritePoolInfo for given client, or, if the given clientID is empty,
// for current client of the sdk.
func GetWritePoolInfo(clientID string) (info *AllocationPoolStats, err error) {
	if !sdkInitialized {
		return nil, sdkNotInitialized
	}
	if clientID == "" {
		clientID = client.GetClientID()
	}

	var b []byte
	b, err = zboxutil.MakeSCRestAPICall(STORAGE_SCADDRESS, "/getWritePoolStat",
		map[string]string{"client_id": clientID}, nil)
	if err != nil {
		return nil, errors.Wrap(err, "error requesting read pool info:")
	}
	if len(b) == 0 {
		return nil, errors.New("", "empty response")
	}

	info = new(AllocationPoolStats)
	if err = json.Unmarshal(b, info); err != nil {
		return nil, errors.Wrap(err, "error decoding response:")
	}

	return
}

// WritePoolLock locks given number of tokes for given duration in read pool.
func WritePoolLock(dur time.Duration, allocID, blobberID string,
	tokens, fee uint64) (hash string, nonce int64, err error) {
	if !sdkInitialized {
		return "", 0, sdkNotInitialized
	}

	type lockRequest struct {
		Duration     time.Duration `json:"duration"`
		AllocationID string        `json:"allocation_id"`
		BlobberID    string        `json:"blobber_id,omitempty"`
	}

	var req lockRequest
	req.Duration = dur
	req.AllocationID = allocID
	req.BlobberID = blobberID

	var sn = transaction.SmartContractTxnData{
		Name:      transaction.STORAGESC_WRITE_POOL_LOCK,
		InputArgs: &req,
	}
	hash, _, nonce, err = smartContractTxnValueFee(sn, tokens, fee)
	return
}

// WritePoolUnlock unlocks tokens in expired read pool
func WritePoolUnlock(poolID string, fee uint64) (hash string, nonce int64, err error) {
	if !sdkInitialized {
		return "", 0, sdkNotInitialized
	}

	type unlockRequest struct {
		PoolID string `json:"pool_id"`
	}

	var req unlockRequest
	req.PoolID = poolID

	var sn = transaction.SmartContractTxnData{
		Name:      transaction.STORAGESC_WRITE_POOL_UNLOCK,
		InputArgs: &req,
	}
	hash, _, nonce, err = smartContractTxnValueFee(sn, 0, fee)
	return
}

//
// challenge pool
//

// ChallengePoolInfo represents a challenge pool stat.
type ChallengePoolInfo struct {
	ID         string           `json:"id"`
	Balance    common.Balance   `json:"balance"`
	StartTime  common.Timestamp `json:"start_time"`
	Expiration common.Timestamp `json:"expiration"`
	Finalized  bool             `json:"finalized"`
}

// GetChallengePoolInfo for given allocation.
func GetChallengePoolInfo(allocID string) (info *ChallengePoolInfo, err error) {
	if !sdkInitialized {
		return nil, sdkNotInitialized
	}

	var b []byte
	b, err = zboxutil.MakeSCRestAPICall(STORAGE_SCADDRESS,
		"/getChallengePoolStat", map[string]string{"allocation_id": allocID},
		nil)
	if err != nil {
		return nil, errors.Wrap(err, "error requesting challenge pool info:")
	}
	if len(b) == 0 {
		return nil, errors.New("", "empty response")
	}

	info = new(ChallengePoolInfo)
	if err = json.Unmarshal(b, info); err != nil {
		return nil, errors.Wrap(err, "error decoding response:")
	}

	return
}

func GetMptData(key string) ([]byte, error) {
	if !sdkInitialized {
		return nil, sdkNotInitialized
	}

	var b []byte
	b, err := zboxutil.MakeSCRestAPICall(STORAGE_SCADDRESS,
		"/get_mpt_key", map[string]string{"key": key},
		nil,
	)
	if err != nil {
		return nil, errors.Wrap(err, "error requesting mpt key data:")
	}
	if len(b) == 0 {
		return nil, errors.New("", "empty response")
	}

	return b, nil
}

//
// storage SC configurations and blobbers
//

type InputMap struct {
	Fields map[string]interface{} `json:"fields"`
}

func GetStorageSCConfig() (conf *InputMap, err error) {
	if !sdkInitialized {
		return nil, sdkNotInitialized
	}

	var b []byte
	b, err = zboxutil.MakeSCRestAPICall(STORAGE_SCADDRESS, "/storage-config", nil,
		nil)
	if err != nil {
		return nil, errors.Wrap(err, "error requesting storage SC configs:")
	}
	if len(b) == 0 {
		return nil, errors.New("", "empty response")
	}

	conf = new(InputMap)
	conf.Fields = make(map[string]interface{})
	if err = json.Unmarshal(b, conf); err != nil {
		return nil, errors.Wrap(err, "rror decoding response:")
	}

	return
}

type Blobber struct {
	ID                common.Key        `json:"id"`
	BaseURL           string            `json:"url"`
	Terms             Terms             `json:"terms"`
	Capacity          common.Size       `json:"capacity"`
	Used              common.Size       `json:"used"`
	LastHealthCheck   common.Timestamp  `json:"last_health_check"`
	PublicKey         string            `json:"-"`
	StakePoolSettings StakePoolSettings `json:"stake_pool_settings"`
	TotalStake        int64             `json:"total_stake"`
}

func GetBlobbers() (bs []*Blobber, err error) {
	if !sdkInitialized {
		return nil, sdkNotInitialized
	}

	var b []byte
	b, err = zboxutil.MakeSCRestAPICall(STORAGE_SCADDRESS, "/getblobbers", nil,
		nil)
	if err != nil {
		return nil, errors.Wrap(err, "error requesting blobbers:")
	}
	if len(b) == 0 {
		return nil, errors.New("", "empty response")
	}

	type nodes struct {
		Nodes []*Blobber
	}

	var wrap nodes

	if err = json.Unmarshal(b, &wrap); err != nil {
		return nil, errors.Wrap(err, "error decoding response:")
	}

	return wrap.Nodes, nil
}

// GetBlobber instance.
func GetBlobber(blobberID string) (blob *Blobber, err error) {
	if !sdkInitialized {
		return nil, sdkNotInitialized
	}
	var b []byte
	b, err = zboxutil.MakeSCRestAPICall(
		STORAGE_SCADDRESS,
		"/getBlobber",
		map[string]string{"blobber_id": blobberID},
		nil)
	if err != nil {
		return nil, errors.Wrap(err, "requesting blobber:")
	}
	if len(b) == 0 {
		return nil, errors.New("", "empty response from sharders")
	}
	blob = new(Blobber)
	if err = json.Unmarshal(b, blob); err != nil {
		return nil, errors.Wrap(err, "decoding response:")
	}
	return
}

//
// ---
//

func GetClientEncryptedPublicKey() (string, error) {
	if !sdkInitialized {
		return "", sdkNotInitialized
	}
	encScheme := encryption.NewEncryptionScheme()
	_, err := encScheme.Initialize(client.GetClient().Mnemonic)
	if err != nil {
		return "", err
	}
	return encScheme.GetPublicKey()
}

func GetAllocationFromAuthTicket(authTicket string) (*Allocation, error) {
	if !sdkInitialized {
		return nil, sdkNotInitialized
	}
	sEnc, err := base64.StdEncoding.DecodeString(authTicket)
	if err != nil {
		return nil, errors.New("auth_ticket_decode_error", "Error decoding the auth ticket."+err.Error())
	}
	at := &marker.AuthTicket{}
	err = json.Unmarshal(sEnc, at)
	if err != nil {
		return nil, errors.New("auth_ticket_decode_error", "Error unmarshaling the auth ticket."+err.Error())
	}
	return GetAllocation(at.AllocationID)
}

func GetAllocation(allocationID string) (*Allocation, error) {
	if !sdkInitialized {
		return nil, sdkNotInitialized
	}
	params := make(map[string]string)
	params["allocation"] = allocationID
	allocationBytes, err := zboxutil.MakeSCRestAPICall(STORAGE_SCADDRESS, "/allocation", params, nil)
	if err != nil {
		return nil, errors.New("allocation_fetch_error", "Error fetching the allocation."+err.Error())
	}
	allocationObj := &Allocation{}
	err = json.Unmarshal(allocationBytes, allocationObj)
	if err != nil {
		return nil, errors.New("allocation_decode_error", "Error decoding the allocation."+err.Error())
	}
	allocationObj.numBlockDownloads = numBlockDownloads
	allocationObj.InitAllocation()
	return allocationObj, nil
}

func GetAllocationUpdates(allocation *Allocation) error {
	if allocation == nil {
		return errors.New("allocation_not_initialized", "")
	}

	params := make(map[string]string)
	params["allocation"] = allocation.ID
	allocationBytes, err := zboxutil.MakeSCRestAPICall(STORAGE_SCADDRESS, "/allocation", params, nil)
	if err != nil {
		return errors.New("allocation_fetch_error", "Error fetching the allocation."+err.Error())
	}

	updatedAllocationObj := new(Allocation)
	if err := json.Unmarshal(allocationBytes, updatedAllocationObj); err != nil {
		return errors.New("allocation_decode_error", "Error decoding the allocation."+err.Error())
	}

	allocation.DataShards = updatedAllocationObj.DataShards
	allocation.ParityShards = updatedAllocationObj.ParityShards
	allocation.Size = updatedAllocationObj.Size
	allocation.Expiration = updatedAllocationObj.Expiration
	allocation.Payer = updatedAllocationObj.Payer
	allocation.Blobbers = updatedAllocationObj.Blobbers
	allocation.Stats = updatedAllocationObj.Stats
	allocation.TimeUnit = updatedAllocationObj.TimeUnit
	allocation.IsImmutable = updatedAllocationObj.IsImmutable
	allocation.BlobberDetails = updatedAllocationObj.BlobberDetails
	allocation.ReadPriceRange = updatedAllocationObj.ReadPriceRange
	allocation.WritePriceRange = updatedAllocationObj.WritePriceRange
	allocation.ChallengeCompletionTime = updatedAllocationObj.ChallengeCompletionTime
	allocation.StartTime = updatedAllocationObj.StartTime
	allocation.Finalized = updatedAllocationObj.Finalized
	allocation.Canceled = updatedAllocationObj.Canceled
	allocation.MovedToChallenge = updatedAllocationObj.MovedToChallenge
	allocation.MovedBack = updatedAllocationObj.MovedBack
	allocation.MovedToValidators = updatedAllocationObj.MovedToValidators
	allocation.Curators = updatedAllocationObj.Curators
	return nil
}

func SetNumBlockDownloads(num int) {
	if num > 0 && num <= 100 {
		numBlockDownloads = num
	}
}

func GetAllocations() ([]*Allocation, error) {
	return GetAllocationsForClient(client.GetClientID())
}

func GetAllocationsForClient(clientID string) ([]*Allocation, error) {
	if !sdkInitialized {
		return nil, sdkNotInitialized
	}
	params := make(map[string]string)
	params["client"] = clientID
	allocationsBytes, err := zboxutil.MakeSCRestAPICall(STORAGE_SCADDRESS, "/allocations", params, nil)
	if err != nil {
		return nil, errors.New("allocations_fetch_error", "Error fetching the allocations."+err.Error())
	}
	allocations := make([]*Allocation, 0)
	err = json.Unmarshal(allocationsBytes, &allocations)
	if err != nil {
		return nil, errors.New("allocations_decode_error", "Error decoding the allocations."+err.Error())
	}
	return allocations, nil
}

func CreateAllocationWithBlobbers(name string, datashards, parityshards int, size, expiry int64,
<<<<<<< HEAD
	readPrice, writePrice PriceRange, lock int64, blobbers []string) (
=======
	readPrice, writePrice PriceRange, mcct time.Duration, lock uint64, blobbers []string) (
>>>>>>> 4950deef
	string, int64, error) {

	return CreateAllocationForOwner(client.GetClientID(),
		client.GetClientPublicKey(), name, datashards, parityshards,
		size, expiry, readPrice, writePrice, lock,
		blobbers)
}

func CreateAllocation(name string, datashards, parityshards int, size, expiry int64,
<<<<<<< HEAD
	readPrice, writePrice PriceRange, lock int64) (
=======
	readPrice, writePrice PriceRange, mcct time.Duration, lock uint64) (
>>>>>>> 4950deef
	string, int64, error) {

	return CreateAllocationForOwner(name, client.GetClientID(),
		client.GetClientPublicKey(), datashards, parityshards,
		size, expiry, readPrice, writePrice, lock,
		blockchain.GetPreferredBlobbers())
}

func CreateAllocationForOwner(name string, owner, ownerpublickey string,
	datashards, parityshards int, size, expiry int64,
<<<<<<< HEAD
	readPrice, writePrice PriceRange,
	lock int64, preferredBlobbers []string) (hash string, nonce int64, err error) {
=======
	readPrice, writePrice PriceRange, mcct time.Duration,
	lock uint64, preferredBlobbers []string) (hash string, nonce int64, err error) {
>>>>>>> 4950deef

	if lock < 0 {
		return "", 0, errors.New("", "invalid value for lock")
	}

	preferred, err := getPreferredBlobberIds(preferredBlobbers)
	if err != nil {
		return "", 0, errors.New("failed_get_blobber_ids", "failed to get preferred blobber ids: "+err.Error())
	}

	allocationBlobbers, err := getAllocationBlobbers(owner, ownerpublickey, datashards,
		parityshards, size, expiry, readPrice,
		writePrice)
	if err != nil {
		return "", 0, errors.New("failed_get_allocation_blobbers", "failed to get blobbers for allocation: "+err.Error())
	}

	//filter duplicates
	ids := make(map[string]struct{})
	for _, id := range preferred {
		ids[id] = struct{}{}
	}
	for _, id := range allocationBlobbers {
		ids[id] = struct{}{}
	}
	blobbers := make([]string, 0, len(ids))
	for id := range ids {
		blobbers = append(blobbers, id)
	}

	if !sdkInitialized {
		return "", 0, sdkNotInitialized
	}

	var allocationRequest = map[string]interface{}{
		"name":              name,
		"data_shards":       datashards,
		"parity_shards":     parityshards,
		"size":              size,
		"owner_id":          owner,
		"owner_public_key":  ownerpublickey,
		"expiration_date":   expiry,
		"blobbers":          blobbers,
		"read_price_range":  readPrice,
		"write_price_range": writePrice,
	}

	var sn = transaction.SmartContractTxnData{
		Name:      transaction.NEW_ALLOCATION_REQUEST,
		InputArgs: allocationRequest,
	}
	hash, _, nonce, err = smartContractTxnValue(sn, lock)
	return
}

func getAllocationBlobbers(owner, ownerpublickey string,
	datashards, parityshards int, size, expiry int64,
	readPrice, writePrice PriceRange) ([]string, error) {

	var allocationRequest = map[string]interface{}{
		"data_shards":       datashards,
		"parity_shards":     parityshards,
		"size":              size,
		"owner_id":          owner,
		"owner_public_key":  ownerpublickey,
		"expiration_date":   expiry,
		"read_price_range":  readPrice,
		"write_price_range": writePrice,
	}

	allocationData, _ := json.Marshal(allocationRequest)

	params := make(map[string]string)
	params["allocation_data"] = string(allocationData)

	allocBlobber, err := zboxutil.MakeSCRestAPICall(STORAGE_SCADDRESS, "/alloc_blobbers", params, nil)
	if err != nil {
		return nil, err
	}
	var allocBlobberIDs []string

	err = json.Unmarshal(allocBlobber, &allocBlobberIDs)
	if err != nil {
		return nil, errors.Wrap(err, "failed to unmarshal blobber IDs")
	}

	return allocBlobberIDs, nil
}

func getPreferredBlobberIds(blobberUrls []string) ([]string, error) {

	if len(blobberUrls) == 0 {
		return make([]string, 0), nil
	}

	urlsStr, err := json.Marshal(blobberUrls)
	if err != nil {
		return nil, err
	}

	params := make(map[string]string)
	params["blobber_url"] = string(urlsStr)
	idsStr, err := zboxutil.MakeSCRestAPICall(STORAGE_SCADDRESS, "/blobber_ids", params, nil)
	if err != nil {
		return nil, err
	}

	var blobberIDs []string
	err = json.Unmarshal(idsStr, &blobberIDs)
	if err != nil {
		return nil, errors.Wrap(err, "failed to unmarshal preferred blobber IDs")
	}

	return blobberIDs, nil
}

func getFreeAllocationBlobbers(request map[string]interface{}) ([]string, error) {
	data, _ := json.Marshal(request)

	params := make(map[string]string)
	params["free_allocation_data"] = string(data)

	allocBlobber, err := zboxutil.MakeSCRestAPICall(STORAGE_SCADDRESS, "/free_alloc_blobbers", params, nil)
	if err != nil {
		return nil, err
	}
	var allocBlobberIDs []string

	err = json.Unmarshal(allocBlobber, &allocBlobberIDs)
	if err != nil {
		return nil, errors.Wrap(err, "failed to unmarshal blobber IDs")
	}

	return allocBlobberIDs, nil
}

func AddFreeStorageAssigner(name, publicKey string, individualLimit, totalLimit float64) (string, int64, error) {
	if !sdkInitialized {
		return "", 0, sdkNotInitialized
	}

	var input = map[string]interface{}{
		"name":             name,
		"public_key":       publicKey,
		"individual_limit": individualLimit,
		"total_limit":      totalLimit,
	}

	var sn = transaction.SmartContractTxnData{
		Name:      transaction.ADD_FREE_ALLOCATION_ASSIGNER,
		InputArgs: input,
	}
	hash, _, n, err := smartContractTxn(sn)

	return hash, n, err
}

func CreateFreeAllocation(marker string, value uint64) (string, int64, error) {
	if !sdkInitialized {
		return "", 0, sdkNotInitialized
	}

	if value < 0 {
		return "", 0, errors.New("", "invalid value for lock")
	}

	var input = map[string]interface{}{
		"recipient_public_key": client.GetClientPublicKey(),
		"marker":               marker,
	}

	blobbers, err := getFreeAllocationBlobbers(input)
	if err != nil {
		return "", 0, err
	}

	input["blobbers"] = blobbers

	var sn = transaction.SmartContractTxnData{
		Name:      transaction.NEW_FREE_ALLOCATION,
		InputArgs: input,
	}
	hash, _, n, err := smartContractTxnValue(sn, value)
	return hash, n, err
}

func UpdateAllocation(name string,
	size, expiry int64,
	allocationID string,
	lock uint64,
	setImmutable, updateTerms bool,
	addBlobberId, removeBlobberId string,
) (hash string, nonce int64, err error) {

	if !sdkInitialized {
		return "", 0, sdkNotInitialized
	}
	if lock < 0 {
		return "", 0, errors.New("", "invalid value for lock")
	}

	updateAllocationRequest := make(map[string]interface{})
	updateAllocationRequest["name"] = name
	updateAllocationRequest["owner_id"] = client.GetClientID()
	updateAllocationRequest["id"] = allocationID
	updateAllocationRequest["size"] = size
	updateAllocationRequest["expiration_date"] = expiry
	updateAllocationRequest["set_immutable"] = setImmutable
	updateAllocationRequest["update_terms"] = updateTerms
	updateAllocationRequest["add_blobber_id"] = addBlobberId
	updateAllocationRequest["remove_blobber_id"] = removeBlobberId

	sn := transaction.SmartContractTxnData{
		Name:      transaction.STORAGESC_UPDATE_ALLOCATION,
		InputArgs: updateAllocationRequest,
	}
	hash, _, nonce, err = smartContractTxnValue(sn, lock)
	return
}

func CreateFreeUpdateAllocation(marker, allocationId string, value uint64) (string, int64, error) {
	if !sdkInitialized {
		return "", 0, sdkNotInitialized
	}
	if value < 0 {
		return "", 0, errors.New("", "invalid value for lock")
	}

	var input = map[string]interface{}{
		"allocation_id": allocationId,
		"marker":        marker,
	}

	var sn = transaction.SmartContractTxnData{
		Name:      transaction.FREE_UPDATE_ALLOCATION,
		InputArgs: input,
	}
	hash, _, n, err := smartContractTxnValue(sn, value)
	return hash, n, err
}

func FinalizeAllocation(allocID string) (hash string, nonce int64, err error) {
	if !sdkInitialized {
		return "", 0, sdkNotInitialized
	}
	var sn = transaction.SmartContractTxnData{
		Name:      transaction.STORAGESC_FINALIZE_ALLOCATION,
		InputArgs: map[string]interface{}{"allocation_id": allocID},
	}
	hash, _, nonce, err = smartContractTxn(sn)
	return
}

func CancelAllocation(allocID string) (hash string, nonce int64, err error) {
	if !sdkInitialized {
		return "", 0, sdkNotInitialized
	}
	var sn = transaction.SmartContractTxnData{
		Name:      transaction.STORAGESC_CANCEL_ALLOCATION,
		InputArgs: map[string]interface{}{"allocation_id": allocID},
	}
	hash, _, nonce, err = smartContractTxn(sn)
	return
}

func RemoveCurator(curatorId, allocationId string) (string, int64, error) {
	if !sdkInitialized {
		return "", 0, sdkNotInitialized
	}

	var allocationRequest = map[string]interface{}{
		"curator_id":    curatorId,
		"allocation_id": allocationId,
	}
	var sn = transaction.SmartContractTxnData{
		Name:      transaction.STORAGESC_REMOVE_CURATOR,
		InputArgs: allocationRequest,
	}
	hash, _, n, err := smartContractTxn(sn)
	return hash, n, err
}

func AddCurator(curatorId, allocationId string) (string, int64, error) {
	if !sdkInitialized {
		return "", 0, sdkNotInitialized
	}

	var allocationRequest = map[string]interface{}{
		"curator_id":    curatorId,
		"allocation_id": allocationId,
	}
	var sn = transaction.SmartContractTxnData{
		Name:      transaction.STORAGESC_ADD_CURATOR,
		InputArgs: allocationRequest,
	}
	hash, _, n, err := smartContractTxn(sn)
	return hash, n, err
}

type ProviderType int

const (
	ProviderMiner ProviderType = iota
	ProviderSharder
	ProviderBlobber
	ProviderValidator
	ProviderAuthorizer
)

func CollectRewards(providerId, poolId string, providerType ProviderType) (string, int64, error) {
	if !sdkInitialized {
		return "", 0, sdkNotInitialized
	}

	var input = map[string]interface{}{
		"provider_id":   providerId,
		"provider_type": providerType,
		"pool_id":       poolId,
	}
	var sn = transaction.SmartContractTxnData{
		Name:      transaction.STORAGESC_COLLECT_REWARD,
		InputArgs: input,
	}
	hash, _, n, err := smartContractTxn(sn)
	return hash, n, err
}

func CuratorTransferAllocation(allocationId, newOwner, newOwnerPublicKey string) (string, int64, error) {
	if !sdkInitialized {
		return "", 0, sdkNotInitialized
	}

	var allocationRequest = map[string]interface{}{
		"allocation_id":        allocationId,
		"new_owner_id":         newOwner,
		"new_owner_public_key": newOwnerPublicKey,
	}
	var sn = transaction.SmartContractTxnData{
		Name:      transaction.STORAGESC_CURATOR_TRANSFER,
		InputArgs: allocationRequest,
	}
	hash, _, n, err := smartContractTxn(sn)
	return hash, n, err
}

func UpdateBlobberSettings(blob *Blobber) (resp string, nonce int64, err error) {
	if !sdkInitialized {
		return "", 0, sdkNotInitialized
	}
	var sn = transaction.SmartContractTxnData{
		Name:      transaction.STORAGESC_UPDATE_BLOBBER_SETTINGS,
		InputArgs: blob,
	}
	resp, _, nonce, err = smartContractTxn(sn)
	return
}

func smartContractTxn(sn transaction.SmartContractTxnData) (
	hash, out string, nonce int64, err error) {

	return smartContractTxnValue(sn, 0)
}

func smartContractTxnValue(sn transaction.SmartContractTxnData, value uint64) (
	hash, out string, nonce int64, err error) {

	return smartContractTxnValueFee(sn, value, 0)
}

func smartContractTxnValueFee(sn transaction.SmartContractTxnData,
	value, fee uint64) (hash, out string, nonce int64, err error) {

	var requestBytes []byte
	if requestBytes, err = json.Marshal(sn); err != nil {
		return
	}

	nonce = client.GetClient().Nonce
	if nonce != 0 {
		nonce++
	}
	var txn = transaction.NewTransactionEntity(client.GetClientID(),
		blockchain.GetChainID(), client.GetClientPublicKey(), nonce)

	txn.TransactionData = string(requestBytes)
	txn.ToClientID = STORAGE_SCADDRESS
	txn.Value = value
	txn.TransactionFee = fee
	txn.TransactionType = transaction.TxnTypeSmartContract
	if txn.TransactionNonce == 0 {
		txn.TransactionNonce = transaction.Cache.GetNextNonce(txn.ClientID)
	}

	if err = txn.ComputeHashAndSign(client.Sign); err != nil {
		return
	}

	transaction.SendTransactionSync(txn, blockchain.GetMiners())

	var (
		querySleepTime = time.Duration(blockchain.GetQuerySleepTime()) * time.Second
		retries        = 0
		t              *transaction.Transaction
	)

	sys.Sleep(querySleepTime)

	for retries < blockchain.GetMaxTxnQuery() {
		t, err = transaction.VerifyTransaction(txn.Hash, blockchain.GetSharders())
		if err == nil {
			break
		}
		retries++
		sys.Sleep(querySleepTime)
	}

	if err != nil {
		l.Logger.Error("Error verifying the transaction", err.Error(), txn.Hash)
		transaction.Cache.Evict(txn.ClientID)
		return
	}

	if t == nil {
		return "", "", 0, errors.New("transaction_validation_failed",
			"Failed to get the transaction confirmation")
	}

	if t.Status == transaction.TxnFail {
		return t.Hash, t.TransactionOutput, 0, errors.New("", t.TransactionOutput)
	}

	if t.Status == transaction.TxnChargeableError {
		return t.Hash, t.TransactionOutput, t.TransactionNonce, errors.New("", t.TransactionOutput)
	}

	return t.Hash, t.TransactionOutput, t.TransactionNonce, nil
}

func CommitToFabric(metaTxnData, fabricConfigJSON string) (string, error) {
	if !sdkInitialized {
		return "", sdkNotInitialized
	}
	var fabricConfig struct {
		URL  string `json:"url"`
		Body struct {
			Channel          string   `json:"channel"`
			ChaincodeName    string   `json:"chaincode_name"`
			ChaincodeVersion string   `json:"chaincode_version"`
			Method           string   `json:"method"`
			Args             []string `json:"args"`
		} `json:"body"`
		Auth struct {
			Username string `json:"username"`
			Password string `json:"password"`
		} `json:"auth"`
	}

	err := json.Unmarshal([]byte(fabricConfigJSON), &fabricConfig)
	if err != nil {
		return "", errors.New("fabric_config_decode_error", "Unable to decode fabric config json")
	}

	// Clear if any existing args passed
	fabricConfig.Body.Args = fabricConfig.Body.Args[:0]

	fabricConfig.Body.Args = append(fabricConfig.Body.Args, metaTxnData)

	fabricData, err := json.Marshal(fabricConfig.Body)
	if err != nil {
		return "", errors.New("fabric_config_encode_error", "Unable to encode fabric config body")
	}

	req, ctx, cncl, err := zboxutil.NewHTTPRequest(http.MethodPost, fabricConfig.URL, fabricData)
	if err != nil {
		return "", errors.New("fabric_commit_error", "Unable to create new http request with error "+err.Error())
	}

	// Set basic auth
	req.SetBasicAuth(fabricConfig.Auth.Username, fabricConfig.Auth.Password)

	var fabricResponse string
	err = zboxutil.HttpDo(ctx, cncl, req, func(resp *http.Response, err error) error {
		if err != nil {
			l.Logger.Error("Fabric commit error : ", err)
			return err
		}
		defer resp.Body.Close()
		respBody, err := ioutil.ReadAll(resp.Body)
		if err != nil {
			return errors.Wrap(err, "Error reading response :")
		}
		l.Logger.Debug("Fabric commit result:", string(respBody))
		if resp.StatusCode == http.StatusOK {
			fabricResponse = string(respBody)
			return nil
		}
		return errors.New(strconv.Itoa(resp.StatusCode), "Fabric commit status not OK!")
	})
	return fabricResponse, err
}

func GetAllocationMinLock(datashards, parityshards int, size, expiry int64,
	readPrice, writePrice PriceRange) (int64, error) {

	preferred, err := getPreferredBlobberIds(blockchain.GetPreferredBlobbers())
	if err != nil {
		return -1, errors.New("failed_get_blobber_ids", "failed to get preferred blobber ids: "+err.Error())
	}

	return GetAllocationMinLockBlobbers(datashards, parityshards, size, expiry,
		readPrice, writePrice, preferred)
}

func GetAllocationMinLockBlobbers(datashards, parityshards int, size, expiry int64,
	readPrice, writePrice PriceRange, blobbers []string) (int64, error) {
	if !sdkInitialized {
		return 0, sdkNotInitialized
	}

	var allocationRequestData = map[string]interface{}{
		"data_shards":       datashards,
		"parity_shards":     parityshards,
		"size":              size,
		"owner_id":          client.GetClientID(),
		"owner_public_key":  client.GetClientPublicKey(),
		"expiration_date":   expiry,
		"blobbers":          blobbers,
		"read_price_range":  readPrice,
		"write_price_range": writePrice,
	}
	allocationData, _ := json.Marshal(allocationRequestData)

	params := make(map[string]string)
	params["allocation_data"] = string(allocationData)
	allocationsBytes, err := zboxutil.MakeSCRestAPICall(STORAGE_SCADDRESS, "/allocation_min_lock", params, nil)
	if err != nil {
		return 0, errors.New("allocation_min_lock_fetch_error", "Error fetching the allocation min lock."+err.Error())
	}

	var response = make(map[string]int64)
	err = json.Unmarshal(allocationsBytes, &response)
	if err != nil {
		return 0, errors.New("allocation_min_lock_decode_error", "Error decoding the response."+err.Error())
	}
	return response["min_lock_demand"], nil
}<|MERGE_RESOLUTION|>--- conflicted
+++ resolved
@@ -835,11 +835,7 @@
 }
 
 func CreateAllocationWithBlobbers(name string, datashards, parityshards int, size, expiry int64,
-<<<<<<< HEAD
 	readPrice, writePrice PriceRange, lock int64, blobbers []string) (
-=======
-	readPrice, writePrice PriceRange, mcct time.Duration, lock uint64, blobbers []string) (
->>>>>>> 4950deef
 	string, int64, error) {
 
 	return CreateAllocationForOwner(client.GetClientID(),
@@ -849,11 +845,7 @@
 }
 
 func CreateAllocation(name string, datashards, parityshards int, size, expiry int64,
-<<<<<<< HEAD
 	readPrice, writePrice PriceRange, lock int64) (
-=======
-	readPrice, writePrice PriceRange, mcct time.Duration, lock uint64) (
->>>>>>> 4950deef
 	string, int64, error) {
 
 	return CreateAllocationForOwner(name, client.GetClientID(),
@@ -864,13 +856,8 @@
 
 func CreateAllocationForOwner(name string, owner, ownerpublickey string,
 	datashards, parityshards int, size, expiry int64,
-<<<<<<< HEAD
 	readPrice, writePrice PriceRange,
 	lock int64, preferredBlobbers []string) (hash string, nonce int64, err error) {
-=======
-	readPrice, writePrice PriceRange, mcct time.Duration,
-	lock uint64, preferredBlobbers []string) (hash string, nonce int64, err error) {
->>>>>>> 4950deef
 
 	if lock < 0 {
 		return "", 0, errors.New("", "invalid value for lock")

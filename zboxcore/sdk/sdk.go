--- conflicted
+++ resolved
@@ -914,7 +914,6 @@
 	return
 }
 
-<<<<<<< HEAD
 func getAllocationBlobbers(owner, ownerpublickey string,
 	datashards, parityshards int, size, expiry int64,
 	readPrice, writePrice PriceRange, mcct time.Duration) ([]string, error) {
@@ -997,10 +996,7 @@
 	return allocBlobberIDs, nil
 }
 
-func AddFreeStorageAssigner(name, publicKey string, individualLimit, totalLimit float64) error {
-=======
 func AddFreeStorageAssigner(name, publicKey string, individualLimit, totalLimit float64) (string, int64, error) {
->>>>>>> da2c5437
 	if !sdkInitialized {
 		return "", 0, sdkNotInitialized
 	}

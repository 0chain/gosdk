package sdk

import (
	"context"
	"encoding/base64"
	"encoding/json"
	"io/ioutil"
	"net/http"
	"os"
	"strconv"
	"time"

	"github.com/0chain/errors"
	"github.com/0chain/gosdk/core/conf"
	"github.com/0chain/gosdk/core/logger"
	"github.com/0chain/gosdk/core/sys"

	"github.com/0chain/gosdk/core/common"
	"github.com/0chain/gosdk/core/transaction"
	"github.com/0chain/gosdk/core/version"
	"github.com/0chain/gosdk/zboxcore/blockchain"
	"github.com/0chain/gosdk/zboxcore/client"
	"github.com/0chain/gosdk/zboxcore/encryption"
	l "github.com/0chain/gosdk/zboxcore/logger"
	"github.com/0chain/gosdk/zboxcore/marker"
	"github.com/0chain/gosdk/zboxcore/zboxutil"
)

const STORAGE_SCADDRESS = "6dba10422e368813802877a85039d3985d96760ed844092319743fb3a76712d7"

var sdkNotInitialized = errors.New("sdk_not_initialized", "SDK is not initialised")

const (
	OpUpload   int = 0
	OpDownload int = 1
	OpRepair   int = 2
	OpUpdate   int = 3
)

type StatusCallback interface {
	Started(allocationId, filePath string, op int, totalBytes int)
	InProgress(allocationId, filePath string, op int, completedBytes int, data []byte)
	Error(allocationID string, filePath string, op int, err error)
	Completed(allocationId, filePath string, filename string, mimetype string, size int, op int)
	CommitMetaCompleted(request, response string, txn *transaction.Transaction, err error)
	RepairCompleted(filesRepaired int)
}

var numBlockDownloads = 10
var sdkInitialized = false
var networkWorkerTimerInHours = 1

// GetVersion - returns version string
func GetVersion() string {
	return version.VERSIONSTR
}

// SetLogLevel set the log level.
// lvl - 0 disabled; higher number (upto 4) more verbosity
func SetLogLevel(lvl int) {
	l.Logger.SetLevel(lvl)
}

// SetLogFile
// logFile - Log file
// verbose - true - console output; false - no console output
func SetLogFile(logFile string, verbose bool) {
	f, err := os.OpenFile(logFile, os.O_APPEND|os.O_CREATE|os.O_WRONLY, 0644)
	if err != nil {
		return
	}
	l.Logger.SetLogFile(f, verbose)
	l.Logger.Info("******* Storage SDK Version: ", version.VERSIONSTR, " *******")
}

func GetLogger() *logger.Logger {
	return &l.Logger
}

func InitStorageSDK(walletJSON string, blockWorker, chainID, signatureScheme string, preferredBlobbers []string, nonce int64) error {

	err := client.PopulateClient(walletJSON, signatureScheme)
	if err != nil {
		return err
	}
	client.SetClientNonce(nonce)

	blockchain.SetChainID(chainID)
	blockchain.SetPreferredBlobbers(preferredBlobbers)
	blockchain.SetBlockWorker(blockWorker)

	err = UpdateNetworkDetails()
	if err != nil {
		return err
	}

	go UpdateNetworkDetailsWorker(context.Background())
	sdkInitialized = true
	return nil
}

func GetNetwork() *Network {
	return &Network{
		Miners:   blockchain.GetMiners(),
		Sharders: blockchain.GetSharders(),
	}
}

func SetMaxTxnQuery(num int) {
	blockchain.SetMaxTxnQuery(num)

	cfg, _ := conf.GetClientConfig()
	if cfg != nil {
		cfg.MaxTxnQuery = num
	}

}

func SetQuerySleepTime(time int) {
	blockchain.SetQuerySleepTime(time)

	cfg, _ := conf.GetClientConfig()
	if cfg != nil {
		cfg.QuerySleepTime = time
	}

}

func SetMinSubmit(num int) {
	blockchain.SetMinSubmit(num)
}
func SetMinConfirmation(num int) {
	blockchain.SetMinConfirmation(num)
}

func SetNetwork(miners []string, sharders []string) {
	blockchain.SetMiners(miners)
	blockchain.SetSharders(sharders)
	transaction.InitCache(sharders)
}

//
// read pool
//

func CreateReadPool() (hash string, nonce int64, err error) {
	if !sdkInitialized {
		return "", 0, sdkNotInitialized
	}
	hash, _, nonce, err = smartContractTxn(transaction.SmartContractTxnData{
		Name: transaction.STORAGESC_CREATE_READ_POOL,
	})
	return
}

type BlobberPoolStat struct {
	BlobberID common.Key     `json:"blobber_id"`
	Balance   common.Balance `json:"balance"`
}

type AllocationPoolStat struct {
	ID           string             `json:"id"`
	Balance      common.Balance     `json:"balance"`
	ExpireAt     common.Timestamp   `json:"expire_at"`
	AllocationID common.Key         `json:"allocation_id"`
	Blobbers     []*BlobberPoolStat `json:"blobbers"`
	Locked       bool               `json:"locked"`
}

type BackPool struct {
	ID      string         `json:"id"`
	Balance common.Balance `json:"balance"`
}

// AllocationPoolStats represents read or write pool statistic.
type AllocationPoolStats struct {
	Pools []*AllocationPoolStat `json:"pools"`
	Back  *BackPool             `json:"back,omitempty"`
}

func (aps *AllocationPoolStats) AllocFilter(allocID string) {
	if allocID == "" {
		return
	}
	var i int
	for _, pi := range aps.Pools {
		if pi.AllocationID != common.Key(allocID) {
			continue
		}
		aps.Pools[i], i = pi, i+1
	}
	aps.Pools = aps.Pools[:i]
}

//
// read pool
//

type ReadPool struct {
	Balance common.Balance `json:"balance"`
}

// GetReadPoolInfo for given client, or, if the given clientID is empty,
// for current client of the sdk.
func GetReadPoolInfo(clientID string) (info *ReadPool, err error) {
	if !sdkInitialized {
		return nil, sdkNotInitialized
	}

	if clientID == "" {
		clientID = client.GetClientID()
	}

	var b []byte
	b, err = zboxutil.MakeSCRestAPICall(STORAGE_SCADDRESS, "/getReadPoolStat",
		map[string]string{"client_id": clientID}, nil)
	if err != nil {
		return nil, errors.Wrap(err, "error requesting read pool info")
	}
	if len(b) == 0 {
		return nil, errors.New("", "empty response")
	}

	info = new(ReadPool)
	if err = json.Unmarshal(b, info); err != nil {
		return nil, errors.Wrap(err, "error decoding response:")
	}

	return
}

// ReadPoolLock locks given number of tokes for given duration in read pool.
func ReadPoolLock(tokens, fee int64) (hash string, nonce int64, err error) {
	if !sdkInitialized {
		return "", 0, sdkNotInitialized
	}

<<<<<<< HEAD
	type lockRequest struct {
		IsOwner bool `json:"is_owner"`
		//MintTokens bool   `json:"mint_tokens"`
	}

	req := lockRequest{
		IsOwner: isOwner,
	}

=======
>>>>>>> f3d9af90
	var sn = transaction.SmartContractTxnData{
		Name:      transaction.STORAGESC_READ_POOL_LOCK,
		InputArgs: nil,
	}
	hash, _, nonce, err = smartContractTxnValueFee(sn, tokens, fee)
	return
}

// ReadPoolUnlock unlocks tokens in expired read pool
func ReadPoolUnlock(fee int64) (hash string, nonce int64, err error) {
	if !sdkInitialized {
		return "", 0, sdkNotInitialized
	}

<<<<<<< HEAD
	type unlockRequest struct {
		IsOwner bool `json:"is_owner"`
	}

	req := unlockRequest{
		IsOwner: isOwner,
	}

=======
>>>>>>> f3d9af90
	var sn = transaction.SmartContractTxnData{
		Name:      transaction.STORAGESC_READ_POOL_UNLOCK,
		InputArgs: nil,
	}
	hash, _, nonce, err = smartContractTxnValueFee(sn, 0, fee)
	return
}

//
// stake pool
//

// StakePoolOfferInfo represents stake pool offer information.
type StakePoolOfferInfo struct {
	Lock         common.Balance   `json:"lock"`
	Expire       common.Timestamp `json:"expire"`
	AllocationID common.Key       `json:"allocation_id"`
	IsExpired    bool             `json:"is_expired"`
}

// StakePoolRewardsInfo represents stake pool rewards.
type StakePoolRewardsInfo struct {
	Charge    common.Balance `json:"charge"`    // total for all time
	Blobber   common.Balance `json:"blobber"`   // total for all time
	Validator common.Balance `json:"validator"` // total for all time
}

// StakePoolDelegatePoolInfo represents delegate pool of a stake pool info.
type StakePoolDelegatePoolInfo struct {
	ID         common.Key     `json:"id"`          // blobber ID
	Balance    common.Balance `json:"balance"`     // current balance
	DelegateID common.Key     `json:"delegate_id"` // wallet
	Rewards    common.Balance `json:"rewards"`     // current
	UnStake    bool           `json:"unstake"`     // want to unstake

	TotalReward  common.Balance `json:"total_reward"`
	TotalPenalty common.Balance `json:"total_penalty"`
	Status       string         `json:"status"`
	RoundCreated int64          `json:"round_created"`
}

// StakePoolSettings information.
type StakePoolSettings struct {
	// DelegateWallet for pool owner.
	DelegateWallet string `json:"delegate_wallet"`
	// MinStake allowed.
	MinStake common.Balance `json:"min_stake"`
	// MaxStake allowed.
	MaxStake common.Balance `json:"max_stake"`
	// NumDelegates maximum allowed.
	NumDelegates int `json:"num_delegates"`
	// ServiceCharge is blobber service charge.
	ServiceCharge float64 `json:"service_charge"`
}

// StakePool full info.
type StakePoolInfo struct {
	ID      common.Key     `json:"pool_id"` // pool ID
	Balance common.Balance `json:"balance"` // total balance
	Unstake common.Balance `json:"unstake"` // total unstake amount

	Free       int64          `json:"free"`        // free staked space
	Capacity   int64          `json:"capacity"`    // blobber bid
	WritePrice common.Balance `json:"write_price"` // its write price

	OffersTotal  common.Balance `json:"offers_total"` //
	UnstakeTotal common.Balance `json:"unstake_total"`
	// delegate pools
	Delegate []StakePoolDelegatePoolInfo `json:"delegate"`
	Penalty  common.Balance              `json:"penalty"` // total for all
	// rewards
	Rewards common.Balance `json:"rewards"`

	// Settings of the stake pool
	Settings StakePoolSettings `json:"settings"`
}

// GetStakePoolInfo for given client, or, if the given clientID is empty,
// for current client of the sdk.
func GetStakePoolInfo(blobberID string) (info *StakePoolInfo, err error) {
	if !sdkInitialized {
		return nil, sdkNotInitialized
	}
	if blobberID == "" {
		blobberID = client.GetClientID()
	}

	var b []byte
	b, err = zboxutil.MakeSCRestAPICall(STORAGE_SCADDRESS, "/getStakePoolStat",
		map[string]string{"blobber_id": blobberID}, nil)
	if err != nil {
		return nil, errors.Wrap(err, "error requesting stake pool info:")
	}
	if len(b) == 0 {
		return nil, errors.New("", "empty response")
	}

	info = new(StakePoolInfo)
	if err = json.Unmarshal(b, info); err != nil {
		return nil, errors.Wrap(err, "error decoding response:")
	}

	return
}

// StakePoolUserInfo represents user stake pools statistic.
type StakePoolUserInfo struct {
	Pools map[common.Key][]*StakePoolDelegatePoolInfo `json:"pools"`
}

// GetStakePoolUserInfo obtains blobbers/validators delegate pools statistic
// for a user. If given clientID is empty string, then current client used.
func GetStakePoolUserInfo(clientID string) (info *StakePoolUserInfo, err error) {
	if !sdkInitialized {
		return nil, sdkNotInitialized
	}
	if clientID == "" {
		clientID = client.GetClientID()
	}

	var b []byte
	b, err = zboxutil.MakeSCRestAPICall(STORAGE_SCADDRESS,
		"/getUserStakePoolStat", map[string]string{"client_id": clientID}, nil)
	if err != nil {
		return nil, errors.Wrap(err, "error requesting stake pool user info:")
	}
	if len(b) == 0 {
		return nil, errors.New("", "empty response")
	}

	info = new(StakePoolUserInfo)
	if err = json.Unmarshal(b, info); err != nil {
		return nil, errors.Wrap(err, "error decoding response:")
	}

	return
}

func GetTotalStoredData() (map[string]int64, error) {
	if !sdkInitialized {
		return nil, sdkNotInitialized
	}
	var err error
	var b []byte
	b, err = zboxutil.MakeSCRestAPICall(STORAGE_SCADDRESS,
		"/total-stored-data", nil, nil)
	if err != nil {
		return nil, errors.Wrap(err, "error requesting stake pool user info:")
	}
	if len(b) == 0 {
		return nil, errors.New("", "empty response")
	}

	info := make(map[string]int64)
	if err = json.Unmarshal(b, &info); err != nil {
		return nil, errors.Wrap(err, "error decoding response:"+string(b))
	}

	return info, nil
}

type stakePoolRequest struct {
	BlobberID string `json:"blobber_id,omitempty"`
	PoolID    string `json:"pool_id,omitempty"`
}

// StakePoolLock locks tokens lack in stake pool
func StakePoolLock(blobberID string, value, fee int64) (poolID string, nonce int64, err error) {
	if !sdkInitialized {
		return poolID, 0, sdkNotInitialized
	}
	if blobberID == "" {
		blobberID = client.GetClientID()
	}

	var spr stakePoolRequest
	spr.BlobberID = blobberID
	var sn = transaction.SmartContractTxnData{
		Name:      transaction.STORAGESC_STAKE_POOL_LOCK,
		InputArgs: &spr,
	}
	poolID, _, nonce, err = smartContractTxnValueFee(sn, value, fee)
	return
}

// StakePoolUnlockUnstake is stake pool unlock response in case where tokens
// can't be unlocked due to opened offers.
type StakePoolUnlockUnstake struct {
	// one of the fields is set in a response, the Unstake if can't unstake
	// for now and the TokenPoolTransferResponse if has a pool had unlocked
	Unstake bool  `json:"unstake"` // max time to wait to unstake
	Balance int64 `json:"balance"`
}

// StakePoolUnlock unlocks a stake pool tokens. If tokens can't be unlocked due
// to opened offers, then it returns time where the tokens can be unlocked,
// marking the pool as 'want to unlock' to avoid its usage in offers in the
// future. The time is maximal time that can be lesser in some cases. To
// unlock tokens can't be unlocked now, wait the time and unlock them (call
// this function again).
func StakePoolUnlock(
	blobberID, poolID string, fee int64,
) (unstake bool, nonce int64, err error) {
	if !sdkInitialized {
		return false, 0, sdkNotInitialized
	}
	if blobberID == "" {
		blobberID = client.GetClientID()
	}

	var spr stakePoolRequest
	spr.BlobberID = blobberID
	spr.PoolID = poolID

	var sn = transaction.SmartContractTxnData{
		Name:      transaction.STORAGESC_STAKE_POOL_UNLOCK,
		InputArgs: &spr,
	}

	var out string
	if _, out, nonce, err = smartContractTxnValueFee(sn, 0, fee); err != nil {
		return // an error
	}

	var spuu StakePoolUnlockUnstake
	if err = json.Unmarshal([]byte(out), &spuu); err != nil {
		return
	}

	return spuu.Unstake, nonce, nil
}

//
// write pool
//

// WritePoolLock locks given number of tokes for given duration in read pool.
func WritePoolLock(allocID string, tokens, fee int64) (hash string, nonce int64, err error) {
	if !sdkInitialized {
		return "", 0, sdkNotInitialized
	}

	type lockRequest struct {
		AllocationID string `json:"allocation_id"`
	}

	var req lockRequest
	req.AllocationID = allocID

	var sn = transaction.SmartContractTxnData{
		Name:      transaction.STORAGESC_WRITE_POOL_LOCK,
		InputArgs: &req,
	}
	hash, _, nonce, err = smartContractTxnValueFee(sn, tokens, fee)
	return
}

// WritePoolUnlock unlocks tokens in expired read pool
func WritePoolUnlock(allocID string, fee int64) (hash string, nonce int64, err error) {
	if !sdkInitialized {
		return "", 0, sdkNotInitialized
	}

	type unlockRequest struct {
		AllocationID string `json:"allocation_id"`
	}

	var req unlockRequest
	req.AllocationID = allocID

	var sn = transaction.SmartContractTxnData{
		Name:      transaction.STORAGESC_WRITE_POOL_UNLOCK,
		InputArgs: &req,
	}
	hash, _, nonce, err = smartContractTxnValueFee(sn, 0, fee)
	return
}

//
// challenge pool
//

// ChallengePoolInfo represents a challenge pool stat.
type ChallengePoolInfo struct {
	ID         string           `json:"id"`
	Balance    common.Balance   `json:"balance"`
	StartTime  common.Timestamp `json:"start_time"`
	Expiration common.Timestamp `json:"expiration"`
	Finalized  bool             `json:"finalized"`
}

// GetChallengePoolInfo for given allocation.
func GetChallengePoolInfo(allocID string) (info *ChallengePoolInfo, err error) {
	if !sdkInitialized {
		return nil, sdkNotInitialized
	}

	var b []byte
	b, err = zboxutil.MakeSCRestAPICall(STORAGE_SCADDRESS,
		"/getChallengePoolStat", map[string]string{"allocation_id": allocID},
		nil)
	if err != nil {
		return nil, errors.Wrap(err, "error requesting challenge pool info:")
	}
	if len(b) == 0 {
		return nil, errors.New("", "empty response")
	}

	info = new(ChallengePoolInfo)
	if err = json.Unmarshal(b, info); err != nil {
		return nil, errors.Wrap(err, "error decoding response:")
	}

	return
}

func GetMptData(key string) ([]byte, error) {
	if !sdkInitialized {
		return nil, sdkNotInitialized
	}

	var b []byte
	b, err := zboxutil.MakeSCRestAPICall(STORAGE_SCADDRESS,
		"/get_mpt_key", map[string]string{"key": key},
		nil,
	)
	if err != nil {
		return nil, errors.Wrap(err, "error requesting mpt key data:")
	}
	if len(b) == 0 {
		return nil, errors.New("", "empty response")
	}

	return b, nil
}

//
// storage SC configurations and blobbers
//

type InputMap struct {
	Fields map[string]interface{} `json:"fields"`
}

func GetStorageSCConfig() (conf *InputMap, err error) {
	if !sdkInitialized {
		return nil, sdkNotInitialized
	}

	var b []byte
	b, err = zboxutil.MakeSCRestAPICall(STORAGE_SCADDRESS, "/storage-config", nil,
		nil)
	if err != nil {
		return nil, errors.Wrap(err, "error requesting storage SC configs:")
	}
	if len(b) == 0 {
		return nil, errors.New("", "empty response")
	}

	conf = new(InputMap)
	conf.Fields = make(map[string]interface{})
	if err = json.Unmarshal(b, conf); err != nil {
		return nil, errors.Wrap(err, "rror decoding response:")
	}

	return
}

type Blobber struct {
	ID                common.Key        `json:"id"`
	BaseURL           string            `json:"url"`
	Terms             Terms             `json:"terms"`
	Capacity          common.Size       `json:"capacity"`
	Used              common.Size       `json:"used"`
	LastHealthCheck   common.Timestamp  `json:"last_health_check"`
	PublicKey         string            `json:"-"`
	StakePoolSettings StakePoolSettings `json:"stake_pool_settings"`
	TotalStake        int64             `json:"total_stake"`
}

func GetBlobbers() (bs []*Blobber, err error) {
	if !sdkInitialized {
		return nil, sdkNotInitialized
	}

	var b []byte
	b, err = zboxutil.MakeSCRestAPICall(STORAGE_SCADDRESS, "/getblobbers", nil,
		nil)
	if err != nil {
		return nil, errors.Wrap(err, "error requesting blobbers:")
	}
	if len(b) == 0 {
		return nil, errors.New("", "empty response")
	}

	type nodes struct {
		Nodes []*Blobber
	}

	var wrap nodes

	if err = json.Unmarshal(b, &wrap); err != nil {
		return nil, errors.Wrap(err, "error decoding response:")
	}

	return wrap.Nodes, nil
}

// GetBlobber instance.
func GetBlobber(blobberID string) (blob *Blobber, err error) {
	if !sdkInitialized {
		return nil, sdkNotInitialized
	}
	var b []byte
	b, err = zboxutil.MakeSCRestAPICall(
		STORAGE_SCADDRESS,
		"/getBlobber",
		map[string]string{"blobber_id": blobberID},
		nil)
	if err != nil {
		return nil, errors.Wrap(err, "requesting blobber:")
	}
	if len(b) == 0 {
		return nil, errors.New("", "empty response from sharders")
	}
	blob = new(Blobber)
	if err = json.Unmarshal(b, blob); err != nil {
		return nil, errors.Wrap(err, "decoding response:")
	}
	return
}

//
// ---
//

func GetClientEncryptedPublicKey() (string, error) {
	if !sdkInitialized {
		return "", sdkNotInitialized
	}
	encScheme := encryption.NewEncryptionScheme()
	_, err := encScheme.Initialize(client.GetClient().Mnemonic)
	if err != nil {
		return "", err
	}
	return encScheme.GetPublicKey()
}

func GetAllocationFromAuthTicket(authTicket string) (*Allocation, error) {
	if !sdkInitialized {
		return nil, sdkNotInitialized
	}
	sEnc, err := base64.StdEncoding.DecodeString(authTicket)
	if err != nil {
		return nil, errors.New("auth_ticket_decode_error", "Error decoding the auth ticket."+err.Error())
	}
	at := &marker.AuthTicket{}
	err = json.Unmarshal(sEnc, at)
	if err != nil {
		return nil, errors.New("auth_ticket_decode_error", "Error unmarshaling the auth ticket."+err.Error())
	}
	return GetAllocation(at.AllocationID)
}

func GetAllocation(allocationID string) (*Allocation, error) {
	if !sdkInitialized {
		return nil, sdkNotInitialized
	}
	params := make(map[string]string)
	params["allocation"] = allocationID
	allocationBytes, err := zboxutil.MakeSCRestAPICall(STORAGE_SCADDRESS, "/allocation", params, nil)
	if err != nil {
		return nil, errors.New("allocation_fetch_error", "Error fetching the allocation."+err.Error())
	}
	allocationObj := &Allocation{}
	err = json.Unmarshal(allocationBytes, allocationObj)
	if err != nil {
		return nil, errors.New("allocation_decode_error", "Error decoding the allocation."+err.Error())
	}
	allocationObj.numBlockDownloads = numBlockDownloads
	allocationObj.InitAllocation()
	return allocationObj, nil
}

func GetAllocationUpdates(allocation *Allocation) error {
	if allocation == nil {
		return errors.New("allocation_not_initialized", "")
	}

	params := make(map[string]string)
	params["allocation"] = allocation.ID
	allocationBytes, err := zboxutil.MakeSCRestAPICall(STORAGE_SCADDRESS, "/allocation", params, nil)
	if err != nil {
		return errors.New("allocation_fetch_error", "Error fetching the allocation."+err.Error())
	}

	updatedAllocationObj := new(Allocation)
	if err := json.Unmarshal(allocationBytes, updatedAllocationObj); err != nil {
		return errors.New("allocation_decode_error", "Error decoding the allocation."+err.Error())
	}

	allocation.DataShards = updatedAllocationObj.DataShards
	allocation.ParityShards = updatedAllocationObj.ParityShards
	allocation.Size = updatedAllocationObj.Size
	allocation.Expiration = updatedAllocationObj.Expiration
	allocation.Payer = updatedAllocationObj.Payer
	allocation.Blobbers = updatedAllocationObj.Blobbers
	allocation.Stats = updatedAllocationObj.Stats
	allocation.TimeUnit = updatedAllocationObj.TimeUnit
	allocation.IsImmutable = updatedAllocationObj.IsImmutable
	allocation.BlobberDetails = updatedAllocationObj.BlobberDetails
	allocation.ReadPriceRange = updatedAllocationObj.ReadPriceRange
	allocation.WritePriceRange = updatedAllocationObj.WritePriceRange
	allocation.ChallengeCompletionTime = updatedAllocationObj.ChallengeCompletionTime
	allocation.StartTime = updatedAllocationObj.StartTime
	allocation.Finalized = updatedAllocationObj.Finalized
	allocation.Canceled = updatedAllocationObj.Canceled
	allocation.MovedToChallenge = updatedAllocationObj.MovedToChallenge
	allocation.MovedBack = updatedAllocationObj.MovedBack
	allocation.MovedToValidators = updatedAllocationObj.MovedToValidators
	allocation.Curators = updatedAllocationObj.Curators
	return nil
}

func SetNumBlockDownloads(num int) {
	if num > 0 && num <= 100 {
		numBlockDownloads = num
	}
}

func GetAllocations() ([]*Allocation, error) {
	return GetAllocationsForClient(client.GetClientID())
}

func GetAllocationsForClient(clientID string) ([]*Allocation, error) {
	if !sdkInitialized {
		return nil, sdkNotInitialized
	}
	params := make(map[string]string)
	params["client"] = clientID
	allocationsBytes, err := zboxutil.MakeSCRestAPICall(STORAGE_SCADDRESS, "/allocations", params, nil)
	if err != nil {
		return nil, errors.New("allocations_fetch_error", "Error fetching the allocations."+err.Error())
	}
	allocations := make([]*Allocation, 0)
	err = json.Unmarshal(allocationsBytes, &allocations)
	if err != nil {
		return nil, errors.New("allocations_decode_error", "Error decoding the allocations."+err.Error())
	}
	return allocations, nil
}

func CreateAllocationWithBlobbers(name string, datashards, parityshards int, size, expiry int64,
	readPrice, writePrice PriceRange, mcct time.Duration, lock int64, blobbers []string) (
	string, int64, error) {

	return CreateAllocationForOwner(client.GetClientID(),
		client.GetClientPublicKey(), name, datashards, parityshards,
		size, expiry, readPrice, writePrice, mcct, lock,
		blobbers)
}

func CreateAllocation(name string, datashards, parityshards int, size, expiry int64,
	readPrice, writePrice PriceRange, mcct time.Duration, lock int64) (
	string, int64, error) {

	return CreateAllocationForOwner(name, client.GetClientID(),
		client.GetClientPublicKey(), datashards, parityshards,
		size, expiry, readPrice, writePrice, mcct, lock,
		blockchain.GetPreferredBlobbers())
}

func CreateAllocationForOwner(name string, owner, ownerpublickey string,
	datashards, parityshards int, size, expiry int64,
	readPrice, writePrice PriceRange, mcct time.Duration,
	lock int64, preferredBlobbers []string) (hash string, nonce int64, err error) {

	if lock < 0 {
		return "", 0, errors.New("", "invalid value for lock")
	}

	preferred, err := getPreferredBlobberIds(preferredBlobbers)
	if err != nil {
		return "", 0, errors.New("failed_get_blobber_ids", "failed to get preferred blobber ids: "+err.Error())
	}

	allocationBlobbers, err := getAllocationBlobbers(owner, ownerpublickey, datashards,
		parityshards, size, expiry, readPrice,
		writePrice, mcct)
	if err != nil {
		return "", 0, errors.New("failed_get_allocation_blobbers", "failed to get blobbers for allocation: "+err.Error())
	}

	//filter duplicates
	ids := make(map[string]struct{})
	for _, id := range preferred {
		ids[id] = struct{}{}
	}
	for _, id := range allocationBlobbers {
		ids[id] = struct{}{}
	}
	blobbers := make([]string, 0, len(ids))
	for id := range ids {
		blobbers = append(blobbers, id)
	}

	if !sdkInitialized {
		return "", 0, sdkNotInitialized
	}

	var allocationRequest = map[string]interface{}{
		"name":                          name,
		"data_shards":                   datashards,
		"parity_shards":                 parityshards,
		"size":                          size,
		"owner_id":                      owner,
		"owner_public_key":              ownerpublickey,
		"expiration_date":               expiry,
		"blobbers":                      blobbers,
		"read_price_range":              readPrice,
		"write_price_range":             writePrice,
		"max_challenge_completion_time": mcct,
	}

	var sn = transaction.SmartContractTxnData{
		Name:      transaction.NEW_ALLOCATION_REQUEST,
		InputArgs: allocationRequest,
	}
	hash, _, nonce, err = smartContractTxnValue(sn, lock)
	return
}

func getAllocationBlobbers(owner, ownerpublickey string,
	datashards, parityshards int, size, expiry int64,
	readPrice, writePrice PriceRange, mcct time.Duration) ([]string, error) {

	var allocationRequest = map[string]interface{}{
		"data_shards":                   datashards,
		"parity_shards":                 parityshards,
		"size":                          size,
		"owner_id":                      owner,
		"owner_public_key":              ownerpublickey,
		"expiration_date":               expiry,
		"read_price_range":              readPrice,
		"write_price_range":             writePrice,
		"max_challenge_completion_time": mcct,
	}

	allocationData, _ := json.Marshal(allocationRequest)

	params := make(map[string]string)
	params["allocation_data"] = string(allocationData)

	allocBlobber, err := zboxutil.MakeSCRestAPICall(STORAGE_SCADDRESS, "/alloc_blobbers", params, nil)
	if err != nil {
		return nil, err
	}
	var allocBlobberIDs []string

	err = json.Unmarshal(allocBlobber, &allocBlobberIDs)
	if err != nil {
		return nil, errors.Wrap(err, "failed to unmarshal blobber IDs")
	}

	return allocBlobberIDs, nil
}

func getPreferredBlobberIds(blobberUrls []string) ([]string, error) {

	if len(blobberUrls) == 0 {
		return make([]string, 0), nil
	}

	urlsStr, err := json.Marshal(blobberUrls)
	if err != nil {
		return nil, err
	}

	params := make(map[string]string)
	params["blobber_url"] = string(urlsStr)
	idsStr, err := zboxutil.MakeSCRestAPICall(STORAGE_SCADDRESS, "/blobber_ids", params, nil)
	if err != nil {
		return nil, err
	}

	var blobberIDs []string
	err = json.Unmarshal(idsStr, &blobberIDs)
	if err != nil {
		return nil, errors.Wrap(err, "failed to unmarshal preferred blobber IDs")
	}

	return blobberIDs, nil
}

func getFreeAllocationBlobbers(request map[string]interface{}) ([]string, error) {
	data, _ := json.Marshal(request)

	params := make(map[string]string)
	params["free_allocation_data"] = string(data)

	allocBlobber, err := zboxutil.MakeSCRestAPICall(STORAGE_SCADDRESS, "/free_alloc_blobbers", params, nil)
	if err != nil {
		return nil, err
	}
	var allocBlobberIDs []string

	err = json.Unmarshal(allocBlobber, &allocBlobberIDs)
	if err != nil {
		return nil, errors.Wrap(err, "failed to unmarshal blobber IDs")
	}

	return allocBlobberIDs, nil
}

func AddFreeStorageAssigner(name, publicKey string, individualLimit, totalLimit float64) (string, int64, error) {
	if !sdkInitialized {
		return "", 0, sdkNotInitialized
	}

	var input = map[string]interface{}{
		"name":             name,
		"public_key":       publicKey,
		"individual_limit": individualLimit,
		"total_limit":      totalLimit,
	}

	var sn = transaction.SmartContractTxnData{
		Name:      transaction.ADD_FREE_ALLOCATION_ASSIGNER,
		InputArgs: input,
	}
	hash, _, n, err := smartContractTxn(sn)

	return hash, n, err
}

func CreateFreeAllocation(marker string, value int64) (string, int64, error) {
	if !sdkInitialized {
		return "", 0, sdkNotInitialized
	}

	if value < 0 {
		return "", 0, errors.New("", "invalid value for lock")
	}

	var input = map[string]interface{}{
		"recipient_public_key": client.GetClientPublicKey(),
		"marker":               marker,
	}

	blobbers, err := getFreeAllocationBlobbers(input)
	if err != nil {
		return "", 0, err
	}

	input["blobbers"] = blobbers

	var sn = transaction.SmartContractTxnData{
		Name:      transaction.NEW_FREE_ALLOCATION,
		InputArgs: input,
	}
	hash, _, n, err := smartContractTxnValue(sn, value)
	return hash, n, err
}

func UpdateAllocation(name string,
	size, expiry int64,
	allocationID string,
	lock int64,
	setImmutable, updateTerms bool,
	addBlobberId, removeBlobberId string,
) (hash string, nonce int64, err error) {

	if !sdkInitialized {
		return "", 0, sdkNotInitialized
	}
	if lock < 0 {
		return "", 0, errors.New("", "invalid value for lock")
	}

	updateAllocationRequest := make(map[string]interface{})
	updateAllocationRequest["name"] = name
	updateAllocationRequest["owner_id"] = client.GetClientID()
	updateAllocationRequest["id"] = allocationID
	updateAllocationRequest["size"] = size
	updateAllocationRequest["expiration_date"] = expiry
	updateAllocationRequest["set_immutable"] = setImmutable
	updateAllocationRequest["update_terms"] = updateTerms
	updateAllocationRequest["add_blobber_id"] = addBlobberId
	updateAllocationRequest["remove_blobber_id"] = removeBlobberId

	sn := transaction.SmartContractTxnData{
		Name:      transaction.STORAGESC_UPDATE_ALLOCATION,
		InputArgs: updateAllocationRequest,
	}
	hash, _, nonce, err = smartContractTxnValue(sn, lock)
	return
}

func CreateFreeUpdateAllocation(marker, allocationId string, value int64) (string, int64, error) {
	if !sdkInitialized {
		return "", 0, sdkNotInitialized
	}
	if value < 0 {
		return "", 0, errors.New("", "invalid value for lock")
	}

	var input = map[string]interface{}{
		"allocation_id": allocationId,
		"marker":        marker,
	}

	var sn = transaction.SmartContractTxnData{
		Name:      transaction.FREE_UPDATE_ALLOCATION,
		InputArgs: input,
	}
	hash, _, n, err := smartContractTxnValue(sn, value)
	return hash, n, err
}

func FinalizeAllocation(allocID string) (hash string, nonce int64, err error) {
	if !sdkInitialized {
		return "", 0, sdkNotInitialized
	}
	var sn = transaction.SmartContractTxnData{
		Name:      transaction.STORAGESC_FINALIZE_ALLOCATION,
		InputArgs: map[string]interface{}{"allocation_id": allocID},
	}
	hash, _, nonce, err = smartContractTxn(sn)
	return
}

func CancelAllocation(allocID string) (hash string, nonce int64, err error) {
	if !sdkInitialized {
		return "", 0, sdkNotInitialized
	}
	var sn = transaction.SmartContractTxnData{
		Name:      transaction.STORAGESC_CANCEL_ALLOCATION,
		InputArgs: map[string]interface{}{"allocation_id": allocID},
	}
	hash, _, nonce, err = smartContractTxn(sn)
	return
}

func RemoveCurator(curatorId, allocationId string) (string, int64, error) {
	if !sdkInitialized {
		return "", 0, sdkNotInitialized
	}

	var allocationRequest = map[string]interface{}{
		"curator_id":    curatorId,
		"allocation_id": allocationId,
	}
	var sn = transaction.SmartContractTxnData{
		Name:      transaction.STORAGESC_REMOVE_CURATOR,
		InputArgs: allocationRequest,
	}
	hash, _, n, err := smartContractTxn(sn)
	return hash, n, err
}

func AddCurator(curatorId, allocationId string) (string, int64, error) {
	if !sdkInitialized {
		return "", 0, sdkNotInitialized
	}

	var allocationRequest = map[string]interface{}{
		"curator_id":    curatorId,
		"allocation_id": allocationId,
	}
	var sn = transaction.SmartContractTxnData{
		Name:      transaction.STORAGESC_ADD_CURATOR,
		InputArgs: allocationRequest,
	}
	hash, _, n, err := smartContractTxn(sn)
	return hash, n, err
}

type ProviderType int

const (
	ProviderMiner ProviderType = iota
	ProviderSharder
	ProviderBlobber
	ProviderValidator
	ProviderAuthorizer
)

func CollectRewards(providerId, poolId string, providerType ProviderType) (string, int64, error) {
	if !sdkInitialized {
		return "", 0, sdkNotInitialized
	}

	var input = map[string]interface{}{
		"provider_id":   providerId,
		"provider_type": providerType,
		"pool_id":       poolId,
	}
	var sn = transaction.SmartContractTxnData{
		Name:      transaction.STORAGESC_COLLECT_REWARD,
		InputArgs: input,
	}
	hash, _, n, err := smartContractTxn(sn)
	return hash, n, err
}

func CuratorTransferAllocation(allocationId, newOwner, newOwnerPublicKey string) (string, int64, error) {
	if !sdkInitialized {
		return "", 0, sdkNotInitialized
	}

	var allocationRequest = map[string]interface{}{
		"allocation_id":        allocationId,
		"new_owner_id":         newOwner,
		"new_owner_public_key": newOwnerPublicKey,
	}
	var sn = transaction.SmartContractTxnData{
		Name:      transaction.STORAGESC_CURATOR_TRANSFER,
		InputArgs: allocationRequest,
	}
	hash, _, n, err := smartContractTxn(sn)
	return hash, n, err
}

func UpdateBlobberSettings(blob *Blobber) (resp string, nonce int64, err error) {
	if !sdkInitialized {
		return "", 0, sdkNotInitialized
	}
	var sn = transaction.SmartContractTxnData{
		Name:      transaction.STORAGESC_UPDATE_BLOBBER_SETTINGS,
		InputArgs: blob,
	}
	resp, _, nonce, err = smartContractTxn(sn)
	return
}

func smartContractTxn(sn transaction.SmartContractTxnData) (
	hash, out string, nonce int64, err error) {

	return smartContractTxnValue(sn, 0)
}

func smartContractTxnValue(sn transaction.SmartContractTxnData, value int64) (
	hash, out string, nonce int64, err error) {

	return smartContractTxnValueFee(sn, value, 0)
}

func smartContractTxnValueFee(sn transaction.SmartContractTxnData,
	value, fee int64) (hash, out string, nonce int64, err error) {

	var requestBytes []byte
	if requestBytes, err = json.Marshal(sn); err != nil {
		return
	}

	nonce = client.GetClient().Nonce
	if nonce != 0 {
		nonce++
	}
	var txn = transaction.NewTransactionEntity(client.GetClientID(),
		blockchain.GetChainID(), client.GetClientPublicKey(), nonce)

	txn.TransactionData = string(requestBytes)
	txn.ToClientID = STORAGE_SCADDRESS
	txn.Value = value
	txn.TransactionFee = fee
	txn.TransactionType = transaction.TxnTypeSmartContract
	if txn.TransactionNonce == 0 {
		txn.TransactionNonce = transaction.Cache.GetNextNonce(txn.ClientID)
	}

	if err = txn.ComputeHashAndSign(client.Sign); err != nil {
		return
	}

	transaction.SendTransactionSync(txn, blockchain.GetMiners())

	var (
		querySleepTime = time.Duration(blockchain.GetQuerySleepTime()) * time.Second
		retries        = 0
		t              *transaction.Transaction
	)

	sys.Sleep(querySleepTime)

	for retries < blockchain.GetMaxTxnQuery() {
		t, err = transaction.VerifyTransaction(txn.Hash, blockchain.GetSharders())
		if err == nil {
			break
		}
		retries++
		sys.Sleep(querySleepTime)
	}

	if err != nil {
		l.Logger.Error("Error verifying the transaction", err.Error(), txn.Hash)
		transaction.Cache.Evict(txn.ClientID)
		return
	}

	if t == nil {
		return "", "", 0, errors.New("transaction_validation_failed",
			"Failed to get the transaction confirmation")
	}

	if t.Status == transaction.TxnFail {
		return t.Hash, t.TransactionOutput, 0, errors.New("", t.TransactionOutput)
	}

	if t.Status == transaction.TxnChargeableError {
		return t.Hash, t.TransactionOutput, t.TransactionNonce, errors.New("", t.TransactionOutput)
	}

	return t.Hash, t.TransactionOutput, t.TransactionNonce, nil
}

func CommitToFabric(metaTxnData, fabricConfigJSON string) (string, error) {
	if !sdkInitialized {
		return "", sdkNotInitialized
	}
	var fabricConfig struct {
		URL  string `json:"url"`
		Body struct {
			Channel          string   `json:"channel"`
			ChaincodeName    string   `json:"chaincode_name"`
			ChaincodeVersion string   `json:"chaincode_version"`
			Method           string   `json:"method"`
			Args             []string `json:"args"`
		} `json:"body"`
		Auth struct {
			Username string `json:"username"`
			Password string `json:"password"`
		} `json:"auth"`
	}

	err := json.Unmarshal([]byte(fabricConfigJSON), &fabricConfig)
	if err != nil {
		return "", errors.New("fabric_config_decode_error", "Unable to decode fabric config json")
	}

	// Clear if any existing args passed
	fabricConfig.Body.Args = fabricConfig.Body.Args[:0]

	fabricConfig.Body.Args = append(fabricConfig.Body.Args, metaTxnData)

	fabricData, err := json.Marshal(fabricConfig.Body)
	if err != nil {
		return "", errors.New("fabric_config_encode_error", "Unable to encode fabric config body")
	}

	req, ctx, cncl, err := zboxutil.NewHTTPRequest(http.MethodPost, fabricConfig.URL, fabricData)
	if err != nil {
		return "", errors.New("fabric_commit_error", "Unable to create new http request with error "+err.Error())
	}

	// Set basic auth
	req.SetBasicAuth(fabricConfig.Auth.Username, fabricConfig.Auth.Password)

	var fabricResponse string
	err = zboxutil.HttpDo(ctx, cncl, req, func(resp *http.Response, err error) error {
		if err != nil {
			l.Logger.Error("Fabric commit error : ", err)
			return err
		}
		defer resp.Body.Close()
		respBody, err := ioutil.ReadAll(resp.Body)
		if err != nil {
			return errors.Wrap(err, "Error reading response :")
		}
		l.Logger.Debug("Fabric commit result:", string(respBody))
		if resp.StatusCode == http.StatusOK {
			fabricResponse = string(respBody)
			return nil
		}
		return errors.New(strconv.Itoa(resp.StatusCode), "Fabric commit status not OK!")
	})
	return fabricResponse, err
}

func GetAllocationMinLock(datashards, parityshards int, size, expiry int64,
	readPrice, writePrice PriceRange, mcct time.Duration) (int64, error) {

	preferred, err := getPreferredBlobberIds(blockchain.GetPreferredBlobbers())
	if err != nil {
		return -1, errors.New("failed_get_blobber_ids", "failed to get preferred blobber ids: "+err.Error())
	}

	return GetAllocationMinLockBlobbers(datashards, parityshards, size, expiry,
		readPrice, writePrice, mcct, preferred)
}

func GetAllocationMinLockBlobbers(datashards, parityshards int, size, expiry int64,
	readPrice, writePrice PriceRange, mcct time.Duration, blobbers []string) (int64, error) {
	if !sdkInitialized {
		return 0, sdkNotInitialized
	}

	var allocationRequestData = map[string]interface{}{
		"data_shards":                   datashards,
		"parity_shards":                 parityshards,
		"size":                          size,
		"owner_id":                      client.GetClientID(),
		"owner_public_key":              client.GetClientPublicKey(),
		"expiration_date":               expiry,
		"blobbers":                      blobbers,
		"read_price_range":              readPrice,
		"write_price_range":             writePrice,
		"max_challenge_completion_time": mcct,
	}
	allocationData, _ := json.Marshal(allocationRequestData)

	params := make(map[string]string)
	params["allocation_data"] = string(allocationData)
	allocationsBytes, err := zboxutil.MakeSCRestAPICall(STORAGE_SCADDRESS, "/allocation_min_lock", params, nil)
	if err != nil {
		return 0, errors.New("allocation_min_lock_fetch_error", "Error fetching the allocation min lock."+err.Error())
	}

	var response = make(map[string]int64)
	err = json.Unmarshal(allocationsBytes, &response)
	if err != nil {
		return 0, errors.New("allocation_min_lock_decode_error", "Error decoding the response."+err.Error())
	}
	return response["min_lock_demand"], nil
}<|MERGE_RESOLUTION|>--- conflicted
+++ resolved
@@ -162,7 +162,7 @@
 	ID           string             `json:"id"`
 	Balance      common.Balance     `json:"balance"`
 	ExpireAt     common.Timestamp   `json:"expire_at"`
-	AllocationID common.Key         `json:"allocation_id"`
+	AllocationID common .Key         `json:"allocation_id"`
 	Blobbers     []*BlobberPoolStat `json:"blobbers"`
 	Locked       bool               `json:"locked"`
 }
@@ -235,18 +235,6 @@
 		return "", 0, sdkNotInitialized
 	}
 
-<<<<<<< HEAD
-	type lockRequest struct {
-		IsOwner bool `json:"is_owner"`
-		//MintTokens bool   `json:"mint_tokens"`
-	}
-
-	req := lockRequest{
-		IsOwner: isOwner,
-	}
-
-=======
->>>>>>> f3d9af90
 	var sn = transaction.SmartContractTxnData{
 		Name:      transaction.STORAGESC_READ_POOL_LOCK,
 		InputArgs: nil,
@@ -261,17 +249,6 @@
 		return "", 0, sdkNotInitialized
 	}
 
-<<<<<<< HEAD
-	type unlockRequest struct {
-		IsOwner bool `json:"is_owner"`
-	}
-
-	req := unlockRequest{
-		IsOwner: isOwner,
-	}
-
-=======
->>>>>>> f3d9af90
 	var sn = transaction.SmartContractTxnData{
 		Name:      transaction.STORAGESC_READ_POOL_UNLOCK,
 		InputArgs: nil,

--- conflicted
+++ resolved
@@ -1056,11 +1056,7 @@
 	ProviderAuthorizer
 )
 
-<<<<<<< HEAD
-func CollectRewards(providerId, poolId string, providerType ProviderType) (string, error) {
-=======
-func CollectRewards(poolId string, providerType ProviderType) (string, int64, error) {
->>>>>>> da2c5437
+func CollectRewards(providerId, poolId string, providerType ProviderType) (string, int64, error) {
 	if !sdkInitialized {
 		return "", 0, sdkNotInitialized
 	}

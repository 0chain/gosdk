package sdk

import (
	"context"
	"encoding/base64"
	"encoding/json"
	"io/ioutil"
	"net/http"
	"os"
	"strconv"
	"time"

	"github.com/0chain/errors"
	"github.com/0chain/gosdk/core/conf"
	"github.com/0chain/gosdk/core/logger"
	"github.com/0chain/gosdk/core/sys"

	"github.com/0chain/gosdk/core/common"
	"github.com/0chain/gosdk/core/transaction"
	"github.com/0chain/gosdk/core/version"
	"github.com/0chain/gosdk/zboxcore/blockchain"
	"github.com/0chain/gosdk/zboxcore/client"
	"github.com/0chain/gosdk/zboxcore/encryption"
	l "github.com/0chain/gosdk/zboxcore/logger"
	"github.com/0chain/gosdk/zboxcore/marker"
	"github.com/0chain/gosdk/zboxcore/zboxutil"
)

const STORAGE_SCADDRESS = "6dba10422e368813802877a85039d3985d96760ed844092319743fb3a76712d7"

var sdkNotInitialized = errors.New("sdk_not_initialized", "SDK is not initialised")

const (
	OpUpload   int = 0
	OpDownload int = 1
	OpRepair   int = 2
	OpUpdate   int = 3
)

type StatusCallback interface {
	Started(allocationId, filePath string, op int, totalBytes int)
	InProgress(allocationId, filePath string, op int, completedBytes int, data []byte)
	Error(allocationID string, filePath string, op int, err error)
	Completed(allocationId, filePath string, filename string, mimetype string, size int, op int)
	CommitMetaCompleted(request, response string, txn *transaction.Transaction, err error)
	RepairCompleted(filesRepaired int)
}

var numBlockDownloads = 10
var sdkInitialized = false
var networkWorkerTimerInHours = 1

// GetVersion - returns version string
func GetVersion() string {
	return version.VERSIONSTR
}

// SetLogLevel set the log level.
// lvl - 0 disabled; higher number (upto 4) more verbosity
func SetLogLevel(lvl int) {
	l.Logger.SetLevel(lvl)
}

// SetLogFile
// logFile - Log file
// verbose - true - console output; false - no console output
func SetLogFile(logFile string, verbose bool) {
	f, err := os.OpenFile(logFile, os.O_APPEND|os.O_CREATE|os.O_WRONLY, 0644)
	if err != nil {
		return
	}
	l.Logger.SetLogFile(f, verbose)
	l.Logger.Info("******* Storage SDK Version: ", version.VERSIONSTR, " *******")
}

func GetLogger() *logger.Logger {
	return &l.Logger
}

func InitStorageSDK(walletJSON string, blockWorker, chainID, signatureScheme string, preferredBlobbers []string, nonce int64) error {

	err := client.PopulateClient(walletJSON, signatureScheme)
	if err != nil {
		return err
	}
	client.SetClientNonce(nonce)

	blockchain.SetChainID(chainID)
	blockchain.SetPreferredBlobbers(preferredBlobbers)
	blockchain.SetBlockWorker(blockWorker)

	err = UpdateNetworkDetails()
	if err != nil {
		return err
	}

	go UpdateNetworkDetailsWorker(context.Background())
	sdkInitialized = true
	return nil
}

func GetNetwork() *Network {
	return &Network{
		Miners:   blockchain.GetMiners(),
		Sharders: blockchain.GetSharders(),
	}
}

func SetMaxTxnQuery(num int) {
	blockchain.SetMaxTxnQuery(num)

	cfg, _ := conf.GetClientConfig()
	if cfg != nil {
		cfg.MaxTxnQuery = num
	}

}

func SetQuerySleepTime(time int) {
	blockchain.SetQuerySleepTime(time)

	cfg, _ := conf.GetClientConfig()
	if cfg != nil {
		cfg.QuerySleepTime = time
	}

}

func SetMinSubmit(num int) {
	blockchain.SetMinSubmit(num)
}
func SetMinConfirmation(num int) {
	blockchain.SetMinConfirmation(num)
}

func SetNetwork(miners []string, sharders []string) {
	blockchain.SetMiners(miners)
	blockchain.SetSharders(sharders)
	transaction.InitCache(sharders)
}

//
// read pool
//

func CreateReadPool() (hash string, nonce int64, err error) {
	if !sdkInitialized {
		return "", 0, sdkNotInitialized
	}
	hash, _, nonce, _, err = smartContractTxn(transaction.SmartContractTxnData{
		Name: transaction.STORAGESC_CREATE_READ_POOL,
	})
	return
}

type BackPool struct {
	ID      string         `json:"id"`
	Balance common.Balance `json:"balance"`
}

//
// read pool
//

type ReadPool struct {
	Balance common.Balance `json:"balance"`
}

// GetReadPoolInfo for given client, or, if the given clientID is empty,
// for current client of the sdk.
func GetReadPoolInfo(clientID string) (info *ReadPool, err error) {
	if !sdkInitialized {
		return nil, sdkNotInitialized
	}

	if clientID == "" {
		clientID = client.GetClientID()
	}

	var b []byte
	b, err = zboxutil.MakeSCRestAPICall(STORAGE_SCADDRESS, "/getReadPoolStat",
		map[string]string{"client_id": clientID}, nil)
	if err != nil {
		return nil, errors.Wrap(err, "error requesting read pool info")
	}
	if len(b) == 0 {
		return nil, errors.New("", "empty response")
	}

	info = new(ReadPool)
	if err = json.Unmarshal(b, info); err != nil {
		return nil, errors.Wrap(err, "error decoding response:")
	}

	return
}

// ReadPoolLock locks given number of tokes for given duration in read pool.
func ReadPoolLock(tokens, fee uint64) (hash string, nonce int64, err error) {
	if !sdkInitialized {
		return "", 0, sdkNotInitialized
	}

	var sn = transaction.SmartContractTxnData{
		Name:      transaction.STORAGESC_READ_POOL_LOCK,
		InputArgs: nil,
	}
	hash, _, nonce, _, err = smartContractTxnValueFee(sn, tokens, fee)
	return
}

// ReadPoolUnlock unlocks tokens in expired read pool
func ReadPoolUnlock(fee uint64) (hash string, nonce int64, err error) {
	if !sdkInitialized {
		return "", 0, sdkNotInitialized
	}

	var sn = transaction.SmartContractTxnData{
		Name:      transaction.STORAGESC_READ_POOL_UNLOCK,
		InputArgs: nil,
	}
	hash, _, nonce, _, err = smartContractTxnValueFee(sn, 0, fee)
	return
}

//
// stake pool
//

// StakePoolOfferInfo represents stake pool offer information.
type StakePoolOfferInfo struct {
	Lock         common.Balance   `json:"lock"`
	Expire       common.Timestamp `json:"expire"`
	AllocationID common.Key       `json:"allocation_id"`
	IsExpired    bool             `json:"is_expired"`
}

// StakePoolRewardsInfo represents stake pool rewards.
type StakePoolRewardsInfo struct {
	Charge    common.Balance `json:"charge"`    // total for all time
	Blobber   common.Balance `json:"blobber"`   // total for all time
	Validator common.Balance `json:"validator"` // total for all time
}

// StakePoolDelegatePoolInfo represents delegate pool of a stake pool info.
type StakePoolDelegatePoolInfo struct {
	ID         common.Key     `json:"id"`          // blobber ID
	Balance    common.Balance `json:"balance"`     // current balance
	DelegateID common.Key     `json:"delegate_id"` // wallet
	Rewards    common.Balance `json:"rewards"`     // current
	UnStake    bool           `json:"unstake"`     // want to unstake

	TotalReward  common.Balance `json:"total_reward"`
	TotalPenalty common.Balance `json:"total_penalty"`
	Status       string         `json:"status"`
	RoundCreated int64          `json:"round_created"`
	StakedAt     time.Time      `json:"staked_at"`
}

// StakePool full info.
type StakePoolInfo struct {
	ID      common.Key     `json:"pool_id"` // pool ID
	Balance common.Balance `json:"balance"` // total balance
	Unstake common.Balance `json:"unstake"` // total unstake amount

	Free       int64          `json:"free"`        // free staked space
	Capacity   int64          `json:"capacity"`    // blobber bid
	WritePrice common.Balance `json:"write_price"` // its write price

	OffersTotal  common.Balance `json:"offers_total"` //
	UnstakeTotal common.Balance `json:"unstake_total"`
	// delegate pools
	Delegate []StakePoolDelegatePoolInfo `json:"delegate"`
	Penalty  common.Balance              `json:"penalty"` // total for all
	// rewards
	Rewards common.Balance `json:"rewards"`

	// Settings of the stake pool
	Settings blockchain.StakePoolSettings `json:"settings"`
}

// GetStakePoolInfo for given client, or, if the given clientID is empty,
// for current client of the sdk.
func GetStakePoolInfo(blobberID string) (info *StakePoolInfo, err error) {
	if !sdkInitialized {
		return nil, sdkNotInitialized
	}
	if blobberID == "" {
		blobberID = client.GetClientID()
	}

	var b []byte
	b, err = zboxutil.MakeSCRestAPICall(STORAGE_SCADDRESS, "/getStakePoolStat",
		map[string]string{"blobber_id": blobberID}, nil)
	if err != nil {
		return nil, errors.Wrap(err, "error requesting stake pool info:")
	}
	if len(b) == 0 {
		return nil, errors.New("", "empty response")
	}

	info = new(StakePoolInfo)
	if err = json.Unmarshal(b, info); err != nil {
		return nil, errors.Wrap(err, "error decoding response:")
	}

	return
}

// StakePoolUserInfo represents user stake pools statistic.
type StakePoolUserInfo struct {
	Pools map[common.Key][]*StakePoolDelegatePoolInfo `json:"pools"`
}

// GetStakePoolUserInfo obtains blobbers/validators delegate pools statistic
// for a user. If given clientID is empty string, then current client used.
func GetStakePoolUserInfo(clientID string) (info *StakePoolUserInfo, err error) {
	if !sdkInitialized {
		return nil, sdkNotInitialized
	}
	if clientID == "" {
		clientID = client.GetClientID()
	}

	var b []byte
	b, err = zboxutil.MakeSCRestAPICall(STORAGE_SCADDRESS,
		"/getUserStakePoolStat", map[string]string{"client_id": clientID}, nil)
	if err != nil {
		return nil, errors.Wrap(err, "error requesting stake pool user info:")
	}
	if len(b) == 0 {
		return nil, errors.New("", "empty response")
	}

	info = new(StakePoolUserInfo)
	if err = json.Unmarshal(b, info); err != nil {
		return nil, errors.Wrap(err, "error decoding response:")
	}

	return
}

func GetTotalStoredData() (map[string]int64, error) {
	if !sdkInitialized {
		return nil, sdkNotInitialized
	}
	var err error
	var b []byte
	b, err = zboxutil.MakeSCRestAPICall(STORAGE_SCADDRESS,
		"/total-stored-data", nil, nil)
	if err != nil {
		return nil, errors.Wrap(err, "error requesting stake pool user info:")
	}
	if len(b) == 0 {
		return nil, errors.New("", "empty response")
	}

	info := make(map[string]int64)
	if err = json.Unmarshal(b, &info); err != nil {
		return nil, errors.Wrap(err, "error decoding response:"+string(b))
	}

	return info, nil
}

type stakePoolRequest struct {
<<<<<<< HEAD
	BlobberID string `json:"blobber_id,omitempty"`
}

// StakePoolLock locks tokens lack in stake pool
func StakePoolLock(blobberID string, value, fee uint64) (hash string, nonce int64, err error) {
=======
	ProviderType ProviderType `json:"provider_type,omitempty"`
	ProviderID   string       `json:"provider_id,omitempty"`
	PoolID       string       `json:"pool_id,omitempty"`
}

// StakePoolLock locks tokens lack in stake pool
func StakePoolLock(providerType ProviderType, providerID string, value, fee uint64) (poolID string, nonce int64, err error) {
>>>>>>> fd876c01
	if !sdkInitialized {
		return "", 0, sdkNotInitialized
	}

	if providerType == 0 {
		return "", 0, errors.New("stake_pool_lock", "provider is required")
	}

	if providerID == "" {
		return "", 0, errors.New("stake_pool_lock", "provider_id is required")
	}

	spr := stakePoolRequest{
		ProviderType: providerType,
		ProviderID:   providerID,
		PoolID:       "",
	}
	var sn = transaction.SmartContractTxnData{
		Name:      transaction.STORAGESC_STAKE_POOL_LOCK,
		InputArgs: &spr,
	}
	hash, _, nonce, _, err = smartContractTxnValueFee(sn, value, fee)
	return
}

// StakePoolUnlockUnstake is stake pool unlock response in case where tokens
// can't be unlocked due to opened offers.
type StakePoolUnlockUnstake struct {
	// one of the fields is set in a response, the Unstake if can't unstake
	// for now and the TokenPoolTransferResponse if has a pool had unlocked
	Unstake bool  `json:"unstake"` // max time to wait to unstake
	Balance int64 `json:"balance"`
}

// StakePoolUnlock unlocks a stake pool tokens. If tokens can't be unlocked due
// to opened offers, then it returns time where the tokens can be unlocked,
// marking the pool as 'want to unlock' to avoid its usage in offers in the
// future. The time is maximal time that can be lesser in some cases. To
// unlock tokens can't be unlocked now, wait the time and unlock them (call
// this function again).
<<<<<<< HEAD
func StakePoolUnlock(
	blobberID string, fee uint64,
) (unstake bool, nonce int64, err error) {
=======
func StakePoolUnlock(providerType ProviderType, providerID string, poolID string, fee uint64) (unstake bool, nonce int64, err error) {
>>>>>>> fd876c01
	if !sdkInitialized {
		return false, 0, sdkNotInitialized
	}

	if providerType == 0 {
		return false, 0, errors.New("stake_pool_lock", "provider is required")
	}

	if providerID == "" {
		return false, 0, errors.New("stake_pool_lock", "provider_id is required")
	}

<<<<<<< HEAD
	var spr stakePoolRequest
	spr.BlobberID = blobberID
=======
	if poolID == "" {
		return false, 0, errors.New("stake_pool_lock", "pool_id is required")
	}

	spr := stakePoolRequest{
		ProviderType: providerType,
		ProviderID:   providerID,
		PoolID:       poolID,
	}
>>>>>>> fd876c01

	var sn = transaction.SmartContractTxnData{
		Name:      transaction.STORAGESC_STAKE_POOL_UNLOCK,
		InputArgs: &spr,
	}

	var out string
	if _, out, nonce, _, err = smartContractTxnValueFee(sn, 0, fee); err != nil {
		return // an error
	}

	var spuu StakePoolUnlockUnstake
	if err = json.Unmarshal([]byte(out), &spuu); err != nil {
		return
	}

	return spuu.Unstake, nonce, nil
}

//
// write pool
//

// WritePoolLock locks given number of tokes for given duration in read pool.
func WritePoolLock(allocID string, tokens, fee uint64) (hash string, nonce int64, err error) {
	if !sdkInitialized {
		return "", 0, sdkNotInitialized
	}

	type lockRequest struct {
		AllocationID string `json:"allocation_id"`
	}

	var req lockRequest
	req.AllocationID = allocID

	var sn = transaction.SmartContractTxnData{
		Name:      transaction.STORAGESC_WRITE_POOL_LOCK,
		InputArgs: &req,
	}
	hash, _, nonce, _, err = smartContractTxnValueFee(sn, tokens, fee)
	return
}

// WritePoolUnlock unlocks tokens in expired read pool
func WritePoolUnlock(allocID string, fee uint64) (hash string, nonce int64, err error) {
	if !sdkInitialized {
		return "", 0, sdkNotInitialized
	}

	type unlockRequest struct {
		AllocationID string `json:"allocation_id"`
	}

	var req unlockRequest
	req.AllocationID = allocID

	var sn = transaction.SmartContractTxnData{
		Name:      transaction.STORAGESC_WRITE_POOL_UNLOCK,
		InputArgs: &req,
	}
	hash, _, nonce, _, err = smartContractTxnValueFee(sn, 0, fee)
	return
}

//
// challenge pool
//

// ChallengePoolInfo represents a challenge pool stat.
type ChallengePoolInfo struct {
	ID         string           `json:"id"`
	Balance    common.Balance   `json:"balance"`
	StartTime  common.Timestamp `json:"start_time"`
	Expiration common.Timestamp `json:"expiration"`
	Finalized  bool             `json:"finalized"`
}

// GetChallengePoolInfo for given allocation.
func GetChallengePoolInfo(allocID string) (info *ChallengePoolInfo, err error) {
	if !sdkInitialized {
		return nil, sdkNotInitialized
	}

	var b []byte
	b, err = zboxutil.MakeSCRestAPICall(STORAGE_SCADDRESS,
		"/getChallengePoolStat", map[string]string{"allocation_id": allocID},
		nil)
	if err != nil {
		return nil, errors.Wrap(err, "error requesting challenge pool info:")
	}
	if len(b) == 0 {
		return nil, errors.New("", "empty response")
	}

	info = new(ChallengePoolInfo)
	if err = json.Unmarshal(b, info); err != nil {
		return nil, errors.Wrap(err, "error decoding response:")
	}

	return
}

func GetMptData(key string) ([]byte, error) {
	if !sdkInitialized {
		return nil, sdkNotInitialized
	}

	var b []byte
	b, err := zboxutil.MakeSCRestAPICall(STORAGE_SCADDRESS,
		"/get_mpt_key", map[string]string{"key": key},
		nil,
	)
	if err != nil {
		return nil, errors.Wrap(err, "error requesting mpt key data:")
	}
	if len(b) == 0 {
		return nil, errors.New("", "empty response")
	}

	return b, nil
}

//
// storage SC configurations and blobbers
//

type InputMap struct {
	Fields map[string]interface{} `json:"fields"`
}

func GetStorageSCConfig() (conf *InputMap, err error) {
	if !sdkInitialized {
		return nil, sdkNotInitialized
	}

	var b []byte
	b, err = zboxutil.MakeSCRestAPICall(STORAGE_SCADDRESS, "/storage-config", nil,
		nil)
	if err != nil {
		return nil, errors.Wrap(err, "error requesting storage SC configs:")
	}
	if len(b) == 0 {
		return nil, errors.New("", "empty response")
	}

	conf = new(InputMap)
	conf.Fields = make(map[string]interface{})
	if err = json.Unmarshal(b, conf); err != nil {
		return nil, errors.Wrap(err, "rror decoding response:")
	}

	return
}

type Blobber struct {
	ID                common.Key                   `json:"id"`
	BaseURL           string                       `json:"url"`
	Terms             Terms                        `json:"terms"`
	Capacity          common.Size                  `json:"capacity"`
	Allocated         common.Size                  `json:"allocated"`
	LastHealthCheck   common.Timestamp             `json:"last_health_check"`
	PublicKey         string                       `json:"-"`
	StakePoolSettings blockchain.StakePoolSettings `json:"stake_pool_settings"`
	TotalStake        int64                        `json:"total_stake"`
}

type Validator struct {
	ID             common.Key     `json:"validator_id"`
	BaseURL        string         `json:"url"`
	PublicKey      string         `json:"-"`
	DelegateWallet string         `json:"delegate_wallet"`
	MinStake       common.Balance `json:"min_stake"`
	MaxStake       common.Balance `json:"max_stake"`
	NumDelegates   int            `json:"num_delegates"`
	ServiceCharge  float64        `json:"service_charge"`
	TotalStake     int64          `json:"stake"`
}

func (v *Validator) ConvertToValidationNode() *blockchain.ValidationNode {
	return &blockchain.ValidationNode{
		ID:      string(v.ID),
		BaseURL: v.BaseURL,
		StakePoolSettings: blockchain.StakePoolSettings{
			DelegateWallet: v.DelegateWallet,
			MinStake:       v.MinStake,
			MaxStake:       v.MaxStake,
			NumDelegates:   v.NumDelegates,
			ServiceCharge:  v.ServiceCharge,
		},
	}
}

func GetBlobbers() (bs []*Blobber, err error) {
	if !sdkInitialized {
		return nil, sdkNotInitialized
	}

	var b []byte
	b, err = zboxutil.MakeSCRestAPICall(STORAGE_SCADDRESS, "/getblobbers", nil,
		nil)
	if err != nil {
		return nil, errors.Wrap(err, "error requesting blobbers:")
	}
	if len(b) == 0 {
		return nil, errors.New("", "empty response")
	}

	type nodes struct {
		Nodes []*Blobber
	}

	var wrap nodes

	if err = json.Unmarshal(b, &wrap); err != nil {
		return nil, errors.Wrap(err, "error decoding response:")
	}

	return wrap.Nodes, nil
}

// GetBlobber instance.
func GetBlobber(blobberID string) (blob *Blobber, err error) {
	if !sdkInitialized {
		return nil, sdkNotInitialized
	}
	var b []byte
	b, err = zboxutil.MakeSCRestAPICall(
		STORAGE_SCADDRESS,
		"/getBlobber",
		map[string]string{"blobber_id": blobberID},
		nil)
	if err != nil {
		return nil, errors.Wrap(err, "requesting blobber:")
	}
	if len(b) == 0 {
		return nil, errors.New("", "empty response from sharders")
	}
	blob = new(Blobber)
	if err = json.Unmarshal(b, blob); err != nil {
		return nil, errors.Wrap(err, "decoding response:")
	}
	return
}

// GetValidator instance.
func GetValidator(validatorID string) (validator *Validator, err error) {
	if !sdkInitialized {
		return nil, sdkNotInitialized
	}
	var b []byte
	b, err = zboxutil.MakeSCRestAPICall(
		STORAGE_SCADDRESS,
		"/get_validator",
		map[string]string{"validator_id": validatorID},
		nil)
	if err != nil {
		return nil, errors.Wrap(err, "requesting validator:")
	}
	if len(b) == 0 {
		return nil, errors.New("", "empty response from sharders")
	}
	validator = new(Validator)
	if err = json.Unmarshal(b, validator); err != nil {
		return nil, errors.Wrap(err, "decoding response:")
	}
	return
}

// List all validators
func GetValidators() (validators []*Validator, err error) {
	if !sdkInitialized {
		return nil, sdkNotInitialized
	}
	var b []byte
	b, err = zboxutil.MakeSCRestAPICall(
		STORAGE_SCADDRESS,
		"/validators",
		nil,
		nil)
	if err != nil {
		return nil, errors.Wrap(err, "requesting validator list")
	}
	if len(b) == 0 {
		return nil, errors.New("", "empty response from sharders")
	}
	if err = json.Unmarshal(b, &validators); err != nil {
		return nil, errors.Wrap(err, "decoding response:")
	}
	return
}

//
// ---
//

func GetClientEncryptedPublicKey() (string, error) {
	if !sdkInitialized {
		return "", sdkNotInitialized
	}
	encScheme := encryption.NewEncryptionScheme()
	_, err := encScheme.Initialize(client.GetClient().Mnemonic)
	if err != nil {
		return "", err
	}
	return encScheme.GetPublicKey()
}

func GetAllocationFromAuthTicket(authTicket string) (*Allocation, error) {
	if !sdkInitialized {
		return nil, sdkNotInitialized
	}
	sEnc, err := base64.StdEncoding.DecodeString(authTicket)
	if err != nil {
		return nil, errors.New("auth_ticket_decode_error", "Error decoding the auth ticket."+err.Error())
	}
	at := &marker.AuthTicket{}
	err = json.Unmarshal(sEnc, at)
	if err != nil {
		return nil, errors.New("auth_ticket_decode_error", "Error unmarshaling the auth ticket."+err.Error())
	}
	return GetAllocation(at.AllocationID)
}

func GetAllocation(allocationID string) (*Allocation, error) {
	if !sdkInitialized {
		return nil, sdkNotInitialized
	}
	params := make(map[string]string)
	params["allocation"] = allocationID
	allocationBytes, err := zboxutil.MakeSCRestAPICall(STORAGE_SCADDRESS, "/allocation", params, nil)
	if err != nil {
		return nil, errors.New("allocation_fetch_error", "Error fetching the allocation."+err.Error())
	}
	allocationObj := &Allocation{}
	err = json.Unmarshal(allocationBytes, allocationObj)
	if err != nil {
		return nil, errors.New("allocation_decode_error", "Error decoding the allocation."+err.Error())
	}
	allocationObj.numBlockDownloads = numBlockDownloads
	allocationObj.InitAllocation()
	return allocationObj, nil
}

func GetAllocationUpdates(allocation *Allocation) error {
	if allocation == nil {
		return errors.New("allocation_not_initialized", "")
	}

	params := make(map[string]string)
	params["allocation"] = allocation.ID
	allocationBytes, err := zboxutil.MakeSCRestAPICall(STORAGE_SCADDRESS, "/allocation", params, nil)
	if err != nil {
		return errors.New("allocation_fetch_error", "Error fetching the allocation."+err.Error())
	}

	updatedAllocationObj := new(Allocation)
	if err := json.Unmarshal(allocationBytes, updatedAllocationObj); err != nil {
		return errors.New("allocation_decode_error", "Error decoding the allocation."+err.Error())
	}

	allocation.DataShards = updatedAllocationObj.DataShards
	allocation.ParityShards = updatedAllocationObj.ParityShards
	allocation.Size = updatedAllocationObj.Size
	allocation.Expiration = updatedAllocationObj.Expiration
	allocation.Payer = updatedAllocationObj.Payer
	allocation.Blobbers = updatedAllocationObj.Blobbers
	allocation.Stats = updatedAllocationObj.Stats
	allocation.TimeUnit = updatedAllocationObj.TimeUnit
	allocation.IsImmutable = updatedAllocationObj.IsImmutable
	allocation.BlobberDetails = updatedAllocationObj.BlobberDetails
	allocation.ReadPriceRange = updatedAllocationObj.ReadPriceRange
	allocation.WritePriceRange = updatedAllocationObj.WritePriceRange
	allocation.ChallengeCompletionTime = updatedAllocationObj.ChallengeCompletionTime
	allocation.StartTime = updatedAllocationObj.StartTime
	allocation.Finalized = updatedAllocationObj.Finalized
	allocation.Canceled = updatedAllocationObj.Canceled
	allocation.MovedToChallenge = updatedAllocationObj.MovedToChallenge
	allocation.MovedBack = updatedAllocationObj.MovedBack
	allocation.MovedToValidators = updatedAllocationObj.MovedToValidators
	allocation.Curators = updatedAllocationObj.Curators
	return nil
}

func SetNumBlockDownloads(num int) {
	if num > 0 && num <= 100 {
		numBlockDownloads = num
	}
}

func GetAllocations() ([]*Allocation, error) {
	return GetAllocationsForClient(client.GetClientID())
}

func GetAllocationsForClient(clientID string) ([]*Allocation, error) {
	if !sdkInitialized {
		return nil, sdkNotInitialized
	}
	params := make(map[string]string)
	params["client"] = clientID
	allocationsBytes, err := zboxutil.MakeSCRestAPICall(STORAGE_SCADDRESS, "/allocations", params, nil)
	if err != nil {
		return nil, errors.New("allocations_fetch_error", "Error fetching the allocations."+err.Error())
	}
	allocations := make([]*Allocation, 0)
	err = json.Unmarshal(allocationsBytes, &allocations)
	if err != nil {
		return nil, errors.New("allocations_decode_error", "Error decoding the allocations."+err.Error())
	}
	return allocations, nil
}

type CreateAllocationOptions struct {
	Name         string
	DataShards   int
	ParityShards int
	Size         int64
	Expiry       int64
	ReadPrice    PriceRange
	WritePrice   PriceRange
	Lock         uint64
	BlobberIds   []string
}

func CreateAllocationWith(options CreateAllocationOptions) (
	string, int64, *transaction.Transaction, error) {

	if len(options.BlobberIds) > 0 {
		return CreateAllocationForOwner(client.GetClientID(),
			client.GetClientPublicKey(), options.Name, options.DataShards, options.ParityShards,
			options.Size, options.Expiry, options.ReadPrice, options.WritePrice, options.Lock,
			options.BlobberIds)
	}

	return CreateAllocation(options.Name, options.DataShards, options.ParityShards,
		options.Size, options.Expiry, options.ReadPrice, options.WritePrice, options.Lock)

}

func CreateAllocation(name string, datashards, parityshards int, size, expiry int64,
	readPrice, writePrice PriceRange, lock uint64) (
	string, int64, *transaction.Transaction, error) {

	preferredBlobberIds, err := GetBlobberIds(blockchain.GetPreferredBlobbers())
	if err != nil {
		return "", 0, nil, errors.New("failed_get_blobber_ids", "failed to get preferred blobber ids: "+err.Error())
	}

	return CreateAllocationForOwner(name, client.GetClientID(),
		client.GetClientPublicKey(), datashards, parityshards,
		size, expiry, readPrice, writePrice, lock,
		preferredBlobberIds)
}

func CreateAllocationForOwner(name string, owner, ownerpublickey string,
	datashards, parityshards int, size, expiry int64,
	readPrice, writePrice PriceRange,
	lock uint64, preferredBlobberIds []string) (hash string, nonce int64, txn *transaction.Transaction, err error) {

	if lock < 0 {
		return "", 0, nil, errors.New("", "invalid value for lock")
	}

	allocationBlobbers, err := GetAllocationBlobbers(owner, ownerpublickey, datashards,
		parityshards, size, expiry, readPrice,
		writePrice)
	if err != nil {
		return "", 0, nil, errors.New("failed_get_allocation_blobbers", "failed to get blobbers for allocation: "+err.Error())
	}

	//filter duplicates
	ids := make(map[string]struct{})
	for _, id := range preferredBlobberIds {
		ids[id] = struct{}{}
	}
	for _, id := range allocationBlobbers {
		ids[id] = struct{}{}
	}
	blobbers := make([]string, 0, len(ids))
	for id := range ids {
		blobbers = append(blobbers, id)
	}

	if !sdkInitialized {
		return "", 0, nil, sdkNotInitialized
	}

	var allocationRequest = map[string]interface{}{
		"name":              name,
		"data_shards":       datashards,
		"parity_shards":     parityshards,
		"size":              size,
		"owner_id":          owner,
		"owner_public_key":  ownerpublickey,
		"expiration_date":   expiry,
		"blobbers":          blobbers,
		"read_price_range":  readPrice,
		"write_price_range": writePrice,
	}

	var sn = transaction.SmartContractTxnData{
		Name:      transaction.NEW_ALLOCATION_REQUEST,
		InputArgs: allocationRequest,
	}
	hash, _, nonce, txn, err = smartContractTxnValue(sn, lock)
	return
}

func GetAllocationBlobbers(owner, ownerpublickey string,
	datashards, parityshards int, size, expiry int64,
	readPrice, writePrice PriceRange) ([]string, error) {

	var allocationRequest = map[string]interface{}{
		"data_shards":       datashards,
		"parity_shards":     parityshards,
		"size":              size,
		"owner_id":          owner,
		"owner_public_key":  ownerpublickey,
		"expiration_date":   expiry,
		"read_price_range":  readPrice,
		"write_price_range": writePrice,
	}

	allocationData, _ := json.Marshal(allocationRequest)

	params := make(map[string]string)
	params["allocation_data"] = string(allocationData)

	allocBlobber, err := zboxutil.MakeSCRestAPICall(STORAGE_SCADDRESS, "/alloc_blobbers", params, nil)
	if err != nil {
		return nil, err
	}
	var allocBlobberIDs []string

	err = json.Unmarshal(allocBlobber, &allocBlobberIDs)
	if err != nil {
		return nil, errors.Wrap(err, "failed to unmarshal blobber IDs")
	}

	return allocBlobberIDs, nil
}

func GetBlobberIds(blobberUrls []string) ([]string, error) {

	if len(blobberUrls) == 0 {
		return make([]string, 0), nil
	}

	urlsStr, err := json.Marshal(blobberUrls)
	if err != nil {
		return nil, err
	}

	params := make(map[string]string)
	params["blobber_url"] = string(urlsStr)
	idsStr, err := zboxutil.MakeSCRestAPICall(STORAGE_SCADDRESS, "/blobber_ids", params, nil)
	if err != nil {
		return nil, err
	}

	var blobberIDs []string
	err = json.Unmarshal(idsStr, &blobberIDs)
	if err != nil {
		return nil, errors.Wrap(err, "failed to unmarshal preferred blobber IDs")
	}

	return blobberIDs, nil
}

func getFreeAllocationBlobbers(request map[string]interface{}) ([]string, error) {
	data, _ := json.Marshal(request)

	params := make(map[string]string)
	params["free_allocation_data"] = string(data)

	allocBlobber, err := zboxutil.MakeSCRestAPICall(STORAGE_SCADDRESS, "/free_alloc_blobbers", params, nil)
	if err != nil {
		return nil, err
	}
	var allocBlobberIDs []string

	err = json.Unmarshal(allocBlobber, &allocBlobberIDs)
	if err != nil {
		return nil, errors.Wrap(err, "failed to unmarshal blobber IDs")
	}

	return allocBlobberIDs, nil
}

func AddFreeStorageAssigner(name, publicKey string, individualLimit, totalLimit float64) (string, int64, error) {
	if !sdkInitialized {
		return "", 0, sdkNotInitialized
	}

	var input = map[string]interface{}{
		"name":             name,
		"public_key":       publicKey,
		"individual_limit": individualLimit,
		"total_limit":      totalLimit,
	}

	var sn = transaction.SmartContractTxnData{
		Name:      transaction.ADD_FREE_ALLOCATION_ASSIGNER,
		InputArgs: input,
	}
	hash, _, n, _, err := smartContractTxn(sn)

	return hash, n, err
}

func CreateFreeAllocation(marker string, value uint64) (string, int64, error) {
	if !sdkInitialized {
		return "", 0, sdkNotInitialized
	}

	if value < 0 {
		return "", 0, errors.New("", "invalid value for lock")
	}

	var input = map[string]interface{}{
		"recipient_public_key": client.GetClientPublicKey(),
		"marker":               marker,
	}

	blobbers, err := getFreeAllocationBlobbers(input)
	if err != nil {
		return "", 0, err
	}

	input["blobbers"] = blobbers

	var sn = transaction.SmartContractTxnData{
		Name:      transaction.NEW_FREE_ALLOCATION,
		InputArgs: input,
	}
	hash, _, n, _, err := smartContractTxnValue(sn, value)
	return hash, n, err
}

func UpdateAllocation(name string,
	size, expiry int64,
	allocationID string,
	lock uint64,
	setImmutable, updateTerms bool,
	addBlobberId, removeBlobberId string,
) (hash string, nonce int64, err error) {

	if !sdkInitialized {
		return "", 0, sdkNotInitialized
	}
	if lock < 0 {
		return "", 0, errors.New("", "invalid value for lock")
	}

	updateAllocationRequest := make(map[string]interface{})
	updateAllocationRequest["name"] = name
	updateAllocationRequest["owner_id"] = client.GetClientID()
	updateAllocationRequest["id"] = allocationID
	updateAllocationRequest["size"] = size
	updateAllocationRequest["expiration_date"] = expiry
	updateAllocationRequest["set_immutable"] = setImmutable
	updateAllocationRequest["update_terms"] = updateTerms
	updateAllocationRequest["add_blobber_id"] = addBlobberId
	updateAllocationRequest["remove_blobber_id"] = removeBlobberId

	sn := transaction.SmartContractTxnData{
		Name:      transaction.STORAGESC_UPDATE_ALLOCATION,
		InputArgs: updateAllocationRequest,
	}
	hash, _, nonce, _, err = smartContractTxnValue(sn, lock)
	return
}

func CreateFreeUpdateAllocation(marker, allocationId string, value uint64) (string, int64, error) {
	if !sdkInitialized {
		return "", 0, sdkNotInitialized
	}
	if value < 0 {
		return "", 0, errors.New("", "invalid value for lock")
	}

	var input = map[string]interface{}{
		"allocation_id": allocationId,
		"marker":        marker,
	}

	var sn = transaction.SmartContractTxnData{
		Name:      transaction.FREE_UPDATE_ALLOCATION,
		InputArgs: input,
	}
	hash, _, n, _, err := smartContractTxnValue(sn, value)
	return hash, n, err
}

func FinalizeAllocation(allocID string) (hash string, nonce int64, err error) {
	if !sdkInitialized {
		return "", 0, sdkNotInitialized
	}
	var sn = transaction.SmartContractTxnData{
		Name:      transaction.STORAGESC_FINALIZE_ALLOCATION,
		InputArgs: map[string]interface{}{"allocation_id": allocID},
	}
	hash, _, nonce, _, err = smartContractTxn(sn)
	return
}

func CancelAllocation(allocID string) (hash string, nonce int64, err error) {
	if !sdkInitialized {
		return "", 0, sdkNotInitialized
	}
	var sn = transaction.SmartContractTxnData{
		Name:      transaction.STORAGESC_CANCEL_ALLOCATION,
		InputArgs: map[string]interface{}{"allocation_id": allocID},
	}
	hash, _, nonce, _, err = smartContractTxn(sn)
	return
}

func RemoveCurator(curatorId, allocationId string) (string, int64, error) {
	if !sdkInitialized {
		return "", 0, sdkNotInitialized
	}

	var allocationRequest = map[string]interface{}{
		"curator_id":    curatorId,
		"allocation_id": allocationId,
	}
	var sn = transaction.SmartContractTxnData{
		Name:      transaction.STORAGESC_REMOVE_CURATOR,
		InputArgs: allocationRequest,
	}
	hash, _, n, _, err := smartContractTxn(sn)
	return hash, n, err
}

func AddCurator(curatorId, allocationId string) (string, int64, error) {
	if !sdkInitialized {
		return "", 0, sdkNotInitialized
	}

	var allocationRequest = map[string]interface{}{
		"curator_id":    curatorId,
		"allocation_id": allocationId,
	}
	var sn = transaction.SmartContractTxnData{
		Name:      transaction.STORAGESC_ADD_CURATOR,
		InputArgs: allocationRequest,
	}
	hash, _, n, _, err := smartContractTxn(sn)
	return hash, n, err
}

type ProviderType int

const (
	ProviderMiner ProviderType = iota + 1
	ProviderSharder
	ProviderBlobber
	ProviderValidator
	ProviderAuthorizer
)

func CollectRewards(providerId string, providerType ProviderType) (string, int64, error) {
	if !sdkInitialized {
		return "", 0, sdkNotInitialized
	}

	var input = map[string]interface{}{
		"provider_id":   providerId,
		"provider_type": providerType,
	}
	var sn = transaction.SmartContractTxnData{
		Name:      transaction.STORAGESC_COLLECT_REWARD,
		InputArgs: input,
	}
	hash, _, n, _, err := smartContractTxn(sn)
	return hash, n, err
}

func CuratorTransferAllocation(allocationId, newOwner, newOwnerPublicKey string) (string, int64, error) {
	if !sdkInitialized {
		return "", 0, sdkNotInitialized
	}

	var allocationRequest = map[string]interface{}{
		"allocation_id":        allocationId,
		"new_owner_id":         newOwner,
		"new_owner_public_key": newOwnerPublicKey,
	}
	var sn = transaction.SmartContractTxnData{
		Name:      transaction.STORAGESC_CURATOR_TRANSFER,
		InputArgs: allocationRequest,
	}
	hash, _, n, _, err := smartContractTxn(sn)
	return hash, n, err
}

func UpdateBlobberSettings(blob *Blobber) (resp string, nonce int64, err error) {
	if !sdkInitialized {
		return "", 0, sdkNotInitialized
	}
	var sn = transaction.SmartContractTxnData{
		Name:      transaction.STORAGESC_UPDATE_BLOBBER_SETTINGS,
		InputArgs: blob,
	}
	resp, _, nonce, _, err = smartContractTxn(sn)
	return
}

func UpdateValidatorSettings(v *Validator) (resp string, nonce int64, err error) {
	if !sdkInitialized {
		return "", 0, sdkNotInitialized
	}

	var sn = transaction.SmartContractTxnData{
		Name:      transaction.STORAGESC_UPDATE_VALIDATOR_SETTINGS,
		InputArgs: v.ConvertToValidationNode(),
	}
	resp, _, nonce, _, err = smartContractTxn(sn)
	return
}

func smartContractTxn(sn transaction.SmartContractTxnData) (
	hash, out string, nonce int64, txn *transaction.Transaction, err error) {

	return smartContractTxnValue(sn, 0)
}

func smartContractTxnValue(sn transaction.SmartContractTxnData, value uint64) (
	hash, out string, nonce int64, txn *transaction.Transaction, err error) {

	return smartContractTxnValueFee(sn, value, 0)
}

func smartContractTxnValueFee(sn transaction.SmartContractTxnData,
	value, fee uint64) (hash, out string, nonce int64, t *transaction.Transaction, err error) {

	var requestBytes []byte
	if requestBytes, err = json.Marshal(sn); err != nil {
		return
	}

	nonce = client.GetClient().Nonce
	if nonce != 0 {
		nonce++
	}
	txn := transaction.NewTransactionEntity(client.GetClientID(),
		blockchain.GetChainID(), client.GetClientPublicKey(), nonce)

	txn.TransactionData = string(requestBytes)
	txn.ToClientID = STORAGE_SCADDRESS
	txn.Value = value
	txn.TransactionFee = fee
	txn.TransactionType = transaction.TxnTypeSmartContract
	if txn.TransactionNonce == 0 {
		txn.TransactionNonce = transaction.Cache.GetNextNonce(txn.ClientID)
	}

	if err = txn.ComputeHashAndSign(client.Sign); err != nil {
		return
	}

	transaction.SendTransactionSync(txn, blockchain.GetMiners())

	var (
		querySleepTime = time.Duration(blockchain.GetQuerySleepTime()) * time.Second
		retries        = 0
	)

	sys.Sleep(querySleepTime)

	for retries < blockchain.GetMaxTxnQuery() {
		t, err = transaction.VerifyTransaction(txn.Hash, blockchain.GetSharders())
		if err == nil {
			break
		}
		retries++
		sys.Sleep(querySleepTime)
	}

	if err != nil {
		l.Logger.Error("Error verifying the transaction", err.Error(), txn.Hash)
		transaction.Cache.Evict(txn.ClientID)
		return
	}

	if t == nil {
		return "", "", 0, txn, errors.New("transaction_validation_failed",
			"Failed to get the transaction confirmation")
	}

	if t.Status == transaction.TxnFail {
		return t.Hash, t.TransactionOutput, 0, t, errors.New("", t.TransactionOutput)
	}

	if t.Status == transaction.TxnChargeableError {
		return t.Hash, t.TransactionOutput, t.TransactionNonce, t, errors.New("", t.TransactionOutput)
	}

	return t.Hash, t.TransactionOutput, t.TransactionNonce, t, nil
}

func CommitToFabric(metaTxnData, fabricConfigJSON string) (string, error) {
	if !sdkInitialized {
		return "", sdkNotInitialized
	}
	var fabricConfig struct {
		URL  string `json:"url"`
		Body struct {
			Channel          string   `json:"channel"`
			ChaincodeName    string   `json:"chaincode_name"`
			ChaincodeVersion string   `json:"chaincode_version"`
			Method           string   `json:"method"`
			Args             []string `json:"args"`
		} `json:"body"`
		Auth struct {
			Username string `json:"username"`
			Password string `json:"password"`
		} `json:"auth"`
	}

	err := json.Unmarshal([]byte(fabricConfigJSON), &fabricConfig)
	if err != nil {
		return "", errors.New("fabric_config_decode_error", "Unable to decode fabric config json")
	}

	// Clear if any existing args passed
	fabricConfig.Body.Args = fabricConfig.Body.Args[:0]

	fabricConfig.Body.Args = append(fabricConfig.Body.Args, metaTxnData)

	fabricData, err := json.Marshal(fabricConfig.Body)
	if err != nil {
		return "", errors.New("fabric_config_encode_error", "Unable to encode fabric config body")
	}

	req, ctx, cncl, err := zboxutil.NewHTTPRequest(http.MethodPost, fabricConfig.URL, fabricData)
	if err != nil {
		return "", errors.New("fabric_commit_error", "Unable to create new http request with error "+err.Error())
	}

	// Set basic auth
	req.SetBasicAuth(fabricConfig.Auth.Username, fabricConfig.Auth.Password)

	var fabricResponse string
	err = zboxutil.HttpDo(ctx, cncl, req, func(resp *http.Response, err error) error {
		if err != nil {
			l.Logger.Error("Fabric commit error : ", err)
			return err
		}
		defer resp.Body.Close()
		respBody, err := ioutil.ReadAll(resp.Body)
		if err != nil {
			return errors.Wrap(err, "Error reading response :")
		}
		l.Logger.Debug("Fabric commit result:", string(respBody))
		if resp.StatusCode == http.StatusOK {
			fabricResponse = string(respBody)
			return nil
		}
		return errors.New(strconv.Itoa(resp.StatusCode), "Fabric commit status not OK!")
	})
	return fabricResponse, err
}

func GetAllocationMinLock(datashards, parityshards int, size, expiry int64,
	readPrice, writePrice PriceRange) (int64, error) {

	preferred, err := GetBlobberIds(blockchain.GetPreferredBlobbers())
	if err != nil {
		return -1, errors.New("failed_get_blobber_ids", "failed to get preferred blobber ids: "+err.Error())
	}

	return GetAllocationMinLockBlobbers(datashards, parityshards, size, expiry,
		readPrice, writePrice, preferred)
}

func GetAllocationMinLockBlobbers(datashards, parityshards int, size, expiry int64,
	readPrice, writePrice PriceRange, blobbers []string) (int64, error) {
	if !sdkInitialized {
		return 0, sdkNotInitialized
	}

	var allocationRequestData = map[string]interface{}{
		"data_shards":       datashards,
		"parity_shards":     parityshards,
		"size":              size,
		"owner_id":          client.GetClientID(),
		"owner_public_key":  client.GetClientPublicKey(),
		"expiration_date":   expiry,
		"blobbers":          blobbers,
		"read_price_range":  readPrice,
		"write_price_range": writePrice,
	}
	allocationData, _ := json.Marshal(allocationRequestData)

	params := make(map[string]string)
	params["allocation_data"] = string(allocationData)
	allocationsBytes, err := zboxutil.MakeSCRestAPICall(STORAGE_SCADDRESS, "/allocation_min_lock", params, nil)
	if err != nil {
		return 0, errors.New("allocation_min_lock_fetch_error", "Error fetching the allocation min lock."+err.Error())
	}

	var response = make(map[string]int64)
	err = json.Unmarshal(allocationsBytes, &response)
	if err != nil {
		return 0, errors.New("allocation_min_lock_decode_error", "Error decoding the response."+err.Error())
	}
	return response["min_lock_demand"], nil
}<|MERGE_RESOLUTION|>--- conflicted
+++ resolved
@@ -364,21 +364,12 @@
 }
 
 type stakePoolRequest struct {
-<<<<<<< HEAD
-	BlobberID string `json:"blobber_id,omitempty"`
-}
-
-// StakePoolLock locks tokens lack in stake pool
-func StakePoolLock(blobberID string, value, fee uint64) (hash string, nonce int64, err error) {
-=======
 	ProviderType ProviderType `json:"provider_type,omitempty"`
 	ProviderID   string       `json:"provider_id,omitempty"`
-	PoolID       string       `json:"pool_id,omitempty"`
 }
 
 // StakePoolLock locks tokens lack in stake pool
-func StakePoolLock(providerType ProviderType, providerID string, value, fee uint64) (poolID string, nonce int64, err error) {
->>>>>>> fd876c01
+func StakePoolLock(providerType ProviderType, providerID string, value, fee uint64) (hash string, nonce int64, err error) {
 	if !sdkInitialized {
 		return "", 0, sdkNotInitialized
 	}
@@ -394,7 +385,6 @@
 	spr := stakePoolRequest{
 		ProviderType: providerType,
 		ProviderID:   providerID,
-		PoolID:       "",
 	}
 	var sn = transaction.SmartContractTxnData{
 		Name:      transaction.STORAGESC_STAKE_POOL_LOCK,
@@ -419,13 +409,7 @@
 // future. The time is maximal time that can be lesser in some cases. To
 // unlock tokens can't be unlocked now, wait the time and unlock them (call
 // this function again).
-<<<<<<< HEAD
-func StakePoolUnlock(
-	blobberID string, fee uint64,
-) (unstake bool, nonce int64, err error) {
-=======
-func StakePoolUnlock(providerType ProviderType, providerID string, poolID string, fee uint64) (unstake bool, nonce int64, err error) {
->>>>>>> fd876c01
+func StakePoolUnlock(providerType ProviderType, providerID string, fee uint64) (unstake bool, nonce int64, err error) {
 	if !sdkInitialized {
 		return false, 0, sdkNotInitialized
 	}
@@ -436,22 +420,12 @@
 
 	if providerID == "" {
 		return false, 0, errors.New("stake_pool_lock", "provider_id is required")
-	}
-
-<<<<<<< HEAD
-	var spr stakePoolRequest
-	spr.BlobberID = blobberID
-=======
-	if poolID == "" {
-		return false, 0, errors.New("stake_pool_lock", "pool_id is required")
 	}
 
 	spr := stakePoolRequest{
 		ProviderType: providerType,
 		ProviderID:   providerID,
-		PoolID:       poolID,
-	}
->>>>>>> fd876c01
+	}
 
 	var sn = transaction.SmartContractTxnData{
 		Name:      transaction.STORAGESC_STAKE_POOL_UNLOCK,

--- conflicted
+++ resolved
@@ -9,10 +9,6 @@
 	"math"
 	"net/http"
 	"strconv"
-<<<<<<< HEAD
-	"strings"
-=======
->>>>>>> 3c242962
 
 	"github.com/0chain/common/core/currency"
 	"github.com/0chain/errors"
@@ -812,13 +808,6 @@
 	if err != nil {
 		return nil, errors.New("allocation_decode_error", "Error decoding the allocation: "+err.Error()+" "+string(allocationBytes))
 	}
-<<<<<<< HEAD
-	sig, err := client.Sign(enc.Hash(allocationObj.Tx))
-	if err != nil {
-		return nil, err
-	}
-	fmt.Println("auth - alloc sig:", sig)
-=======
 	hashdata := allocationObj.Tx
 	sig, ok := zboxutil.SignCache.Get(hashdata)
 	if !ok {
@@ -828,7 +817,6 @@
 			return nil, err
 		}
 	}
->>>>>>> 3c242962
 
 	allocationObj.sig = sig
 	allocationObj.numBlockDownloads = numBlockDownloads
@@ -1406,59 +1394,6 @@
 	return hash, n, err
 }
 
-<<<<<<< HEAD
-func smartContractTxn(scAddress string, sn transaction.SmartContractTxnData) (
-	hash, out string, nonce int64, txn *transaction.Transaction, err error) {
-	return smartContractTxnValue(scAddress, sn, 0)
-}
-
-func StorageSmartContractTxn(sn transaction.SmartContractTxnData) (
-	hash, out string, nonce int64, txn *transaction.Transaction, err error) {
-
-	return storageSmartContractTxnValue(sn, 0)
-}
-
-func storageSmartContractTxn(sn transaction.SmartContractTxnData) (
-	hash, out string, nonce int64, txn *transaction.Transaction, err error) {
-
-	return storageSmartContractTxnValue(sn, 0)
-}
-
-func smartContractTxnValue(scAddress string, sn transaction.SmartContractTxnData, value uint64) (
-	hash, out string, nonce int64, txn *transaction.Transaction, err error) {
-
-	return smartContractTxnValueFeeWithRetry(scAddress, sn, value, client.TxnFee())
-}
-
-func storageSmartContractTxnValue(sn transaction.SmartContractTxnData, value uint64) (
-	hash, out string, nonce int64, txn *transaction.Transaction, err error) {
-
-	// Fee is set during sdk initialization.
-	return smartContractTxnValueFeeWithRetry(STORAGE_SCADDRESS, sn, value, client.TxnFee())
-}
-
-func smartContractTxnValueFeeWithRetry(scAddress string, sn transaction.SmartContractTxnData,
-	value, fee uint64) (hash, out string, nonce int64, t *transaction.Transaction, err error) {
-	hash, out, nonce, t, err = smartContractTxnValueFee(scAddress, sn, value, fee)
-
-	if err != nil && strings.Contains(err.Error(), "invalid transaction nonce") {
-		return smartContractTxnValueFee(scAddress, sn, value, fee)
-	}
-	return
-}
-
-func smartContractTxnValueFee(scAddress string, sn transaction.SmartContractTxnData,
-	value, fee uint64) (hash, out string, nonce int64, t *transaction.Transaction, err error) {
-	t, err = ExecuteSmartContract(scAddress, sn, value, fee)
-	if err != nil {
-		return "", "", 0, nil, err
-	}
-
-	return t.Hash, t.TransactionOutput, t.TransactionNonce, t, nil
-}
-
-=======
->>>>>>> 3c242962
 func CommitToFabric(metaTxnData, fabricConfigJSON string) (string, error) {
 	if !sdkInitialized {
 		return "", sdkNotInitialized

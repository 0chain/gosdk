package sdk

import (
	"context"
	"encoding/base64"
	"encoding/json"
	"io/ioutil"
	"net/http"
	"os"
	"strconv"
	"time"

	"github.com/0chain/errors"
	"github.com/0chain/gosdk/core/conf"
	"github.com/0chain/gosdk/core/logger"
	"github.com/0chain/gosdk/core/sys"

	"github.com/0chain/gosdk/core/common"
	"github.com/0chain/gosdk/core/transaction"
	"github.com/0chain/gosdk/core/version"
	"github.com/0chain/gosdk/zboxcore/blockchain"
	"github.com/0chain/gosdk/zboxcore/client"
	"github.com/0chain/gosdk/zboxcore/encryption"
	. "github.com/0chain/gosdk/zboxcore/logger"
	"github.com/0chain/gosdk/zboxcore/marker"
	"github.com/0chain/gosdk/zboxcore/zboxutil"
)

const STORAGE_SCADDRESS = "6dba10422e368813802877a85039d3985d96760ed844092319743fb3a76712d7"

var sdkNotInitialized = errors.New("sdk_not_initialized", "SDK is not initialised")

const (
	OpUpload   int = 0
	OpDownload int = 1
	OpRepair   int = 2
	OpUpdate   int = 3
)

type StatusCallback interface {
	Started(allocationId, filePath string, op int, totalBytes int)
	InProgress(allocationId, filePath string, op int, completedBytes int, data []byte)
	Error(allocationID string, filePath string, op int, err error)
	Completed(allocationId, filePath string, filename string, mimetype string, size int, op int)
	CommitMetaCompleted(request, response string, txn *transaction.Transaction, err error)
	RepairCompleted(filesRepaired int)
}

var numBlockDownloads = 10
var sdkInitialized = false
var networkWorkerTimerInHours = 1

// GetVersion - returns version string
func GetVersion() string {
	return version.VERSIONSTR
}

// SetLogLevel set the log level.
// lvl - 0 disabled; higher number (upto 4) more verbosity
func SetLogLevel(lvl int) {
	Logger.SetLevel(lvl)
}

// SetLogFile
// logFile - Log file
// verbose - true - console output; false - no console output
func SetLogFile(logFile string, verbose bool) {
	f, err := os.OpenFile(logFile, os.O_APPEND|os.O_CREATE|os.O_WRONLY, 0644)
	if err != nil {
		return
	}
	Logger.SetLogFile(f, verbose)
	Logger.Info("******* Storage SDK Version: ", version.VERSIONSTR, " *******")
}

func GetLogger() *logger.Logger {
	return &Logger
}

// InitStorageSDK init storage sdk with walletJSON
//   {
//		"client_id":"322d1dadec182effbcbdeef77d84f",
//		"client_key":"3b6d02a22ec82d4d9aa1402917ca2",
//		"keys":[{
//			"public_key":"3b6d02a22ec82d4d9aa1402917ca268",
//			"private_key":"25f2e1355d3864de01aba0bfec3702"
//			}],
//		"mnemonics":"double wink spin mushroom thing notable trumpet chapter",
//		"version":"1.0",
//		"date_created":"2021-08-18T08:34:39+08:00"
//	 }
func InitStorageSDK(walletJSON string, blockWorker, chainID, signatureScheme string, preferredBlobbers []string, nonce int64) error {

	err := client.PopulateClient(walletJSON, signatureScheme)
	if err != nil {
		return err
	}
	client.SetClientNonce(nonce)

	blockchain.SetChainID(chainID)
	blockchain.SetPreferredBlobbers(preferredBlobbers)
	blockchain.SetBlockWorker(blockWorker)

	err = UpdateNetworkDetails()
	if err != nil {
		return err
	}

	go UpdateNetworkDetailsWorker(context.Background())
	sdkInitialized = true
	return nil
}

func GetNetwork() *Network {
	return &Network{
		Miners:   blockchain.GetMiners(),
		Sharders: blockchain.GetSharders(),
	}
}

func SetMaxTxnQuery(num int) {
	blockchain.SetMaxTxnQuery(num)

	cfg, _ := conf.GetClientConfig()
	if cfg != nil {
		cfg.MaxTxnQuery = num
	}

}

func SetQuerySleepTime(time int) {
	blockchain.SetQuerySleepTime(time)

	cfg, _ := conf.GetClientConfig()
	if cfg != nil {
		cfg.QuerySleepTime = time
	}

}

func SetMinSubmit(num int) {
	blockchain.SetMinSubmit(num)
}
func SetMinConfirmation(num int) {
	blockchain.SetMinConfirmation(num)
}

func SetNetwork(miners []string, sharders []string) {
	blockchain.SetMiners(miners)
	blockchain.SetSharders(sharders)
	transaction.InitCache(sharders)
}

//
// read pool
//

func CreateReadPool() (hash string, nonce int64, err error) {
	if !sdkInitialized {
		return "", 0, sdkNotInitialized
	}
	hash, _, nonce, err = smartContractTxn(transaction.SmartContractTxnData{
		Name: transaction.STORAGESC_CREATE_READ_POOL,
	})
	return
}

type BlobberPoolStat struct {
	BlobberID common.Key     `json:"blobber_id"`
	Balance   common.Balance `json:"balance"`
}

type AllocationPoolStat struct {
	ID           string             `json:"id"`
	Balance      common.Balance     `json:"balance"`
	ExpireAt     common.Timestamp   `json:"expire_at"`
	AllocationID common.Key         `json:"allocation_id"`
	Blobbers     []*BlobberPoolStat `json:"blobbers"`
	Locked       bool               `json:"locked"`
}

type BackPool struct {
	ID      string         `json:"id"`
	Balance common.Balance `json:"balance"`
}

// AllocationPoolsStat represents read or write pool statistic.
type AllocationPoolStats struct {
	Pools []*AllocationPoolStat `json:"pools"`
	Back  *BackPool             `json:"back,omitempty"`
}

func (aps *AllocationPoolStats) AllocFilter(allocID string) {
	if allocID == "" {
		return
	}
	var i int
	for _, pi := range aps.Pools {
		if pi.AllocationID != common.Key(allocID) {
			continue
		}
		aps.Pools[i], i = pi, i+1
	}
	aps.Pools = aps.Pools[:i]
}

// GetReadPoolInfo for given client, or, if the given clientID is empty,
// for current client of the sdk.
func GetReadPoolInfo(clientID string) (info *AllocationPoolStats, err error) {
	if !sdkInitialized {
		return nil, sdkNotInitialized
	}

	if clientID == "" {
		clientID = client.GetClientID()
	}

	var b []byte
	b, err = zboxutil.MakeSCRestAPICall(STORAGE_SCADDRESS, "/getReadPoolStat",
		map[string]string{"client_id": clientID}, nil)
	if err != nil {
		return nil, errors.Wrap(err, "error requesting read pool info")
	}
	if len(b) == 0 {
		return nil, errors.New("", "empty response")
	}

	info = new(AllocationPoolStats)
	if err = json.Unmarshal(b, info); err != nil {
		return nil, errors.Wrap(err, "error decoding response:")
	}

	return
}

// ReadPoolLock locks given number of tokes for given duration in read pool.
func ReadPoolLock(dur time.Duration, allocID, blobberID string,
	tokens, fee int64) (hash string, nonce int64, err error) {
	if !sdkInitialized {
		return "", 0, sdkNotInitialized
	}

	type lockRequest struct {
		Duration     time.Duration `json:"duration"`
		AllocationID string        `json:"allocation_id"`
		BlobberID    string        `json:"blobber_id,omitempty"`
	}

	var req lockRequest
	req.Duration = dur
	req.AllocationID = allocID
	req.BlobberID = blobberID

	var sn = transaction.SmartContractTxnData{
		Name:      transaction.STORAGESC_READ_POOL_LOCK,
		InputArgs: &req,
	}
	hash, _, nonce, err = smartContractTxnValueFee(sn, tokens, fee)
	return
}

// ReadPoolUnlock unlocks tokens in expired read pool
func ReadPoolUnlock(poolID string, fee int64) (hash string, nonce int64, err error) {
	if !sdkInitialized {
		return "", 0, sdkNotInitialized
	}

	type unlockRequest struct {
		PoolID string `json:"pool_id"`
	}

	var req unlockRequest
	req.PoolID = poolID

	var sn = transaction.SmartContractTxnData{
		Name:      transaction.STORAGESC_READ_POOL_UNLOCK,
		InputArgs: &req,
	}
	hash, _, nonce, err = smartContractTxnValueFee(sn, 0, fee)
	return
}

//
// stake pool
//

// StakePoolOfferInfo represents stake pool offer information.
type StakePoolOfferInfo struct {
	Lock         common.Balance   `json:"lock"`
	Expire       common.Timestamp `json:"expire"`
	AllocationID common.Key       `json:"allocation_id"`
	IsExpired    bool             `json:"is_expired"`
}

// StakePoolRewardsInfo represents stake pool rewards.
type StakePoolRewardsInfo struct {
	Charge    common.Balance `json:"charge"`    // total for all time
	Blobber   common.Balance `json:"blobber"`   // total for all time
	Validator common.Balance `json:"validator"` // total for all time
}

// StakePoolDelegatePoolInfo represents delegate pool of a stake pool info.
type StakePoolDelegatePoolInfo struct {
	ID         common.Key     `json:"id"`          // blobber ID
	Balance    common.Balance `json:"balance"`     // current balance
	DelegateID common.Key     `json:"delegate_id"` // wallet
	Rewards    common.Balance `json:"rewards"`     // current
	UnStake    bool           `json:"unstake"`     // want to unstake

	TotalReward  common.Balance `json:"total_reward"`
	TotalPenalty common.Balance `json:"total_penalty"`
	Status       string         `json:"status"`
	RoundCreated int64          `json:"round_created"`
}

// StakePoolSettings information.
type StakePoolSettings struct {
	// DelegateWallet for pool owner.
	DelegateWallet string `json:"delegate_wallet"`
	// MinStake allowed.
	MinStake common.Balance `json:"min_stake"`
	// MaxStake allowed.
	MaxStake common.Balance `json:"max_stake"`
	// NumDelegates maximum allowed.
	NumDelegates int `json:"num_delegates"`
	// ServiceCharge is blobber service charge.
	ServiceCharge float64 `json:"service_charge"`
}

// StakePool full info.
type StakePoolInfo struct {
	ID      common.Key     `json:"pool_id"` // pool ID
	Balance common.Balance `json:"balance"` // total balance
	Unstake common.Balance `json:"unstake"` // total unstake amount

	Free       int64          `json:"free"`        // free staked space
	Capacity   int64          `json:"capacity"`    // blobber bid
	WritePrice common.Balance `json:"write_price"` // its write price

	OffersTotal  common.Balance `json:"offers_total"` //
	UnstakeTotal common.Balance `json:"unstake_total"`
	// delegate pools
	Delegate []StakePoolDelegatePoolInfo `json:"delegate"`
	Penalty  common.Balance              `json:"penalty"` // total for all
	// rewards
	Rewards common.Balance `json:"rewards"`

	// Settings of the stake pool
	Settings StakePoolSettings `json:"settings"`
}

// GetStakePoolInfo for given client, or, if the given clientID is empty,
// for current client of the sdk.
func GetStakePoolInfo(blobberID string) (info *StakePoolInfo, err error) {
	if !sdkInitialized {
		return nil, sdkNotInitialized
	}
	if blobberID == "" {
		blobberID = client.GetClientID()
	}

	var b []byte
	b, err = zboxutil.MakeSCRestAPICall(STORAGE_SCADDRESS, "/getStakePoolStat",
		map[string]string{"blobber_id": blobberID}, nil)
	if err != nil {
		return nil, errors.Wrap(err, "error requesting stake pool info:")
	}
	if len(b) == 0 {
		return nil, errors.New("", "empty response")
	}

	info = new(StakePoolInfo)
	if err = json.Unmarshal(b, info); err != nil {
		return nil, errors.Wrap(err, "error decoding response:")
	}

	return
}

// StakePoolUserInfo represents user stake pools statistic.
type StakePoolUserInfo struct {
	Pools map[common.Key][]*StakePoolDelegatePoolInfo `json:"pools"`
}

// GetStakePoolUserInfo obtains blobbers/validators delegate pools statistic
// for a user. If given clientID is empty string, then current client used.
func GetStakePoolUserInfo(clientID string) (info *StakePoolUserInfo, err error) {
	if !sdkInitialized {
		return nil, sdkNotInitialized
	}
	if clientID == "" {
		clientID = client.GetClientID()
	}

	var b []byte
	b, err = zboxutil.MakeSCRestAPICall(STORAGE_SCADDRESS,
		"/getUserStakePoolStat", map[string]string{"client_id": clientID}, nil)
	if err != nil {
		return nil, errors.Wrap(err, "error requesting stake pool user info:")
	}
	if len(b) == 0 {
		return nil, errors.New("", "empty response")
	}

	info = new(StakePoolUserInfo)
	if err = json.Unmarshal(b, info); err != nil {
		return nil, errors.Wrap(err, "error decoding response:")
	}

	return
}

type stakePoolRequest struct {
	BlobberID string `json:"blobber_id,omitempty"`
	PoolID    string `json:"pool_id,omitempty"`
}

// StakePoolLock locks tokens lack in stake pool
func StakePoolLock(blobberID string, value, fee int64) (poolID string, nonce int64, err error) {
	if !sdkInitialized {
		return poolID, 0, sdkNotInitialized
	}
	if blobberID == "" {
		blobberID = client.GetClientID()
	}

	var spr stakePoolRequest
	spr.BlobberID = blobberID
	var sn = transaction.SmartContractTxnData{
		Name:      transaction.STORAGESC_STAKE_POOL_LOCK,
		InputArgs: &spr,
	}
	poolID, _, nonce, err = smartContractTxnValueFee(sn, value, fee)
	return
}

// StakePoolUnlockUnstake is stake pool unlock response in case where tokens
// can't be unlocked due to opened offers.
type StakePoolUnlockUnstake struct {
	// one of the fields is set in a response, the Unstake if can't unstake
	// for now and the TokenPoolTransferResponse if has a pool had unlocked
	Unstake bool  `json:"unstake"` // max time to wait to unstake
	Balance int64 `json:"balance"`
}

// StakePoolUnlock unlocks a stake pool tokens. If tokens can't be unlocked due
// to opened offers, then it returns time where the tokens can be unlocked,
// marking the pool as 'want to unlock' to avoid its usage in offers in the
// future. The time is maximal time that can be lesser in some cases. To
// unlock tokens can't be unlocked now, wait the time and unlock them (call
// this function again).
func StakePoolUnlock(
	blobberID, poolID string, fee int64,
) (unstake bool, nonce int64, err error) {
	if !sdkInitialized {
		return false, 0, sdkNotInitialized
	}
	if blobberID == "" {
		blobberID = client.GetClientID()
	}

	var spr stakePoolRequest
	spr.BlobberID = blobberID
	spr.PoolID = poolID

	var sn = transaction.SmartContractTxnData{
		Name:      transaction.STORAGESC_STAKE_POOL_UNLOCK,
		InputArgs: &spr,
	}

	var out string
	if _, out, nonce, err = smartContractTxnValueFee(sn, 0, fee); err != nil {
		return // an error
	}

	var spuu StakePoolUnlockUnstake
	if err = json.Unmarshal([]byte(out), &spuu); err != nil {
		return
	}

	return spuu.Unstake, nonce, nil
}

//
// write pool
//

// GetWritePoolInfo for given client, or, if the given clientID is empty,
// for current client of the sdk.
func GetWritePoolInfo(clientID string) (info *AllocationPoolStats, err error) {
	if !sdkInitialized {
		return nil, sdkNotInitialized
	}
	if clientID == "" {
		clientID = client.GetClientID()
	}

	var b []byte
	b, err = zboxutil.MakeSCRestAPICall(STORAGE_SCADDRESS, "/getWritePoolStat",
		map[string]string{"client_id": clientID}, nil)
	if err != nil {
		return nil, errors.Wrap(err, "error requesting read pool info:")
	}
	if len(b) == 0 {
		return nil, errors.New("", "empty response")
	}

	info = new(AllocationPoolStats)
	if err = json.Unmarshal(b, info); err != nil {
		return nil, errors.Wrap(err, "error decoding response:")
	}

	return
}

// WritePoolLock locks given number of tokes for given duration in read pool.
func WritePoolLock(dur time.Duration, allocID, blobberID string,
	tokens, fee int64) (hash string, nonce int64, err error) {
	if !sdkInitialized {
		return "", 0, sdkNotInitialized
	}

	type lockRequest struct {
		Duration     time.Duration `json:"duration"`
		AllocationID string        `json:"allocation_id"`
		BlobberID    string        `json:"blobber_id,omitempty"`
	}

	var req lockRequest
	req.Duration = dur
	req.AllocationID = allocID
	req.BlobberID = blobberID

	var sn = transaction.SmartContractTxnData{
		Name:      transaction.STORAGESC_WRITE_POOL_LOCK,
		InputArgs: &req,
	}
	hash, _, nonce, err = smartContractTxnValueFee(sn, tokens, fee)
	return
}

// WritePoolUnlock unlocks tokens in expired read pool
func WritePoolUnlock(poolID string, fee int64) (hash string, nonce int64, err error) {
	if !sdkInitialized {
		return "", 0, sdkNotInitialized
	}

	type unlockRequest struct {
		PoolID string `json:"pool_id"`
	}

	var req unlockRequest
	req.PoolID = poolID

	var sn = transaction.SmartContractTxnData{
		Name:      transaction.STORAGESC_WRITE_POOL_UNLOCK,
		InputArgs: &req,
	}
	hash, _, nonce, err = smartContractTxnValueFee(sn, 0, fee)
	return
}

//
// challenge pool
//

// ChallengePoolInfo represents a challenge pool stat.
type ChallengePoolInfo struct {
	ID         string           `json:"id"`
	Balance    common.Balance   `json:"balance"`
	StartTime  common.Timestamp `json:"start_time"`
	Expiration common.Timestamp `json:"expiration"`
	Finalized  bool             `json:"finalized"`
}

// GetChallengePoolInfo for given allocation.
func GetChallengePoolInfo(allocID string) (info *ChallengePoolInfo, err error) {
	if !sdkInitialized {
		return nil, sdkNotInitialized
	}

	var b []byte
	b, err = zboxutil.MakeSCRestAPICall(STORAGE_SCADDRESS,
		"/getChallengePoolStat", map[string]string{"allocation_id": allocID},
		nil)
	if err != nil {
		return nil, errors.Wrap(err, "error requesting challenge pool info:")
	}
	if len(b) == 0 {
		return nil, errors.New("", "empty response")
	}

	info = new(ChallengePoolInfo)
	if err = json.Unmarshal(b, info); err != nil {
		return nil, errors.Wrap(err, "error decoding response:")
	}

	return
}

func GetMptData(key string) ([]byte, error) {
	if !sdkInitialized {
		return nil, sdkNotInitialized
	}

	var b []byte
	b, err := zboxutil.MakeSCRestAPICall(STORAGE_SCADDRESS,
		"/get_mpt_key", map[string]string{"key": key},
		nil,
	)
	if err != nil {
		return nil, errors.Wrap(err, "error requesting mpt key data:")
	}
	if len(b) == 0 {
		return nil, errors.New("", "empty response")
	}

	return b, nil
}

//
// storage SC configurations and blobbers
//

type InputMap struct {
	Fields map[string]interface{} `json:"fields"`
}

func GetStorageSCConfig() (conf *InputMap, err error) {
	if !sdkInitialized {
		return nil, sdkNotInitialized
	}

	var b []byte
	b, err = zboxutil.MakeSCRestAPICall(STORAGE_SCADDRESS, "/getConfig", nil,
		nil)
	if err != nil {
		return nil, errors.Wrap(err, "error requesting storage SC configs:")
	}
	if len(b) == 0 {
		return nil, errors.New("", "empty response")
	}

	conf = new(InputMap)
	conf.Fields = make(map[string]interface{})
	if err = json.Unmarshal(b, conf); err != nil {
		return nil, errors.Wrap(err, "rror decoding response:")
	}

	return
}

type Blobber struct {
	ID                common.Key        `json:"id"`
	BaseURL           string            `json:"url"`
	Terms             Terms             `json:"terms"`
	Capacity          common.Size       `json:"capacity"`
	Used              common.Size       `json:"used"`
	LastHealthCheck   common.Timestamp  `json:"last_health_check"`
	PublicKey         string            `json:"-"`
	StakePoolSettings StakePoolSettings `json:"stake_pool_settings"`
}

func GetBlobbers() (bs []*Blobber, err error) {
	if !sdkInitialized {
		return nil, sdkNotInitialized
	}

	var b []byte
	b, err = zboxutil.MakeSCRestAPICall(STORAGE_SCADDRESS, "/getblobbers", nil,
		nil)
	if err != nil {
		return nil, errors.Wrap(err, "error requesting blobbers:")
	}
	if len(b) == 0 {
		return nil, errors.New("", "empty response")
	}

	type nodes struct {
		Nodes []*Blobber
	}

	var wrap nodes

	if err = json.Unmarshal(b, &wrap); err != nil {
		return nil, errors.Wrap(err, "error decoding response:")
	}

	return wrap.Nodes, nil
}

// GetBlobber instance.
func GetBlobber(blobberID string) (blob *Blobber, err error) {
	if !sdkInitialized {
		return nil, sdkNotInitialized
	}
	var b []byte
	b, err = zboxutil.MakeSCRestAPICall(
		STORAGE_SCADDRESS,
		"/getBlobber",
		map[string]string{"blobber_id": blobberID},
		nil)
	if err != nil {
		return nil, errors.Wrap(err, "requesting blobber:")
	}
	if len(b) == 0 {
		return nil, errors.New("", "empty response from sharders")
	}
	blob = new(Blobber)
	if err = json.Unmarshal(b, blob); err != nil {
		return nil, errors.Wrap(err, "decoding response:")
	}
	return
}

//
// ---
//

func GetClientEncryptedPublicKey() (string, error) {
	if !sdkInitialized {
		return "", sdkNotInitialized
	}
	encScheme := encryption.NewEncryptionScheme()
	_, err := encScheme.Initialize(client.GetClient().Mnemonic)
	if err != nil {
		return "", err
	}
	return encScheme.GetPublicKey()
}

func GetAllocationFromAuthTicket(authTicket string) (*Allocation, error) {
	if !sdkInitialized {
		return nil, sdkNotInitialized
	}
	sEnc, err := base64.StdEncoding.DecodeString(authTicket)
	if err != nil {
		return nil, errors.New("auth_ticket_decode_error", "Error decoding the auth ticket."+err.Error())
	}
	at := &marker.AuthTicket{}
	err = json.Unmarshal(sEnc, at)
	if err != nil {
		return nil, errors.New("auth_ticket_decode_error", "Error unmarshaling the auth ticket."+err.Error())
	}
	return GetAllocation(at.AllocationID)
}

func GetAllocation(allocationID string) (*Allocation, error) {
	if !sdkInitialized {
		return nil, sdkNotInitialized
	}
	params := make(map[string]string)
	params["allocation"] = allocationID
	allocationBytes, err := zboxutil.MakeSCRestAPICall(STORAGE_SCADDRESS, "/allocation", params, nil)
	if err != nil {
		return nil, errors.New("allocation_fetch_error", "Error fetching the allocation."+err.Error())
	}
	allocationObj := &Allocation{}
	err = json.Unmarshal(allocationBytes, allocationObj)
	if err != nil {
		return nil, errors.New("allocation_decode_error", "Error decoding the allocation."+err.Error())
	}
	allocationObj.numBlockDownloads = numBlockDownloads
	allocationObj.InitAllocation()
	return allocationObj, nil
}

func GetAllocationUpdates(allocation *Allocation) error {
	if allocation == nil {
		return errors.New("allocation_not_initialized", "")
	}

	params := make(map[string]string)
	params["allocation"] = allocation.ID
	allocationBytes, err := zboxutil.MakeSCRestAPICall(STORAGE_SCADDRESS, "/allocation", params, nil)
	if err != nil {
		return errors.New("allocation_fetch_error", "Error fetching the allocation."+err.Error())
	}

	updatedAllocationObj := new(Allocation)
	if err := json.Unmarshal(allocationBytes, updatedAllocationObj); err != nil {
		return errors.New("allocation_decode_error", "Error decoding the allocation."+err.Error())
	}

	allocation.DataShards = updatedAllocationObj.DataShards
	allocation.ParityShards = updatedAllocationObj.ParityShards
	allocation.Size = updatedAllocationObj.Size
	allocation.Expiration = updatedAllocationObj.Expiration
	allocation.Payer = updatedAllocationObj.Payer
	allocation.Blobbers = updatedAllocationObj.Blobbers
	allocation.Stats = updatedAllocationObj.Stats
	allocation.TimeUnit = updatedAllocationObj.TimeUnit
	allocation.IsImmutable = updatedAllocationObj.IsImmutable
	allocation.BlobberDetails = updatedAllocationObj.BlobberDetails
	allocation.ReadPriceRange = updatedAllocationObj.ReadPriceRange
	allocation.WritePriceRange = updatedAllocationObj.WritePriceRange
	allocation.ChallengeCompletionTime = updatedAllocationObj.ChallengeCompletionTime
	allocation.StartTime = updatedAllocationObj.StartTime
	allocation.Finalized = updatedAllocationObj.Finalized
	allocation.Canceled = updatedAllocationObj.Canceled
	allocation.MovedToChallenge = updatedAllocationObj.MovedToChallenge
	allocation.MovedBack = updatedAllocationObj.MovedBack
	allocation.MovedToValidators = updatedAllocationObj.MovedToValidators
	allocation.Curators = updatedAllocationObj.Curators
	return nil
}

func SetNumBlockDownloads(num int) {
	if num > 0 && num <= 100 {
		numBlockDownloads = num
	}
}

func GetAllocations() ([]*Allocation, error) {
	return GetAllocationsForClient(client.GetClientID())
}

func GetAllocationsForClient(clientID string) ([]*Allocation, error) {
	if !sdkInitialized {
		return nil, sdkNotInitialized
	}
	params := make(map[string]string)
	params["client"] = clientID
	allocationsBytes, err := zboxutil.MakeSCRestAPICall(STORAGE_SCADDRESS, "/allocations", params, nil)
	if err != nil {
		return nil, errors.New("allocations_fetch_error", "Error fetching the allocations."+err.Error())
	}
	allocations := make([]*Allocation, 0)
	err = json.Unmarshal(allocationsBytes, &allocations)
	if err != nil {
		return nil, errors.New("allocations_decode_error", "Error decoding the allocations."+err.Error())
	}
	return allocations, nil
}

func CreateAllocationWithBlobbers(datashards, parityshards int, size, expiry int64,
	readPrice, writePrice PriceRange, mcct time.Duration, lock int64, blobbers []string) (
	string, int64, error) {

	return CreateAllocationForOwner(client.GetClientID(),
		client.GetClientPublicKey(), datashards, parityshards,
		size, expiry, readPrice, writePrice, mcct, lock,
		blobbers)
}

func CreateAllocation(datashards, parityshards int, size, expiry int64,
	readPrice, writePrice PriceRange, mcct time.Duration, lock int64) (
	string, int64, error) {

	return CreateAllocationForOwner(client.GetClientID(),
		client.GetClientPublicKey(), datashards, parityshards,
		size, expiry, readPrice, writePrice, mcct, lock,
		blockchain.GetPreferredBlobbers())
}

func CreateAllocationForOwner(owner, ownerpublickey string,
	datashards, parityshards int, size, expiry int64,
	readPrice, writePrice PriceRange, mcct time.Duration,
	lock int64, preferredBlobbers []string) (hash string, nonce int64, err error) {

	if lock < 0 {
		return "", 0, errors.New("", "invalid value for lock")
	}

	if !sdkInitialized {
		return "", 0, sdkNotInitialized
	}

	var allocationRequest = map[string]interface{}{
		"data_shards":                   datashards,
		"parity_shards":                 parityshards,
		"size":                          size,
		"owner_id":                      owner,
		"owner_public_key":              ownerpublickey,
		"expiration_date":               expiry,
		"preferred_blobbers":            preferredBlobbers,
		"read_price_range":              readPrice,
		"write_price_range":             writePrice,
		"max_challenge_completion_time": mcct,
		"diversify_blobbers":            false,
	}

	var sn = transaction.SmartContractTxnData{
		Name:      transaction.NEW_ALLOCATION_REQUEST,
		InputArgs: allocationRequest,
	}
	hash, _, nonce, err = smartContractTxnValue(sn, lock)
	return
}

func AddFreeStorageAssigner(name, publicKey string, individualLimit, totalLimit float64) (string, int64, error) {
	if !sdkInitialized {
		return "", 0, sdkNotInitialized
	}

	var input = map[string]interface{}{
		"name":             name,
		"public_key":       publicKey,
		"individual_limit": individualLimit,
		"total_limit":      totalLimit,
	}

	var sn = transaction.SmartContractTxnData{
		Name:      transaction.ADD_FREE_ALLOCATION_ASSIGNER,
		InputArgs: input,
	}
	hash, _, n, err := smartContractTxn(sn)

	return hash, n, err
}

func CreateFreeAllocation(marker string, value int64) (string, int64, error) {
	if !sdkInitialized {
		return "", 0, sdkNotInitialized
	}

	if value < 0 {
		return "", 0, errors.New("", "invalid value for lock")
	}

	var input = map[string]interface{}{
		"recipient_public_key": client.GetClientPublicKey(),
		"marker":               marker,
	}

	var sn = transaction.SmartContractTxnData{
		Name:      transaction.NEW_FREE_ALLOCATION,
		InputArgs: input,
	}
	hash, _, n, err := smartContractTxnValue(sn, value)
	return hash, n, err
}

<<<<<<< HEAD
func UpdateAllocation(size int64, expiry int64, allocationID string,
	lock int64, setImmutable, updateTerms bool) (hash string, nonce int64, err error) {
=======
func UpdateAllocation(
	size, expiry int64,
	allocationID string,
	lock int64,
	setImmutable, updateTerms bool,
	addBlobberId, removeBlobberId string,
) (hash string, err error) {
>>>>>>> 90544036

	if !sdkInitialized {
		return "", 0, sdkNotInitialized
	}
	if lock < 0 {
		return "", 0, errors.New("", "invalid value for lock")
	}

	updateAllocationRequest := make(map[string]interface{})
	updateAllocationRequest["owner_id"] = client.GetClientID()
	updateAllocationRequest["id"] = allocationID
	updateAllocationRequest["size"] = size
	updateAllocationRequest["expiration_date"] = expiry
	updateAllocationRequest["set_immutable"] = setImmutable
	updateAllocationRequest["update_terms"] = updateTerms
	updateAllocationRequest["add_blobber_id"] = addBlobberId
	updateAllocationRequest["remove_blobber_id"] = removeBlobberId

	sn := transaction.SmartContractTxnData{
		Name:      transaction.STORAGESC_UPDATE_ALLOCATION,
		InputArgs: updateAllocationRequest,
	}
	hash, _, nonce, err = smartContractTxnValue(sn, lock)
	return
}

func CreateFreeUpdateAllocation(marker, allocationId string, value int64) (string, int64, error) {
	if !sdkInitialized {
		return "", 0, sdkNotInitialized
	}
	if value < 0 {
		return "", 0, errors.New("", "invalid value for lock")
	}

	var input = map[string]interface{}{
		"allocation_id": allocationId,
		"marker":        marker,
	}

	var sn = transaction.SmartContractTxnData{
		Name:      transaction.FREE_UPDATE_ALLOCATION,
		InputArgs: input,
	}
	hash, _, n, err := smartContractTxnValue(sn, value)
	return hash, n, err
}

func FinalizeAllocation(allocID string) (hash string, nonce int64, err error) {
	if !sdkInitialized {
		return "", 0, sdkNotInitialized
	}
	var sn = transaction.SmartContractTxnData{
		Name:      transaction.STORAGESC_FINALIZE_ALLOCATION,
		InputArgs: map[string]interface{}{"allocation_id": allocID},
	}
	hash, _, nonce, err = smartContractTxn(sn)
	return
}

func CancelAllocation(allocID string) (hash string, nonce int64, err error) {
	if !sdkInitialized {
		return "", 0, sdkNotInitialized
	}
	var sn = transaction.SmartContractTxnData{
		Name:      transaction.STORAGESC_CANCEL_ALLOCATION,
		InputArgs: map[string]interface{}{"allocation_id": allocID},
	}
	hash, _, nonce, err = smartContractTxn(sn)
	return
}

func RemoveCurator(curatorId, allocationId string) (string, int64, error) {
	if !sdkInitialized {
		return "", 0, sdkNotInitialized
	}

	var allocationRequest = map[string]interface{}{
		"curator_id":    curatorId,
		"allocation_id": allocationId,
	}
	var sn = transaction.SmartContractTxnData{
		Name:      transaction.STORAGESC_REMOVE_CURATOR,
		InputArgs: allocationRequest,
	}
	hash, _, n, err := smartContractTxn(sn)
	return hash, n, err
}

func AddCurator(curatorId, allocationId string) (string, int64, error) {
	if !sdkInitialized {
		return "", 0, sdkNotInitialized
	}

	var allocationRequest = map[string]interface{}{
		"curator_id":    curatorId,
		"allocation_id": allocationId,
	}
	var sn = transaction.SmartContractTxnData{
		Name:      transaction.STORAGESC_ADD_CURATOR,
		InputArgs: allocationRequest,
	}
	hash, _, n, err := smartContractTxn(sn)
	return hash, n, err
}

type ProviderType int

const (
	ProviderMiner ProviderType = iota
	ProviderSharder
	ProviderBlobber
	ProviderValidator
	ProviderAuthorizer
)

func CollectRewards(poolId string, providerType ProviderType) (string, int64, error) {
	if !sdkInitialized {
		return "", 0, sdkNotInitialized
	}

	var input = map[string]interface{}{
		"provider_type": providerType,
		"pool_id":       poolId,
	}
	var sn = transaction.SmartContractTxnData{
		Name:      transaction.STORAGESC_COLLECT_REWARD,
		InputArgs: input,
	}
	hash, _, n, err := smartContractTxn(sn)
	return hash, n, err
}

func CuratorTransferAllocation(allocationId, newOwner, newOwnerPublicKey string) (string, int64, error) {
	if !sdkInitialized {
		return "", 0, sdkNotInitialized
	}

	var allocationRequest = map[string]interface{}{
		"allocation_id":        allocationId,
		"new_owner_id":         newOwner,
		"new_owner_public_key": newOwnerPublicKey,
	}
	var sn = transaction.SmartContractTxnData{
		Name:      transaction.STORAGESC_CURATOR_TRANSFER,
		InputArgs: allocationRequest,
	}
	hash, _, n, err := smartContractTxn(sn)
	return hash, n, err
}

func UpdateBlobberSettings(blob *Blobber) (resp string, nonce int64, err error) {
	if !sdkInitialized {
		return "", 0, sdkNotInitialized
	}
	var sn = transaction.SmartContractTxnData{
		Name:      transaction.STORAGESC_UPDATE_BLOBBER_SETTINGS,
		InputArgs: blob,
	}
	resp, _, nonce, err = smartContractTxn(sn)
	return
}

func smartContractTxn(sn transaction.SmartContractTxnData) (
	hash, out string, nonce int64, err error) {

	return smartContractTxnValue(sn, 0)
}

func smartContractTxnValue(sn transaction.SmartContractTxnData, value int64) (
	hash, out string, nonce int64, err error) {

	return smartContractTxnValueFee(sn, value, 0)
}

func smartContractTxnValueFee(sn transaction.SmartContractTxnData,
	value, fee int64) (hash, out string, nonce int64, err error) {

	var requestBytes []byte
	if requestBytes, err = json.Marshal(sn); err != nil {
		return
	}

	nonce = client.GetClient().Nonce
	if nonce != 0 {
		nonce++
	}
	var txn = transaction.NewTransactionEntity(client.GetClientID(),
		blockchain.GetChainID(), client.GetClientPublicKey(), nonce)

	txn.TransactionData = string(requestBytes)
	txn.ToClientID = STORAGE_SCADDRESS
	txn.Value = value
	txn.TransactionFee = fee
	txn.TransactionType = transaction.TxnTypeSmartContract
	if txn.TransactionNonce == 0 {
		txn.TransactionNonce = transaction.Cache.GetNextNonce(txn.ClientID)
	}

	if err = txn.ComputeHashAndSign(client.Sign); err != nil {
		return
	}

	transaction.SendTransactionSync(txn, blockchain.GetMiners())

	var (
		querySleepTime = time.Duration(blockchain.GetQuerySleepTime()) * time.Second
		retries        = 0
		t              *transaction.Transaction
	)

	sys.Sleep(querySleepTime)

	for retries < blockchain.GetMaxTxnQuery() {
		t, err = transaction.VerifyTransaction(txn.Hash, blockchain.GetSharders())
		if err == nil {
			break
		}
		retries++
		sys.Sleep(querySleepTime)
	}

	if err != nil {
		transaction.Cache.Evict(txn.ClientID)
		Logger.Error("Error verifying the transaction", err.Error(), txn.Hash)
		return
	}

	if t == nil {
		return "", "", 0, errors.New("transaction_validation_failed",
			"Failed to get the transaction confirmation")
	}

	if t.Status == transaction.TxnFail {
		return t.Hash, t.TransactionOutput, 0, errors.New("", t.TransactionOutput)
	}

	if t.Status == transaction.TxnChargeableError {
		return t.Hash, t.TransactionOutput, t.TransactionNonce, errors.New("", t.TransactionOutput)
	}

	return t.Hash, t.TransactionOutput, t.TransactionNonce, nil
}

func CommitToFabric(metaTxnData, fabricConfigJSON string) (string, error) {
	if !sdkInitialized {
		return "", sdkNotInitialized
	}
	var fabricConfig struct {
		URL  string `json:"url"`
		Body struct {
			Channel          string   `json:"channel"`
			ChaincodeName    string   `json:"chaincode_name"`
			ChaincodeVersion string   `json:"chaincode_version"`
			Method           string   `json:"method"`
			Args             []string `json:"args"`
		} `json:"body"`
		Auth struct {
			Username string `json:"username"`
			Password string `json:"password"`
		} `json:"auth"`
	}

	err := json.Unmarshal([]byte(fabricConfigJSON), &fabricConfig)
	if err != nil {
		return "", errors.New("fabric_config_decode_error", "Unable to decode fabric config json")
	}

	// Clear if any existing args passed
	fabricConfig.Body.Args = fabricConfig.Body.Args[:0]

	fabricConfig.Body.Args = append(fabricConfig.Body.Args, metaTxnData)

	fabricData, err := json.Marshal(fabricConfig.Body)
	if err != nil {
		return "", errors.New("fabric_config_encode_error", "Unable to encode fabric config body")
	}

	req, ctx, cncl, err := zboxutil.NewHTTPRequest(http.MethodPost, fabricConfig.URL, fabricData)
	if err != nil {
		return "", errors.New("fabric_commit_error", "Unable to create new http request with error "+err.Error())
	}

	// Set basic auth
	req.SetBasicAuth(fabricConfig.Auth.Username, fabricConfig.Auth.Password)

	var fabricResponse string
	err = zboxutil.HttpDo(ctx, cncl, req, func(resp *http.Response, err error) error {
		if err != nil {
			Logger.Error("Fabric commit error : ", err)
			return err
		}
		defer resp.Body.Close()
		respBody, err := ioutil.ReadAll(resp.Body)
		if err != nil {
			return errors.Wrap(err, "Error reading response :")
		}
		Logger.Debug("Fabric commit result:", string(respBody))
		if resp.StatusCode == http.StatusOK {
			fabricResponse = string(respBody)
			return nil
		}
		return errors.New(strconv.Itoa(resp.StatusCode), "Fabric commit status not OK!")
	})
	return fabricResponse, err
}

func GetAllocationMinLock(datashards, parityshards int, size, expiry int64,
	readPrice, writePrice PriceRange, mcct time.Duration) (int64, error) {
	if !sdkInitialized {
		return 0, sdkNotInitialized
	}

	var allocationRequestData = map[string]interface{}{
		"data_shards":                   datashards,
		"parity_shards":                 parityshards,
		"size":                          size,
		"owner_id":                      client.GetClientID(),
		"owner_public_key":              client.GetClientPublicKey(),
		"expiration_date":               expiry,
		"preferred_blobbers":            blockchain.GetPreferredBlobbers(),
		"read_price_range":              readPrice,
		"write_price_range":             writePrice,
		"max_challenge_completion_time": mcct,
		"diversify_blobbers":            false,
	}
	allocationData, _ := json.Marshal(allocationRequestData)

	params := make(map[string]string)
	params["allocation_data"] = string(allocationData)
	allocationsBytes, err := zboxutil.MakeSCRestAPICall(STORAGE_SCADDRESS, "/allocation_min_lock", params, nil)
	if err != nil {
		return 0, errors.New("allocation_min_lock_fetch_error", "Error fetching the allocation min lock."+err.Error())
	}

	var response = make(map[string]int64)
	err = json.Unmarshal(allocationsBytes, &response)
	if err != nil {
		return 0, errors.New("allocation_min_lock_decode_error", "Error decoding the response."+err.Error())
	}
	return response["min_lock_demand"], nil
}<|MERGE_RESOLUTION|>--- conflicted
+++ resolved
@@ -931,18 +931,13 @@
 	return hash, n, err
 }
 
-<<<<<<< HEAD
-func UpdateAllocation(size int64, expiry int64, allocationID string,
-	lock int64, setImmutable, updateTerms bool) (hash string, nonce int64, err error) {
-=======
 func UpdateAllocation(
 	size, expiry int64,
 	allocationID string,
 	lock int64,
 	setImmutable, updateTerms bool,
 	addBlobberId, removeBlobberId string,
-) (hash string, err error) {
->>>>>>> 90544036
+) (hash string, nonce int64, err error) {
 
 	if !sdkInitialized {
 		return "", 0, sdkNotInitialized

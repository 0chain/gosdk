--- conflicted
+++ resolved
@@ -105,77 +105,6 @@
 }
 
 //
-<<<<<<< HEAD
-// read pool
-//
-
-type ReadPool struct {
-	Balance common.Balance `json:"balance"`
-}
-
-// GetReadPoolInfo for given client, or, if the given clientID is empty,
-// for current client of the sdk.
-func GetReadPoolInfo(clientID string) (info *ReadPool, err error) {
-	if !sdkInitialized {
-		return nil, sdkNotInitialized
-	}
-
-	if clientID == "" {
-		clientID = client.Id()
-	}
-
-	var b []byte
-	b, err = client.MakeSCRestAPICall(STORAGE_SCADDRESS, "/getReadPoolStat",
-		map[string]string{"client_id": clientID})
-	if err != nil {
-		return nil, errors.Wrap(err, "error requesting read pool info")
-	}
-	if len(b) == 0 {
-		return nil, errors.New("", "empty response")
-	}
-
-	info = new(ReadPool)
-	if err = json.Unmarshal(b, info); err != nil {
-		return nil, errors.Wrap(err, "2 error decoding response:")
-	}
-
-	return
-}
-
-// ReadPoolLock locks given number of tokes for given duration in read pool.
-//   - tokens: number of tokens to lock
-//   - fee: transaction fee
-func ReadPoolLock(tokens, fee uint64) (hash string, nonce int64, err error) {
-	if !sdkInitialized {
-		return "", 0, sdkNotInitialized
-	}
-
-	var sn = transaction.SmartContractTxnData{
-		Name:      transaction.STORAGESC_READ_POOL_LOCK,
-		InputArgs: nil,
-	}
-	hash, _, nonce, _, err = transaction.SmartContractTxnValueFeeWithRetry(STORAGE_SCADDRESS, sn, tokens, fee)
-	return
-}
-
-// ReadPoolUnlock unlocks tokens in expired read pool
-//   - fee: transaction fee
-func ReadPoolUnlock(fee uint64) (hash string, nonce int64, err error) {
-	if !sdkInitialized {
-		return "", 0, sdkNotInitialized
-	}
-
-	var sn = transaction.SmartContractTxnData{
-		Name:      transaction.STORAGESC_READ_POOL_UNLOCK,
-		InputArgs: nil,
-	}
-	hash, _, nonce, _, err = transaction.SmartContractTxnValueFeeWithRetry(STORAGE_SCADDRESS, sn, 0, fee)
-	return
-}
-
-//
-=======
->>>>>>> b85d7b7e
 // stake pool
 //
 
@@ -265,7 +194,7 @@
 		return nil, sdkNotInitialized
 	}
 	if clientID == "" {
-		clientID = client.Id()
+		clientID = client.ClientID()
 	}
 
 	var b []byte
@@ -758,7 +687,7 @@
 //
 // returns the list of allocations and error if any
 func GetAllocations() ([]*Allocation, error) {
-	return GetAllocationsForClient(client.Id())
+	return GetAllocationsForClient(client.ClientID())
 }
 
 func getAllocationsInternal(clientID string, limit, offset int) ([]*Allocation, error) {
@@ -853,7 +782,7 @@
 func CreateAllocationWith(options CreateAllocationOptions) (
 	string, int64, *transaction.Transaction, error) {
 
-	return CreateAllocationForOwner(client.Id(),
+	return CreateAllocationForOwner(client.ClientID(),
 		client.PublicKey(), options.DataShards, options.ParityShards,
 		options.Size, options.ReadPrice, options.WritePrice, options.Lock,
 		options.BlobberIds, options.BlobberAuthTickets, options.ThirdPartyExtendable, options.IsEnterprise, options.Force, options.FileOptionsParams)
@@ -1047,96 +976,6 @@
 	return hash, n, err
 }
 
-<<<<<<< HEAD
-// CreateFreeAllocation creates a new free allocation (txn: `storagesc.free_allocation_request`).
-//   - marker is the marker for the free allocation.
-//   - value is the value of the free allocation.
-//
-// returns the hash of the transaction, the nonce of the transaction and an error if any.
-func CreateFreeAllocation(marker string, value uint64) (string, int64, error) {
-	if !sdkInitialized {
-		return "", 0, sdkNotInitialized
-	}
-
-	recipientPublicKey := client.PublicKey()
-
-	var input = map[string]interface{}{
-		"recipient_public_key": recipientPublicKey,
-		"marker":               marker,
-	}
-
-	blobbers, err := GetFreeAllocationBlobbers(input)
-	if err != nil {
-		return "", 0, err
-	}
-
-	input["blobbers"] = blobbers
-
-	var sn = transaction.SmartContractTxnData{
-		Name:      transaction.NEW_FREE_ALLOCATION,
-		InputArgs: input,
-	}
-	hash, _, n, _, err := storageSmartContractTxnValue(sn, value)
-	return hash, n, err
-}
-
-// UpdateAllocation sends an update request for an allocation (txn: `storagesc.update_allocation_request`)
-//
-//   - size is the size of the allocation.
-//   - extend is a flag indicating whether to extend the allocation.
-//   - allocationID is the id of the allocation.
-//   - lock is the lock value for the transaction (how much tokens to lock to the allocation, in SAS).
-//   - addBlobberId is the id of the blobber to add to the allocation.
-//   - addBlobberAuthTicket is the auth ticket of the blobber to add to the allocation, in case the blobber is restricted.
-//   - removeBlobberId is the id of the blobber to remove from the allocation.
-//   - setThirdPartyExtendable is a flag indicating whether the allocation can be extended by a third party.
-//   - fileOptionsParams is the file options parameters for the allocation, which control the usage permissions of the files in the allocation.
-//
-// returns the hash of the transaction, the nonce of the transaction and an error if any.
-func UpdateAllocation(
-	size int64,
-	extend bool,
-	allocationID string,
-	lock uint64,
-	addBlobberId, addBlobberAuthTicket, removeBlobberId string,
-	setThirdPartyExtendable bool, fileOptionsParams *FileOptionsParameters,
-) (hash string, nonce int64, err error) {
-
-	if lock > math.MaxInt64 {
-		return "", 0, errors.New("invalid_lock", "int64 overflow on lock value")
-	}
-
-	if !sdkInitialized {
-		return "", 0, sdkNotInitialized
-	}
-
-	alloc, err := GetAllocation(allocationID)
-	if err != nil {
-		return "", 0, allocationNotFound
-	}
-
-	updateAllocationRequest := make(map[string]interface{})
-	updateAllocationRequest["owner_id"] = client.Id()
-	updateAllocationRequest["owner_public_key"] = ""
-	updateAllocationRequest["id"] = allocationID
-	updateAllocationRequest["size"] = size
-	updateAllocationRequest["extend"] = extend
-	updateAllocationRequest["add_blobber_id"] = addBlobberId
-	updateAllocationRequest["add_blobber_auth_ticket"] = addBlobberAuthTicket
-	updateAllocationRequest["remove_blobber_id"] = removeBlobberId
-	updateAllocationRequest["set_third_party_extendable"] = setThirdPartyExtendable
-	updateAllocationRequest["file_options_changed"], updateAllocationRequest["file_options"] = calculateAllocationFileOptions(alloc.FileOptions, fileOptionsParams)
-
-	sn := transaction.SmartContractTxnData{
-		Name:      transaction.STORAGESC_UPDATE_ALLOCATION,
-		InputArgs: updateAllocationRequest,
-	}
-	hash, _, nonce, _, err = storageSmartContractTxnValue(sn, lock)
-	return
-}
-
-=======
->>>>>>> b85d7b7e
 // FinalizeAllocation sends a finalize request for an allocation (txn: `storagesc.finalize_allocation`)
 //
 //   - allocID is the id of the allocation.
@@ -1493,7 +1332,7 @@
 	addBlobberId,
 	removeBlobberId string) (int64, error) {
 	updateAllocationRequest := make(map[string]interface{})
-	updateAllocationRequest["owner_id"] = client.Id()
+	updateAllocationRequest["owner_id"] = client.ClientID()
 	updateAllocationRequest["owner_public_key"] = ""
 	updateAllocationRequest["id"] = allocationID
 	updateAllocationRequest["size"] = size

--- conflicted
+++ resolved
@@ -364,38 +364,20 @@
 }
 
 type stakePoolRequest struct {
-<<<<<<< HEAD
-	ProviderType ProviderType `json:"provider_type,omitempty"`
-	ProviderID   string       `json:"provider_id,omitempty"`
-	PoolID       string       `json:"pool_id,omitempty"`
-}
-
-// StakePoolLock locks tokens lack in stake pool
-func StakePoolLock(providerType ProviderType, providerID string, value, fee uint64) (poolID string, nonce int64, err error) {
-=======
 	BlobberID string `json:"blobber_id,omitempty"`
 }
 
 // StakePoolLock locks tokens lack in stake pool
 func StakePoolLock(blobberID string, value, fee uint64) (hash string, nonce int64, err error) {
->>>>>>> 0716689b
-	if !sdkInitialized {
-		return "", 0, sdkNotInitialized
-	}
-
-	if providerType == 0 {
-		return "", 0, errors.New("stake_pool_lock", "provider is required")
-	}
-
-	if providerID == "" {
-		return "", 0, errors.New("stake_pool_lock", "provider_id is required")
-	}
-
-	spr := stakePoolRequest{
-		ProviderType: providerType,
-		ProviderID:   providerID,
-		PoolID:       "",
-	}
+	if !sdkInitialized {
+		return "", 0, sdkNotInitialized
+	}
+	if blobberID == "" {
+		blobberID = client.GetClientID()
+	}
+
+	var spr stakePoolRequest
+	spr.BlobberID = blobberID
 	var sn = transaction.SmartContractTxnData{
 		Name:      transaction.STORAGESC_STAKE_POOL_LOCK,
 		InputArgs: &spr,
@@ -419,13 +401,9 @@
 // future. The time is maximal time that can be lesser in some cases. To
 // unlock tokens can't be unlocked now, wait the time and unlock them (call
 // this function again).
-<<<<<<< HEAD
-func StakePoolUnlock(providerType ProviderType, providerID string, poolID string, fee uint64) (unstake bool, nonce int64, err error) {
-=======
 func StakePoolUnlock(
 	blobberID string, fee uint64,
 ) (unstake bool, nonce int64, err error) {
->>>>>>> 0716689b
 	if !sdkInitialized {
 		return false, 0, sdkNotInitialized
 	}
@@ -434,24 +412,8 @@
 		return false, 0, errors.New("stake_pool_lock", "provider is required")
 	}
 
-	if providerID == "" {
-		return false, 0, errors.New("stake_pool_lock", "provider_id is required")
-	}
-
-<<<<<<< HEAD
-	if poolID == "" {
-		return false, 0, errors.New("stake_pool_lock", "pool_id is required")
-	}
-
-	spr := stakePoolRequest{
-		ProviderType: providerType,
-		ProviderID:   providerID,
-		PoolID:       poolID,
-	}
-=======
 	var spr stakePoolRequest
 	spr.BlobberID = blobberID
->>>>>>> 0716689b
 
 	var sn = transaction.SmartContractTxnData{
 		Name:      transaction.STORAGESC_STAKE_POOL_UNLOCK,

package sdk

import (
	"context"
	"encoding/base64"
	"encoding/json"
	"io/ioutil"
	"net/http"
	"os"
	"strconv"
	"time"

	"github.com/0chain/errors"
	"github.com/0chain/gosdk/core/conf"
	"github.com/0chain/gosdk/core/logger"
	"github.com/0chain/gosdk/core/sys"

	"github.com/0chain/gosdk/core/common"
	"github.com/0chain/gosdk/core/transaction"
	"github.com/0chain/gosdk/core/version"
	"github.com/0chain/gosdk/zboxcore/blockchain"
	"github.com/0chain/gosdk/zboxcore/client"
	"github.com/0chain/gosdk/zboxcore/encryption"
	. "github.com/0chain/gosdk/zboxcore/logger"
	"github.com/0chain/gosdk/zboxcore/marker"
	"github.com/0chain/gosdk/zboxcore/zboxutil"
)

const STORAGE_SCADDRESS = "6dba10422e368813802877a85039d3985d96760ed844092319743fb3a76712d7"

var sdkNotInitialized = errors.New("sdk_not_initialized", "SDK is not initialised")

const (
	OpUpload   int = 0
	OpDownload int = 1
	OpRepair   int = 2
	OpUpdate   int = 3
)

type StatusCallback interface {
	Started(allocationId, filePath string, op int, totalBytes int)
	InProgress(allocationId, filePath string, op int, completedBytes int, data []byte)
	Error(allocationID string, filePath string, op int, err error)
	Completed(allocationId, filePath string, filename string, mimetype string, size int, op int)
	CommitMetaCompleted(request, response string, txn *transaction.Transaction, err error)
	RepairCompleted(filesRepaired int)
}

var numBlockDownloads = 10
var networkWorkerTimerInHours = 1

// GetVersion - returns version string
func GetVersion() string {
	return version.VERSIONSTR
}

// SetLogLevel set the log level.
// lvl - 0 disabled; higher number (upto 4) more verbosity
func SetLogLevel(lvl int) {
	Logger.SetLevel(lvl)
}

// SetLogFile
// logFile - Log file
// verbose - true - console output; false - no console output
func SetLogFile(logFile string, verbose bool) {
	f, err := os.OpenFile(logFile, os.O_APPEND|os.O_CREATE|os.O_WRONLY, 0644)
	if err != nil {
		return
	}
	Logger.SetLogFile(f, verbose)
	Logger.Info("******* Storage SDK Version: ", version.VERSIONSTR, " *******")
}

func GetLogger() *logger.Logger {
	return &Logger
}

type storageSdkSchema struct {
	sdkInitialized bool
}

func NewStorageSdkSchema() *storageSdkSchema {
	return &storageSdkSchema{}
}

var storageSdk = NewStorageSdkSchema()

type StorageSdkSchema interface {
	GetNetwork() *Network
	SetMaxTxnQuery(num int) error
	SetQuerySleepTime(time int) error
	CreateReadPool() error
	// GetReadPoolInfo for given client, or, if the given clientID is empty,
	// for current client of the sdk.
	GetReadPoolInfo(clientID string) (*AllocationPoolStats, error)
	// ReadPoolLock locks given number of tokes for given duration in read pool.
	ReadPoolLock(dur time.Duration, allocID, blobberID string, tokens, fee int64) error
	// ReadPoolUnlock unlocks tokens in expired read pool
	ReadPoolUnlock(poolID string, fee int64) error
	// GetStakePoolInfo for given client, or, if the given clientID is empty,
	// for current client of the sdk.
	GetStakePoolInfo(blobberID string) (*StakePoolInfo, error)
	// GetStakePoolUserInfo obtains blobbers/validators delegate pools statistic
	// for a user. If given clientID is empty string, then current client used.
	GetStakePoolUserInfo(clientID string) (*StakePoolUserInfo, error)
	// StakePoolLock locks tokens lack in stake pool
	StakePoolLock(blobberID string, value, fee int64) (string, error)
	// StakePoolUnlock unlocks a stake pool tokens. If tokens can't be unlocked due
	// to opened offers, then it returns time where the tokens can be unlocked,
	// marking the pool as 'want to unlock' to avoid its usage in offers in the
	// future. The time is maximal time that can be lesser in some cases. To
	// unlock tokens can't be unlocked now, wait the time and unlock them (call
	// this function again).
	StakePoolUnlock(blobberID, poolID string, fee int64) (bool, error)
	// GetWritePoolInfo for given client, or, if the given clientID is empty,
	// for current client of the sdk.
	GetWritePoolInfo(clientID string) (*AllocationPoolStats, error)
	// WritePoolLock locks given number of tokes for given duration in read pool.
	WritePoolLock(dur time.Duration, allocID, blobberID string, tokens, fee int64) (err error)
	// WritePoolUnlock unlocks tokens in expired read pool
	WritePoolUnlock(poolID string, fee int64) (err error)
	// GetChallengePoolInfo for given allocation.
	GetChallengePoolInfo(allocID string) (*ChallengePoolInfo, error)
	GetMptData(key string) ([]byte, error)
	GetStorageSCConfig() (*InputMap, error)
	GetBlobbers() ([]*Blobber, error)
	// GetBlobber instance.
	GetBlobber(blobberID string) (*Blobber, error)
	GetClientEncryptedPublicKey() (string, error)
	GetAllocationFromAuthTicket(authTicket string) (*Allocation, error)
	GetAllocation(allocationID string) (*Allocation, error)
	GetAllocationUpdates(allocation *Allocation) error
	GetAllocations() ([]*Allocation, error)
	GetAllocationsForClient(clientID string) ([]*Allocation, error)
	CreateAllocationWithBlobbers(datashards, parityshards int, size, expiry int64, readPrice, writePrice PriceRange, mcct time.Duration, lock int64, blobbers []string) (string, error)
	CreateAllocation(datashards, parityshards int, size, expiry int64, readPrice, writePrice PriceRange, mcct time.Duration, lock int64) (string, error)
	CreateAllocationForOwner(owner, ownerpublickey string, datashards, parityshards int, size, expiry int64, readPrice, writePrice PriceRange, mcct time.Duration, lock int64, preferredBlobbers []string) (string, error)
	AddFreeStorageAssigner(name, publicKey string, individualLimit, totalLimit float64) error
	CreateFreeAllocation(marker string, value int64) (string, error)
	UpdateAllocation(size int64, expiry int64, allocationID string, lock int64, setImmutable, updateTerms bool) (string, error)
	CreateFreeUpdateAllocation(marker, allocationId string, value int64) (string, error)
	FinalizeAllocation(allocID string) (string, error)
	CancelAllocation(allocID string) (string, error)
	RemoveCurator(curatorId, allocationId string) (string, error)
	AddCurator(curatorId, allocationId string) (string, error)
	CollectRewards(poolId string, providerType ProviderType) (string, error)
	CuratorTransferAllocation(allocationId, newOwner, newOwnerPublicKey string) (string, error)
	UpdateBlobberSettings(blob *Blobber) (string, error)
	CommitToFabric(metaTxnData, fabricConfigJSON string) (string, error)
	GetAllocationMinLock(datashards, parityshards int, size, expiry int64, readPrice, writePrice PriceRange, mcct time.Duration) (int64, error)
}

// InitStorageSDK init storage sdk with walletJSON
//   {
//		"client_id":"322d1dadec182effbcbdeef77d84f",
//		"client_key":"3b6d02a22ec82d4d9aa1402917ca2",
//		"keys":[{
//			"public_key":"3b6d02a22ec82d4d9aa1402917ca268",
//			"private_key":"25f2e1355d3864de01aba0bfec3702"
//			}],
//		"mnemonics":"double wink spin mushroom thing notable trumpet chapter",
//		"version":"1.0",
//		"date_created":"2021-08-18T08:34:39+08:00"
//	 }
func InitStorageSDK(walletJSON string, blockWorker, chainID, signatureScheme string, preferredBlobbers []string) (StorageSdkSchema, error) {
	err := client.PopulateClient(walletJSON, signatureScheme)
	if err != nil {
		return storageSdk, err
	}

	blockchain.SetChainID(chainID)
	blockchain.SetPreferredBlobbers(preferredBlobbers)
	blockchain.SetBlockWorker(blockWorker)

	err = UpdateNetworkDetails()
	if err != nil {
		return storageSdk, err
	}

	go UpdateNetworkDetailsWorker(context.Background())

	storageSdk.sdkInitialized = true

	return storageSdk, nil
}

func (s *storageSdkSchema) GetNetwork() *Network {
	return &Network{
		Miners:   blockchain.GetMiners(),
		Sharders: blockchain.GetSharders(),
	}
}

func (s *storageSdkSchema) SetMaxTxnQuery(num int) error {
	blockchain.SetMaxTxnQuery(num)

	cfg, err := conf.GetClientConfig()

	if err != nil {
		return errors.New("set_max_txn_query_error", "cannot set MaxTxnQuery. "+err.Error())
	}

	if cfg != nil {
		cfg.MaxTxnQuery = num
	}

	return nil
}

func (s *storageSdkSchema) SetQuerySleepTime(time int) error {
	blockchain.SetQuerySleepTime(time)

	cfg, err := conf.GetClientConfig()

	if err != nil {
		return errors.New("set_query_sleep_time_error", "cannot set QuerySleepTime. "+err.Error())
	}

	if cfg != nil {
		cfg.QuerySleepTime = time
	}

	return nil
}

func SetMinSubmit(num int) {
	blockchain.SetMinSubmit(num)
}
func SetMinConfirmation(num int) {
	blockchain.SetMinConfirmation(num)
}

func SetNetwork(miners []string, sharders []string) {
	blockchain.SetMiners(miners)
	blockchain.SetSharders(sharders)
}

//
// read pool
//

func (s *storageSdkSchema) CreateReadPool() error {
	if !s.sdkInitialized {
		return sdkNotInitialized
	}
	_, _, err := smartContractTxn(transaction.SmartContractTxnData{
		Name: transaction.STORAGESC_CREATE_READ_POOL,
	})
	return err
}

type BlobberPoolStat struct {
	BlobberID common.Key     `json:"blobber_id"`
	Balance   common.Balance `json:"balance"`
}

type AllocationPoolStat struct {
	ID           string             `json:"id"`
	Balance      common.Balance     `json:"balance"`
	ExpireAt     common.Timestamp   `json:"expire_at"`
	AllocationID common.Key         `json:"allocation_id"`
	Blobbers     []*BlobberPoolStat `json:"blobbers"`
	Locked       bool               `json:"locked"`
}

type BackPool struct {
	ID      string         `json:"id"`
	Balance common.Balance `json:"balance"`
}

// AllocationPoolsStat represents read or write pool statistic.
type AllocationPoolStats struct {
	Pools []*AllocationPoolStat `json:"pools"`
	Back  *BackPool             `json:"back,omitempty"`
}

func (aps *AllocationPoolStats) AllocFilter(allocID string) {
	if allocID == "" {
		return
	}
	var i int
	for _, pi := range aps.Pools {
		if pi.AllocationID != common.Key(allocID) {
			continue
		}
		aps.Pools[i], i = pi, i+1
	}
	aps.Pools = aps.Pools[:i]
}

// GetReadPoolInfo for given client, or, if the given clientID is empty,
// for current client of the sdk.
func (s *storageSdkSchema) GetReadPoolInfo(clientID string) (*AllocationPoolStats, error) {
	if !s.sdkInitialized {
		return nil, sdkNotInitialized
	}

	if clientID == "" {
		clientID = client.GetClientID()
	}

	var b []byte
	b, err := zboxutil.MakeSCRestAPICall(STORAGE_SCADDRESS, "/getReadPoolStat",
		map[string]string{"client_id": clientID}, nil)
	if err != nil {
		return nil, errors.Wrap(err, "error requesting read pool info")
	}
	if len(b) == 0 {
		return nil, errors.New("", "empty response")
	}

	info := new(AllocationPoolStats)
	if err = json.Unmarshal(b, info); err != nil {
		return nil, errors.Wrap(err, "error decoding response:")
	}

	return info, nil
}

// ReadPoolLock locks given number of tokes for given duration in read pool.
func (s *storageSdkSchema) ReadPoolLock(dur time.Duration, allocID, blobberID string,
	tokens, fee int64) error {
	if !s.sdkInitialized {
		return sdkNotInitialized
	}

	type lockRequest struct {
		Duration     time.Duration `json:"duration"`
		AllocationID string        `json:"allocation_id"`
		BlobberID    string        `json:"blobber_id,omitempty"`
	}

	var req lockRequest
	req.Duration = dur
	req.AllocationID = allocID
	req.BlobberID = blobberID

	var sn = transaction.SmartContractTxnData{
		Name:      transaction.STORAGESC_READ_POOL_LOCK,
		InputArgs: &req,
	}
	_, _, err := smartContractTxnValueFee(sn, tokens, fee)
	return err
}

// ReadPoolUnlock unlocks tokens in expired read pool
func (s *storageSdkSchema) ReadPoolUnlock(poolID string, fee int64) error {
	if !s.sdkInitialized {
		return sdkNotInitialized
	}

	type unlockRequest struct {
		PoolID string `json:"pool_id"`
	}

	var req unlockRequest
	req.PoolID = poolID

	var sn = transaction.SmartContractTxnData{
		Name:      transaction.STORAGESC_READ_POOL_UNLOCK,
		InputArgs: &req,
	}
	_, _, err := smartContractTxnValueFee(sn, 0, fee)
	return err
}

//
// stake pool
//

// StakePoolOfferInfo represents stake pool offer information.
type StakePoolOfferInfo struct {
	Lock         common.Balance   `json:"lock"`
	Expire       common.Timestamp `json:"expire"`
	AllocationID common.Key       `json:"allocation_id"`
	IsExpired    bool             `json:"is_expired"`
}

// StakePoolRewardsInfo represents stake pool rewards.
type StakePoolRewardsInfo struct {
	Charge    common.Balance `json:"charge"`    // total for all time
	Blobber   common.Balance `json:"blobber"`   // total for all time
	Validator common.Balance `json:"validator"` // total for all time
}

// StakePoolDelegatePoolInfo represents delegate pool of a stake pool info.
type StakePoolDelegatePoolInfo struct {
	ID         common.Key     `json:"id"`          // blobber ID
	Balance    common.Balance `json:"balance"`     // current balance
	DelegateID common.Key     `json:"delegate_id"` // wallet
	Rewards    common.Balance `json:"rewards"`     // current
	UnStake    bool           `json:"unstake"`     // want to unstake

	TotalReward  common.Balance `json:"total_reward"`
	TotalPenalty common.Balance `json:"total_penalty"`
	Status       string         `json:"status"`
	RoundCreated int64          `json:"round_created"`
}

// StakePoolSettings information.
type StakePoolSettings struct {
	// DelegateWallet for pool owner.
	DelegateWallet string `json:"delegate_wallet"`
	// MinStake allowed.
	MinStake common.Balance `json:"min_stake"`
	// MaxStake allowed.
	MaxStake common.Balance `json:"max_stake"`
	// NumDelegates maximum allowed.
	NumDelegates int `json:"num_delegates"`
	// ServiceCharge is blobber service charge.
	ServiceCharge float64 `json:"service_charge"`
}

// StakePool full info.
type StakePoolInfo struct {
	ID      common.Key     `json:"pool_id"` // pool ID
	Balance common.Balance `json:"balance"` // total balance
	Unstake common.Balance `json:"unstake"` // total unstake amount

	Free       int64          `json:"free"`        // free staked space
	Capacity   int64          `json:"capacity"`    // blobber bid
	WritePrice common.Balance `json:"write_price"` // its write price

	OffersTotal  common.Balance `json:"offers_total"` //
	UnstakeTotal common.Balance `json:"unstake_total"`
	// delegate pools
	Delegate []StakePoolDelegatePoolInfo `json:"delegate"`
	Penalty  common.Balance              `json:"penalty"` // total for all
	// rewards
	Rewards common.Balance `json:"rewards"`

	// Settings of the stake pool
	Settings StakePoolSettings `json:"settings"`
}

// GetStakePoolInfo for given client, or, if the given clientID is empty,
// for current client of the sdk.
func (s *storageSdkSchema) GetStakePoolInfo(blobberID string) (*StakePoolInfo, error) {
	if !s.sdkInitialized {
		return nil, sdkNotInitialized
	}
	if blobberID == "" {
		blobberID = client.GetClientID()
	}

	var b []byte
	b, err := zboxutil.MakeSCRestAPICall(STORAGE_SCADDRESS, "/getStakePoolStat",
		map[string]string{"blobber_id": blobberID}, nil)
	if err != nil {
		return nil, errors.Wrap(err, "error requesting stake pool info:")
	}
	if len(b) == 0 {
		return nil, errors.New("", "empty response")
	}

	info := new(StakePoolInfo)
	if err = json.Unmarshal(b, info); err != nil {
		return nil, errors.Wrap(err, "error decoding response:")
	}

	return info, nil
}

// StakePoolUserInfo represents user stake pools statistic.
type StakePoolUserInfo struct {
	Pools map[common.Key][]*StakePoolDelegatePoolInfo `json:"pools"`
}

// GetStakePoolUserInfo obtains blobbers/validators delegate pools statistic
// for a user. If given clientID is empty string, then current client used.
func (s *storageSdkSchema) GetStakePoolUserInfo(clientID string) (*StakePoolUserInfo, error) {
	if !s.sdkInitialized {
		return nil, sdkNotInitialized
	}
	if clientID == "" {
		clientID = client.GetClientID()
	}

	var b []byte
	b, err := zboxutil.MakeSCRestAPICall(STORAGE_SCADDRESS,
		"/getUserStakePoolStat", map[string]string{"client_id": clientID}, nil)
	if err != nil {
		return nil, errors.Wrap(err, "error requesting stake pool user info:")
	}
	if len(b) == 0 {
		return nil, errors.New("", "empty response")
	}

	info := new(StakePoolUserInfo)
	if err = json.Unmarshal(b, info); err != nil {
		return nil, errors.Wrap(err, "error decoding response:")
	}

	return info, nil
}

type stakePoolRequest struct {
	BlobberID string `json:"blobber_id,omitempty"`
	PoolID    string `json:"pool_id,omitempty"`
}

// StakePoolLock locks tokens lack in stake pool
func (s *storageSdkSchema) StakePoolLock(blobberID string, value, fee int64) (string, error) {
	if !s.sdkInitialized {
		return "", sdkNotInitialized
	}
	if blobberID == "" {
		blobberID = client.GetClientID()
	}

	var spr stakePoolRequest
	spr.BlobberID = blobberID
	var sn = transaction.SmartContractTxnData{
		Name:      transaction.STORAGESC_STAKE_POOL_LOCK,
		InputArgs: &spr,
	}
	poolID, _, err := smartContractTxnValueFee(sn, value, fee)
	return poolID, err
}

// StakePoolUnlockUnstake is stake pool unlock response in case where tokens
// can't be unlocked due to opened offers.
type StakePoolUnlockUnstake struct {
	// one of the fields is set in a response, the Unstake if can't unstake
	// for now and the TokenPoolTransferResponse if has a pool had unlocked
	Unstake bool  `json:"unstake"` // max time to wait to unstake
	Balance int64 `json:"balance"`
}

// StakePoolUnlock unlocks a stake pool tokens. If tokens can't be unlocked due
// to opened offers, then it returns time where the tokens can be unlocked,
// marking the pool as 'want to unlock' to avoid its usage in offers in the
// future. The time is maximal time that can be lesser in some cases. To
// unlock tokens can't be unlocked now, wait the time and unlock them (call
// this function again).
func (s *storageSdkSchema) StakePoolUnlock(blobberID, poolID string, fee int64) (bool, error) {
	if !s.sdkInitialized {
		return false, sdkNotInitialized
	}

	if blobberID == "" {
		blobberID = client.GetClientID()
	}

	var spr stakePoolRequest
	spr.BlobberID = blobberID
	spr.PoolID = poolID

	var sn = transaction.SmartContractTxnData{
		Name:      transaction.STORAGESC_STAKE_POOL_UNLOCK,
		InputArgs: &spr,
	}

	_, out, err := smartContractTxnValueFee(sn, 0, fee)
	if err != nil {
		return false, err // an error
	}

	var spuu StakePoolUnlockUnstake
	err = json.Unmarshal([]byte(out), &spuu)
	if err != nil {
		return false, err
	}

	return spuu.Unstake, nil
}

//
// write pool
//

// GetWritePoolInfo for given client, or, if the given clientID is empty,
// for current client of the sdk.
func (s *storageSdkSchema) GetWritePoolInfo(clientID string) (*AllocationPoolStats, error) {
	if !s.sdkInitialized {
		return nil, sdkNotInitialized
	}
	if clientID == "" {
		clientID = client.GetClientID()
	}

	var b []byte
	b, err := zboxutil.MakeSCRestAPICall(STORAGE_SCADDRESS, "/getWritePoolStat",
		map[string]string{"client_id": clientID}, nil)
	if err != nil {
		return nil, errors.Wrap(err, "error requesting read pool info:")
	}
	if len(b) == 0 {
		return nil, errors.New("", "empty response")
	}

	info := new(AllocationPoolStats)
	if err = json.Unmarshal(b, info); err != nil {
		return nil, errors.Wrap(err, "error decoding response:")
	}

	return info, nil
}

// WritePoolLock locks given number of tokes for given duration in read pool.
func (s *storageSdkSchema) WritePoolLock(dur time.Duration, allocID, blobberID string,
	tokens, fee int64) (err error) {
	if !s.sdkInitialized {
		return sdkNotInitialized
	}

	type lockRequest struct {
		Duration     time.Duration `json:"duration"`
		AllocationID string        `json:"allocation_id"`
		BlobberID    string        `json:"blobber_id,omitempty"`
	}

	var req lockRequest
	req.Duration = dur
	req.AllocationID = allocID
	req.BlobberID = blobberID

	var sn = transaction.SmartContractTxnData{
		Name:      transaction.STORAGESC_WRITE_POOL_LOCK,
		InputArgs: &req,
	}
	_, _, err = smartContractTxnValueFee(sn, tokens, fee)
	return
}

// WritePoolUnlock unlocks tokens in expired read pool
func (s *storageSdkSchema) WritePoolUnlock(poolID string, fee int64) (err error) {
	if !s.sdkInitialized {
		return sdkNotInitialized
	}

	type unlockRequest struct {
		PoolID string `json:"pool_id"`
	}

	var req unlockRequest
	req.PoolID = poolID

	var sn = transaction.SmartContractTxnData{
		Name:      transaction.STORAGESC_WRITE_POOL_UNLOCK,
		InputArgs: &req,
	}
	_, _, err = smartContractTxnValueFee(sn, 0, fee)
	return
}

//
// challenge pool
//

// ChallengePoolInfo represents a challenge pool stat.
type ChallengePoolInfo struct {
	ID         string           `json:"id"`
	Balance    common.Balance   `json:"balance"`
	StartTime  common.Timestamp `json:"start_time"`
	Expiration common.Timestamp `json:"expiration"`
	Finalized  bool             `json:"finalized"`
}

// GetChallengePoolInfo for given allocation.
func (s *storageSdkSchema) GetChallengePoolInfo(allocID string) (*ChallengePoolInfo, error) {
	if !s.sdkInitialized {
		return nil, sdkNotInitialized
	}

	var b []byte
	b, err := zboxutil.MakeSCRestAPICall(STORAGE_SCADDRESS,
		"/getChallengePoolStat", map[string]string{"allocation_id": allocID},
		nil)
	if err != nil {
		return nil, errors.Wrap(err, "error requesting challenge pool info:")
	}
	if len(b) == 0 {
		return nil, errors.New("", "empty response")
	}

	info := new(ChallengePoolInfo)
	if err = json.Unmarshal(b, info); err != nil {
		return nil, errors.Wrap(err, "error decoding response:")
	}

	return info, nil
}

func (s *storageSdkSchema) GetMptData(key string) ([]byte, error) {
	if !s.sdkInitialized {
		return nil, sdkNotInitialized
	}

	var b []byte
	b, err := zboxutil.MakeSCRestAPICall(STORAGE_SCADDRESS,
		"/get_mpt_key", map[string]string{"key": key},
		nil,
	)
	if err != nil {
		return nil, errors.Wrap(err, "error requesting mpt key data:")
	}
	if len(b) == 0 {
		return nil, errors.New("", "empty response")
	}

	return b, nil
}

//
// storage SC configurations and blobbers
//

type InputMap struct {
	Fields map[string]interface{} `json:"fields"`
}

func (s *storageSdkSchema) GetStorageSCConfig() (*InputMap, error) {
	if !s.sdkInitialized {
		return nil, sdkNotInitialized
	}

	var b []byte
	b, err := zboxutil.MakeSCRestAPICall(STORAGE_SCADDRESS, "/getConfig", nil,
		nil)
	if err != nil {
		return nil, errors.Wrap(err, "error requesting storage SC configs:")
	}
	if len(b) == 0 {
		return nil, errors.New("", "empty response")
	}

	conf := new(InputMap)
	conf.Fields = make(map[string]interface{})
	if err = json.Unmarshal(b, conf); err != nil {
		return nil, errors.Wrap(err, "rror decoding response:")
	}

	return conf, nil
}

type Blobber struct {
	ID                common.Key        `json:"id"`
	BaseURL           string            `json:"url"`
	Terms             Terms             `json:"terms"`
	Capacity          common.Size       `json:"capacity"`
	Used              common.Size       `json:"used"`
	LastHealthCheck   common.Timestamp  `json:"last_health_check"`
	PublicKey         string            `json:"-"`
	StakePoolSettings StakePoolSettings `json:"stake_pool_settings"`
}

func (s *storageSdkSchema) GetBlobbers() ([]*Blobber, error) {
	if !s.sdkInitialized {
		return nil, sdkNotInitialized
	}

	var b []byte
	b, err := zboxutil.MakeSCRestAPICall(STORAGE_SCADDRESS, "/getblobbers", nil,
		nil)
	if err != nil {
		return nil, errors.Wrap(err, "error requesting blobbers:")
	}
	if len(b) == 0 {
		return nil, errors.New("", "empty response")
	}

	type nodes struct {
		Nodes []*Blobber
	}

	var wrap nodes

	if err = json.Unmarshal(b, &wrap); err != nil {
		return nil, errors.Wrap(err, "error decoding response:")
	}

	return wrap.Nodes, nil
}

// GetBlobber instance.
func (s *storageSdkSchema) GetBlobber(blobberID string) (*Blobber, error) {
	if !s.sdkInitialized {
		return nil, sdkNotInitialized
	}
	var b []byte
	b, err := zboxutil.MakeSCRestAPICall(
		STORAGE_SCADDRESS,
		"/getBlobber",
		map[string]string{"blobber_id": blobberID},
		nil)
	if err != nil {
		return nil, errors.Wrap(err, "requesting blobber:")
	}
	if len(b) == 0 {
		return nil, errors.New("", "empty response from sharders")
	}
	blob := new(Blobber)
	if err = json.Unmarshal(b, blob); err != nil {
		return nil, errors.Wrap(err, "decoding response:")
	}
	return blob, err
}

//
// ---
//

func (s *storageSdkSchema) GetClientEncryptedPublicKey() (string, error) {
	if !s.sdkInitialized {
		return "", sdkNotInitialized
	}
	encScheme := encryption.NewEncryptionScheme()
	_, err := encScheme.Initialize(client.GetClient().Mnemonic)
	if err != nil {
		return "", err
	}
	return encScheme.GetPublicKey()
}

func (s *storageSdkSchema) GetAllocationFromAuthTicket(authTicket string) (*Allocation, error) {
	if !s.sdkInitialized {
		return nil, sdkNotInitialized
	}
	sEnc, err := base64.StdEncoding.DecodeString(authTicket)
	if err != nil {
		return nil, errors.New("auth_ticket_decode_error", "Error decoding the auth ticket."+err.Error())
	}
	at := &marker.AuthTicket{}
	err = json.Unmarshal(sEnc, at)
	if err != nil {
		return nil, errors.New("auth_ticket_decode_error", "Error unmarshaling the auth ticket."+err.Error())
	}
	return s.GetAllocation(at.AllocationID)
}

func (s *storageSdkSchema) GetAllocation(allocationID string) (*Allocation, error) {
	if !s.sdkInitialized {
		return nil, sdkNotInitialized
	}
	params := make(map[string]string)
	params["allocation"] = allocationID
	allocationBytes, err := zboxutil.MakeSCRestAPICall(STORAGE_SCADDRESS, "/allocation", params, nil)
	if err != nil {
		return nil, errors.New("allocation_fetch_error", "Error fetching the allocation."+err.Error())
	}
	allocationObj := &Allocation{}
	err = json.Unmarshal(allocationBytes, allocationObj)
	if err != nil {
		return nil, errors.New("allocation_decode_error", "Error decoding the allocation."+err.Error())
	}
	allocationObj.numBlockDownloads = numBlockDownloads
	allocationObj.InitAllocation()
	return allocationObj, nil
}

func (s *storageSdkSchema) GetAllocationUpdates(allocation *Allocation) error {
	if allocation == nil {
		return errors.New("allocation_not_initialized", "")
	}

	params := make(map[string]string)
	params["allocation"] = allocation.ID
	allocationBytes, err := zboxutil.MakeSCRestAPICall(STORAGE_SCADDRESS, "/allocation", params, nil)
	if err != nil {
		return errors.New("allocation_fetch_error", "Error fetching the allocation."+err.Error())
	}

	updatedAllocationObj := new(Allocation)
	if err := json.Unmarshal(allocationBytes, updatedAllocationObj); err != nil {
		return errors.New("allocation_decode_error", "Error decoding the allocation."+err.Error())
	}

	allocation.DataShards = updatedAllocationObj.DataShards
	allocation.ParityShards = updatedAllocationObj.ParityShards
	allocation.Size = updatedAllocationObj.Size
	allocation.Expiration = updatedAllocationObj.Expiration
	allocation.Payer = updatedAllocationObj.Payer
	allocation.Blobbers = updatedAllocationObj.Blobbers
	allocation.Stats = updatedAllocationObj.Stats
	allocation.TimeUnit = updatedAllocationObj.TimeUnit
	allocation.IsImmutable = updatedAllocationObj.IsImmutable
	allocation.BlobberDetails = updatedAllocationObj.BlobberDetails
	allocation.ReadPriceRange = updatedAllocationObj.ReadPriceRange
	allocation.WritePriceRange = updatedAllocationObj.WritePriceRange
	allocation.ChallengeCompletionTime = updatedAllocationObj.ChallengeCompletionTime
	allocation.StartTime = updatedAllocationObj.StartTime
	allocation.Finalized = updatedAllocationObj.Finalized
	allocation.Canceled = updatedAllocationObj.Canceled
	allocation.MovedToChallenge = updatedAllocationObj.MovedToChallenge
	allocation.MovedBack = updatedAllocationObj.MovedBack
	allocation.MovedToValidators = updatedAllocationObj.MovedToValidators
	allocation.Curators = updatedAllocationObj.Curators
	return nil
}

func SetNumBlockDownloads(num int) {
	if num > 0 && num <= 100 {
		numBlockDownloads = num
	}
}

func (s *storageSdkSchema) GetAllocations() ([]*Allocation, error) {
	return s.GetAllocationsForClient(client.GetClientID())
}

func (s *storageSdkSchema) GetAllocationsForClient(clientID string) ([]*Allocation, error) {
	if !s.sdkInitialized {
		return nil, sdkNotInitialized
	}
	params := make(map[string]string)
	params["client"] = clientID
	allocationsBytes, err := zboxutil.MakeSCRestAPICall(STORAGE_SCADDRESS, "/allocations", params, nil)
	if err != nil {
		return nil, errors.New("allocations_fetch_error", "Error fetching the allocations."+err.Error())
	}
	allocations := make([]*Allocation, 0)
	err = json.Unmarshal(allocationsBytes, &allocations)
	if err != nil {
		return nil, errors.New("allocations_decode_error", "Error decoding the allocations."+err.Error())
	}
	return allocations, nil
}

func (s *storageSdkSchema) CreateAllocationWithBlobbers(datashards, parityshards int, size, expiry int64, readPrice, writePrice PriceRange, mcct time.Duration, lock int64, blobbers []string) (string, error) {
	return s.CreateAllocationForOwner(client.GetClientID(),
		client.GetClientPublicKey(), datashards, parityshards,
		size, expiry, readPrice, writePrice, mcct, lock,
		blobbers)
}

func (s *storageSdkSchema) CreateAllocation(datashards, parityshards int, size, expiry int64, readPrice, writePrice PriceRange, mcct time.Duration, lock int64) (string, error) {
	return s.CreateAllocationForOwner(client.GetClientID(),
		client.GetClientPublicKey(), datashards, parityshards,
		size, expiry, readPrice, writePrice, mcct, lock,
		blockchain.GetPreferredBlobbers())
}

func (s *storageSdkSchema) CreateAllocationForOwner(owner, ownerpublickey string, datashards, parityshards int, size, expiry int64, readPrice, writePrice PriceRange, mcct time.Duration, lock int64, preferredBlobbers []string) (string, error) {
	if lock < 0 {
		return "", errors.New("", "invalid value for lock")
	}

	if !s.sdkInitialized {
		return "", sdkNotInitialized
	}

	var allocationRequest = map[string]interface{}{
		"data_shards":                   datashards,
		"parity_shards":                 parityshards,
		"size":                          size,
		"owner_id":                      owner,
		"owner_public_key":              ownerpublickey,
		"expiration_date":               expiry,
		"preferred_blobbers":            preferredBlobbers,
		"read_price_range":              readPrice,
		"write_price_range":             writePrice,
		"max_challenge_completion_time": mcct,
		"diversify_blobbers":            false,
	}

	var sn = transaction.SmartContractTxnData{
		Name:      transaction.NEW_ALLOCATION_REQUEST,
		InputArgs: allocationRequest,
	}
	hash, _, err := smartContractTxnValue(sn, lock)
	return hash, err
}

func (s *storageSdkSchema) AddFreeStorageAssigner(name, publicKey string, individualLimit, totalLimit float64) error {
	if !s.sdkInitialized {
		return sdkNotInitialized
	}

	var input = map[string]interface{}{
		"name":             name,
		"public_key":       publicKey,
		"individual_limit": individualLimit,
		"total_limit":      totalLimit,
	}

	var sn = transaction.SmartContractTxnData{
		Name:      transaction.ADD_FREE_ALLOCATION_ASSIGNER,
		InputArgs: input,
	}
	_, _, err := smartContractTxn(sn)

	return err
}

func (s *storageSdkSchema) CreateFreeAllocation(marker string, value int64) (string, error) {
	if !s.sdkInitialized {
		return "", sdkNotInitialized
	}

	if value < 0 {
		return "", errors.New("", "invalid value for lock")
	}

	var input = map[string]interface{}{
		"recipient_public_key": client.GetClientPublicKey(),
		"marker":               marker,
	}

	var sn = transaction.SmartContractTxnData{
		Name:      transaction.NEW_FREE_ALLOCATION,
		InputArgs: input,
	}
	hash, _, err := smartContractTxnValue(sn, value)
	return hash, err
}

<<<<<<< HEAD
func (s *storageSdkSchema) UpdateAllocation(size int64, expiry int64, allocationID string,
	lock int64, setImmutable, updateTerms bool) (string, error) {
=======
func UpdateAllocation(
	size, expiry int64,
	allocationID string,
	lock int64,
	setImmutable, updateTerms bool,
	addBlobberId, removeBlobberId string,
) (hash string, err error) {
>>>>>>> d8c98b0b

	if !s.sdkInitialized {
		return "", sdkNotInitialized
	}
	if lock < 0 {
		return "", errors.New("", "invalid value for lock")
	}

	updateAllocationRequest := make(map[string]interface{})
	updateAllocationRequest["owner_id"] = client.GetClientID()
	updateAllocationRequest["id"] = allocationID
	updateAllocationRequest["size"] = size
	updateAllocationRequest["expiration_date"] = expiry
	updateAllocationRequest["set_immutable"] = setImmutable
	updateAllocationRequest["update_terms"] = updateTerms
	updateAllocationRequest["add_blobber_id"] = addBlobberId
	updateAllocationRequest["remove_blobber_id"] = removeBlobberId

	sn := transaction.SmartContractTxnData{
		Name:      transaction.STORAGESC_UPDATE_ALLOCATION,
		InputArgs: updateAllocationRequest,
	}
	hash, _, err := smartContractTxnValue(sn, lock)
	return hash, err
}

func (s *storageSdkSchema) CreateFreeUpdateAllocation(marker, allocationId string, value int64) (string, error) {
	if !s.sdkInitialized {
		return "", sdkNotInitialized
	}
	if value < 0 {
		return "", errors.New("", "invalid value for lock")
	}

	var input = map[string]interface{}{
		"allocation_id": allocationId,
		"marker":        marker,
	}

	var sn = transaction.SmartContractTxnData{
		Name:      transaction.FREE_UPDATE_ALLOCATION,
		InputArgs: input,
	}
	hash, _, err := smartContractTxnValue(sn, value)
	return hash, err
}

func (s *storageSdkSchema) FinalizeAllocation(allocID string) (string, error) {
	if !s.sdkInitialized {
		return "", sdkNotInitialized
	}
	var sn = transaction.SmartContractTxnData{
		Name:      transaction.STORAGESC_FINALIZE_ALLOCATION,
		InputArgs: map[string]interface{}{"allocation_id": allocID},
	}
	hash, _, err := smartContractTxn(sn)
	return hash, err
}

func (s *storageSdkSchema) CancelAllocation(allocID string) (string, error) {
	if !s.sdkInitialized {
		return "", sdkNotInitialized
	}
	var sn = transaction.SmartContractTxnData{
		Name:      transaction.STORAGESC_CANCEL_ALLOCATION,
		InputArgs: map[string]interface{}{"allocation_id": allocID},
	}
	hash, _, err := smartContractTxn(sn)
	return hash, err
}

func (s *storageSdkSchema) RemoveCurator(curatorId, allocationId string) (string, error) {
	if !s.sdkInitialized {
		return "", sdkNotInitialized
	}

	var allocationRequest = map[string]interface{}{
		"curator_id":    curatorId,
		"allocation_id": allocationId,
	}
	var sn = transaction.SmartContractTxnData{
		Name:      transaction.STORAGESC_REMOVE_CURATOR,
		InputArgs: allocationRequest,
	}
	hash, _, err := smartContractTxn(sn)
	return hash, err
}

func (s *storageSdkSchema) AddCurator(curatorId, allocationId string) (string, error) {
	if !s.sdkInitialized {
		return "", sdkNotInitialized
	}

	var allocationRequest = map[string]interface{}{
		"curator_id":    curatorId,
		"allocation_id": allocationId,
	}
	var sn = transaction.SmartContractTxnData{
		Name:      transaction.STORAGESC_ADD_CURATOR,
		InputArgs: allocationRequest,
	}
	hash, _, err := smartContractTxn(sn)
	return hash, err
}

type ProviderType int

const (
	ProviderMiner ProviderType = iota
	ProviderSharder
	ProviderBlobber
	ProviderValidator
	ProviderAuthorizer
)

func (s *storageSdkSchema) CollectRewards(poolId string, providerType ProviderType) (string, error) {
	if !s.sdkInitialized {
		return "", sdkNotInitialized
	}

	var input = map[string]interface{}{
		"provider_type": providerType,
		"pool_id":       poolId,
	}
	var sn = transaction.SmartContractTxnData{
		Name:      transaction.STORAGESC_COLLECT_REWARD,
		InputArgs: input,
	}
	hash, _, err := smartContractTxn(sn)
	return hash, err
}

func (s *storageSdkSchema) CuratorTransferAllocation(allocationId, newOwner, newOwnerPublicKey string) (string, error) {
	if !s.sdkInitialized {
		return "", sdkNotInitialized
	}

	var allocationRequest = map[string]interface{}{
		"allocation_id":        allocationId,
		"new_owner_id":         newOwner,
		"new_owner_public_key": newOwnerPublicKey,
	}
	var sn = transaction.SmartContractTxnData{
		Name:      transaction.STORAGESC_CURATOR_TRANSFER,
		InputArgs: allocationRequest,
	}
	hash, _, err := smartContractTxn(sn)
	return hash, err
}

func (s *storageSdkSchema) UpdateBlobberSettings(blob *Blobber) (string, error) {
	if !s.sdkInitialized {
		return "", sdkNotInitialized
	}
	var sn = transaction.SmartContractTxnData{
		Name:      transaction.STORAGESC_UPDATE_BLOBBER_SETTINGS,
		InputArgs: blob,
	}
	resp, _, err := smartContractTxn(sn)
	return resp, err
}

func smartContractTxn(sn transaction.SmartContractTxnData) (
	hash, out string, err error) {

	return smartContractTxnValue(sn, 0)
}

func smartContractTxnValue(sn transaction.SmartContractTxnData, value int64) (
	hash, out string, err error) {

	return smartContractTxnValueFee(sn, value, 0)
}

func smartContractTxnValueFee(sn transaction.SmartContractTxnData,
	value, fee int64) (hash, out string, err error) {

	var requestBytes []byte
	if requestBytes, err = json.Marshal(sn); err != nil {
		return
	}

	var txn = transaction.NewTransactionEntity(client.GetClientID(),
		blockchain.GetChainID(), client.GetClientPublicKey())

	txn.TransactionData = string(requestBytes)
	txn.ToClientID = STORAGE_SCADDRESS
	txn.Value = value
	txn.TransactionFee = fee
	txn.TransactionType = transaction.TxnTypeSmartContract

	if err = txn.ComputeHashAndSign(client.Sign); err != nil {
		return
	}

	transaction.SendTransactionSync(txn, blockchain.GetMiners())

	var (
		querySleepTime = time.Duration(blockchain.GetQuerySleepTime()) * time.Second
		retries        = 0
		t              *transaction.Transaction
	)

	sys.Sleep(querySleepTime)

	for retries < blockchain.GetMaxTxnQuery() {
		t, err = transaction.VerifyTransaction(txn.Hash, blockchain.GetSharders())
		if err == nil {
			break
		}
		retries++
		sys.Sleep(querySleepTime)
	}

	if err != nil {
		Logger.Error("Error verifying the transaction", err.Error(), txn.Hash)
		return
	}

	if t == nil {
		return "", "", errors.New("transaction_validation_failed",
			"Failed to get the transaction confirmation")
	}

	if t.Status == transaction.TxnFail {
		return t.Hash, t.TransactionOutput, errors.New("", t.TransactionOutput)
	}

	if t.Status == transaction.TxnChargeableError {
		return t.Hash, t.TransactionOutput, errors.New("", t.TransactionOutput)
	}

	return t.Hash, t.TransactionOutput, nil
}

func (s *storageSdkSchema) CommitToFabric(metaTxnData, fabricConfigJSON string) (string, error) {
	if !s.sdkInitialized {
		return "", sdkNotInitialized
	}
	var fabricConfig struct {
		URL  string `json:"url"`
		Body struct {
			Channel          string   `json:"channel"`
			ChaincodeName    string   `json:"chaincode_name"`
			ChaincodeVersion string   `json:"chaincode_version"`
			Method           string   `json:"method"`
			Args             []string `json:"args"`
		} `json:"body"`
		Auth struct {
			Username string `json:"username"`
			Password string `json:"password"`
		} `json:"auth"`
	}

	err := json.Unmarshal([]byte(fabricConfigJSON), &fabricConfig)
	if err != nil {
		return "", errors.New("fabric_config_decode_error", "Unable to decode fabric config json")
	}

	// Clear if any existing args passed
	fabricConfig.Body.Args = fabricConfig.Body.Args[:0]

	fabricConfig.Body.Args = append(fabricConfig.Body.Args, metaTxnData)

	fabricData, err := json.Marshal(fabricConfig.Body)
	if err != nil {
		return "", errors.New("fabric_config_encode_error", "Unable to encode fabric config body")
	}

	req, ctx, cncl, err := zboxutil.NewHTTPRequest(http.MethodPost, fabricConfig.URL, fabricData)
	if err != nil {
		return "", errors.New("fabric_commit_error", "Unable to create new http request with error "+err.Error())
	}

	// Set basic auth
	req.SetBasicAuth(fabricConfig.Auth.Username, fabricConfig.Auth.Password)

	var fabricResponse string
	err = zboxutil.HttpDo(ctx, cncl, req, func(resp *http.Response, err error) error {
		if err != nil {
			Logger.Error("Fabric commit error : ", err)
			return err
		}
		defer resp.Body.Close()
		respBody, err := ioutil.ReadAll(resp.Body)
		if err != nil {
			return errors.Wrap(err, "Error reading response :")
		}
		Logger.Debug("Fabric commit result:", string(respBody))
		if resp.StatusCode == http.StatusOK {
			fabricResponse = string(respBody)
			return nil
		}
		return errors.New(strconv.Itoa(resp.StatusCode), "Fabric commit status not OK!")
	})
	return fabricResponse, err
}

func (s *storageSdkSchema) GetAllocationMinLock(datashards, parityshards int, size, expiry int64,
	readPrice, writePrice PriceRange, mcct time.Duration) (int64, error) {
	if !s.sdkInitialized {
		return 0, sdkNotInitialized
	}

	var allocationRequestData = map[string]interface{}{
		"data_shards":                   datashards,
		"parity_shards":                 parityshards,
		"size":                          size,
		"owner_id":                      client.GetClientID(),
		"owner_public_key":              client.GetClientPublicKey(),
		"expiration_date":               expiry,
		"preferred_blobbers":            blockchain.GetPreferredBlobbers(),
		"read_price_range":              readPrice,
		"write_price_range":             writePrice,
		"max_challenge_completion_time": mcct,
		"diversify_blobbers":            false,
	}
	allocationData, _ := json.Marshal(allocationRequestData)

	params := make(map[string]string)
	params["allocation_data"] = string(allocationData)
	allocationsBytes, err := zboxutil.MakeSCRestAPICall(STORAGE_SCADDRESS, "/allocation_min_lock", params, nil)
	if err != nil {
		return 0, errors.New("allocation_min_lock_fetch_error", "Error fetching the allocation min lock."+err.Error())
	}

	var response = make(map[string]int64)
	err = json.Unmarshal(allocationsBytes, &response)
	if err != nil {
		return 0, errors.New("allocation_min_lock_decode_error", "Error decoding the response."+err.Error())
	}
	return response["min_lock_demand"], nil
}<|MERGE_RESOLUTION|>--- conflicted
+++ resolved
@@ -1006,19 +1006,14 @@
 	return hash, err
 }
 
-<<<<<<< HEAD
-func (s *storageSdkSchema) UpdateAllocation(size int64, expiry int64, allocationID string,
-	lock int64, setImmutable, updateTerms bool) (string, error) {
-=======
+
 func UpdateAllocation(
 	size, expiry int64,
 	allocationID string,
 	lock int64,
 	setImmutable, updateTerms bool,
 	addBlobberId, removeBlobberId string,
-) (hash string, err error) {
->>>>>>> d8c98b0b
-
+) (string, error) {
 	if !s.sdkInitialized {
 		return "", sdkNotInitialized
 	}

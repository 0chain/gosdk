package sdk

import (
	"context"
	"encoding/base64"
	"encoding/json"
	"io/ioutil"
	"net/http"
	"os"
	"strconv"
	"time"

	"github.com/0chain/errors"
	"github.com/0chain/gosdk/core/conf"
	"github.com/0chain/gosdk/core/logger"
	"github.com/0chain/gosdk/core/sys"

	"github.com/0chain/gosdk/core/common"
	"github.com/0chain/gosdk/core/transaction"
	"github.com/0chain/gosdk/core/version"
	"github.com/0chain/gosdk/zboxcore/blockchain"
	"github.com/0chain/gosdk/zboxcore/client"
	"github.com/0chain/gosdk/zboxcore/encryption"
	. "github.com/0chain/gosdk/zboxcore/logger"
	"github.com/0chain/gosdk/zboxcore/marker"
	"github.com/0chain/gosdk/zboxcore/zboxutil"
)

const STORAGE_SCADDRESS = "6dba10422e368813802877a85039d3985d96760ed844092319743fb3a76712d7"

var sdkNotInitialized = errors.New("sdk_not_initialized", "SDK is not initialised")

const (
	OpUpload   int = 0
	OpDownload int = 1
	OpRepair   int = 2
	OpUpdate   int = 3
)

type StatusCallback interface {
	Started(allocationId, filePath string, op int, totalBytes int)
	InProgress(allocationId, filePath string, op int, completedBytes int, data []byte)
	Error(allocationID string, filePath string, op int, err error)
	Completed(allocationId, filePath string, filename string, mimetype string, size int, op int)
	CommitMetaCompleted(request, response string, txn *transaction.Transaction, err error)
	RepairCompleted(filesRepaired int)
}

var numBlockDownloads = 10
var networkWorkerTimerInHours = 1

// GetVersion - returns version string
func GetVersion() string {
	return version.VERSIONSTR
}

// SetLogLevel set the log level.
// lvl - 0 disabled; higher number (upto 4) more verbosity
func SetLogLevel(lvl int) {
	Logger.SetLevel(lvl)
}

// SetLogFile
// logFile - Log file
// verbose - true - console output; false - no console output
func SetLogFile(logFile string, verbose bool) {
	f, err := os.OpenFile(logFile, os.O_APPEND|os.O_CREATE|os.O_WRONLY, 0644)
	if err != nil {
		return
	}
	Logger.SetLogFile(f, verbose)
	Logger.Info("******* Storage SDK Version: ", version.VERSIONSTR, " *******")
}

func GetLogger() *logger.Logger {
	return &Logger
}

type storageSdkSchema struct {
	sdkInitialized bool
}

func NewStorageSdkSchema() *storageSdkSchema {
	return &storageSdkSchema{}
}

var storageSdk = NewStorageSdkSchema()

type StorageSdkSchema interface {
	GetNetwork() *Network
	SetMaxTxnQuery(num int) error
	SetQuerySleepTime(time int) error
	CreateReadPool() error
	// GetReadPoolInfo for given client, or, if the given clientID is empty,
	// for current client of the sdk.
	GetReadPoolInfo(clientID string) (*AllocationPoolStats, error)
	// ReadPoolLock locks given number of tokes for given duration in read pool.
	ReadPoolLock(dur time.Duration, allocID, blobberID string, tokens, fee int64) error
	// ReadPoolUnlock unlocks tokens in expired read pool
	ReadPoolUnlock(poolID string, fee int64) error
	// GetStakePoolInfo for given client, or, if the given clientID is empty,
	// for current client of the sdk.
	GetStakePoolInfo(blobberID string) (*StakePoolInfo, error)
	// GetStakePoolUserInfo obtains blobbers/validators delegate pools statistic
	// for a user. If given clientID is empty string, then current client used.
	GetStakePoolUserInfo(clientID string) (*StakePoolUserInfo, error)
	// StakePoolLock locks tokens lack in stake pool
	StakePoolLock(blobberID string, value, fee int64) (string, error)
	// StakePoolUnlock unlocks a stake pool tokens. If tokens can't be unlocked due
	// to opened offers, then it returns time where the tokens can be unlocked,
	// marking the pool as 'want to unlock' to avoid its usage in offers in the
	// future. The time is maximal time that can be lesser in some cases. To
	// unlock tokens can't be unlocked now, wait the time and unlock them (call
	// this function again).
	StakePoolUnlock(blobberID, poolID string, fee int64) (bool, error)
	// GetWritePoolInfo for given client, or, if the given clientID is empty,
	// for current client of the sdk.
	GetWritePoolInfo(clientID string) (*AllocationPoolStats, error)
	// WritePoolLock locks given number of tokes for given duration in read pool.
	WritePoolLock(dur time.Duration, allocID, blobberID string, tokens, fee int64) (err error)
	// WritePoolUnlock unlocks tokens in expired read pool
	WritePoolUnlock(poolID string, fee int64) (err error)
	// GetChallengePoolInfo for given allocation.
	GetChallengePoolInfo(allocID string) (*ChallengePoolInfo, error)
	GetMptData(key string) ([]byte, error)
	GetStorageSCConfig() (*InputMap, error)
	GetBlobbers() ([]*Blobber, error)
	// GetBlobber instance.
	GetBlobber(blobberID string) (*Blobber, error)
	GetClientEncryptedPublicKey() (string, error)
	GetAllocationFromAuthTicket(authTicket string) (*Allocation, error)
	GetAllocation(allocationID string) (*Allocation, error)
	GetAllocationUpdates(allocation *Allocation) error
	GetAllocations() ([]*Allocation, error)
	GetAllocationsForClient(clientID string) ([]*Allocation, error)
	CreateAllocationWithBlobbers(datashards, parityshards int, size, expiry int64, readPrice, writePrice PriceRange, mcct time.Duration, lock int64, blobbers []string) (string, error)
	CreateAllocation(datashards, parityshards int, size, expiry int64, readPrice, writePrice PriceRange, mcct time.Duration, lock int64) (string, error)
	CreateAllocationForOwner(owner, ownerpublickey string, datashards, parityshards int, size, expiry int64, readPrice, writePrice PriceRange, mcct time.Duration, lock int64, preferredBlobbers []string) (string, error)
	AddFreeStorageAssigner(name, publicKey string, individualLimit, totalLimit float64) error
	CreateFreeAllocation(marker string, value int64) (string, error)
	UpdateAllocation(size int64, expiry int64, allocationID string, lock int64, setImmutable, updateTerms bool, addBlobberId, removeBlobberId string) (string, error)
	CreateFreeUpdateAllocation(marker, allocationId string, value int64) (string, error)
	FinalizeAllocation(allocID string) (string, error)
	CancelAllocation(allocID string) (string, error)
	RemoveCurator(curatorId, allocationId string) (string, error)
	AddCurator(curatorId, allocationId string) (string, error)
	CollectRewards(poolId string, providerType ProviderType) (string, error)
	CuratorTransferAllocation(allocationId, newOwner, newOwnerPublicKey string) (string, error)
	UpdateBlobberSettings(blob *Blobber) (string, error)
	CommitToFabric(metaTxnData, fabricConfigJSON string) (string, error)
	GetAllocationMinLock(datashards, parityshards int, size, expiry int64, readPrice, writePrice PriceRange, mcct time.Duration) (int64, error)
}

// InitStorageSDK init storage sdk with walletJSON
//   {
//		"client_id":"322d1dadec182effbcbdeef77d84f",
//		"client_key":"3b6d02a22ec82d4d9aa1402917ca2",
//		"keys":[{
//			"public_key":"3b6d02a22ec82d4d9aa1402917ca268",
//			"private_key":"25f2e1355d3864de01aba0bfec3702"
//			}],
//		"mnemonics":"double wink spin mushroom thing notable trumpet chapter",
//		"version":"1.0",
//		"date_created":"2021-08-18T08:34:39+08:00"
//	 }
func InitStorageSDK(walletJSON string, blockWorker, chainID, signatureScheme string, preferredBlobbers []string) (StorageSdkSchema, error) {
	err := client.PopulateClient(walletJSON, signatureScheme)
	if err != nil {
		return storageSdk, err
	}

	blockchain.SetChainID(chainID)
	blockchain.SetPreferredBlobbers(preferredBlobbers)
	blockchain.SetBlockWorker(blockWorker)

	err = UpdateNetworkDetails()
	if err != nil {
		return storageSdk, err
	}

	go UpdateNetworkDetailsWorker(context.Background())

	storageSdk.sdkInitialized = true

	return storageSdk, nil
}

func (s *storageSdkSchema) GetNetwork() *Network {
	return &Network{
		Miners:   blockchain.GetMiners(),
		Sharders: blockchain.GetSharders(),
	}
}

func (s *storageSdkSchema) SetMaxTxnQuery(num int) error {
	blockchain.SetMaxTxnQuery(num)

	cfg, err := conf.GetClientConfig()

	if err != nil {
		return errors.New("set_max_txn_query_error", "cannot set MaxTxnQuery. "+err.Error())
	}

	if cfg != nil {
		cfg.MaxTxnQuery = num
	}

	return nil
}

func (s *storageSdkSchema) SetQuerySleepTime(time int) error {
	blockchain.SetQuerySleepTime(time)

	cfg, err := conf.GetClientConfig()

	if err != nil {
		return errors.New("set_query_sleep_time_error", "cannot set QuerySleepTime. "+err.Error())
	}

	if cfg != nil {
		cfg.QuerySleepTime = time
	}

	return nil
}

func SetMinSubmit(num int) {
	blockchain.SetMinSubmit(num)
}
func SetMinConfirmation(num int) {
	blockchain.SetMinConfirmation(num)
}

func SetNetwork(miners []string, sharders []string) {
	blockchain.SetMiners(miners)
	blockchain.SetSharders(sharders)
}

//
// read pool
//

func (s *storageSdkSchema) CreateReadPool() error {
	if !s.sdkInitialized {
		return sdkNotInitialized
	}
	_, _, err := smartContractTxn(transaction.SmartContractTxnData{
		Name: transaction.STORAGESC_CREATE_READ_POOL,
	})
	return err
}

type BlobberPoolStat struct {
	BlobberID common.Key     `json:"blobber_id"`
	Balance   common.Balance `json:"balance"`
}

type AllocationPoolStat struct {
	ID           string             `json:"id"`
	Balance      common.Balance     `json:"balance"`
	ExpireAt     common.Timestamp   `json:"expire_at"`
	AllocationID common.Key         `json:"allocation_id"`
	Blobbers     []*BlobberPoolStat `json:"blobbers"`
	Locked       bool               `json:"locked"`
}

type BackPool struct {
	ID      string         `json:"id"`
	Balance common.Balance `json:"balance"`
}

// AllocationPoolsStat represents read or write pool statistic.
type AllocationPoolStats struct {
	Pools []*AllocationPoolStat `json:"pools"`
	Back  *BackPool             `json:"back,omitempty"`
}

func (aps *AllocationPoolStats) AllocFilter(allocID string) {
	if allocID == "" {
		return
	}
	var i int
	for _, pi := range aps.Pools {
		if pi.AllocationID != common.Key(allocID) {
			continue
		}
		aps.Pools[i], i = pi, i+1
	}
	aps.Pools = aps.Pools[:i]
}

// GetReadPoolInfo for given client, or, if the given clientID is empty,
// for current client of the sdk.
func (s *storageSdkSchema) GetReadPoolInfo(clientID string) (*AllocationPoolStats, error) {
	if !s.sdkInitialized {
		return nil, sdkNotInitialized
	}

	if clientID == "" {
		clientID = client.GetClientID()
	}

	var b []byte
	b, err := zboxutil.MakeSCRestAPICall(STORAGE_SCADDRESS, "/getReadPoolStat",
		map[string]string{"client_id": clientID}, nil)
	if err != nil {
		return nil, errors.Wrap(err, "error requesting read pool info")
	}
	if len(b) == 0 {
		return nil, errors.New("", "empty response")
	}

	info := new(AllocationPoolStats)
	if err = json.Unmarshal(b, info); err != nil {
		return nil, errors.Wrap(err, "error decoding response:")
	}

	return info, nil
}

// ReadPoolLock locks given number of tokes for given duration in read pool.
func (s *storageSdkSchema) ReadPoolLock(dur time.Duration, allocID, blobberID string,
	tokens, fee int64) error {
	if !s.sdkInitialized {
		return sdkNotInitialized
	}

	type lockRequest struct {
		Duration     time.Duration `json:"duration"`
		AllocationID string        `json:"allocation_id"`
		BlobberID    string        `json:"blobber_id,omitempty"`
	}

	var req lockRequest
	req.Duration = dur
	req.AllocationID = allocID
	req.BlobberID = blobberID

	var sn = transaction.SmartContractTxnData{
		Name:      transaction.STORAGESC_READ_POOL_LOCK,
		InputArgs: &req,
	}
	_, _, err := smartContractTxnValueFee(sn, tokens, fee)
	return err
}

// ReadPoolUnlock unlocks tokens in expired read pool
func (s *storageSdkSchema) ReadPoolUnlock(poolID string, fee int64) error {
	if !s.sdkInitialized {
		return sdkNotInitialized
	}

	type unlockRequest struct {
		PoolID string `json:"pool_id"`
	}

	var req unlockRequest
	req.PoolID = poolID

	var sn = transaction.SmartContractTxnData{
		Name:      transaction.STORAGESC_READ_POOL_UNLOCK,
		InputArgs: &req,
	}
	_, _, err := smartContractTxnValueFee(sn, 0, fee)
	return err
}

//
// stake pool
//

// StakePoolOfferInfo represents stake pool offer information.
type StakePoolOfferInfo struct {
	Lock         common.Balance   `json:"lock"`
	Expire       common.Timestamp `json:"expire"`
	AllocationID common.Key       `json:"allocation_id"`
	IsExpired    bool             `json:"is_expired"`
}

// StakePoolRewardsInfo represents stake pool rewards.
type StakePoolRewardsInfo struct {
	Charge    common.Balance `json:"charge"`    // total for all time
	Blobber   common.Balance `json:"blobber"`   // total for all time
	Validator common.Balance `json:"validator"` // total for all time
}

// StakePoolDelegatePoolInfo represents delegate pool of a stake pool info.
type StakePoolDelegatePoolInfo struct {
	ID         common.Key     `json:"id"`          // blobber ID
	Balance    common.Balance `json:"balance"`     // current balance
	DelegateID common.Key     `json:"delegate_id"` // wallet
	Rewards    common.Balance `json:"rewards"`     // current
	UnStake    bool           `json:"unstake"`     // want to unstake

	TotalReward  common.Balance `json:"total_reward"`
	TotalPenalty common.Balance `json:"total_penalty"`
	Status       string         `json:"status"`
	RoundCreated int64          `json:"round_created"`
}

// StakePoolSettings information.
type StakePoolSettings struct {
	// DelegateWallet for pool owner.
	DelegateWallet string `json:"delegate_wallet"`
	// MinStake allowed.
	MinStake common.Balance `json:"min_stake"`
	// MaxStake allowed.
	MaxStake common.Balance `json:"max_stake"`
	// NumDelegates maximum allowed.
	NumDelegates int `json:"num_delegates"`
	// ServiceCharge is blobber service charge.
	ServiceCharge float64 `json:"service_charge"`
}

// StakePool full info.
type StakePoolInfo struct {
	ID      common.Key     `json:"pool_id"` // pool ID
	Balance common.Balance `json:"balance"` // total balance
	Unstake common.Balance `json:"unstake"` // total unstake amount

	Free       int64          `json:"free"`        // free staked space
	Capacity   int64          `json:"capacity"`    // blobber bid
	WritePrice common.Balance `json:"write_price"` // its write price

	OffersTotal  common.Balance `json:"offers_total"` //
	UnstakeTotal common.Balance `json:"unstake_total"`
	// delegate pools
	Delegate []StakePoolDelegatePoolInfo `json:"delegate"`
	Penalty  common.Balance              `json:"penalty"` // total for all
	// rewards
	Rewards common.Balance `json:"rewards"`

	// Settings of the stake pool
	Settings StakePoolSettings `json:"settings"`
}

// GetStakePoolInfo for given client, or, if the given clientID is empty,
// for current client of the sdk.
func (s *storageSdkSchema) GetStakePoolInfo(blobberID string) (*StakePoolInfo, error) {
	if !s.sdkInitialized {
		return nil, sdkNotInitialized
	}
	if blobberID == "" {
		blobberID = client.GetClientID()
	}

	var b []byte
	b, err := zboxutil.MakeSCRestAPICall(STORAGE_SCADDRESS, "/getStakePoolStat",
		map[string]string{"blobber_id": blobberID}, nil)
	if err != nil {
		return nil, errors.Wrap(err, "error requesting stake pool info:")
	}
	if len(b) == 0 {
		return nil, errors.New("", "empty response")
	}

	info := new(StakePoolInfo)
	if err = json.Unmarshal(b, info); err != nil {
		return nil, errors.Wrap(err, "error decoding response:")
	}

	return info, nil
}

// StakePoolUserInfo represents user stake pools statistic.
type StakePoolUserInfo struct {
	Pools map[common.Key][]*StakePoolDelegatePoolInfo `json:"pools"`
}

// GetStakePoolUserInfo obtains blobbers/validators delegate pools statistic
// for a user. If given clientID is empty string, then current client used.
func (s *storageSdkSchema) GetStakePoolUserInfo(clientID string) (*StakePoolUserInfo, error) {
	if !s.sdkInitialized {
		return nil, sdkNotInitialized
	}
	if clientID == "" {
		clientID = client.GetClientID()
	}

	var b []byte
	b, err := zboxutil.MakeSCRestAPICall(STORAGE_SCADDRESS,
		"/getUserStakePoolStat", map[string]string{"client_id": clientID}, nil)
	if err != nil {
		return nil, errors.Wrap(err, "error requesting stake pool user info:")
	}
	if len(b) == 0 {
		return nil, errors.New("", "empty response")
	}

	info := new(StakePoolUserInfo)
	if err = json.Unmarshal(b, info); err != nil {
		return nil, errors.Wrap(err, "error decoding response:")
	}

	return info, nil
}

type stakePoolRequest struct {
	BlobberID string `json:"blobber_id,omitempty"`
	PoolID    string `json:"pool_id,omitempty"`
}

// StakePoolLock locks tokens lack in stake pool
func (s *storageSdkSchema) StakePoolLock(blobberID string, value, fee int64) (string, error) {
	if !s.sdkInitialized {
		return "", sdkNotInitialized
	}
	if blobberID == "" {
		blobberID = client.GetClientID()
	}

	var spr stakePoolRequest
	spr.BlobberID = blobberID
	var sn = transaction.SmartContractTxnData{
		Name:      transaction.STORAGESC_STAKE_POOL_LOCK,
		InputArgs: &spr,
	}
	poolID, _, err := smartContractTxnValueFee(sn, value, fee)
	return poolID, err
}

// StakePoolUnlockUnstake is stake pool unlock response in case where tokens
// can't be unlocked due to opened offers.
type StakePoolUnlockUnstake struct {
	// one of the fields is set in a response, the Unstake if can't unstake
	// for now and the TokenPoolTransferResponse if has a pool had unlocked
	Unstake bool  `json:"unstake"` // max time to wait to unstake
	Balance int64 `json:"balance"`
}

// StakePoolUnlock unlocks a stake pool tokens. If tokens can't be unlocked due
// to opened offers, then it returns time where the tokens can be unlocked,
// marking the pool as 'want to unlock' to avoid its usage in offers in the
// future. The time is maximal time that can be lesser in some cases. To
// unlock tokens can't be unlocked now, wait the time and unlock them (call
// this function again).
func (s *storageSdkSchema) StakePoolUnlock(blobberID, poolID string, fee int64) (bool, error) {
	if !s.sdkInitialized {
		return false, sdkNotInitialized
	}

	if blobberID == "" {
		blobberID = client.GetClientID()
	}

	var spr stakePoolRequest
	spr.BlobberID = blobberID
	spr.PoolID = poolID

	var sn = transaction.SmartContractTxnData{
		Name:      transaction.STORAGESC_STAKE_POOL_UNLOCK,
		InputArgs: &spr,
	}

	_, out, err := smartContractTxnValueFee(sn, 0, fee)
	if err != nil {
		return false, err // an error
	}

	var spuu StakePoolUnlockUnstake
	err = json.Unmarshal([]byte(out), &spuu)
	if err != nil {
		return false, err
	}

	return spuu.Unstake, nil
}

//
// write pool
//

// GetWritePoolInfo for given client, or, if the given clientID is empty,
// for current client of the sdk.
func (s *storageSdkSchema) GetWritePoolInfo(clientID string) (*AllocationPoolStats, error) {
	if !s.sdkInitialized {
		return nil, sdkNotInitialized
	}
	if clientID == "" {
		clientID = client.GetClientID()
	}

	var b []byte
	b, err := zboxutil.MakeSCRestAPICall(STORAGE_SCADDRESS, "/getWritePoolStat",
		map[string]string{"client_id": clientID}, nil)
	if err != nil {
		return nil, errors.Wrap(err, "error requesting read pool info:")
	}
	if len(b) == 0 {
		return nil, errors.New("", "empty response")
	}

	info := new(AllocationPoolStats)
	if err = json.Unmarshal(b, info); err != nil {
		return nil, errors.Wrap(err, "error decoding response:")
	}

	return info, nil
}

// WritePoolLock locks given number of tokes for given duration in read pool.
func (s *storageSdkSchema) WritePoolLock(dur time.Duration, allocID, blobberID string,
	tokens, fee int64) (err error) {
	if !s.sdkInitialized {
		return sdkNotInitialized
	}

	type lockRequest struct {
		Duration     time.Duration `json:"duration"`
		AllocationID string        `json:"allocation_id"`
		BlobberID    string        `json:"blobber_id,omitempty"`
	}

	var req lockRequest
	req.Duration = dur
	req.AllocationID = allocID
	req.BlobberID = blobberID

	var sn = transaction.SmartContractTxnData{
		Name:      transaction.STORAGESC_WRITE_POOL_LOCK,
		InputArgs: &req,
	}
	_, _, err = smartContractTxnValueFee(sn, tokens, fee)
	return
}

// WritePoolUnlock unlocks tokens in expired read pool
func (s *storageSdkSchema) WritePoolUnlock(poolID string, fee int64) (err error) {
	if !s.sdkInitialized {
		return sdkNotInitialized
	}

	type unlockRequest struct {
		PoolID string `json:"pool_id"`
	}

	var req unlockRequest
	req.PoolID = poolID

	var sn = transaction.SmartContractTxnData{
		Name:      transaction.STORAGESC_WRITE_POOL_UNLOCK,
		InputArgs: &req,
	}
	_, _, err = smartContractTxnValueFee(sn, 0, fee)
	return
}

//
// challenge pool
//

// ChallengePoolInfo represents a challenge pool stat.
type ChallengePoolInfo struct {
	ID         string           `json:"id"`
	Balance    common.Balance   `json:"balance"`
	StartTime  common.Timestamp `json:"start_time"`
	Expiration common.Timestamp `json:"expiration"`
	Finalized  bool             `json:"finalized"`
}

// GetChallengePoolInfo for given allocation.
func (s *storageSdkSchema) GetChallengePoolInfo(allocID string) (*ChallengePoolInfo, error) {
	if !s.sdkInitialized {
		return nil, sdkNotInitialized
	}

	var b []byte
	b, err := zboxutil.MakeSCRestAPICall(STORAGE_SCADDRESS,
		"/getChallengePoolStat", map[string]string{"allocation_id": allocID},
		nil)
	if err != nil {
		return nil, errors.Wrap(err, "error requesting challenge pool info:")
	}
	if len(b) == 0 {
		return nil, errors.New("", "empty response")
	}

	info := new(ChallengePoolInfo)
	if err = json.Unmarshal(b, info); err != nil {
		return nil, errors.Wrap(err, "error decoding response:")
	}

	return info, nil
}

func (s *storageSdkSchema) GetMptData(key string) ([]byte, error) {
	if !s.sdkInitialized {
		return nil, sdkNotInitialized
	}

	var b []byte
	b, err := zboxutil.MakeSCRestAPICall(STORAGE_SCADDRESS,
		"/get_mpt_key", map[string]string{"key": key},
		nil,
	)
	if err != nil {
		return nil, errors.Wrap(err, "error requesting mpt key data:")
	}
	if len(b) == 0 {
		return nil, errors.New("", "empty response")
	}

	return b, nil
}

//
// storage SC configurations and blobbers
//

type InputMap struct {
	Fields map[string]interface{} `json:"fields"`
}

func (s *storageSdkSchema) GetStorageSCConfig() (*InputMap, error) {
	if !s.sdkInitialized {
		return nil, sdkNotInitialized
	}

	var b []byte
	b, err := zboxutil.MakeSCRestAPICall(STORAGE_SCADDRESS, "/getConfig", nil,
		nil)
	if err != nil {
		return nil, errors.Wrap(err, "error requesting storage SC configs:")
	}
	if len(b) == 0 {
		return nil, errors.New("", "empty response")
	}

	conf := new(InputMap)
	conf.Fields = make(map[string]interface{})
	if err = json.Unmarshal(b, conf); err != nil {
		return nil, errors.Wrap(err, "rror decoding response:")
	}

	return conf, nil
}

type Blobber struct {
	ID                common.Key        `json:"id"`
	BaseURL           string            `json:"url"`
	Terms             Terms             `json:"terms"`
	Capacity          common.Size       `json:"capacity"`
	Used              common.Size       `json:"used"`
	LastHealthCheck   common.Timestamp  `json:"last_health_check"`
	PublicKey         string            `json:"-"`
	StakePoolSettings StakePoolSettings `json:"stake_pool_settings"`
	TotalStake        int64             `json:"total_stake"`
}

func (s *storageSdkSchema) GetBlobbers() ([]*Blobber, error) {
	if !s.sdkInitialized {
		return nil, sdkNotInitialized
	}

	var b []byte
	b, err := zboxutil.MakeSCRestAPICall(STORAGE_SCADDRESS, "/getblobbers", nil,
		nil)
	if err != nil {
		return nil, errors.Wrap(err, "error requesting blobbers:")
	}
	if len(b) == 0 {
		return nil, errors.New("", "empty response")
	}

	type nodes struct {
		Nodes []*Blobber
	}

	var wrap nodes

	if err = json.Unmarshal(b, &wrap); err != nil {
		return nil, errors.Wrap(err, "error decoding response:")
	}

	return wrap.Nodes, nil
}

// GetBlobber instance.
func (s *storageSdkSchema) GetBlobber(blobberID string) (*Blobber, error) {
	if !s.sdkInitialized {
		return nil, sdkNotInitialized
	}
	var b []byte
	b, err := zboxutil.MakeSCRestAPICall(
		STORAGE_SCADDRESS,
		"/getBlobber",
		map[string]string{"blobber_id": blobberID},
		nil)
	if err != nil {
		return nil, errors.Wrap(err, "requesting blobber:")
	}
	if len(b) == 0 {
		return nil, errors.New("", "empty response from sharders")
	}
	blob := new(Blobber)
	if err = json.Unmarshal(b, blob); err != nil {
		return nil, errors.Wrap(err, "decoding response:")
	}
	return blob, err
}

//
// ---
//

func (s *storageSdkSchema) GetClientEncryptedPublicKey() (string, error) {
	if !s.sdkInitialized {
		return "", sdkNotInitialized
	}
	encScheme := encryption.NewEncryptionScheme()
	_, err := encScheme.Initialize(client.GetClient().Mnemonic)
	if err != nil {
		return "", err
	}
	return encScheme.GetPublicKey()
}

func (s *storageSdkSchema) GetAllocationFromAuthTicket(authTicket string) (*Allocation, error) {
	if !s.sdkInitialized {
		return nil, sdkNotInitialized
	}
	sEnc, err := base64.StdEncoding.DecodeString(authTicket)
	if err != nil {
		return nil, errors.New("auth_ticket_decode_error", "Error decoding the auth ticket."+err.Error())
	}
	at := &marker.AuthTicket{}
	err = json.Unmarshal(sEnc, at)
	if err != nil {
		return nil, errors.New("auth_ticket_decode_error", "Error unmarshaling the auth ticket."+err.Error())
	}
	return s.GetAllocation(at.AllocationID)
}

func (s *storageSdkSchema) GetAllocation(allocationID string) (*Allocation, error) {
	if !s.sdkInitialized {
		return nil, sdkNotInitialized
	}
	params := make(map[string]string)
	params["allocation"] = allocationID
	allocationBytes, err := zboxutil.MakeSCRestAPICall(STORAGE_SCADDRESS, "/allocation", params, nil)
	if err != nil {
		return nil, errors.New("allocation_fetch_error", "Error fetching the allocation."+err.Error())
	}
	allocationObj := &Allocation{}
	err = json.Unmarshal(allocationBytes, allocationObj)
	if err != nil {
		return nil, errors.New("allocation_decode_error", "Error decoding the allocation."+err.Error())
	}
	allocationObj.numBlockDownloads = numBlockDownloads
	allocationObj.InitAllocation()
	return allocationObj, nil
}

func (s *storageSdkSchema) GetAllocationUpdates(allocation *Allocation) error {
	if allocation == nil {
		return errors.New("allocation_not_initialized", "")
	}

	params := make(map[string]string)
	params["allocation"] = allocation.ID
	allocationBytes, err := zboxutil.MakeSCRestAPICall(STORAGE_SCADDRESS, "/allocation", params, nil)
	if err != nil {
		return errors.New("allocation_fetch_error", "Error fetching the allocation."+err.Error())
	}

	updatedAllocationObj := new(Allocation)
	if err := json.Unmarshal(allocationBytes, updatedAllocationObj); err != nil {
		return errors.New("allocation_decode_error", "Error decoding the allocation."+err.Error())
	}

	allocation.DataShards = updatedAllocationObj.DataShards
	allocation.ParityShards = updatedAllocationObj.ParityShards
	allocation.Size = updatedAllocationObj.Size
	allocation.Expiration = updatedAllocationObj.Expiration
	allocation.Payer = updatedAllocationObj.Payer
	allocation.Blobbers = updatedAllocationObj.Blobbers
	allocation.Stats = updatedAllocationObj.Stats
	allocation.TimeUnit = updatedAllocationObj.TimeUnit
	allocation.IsImmutable = updatedAllocationObj.IsImmutable
	allocation.BlobberDetails = updatedAllocationObj.BlobberDetails
	allocation.ReadPriceRange = updatedAllocationObj.ReadPriceRange
	allocation.WritePriceRange = updatedAllocationObj.WritePriceRange
	allocation.ChallengeCompletionTime = updatedAllocationObj.ChallengeCompletionTime
	allocation.StartTime = updatedAllocationObj.StartTime
	allocation.Finalized = updatedAllocationObj.Finalized
	allocation.Canceled = updatedAllocationObj.Canceled
	allocation.MovedToChallenge = updatedAllocationObj.MovedToChallenge
	allocation.MovedBack = updatedAllocationObj.MovedBack
	allocation.MovedToValidators = updatedAllocationObj.MovedToValidators
	allocation.Curators = updatedAllocationObj.Curators
	return nil
}

func SetNumBlockDownloads(num int) {
	if num > 0 && num <= 100 {
		numBlockDownloads = num
	}
}

func (s *storageSdkSchema) GetAllocations() ([]*Allocation, error) {
	return s.GetAllocationsForClient(client.GetClientID())
}

func (s *storageSdkSchema) GetAllocationsForClient(clientID string) ([]*Allocation, error) {
	if !s.sdkInitialized {
		return nil, sdkNotInitialized
	}
	params := make(map[string]string)
	params["client"] = clientID
	allocationsBytes, err := zboxutil.MakeSCRestAPICall(STORAGE_SCADDRESS, "/allocations", params, nil)
	if err != nil {
		return nil, errors.New("allocations_fetch_error", "Error fetching the allocations."+err.Error())
	}
	allocations := make([]*Allocation, 0)
	err = json.Unmarshal(allocationsBytes, &allocations)
	if err != nil {
		return nil, errors.New("allocations_decode_error", "Error decoding the allocations."+err.Error())
	}
	return allocations, nil
}

<<<<<<< HEAD
func (s *storageSdkSchema) CreateAllocationWithBlobbers(datashards, parityshards int, size, expiry int64, readPrice, writePrice PriceRange, mcct time.Duration, lock int64, blobbers []string) (string, error) {
	return s.CreateAllocationForOwner(client.GetClientID(),
		client.GetClientPublicKey(), datashards, parityshards,
=======
func CreateAllocationWithBlobbers(name string, datashards, parityshards int, size, expiry int64,
	readPrice, writePrice PriceRange, mcct time.Duration, lock int64, blobbers []string) (
	string, error) {

	return CreateAllocationForOwner(client.GetClientID(),
		client.GetClientPublicKey(), name, datashards, parityshards,
>>>>>>> dd86e264
		size, expiry, readPrice, writePrice, mcct, lock,
		blobbers)
}

<<<<<<< HEAD
func (s *storageSdkSchema) CreateAllocation(datashards, parityshards int, size, expiry int64, readPrice, writePrice PriceRange, mcct time.Duration, lock int64) (string, error) {
	return s.CreateAllocationForOwner(client.GetClientID(),
=======
func CreateAllocation(name string, datashards, parityshards int, size, expiry int64,
	readPrice, writePrice PriceRange, mcct time.Duration, lock int64) (
	string, error) {

	return CreateAllocationForOwner(name, client.GetClientID(),
>>>>>>> dd86e264
		client.GetClientPublicKey(), datashards, parityshards,
		size, expiry, readPrice, writePrice, mcct, lock,
		blockchain.GetPreferredBlobbers())
}

<<<<<<< HEAD
func (s *storageSdkSchema) CreateAllocationForOwner(owner, ownerpublickey string, datashards, parityshards int, size, expiry int64, readPrice, writePrice PriceRange, mcct time.Duration, lock int64, preferredBlobbers []string) (string, error) {
=======
func CreateAllocationForOwner(name string, owner, ownerpublickey string,
	datashards, parityshards int, size, expiry int64,
	readPrice, writePrice PriceRange, mcct time.Duration,
	lock int64, preferredBlobbers []string) (hash string, err error) {

>>>>>>> dd86e264
	if lock < 0 {
		return "", errors.New("", "invalid value for lock")
	}

	if !s.sdkInitialized {
		return "", sdkNotInitialized
	}

	var allocationRequest = map[string]interface{}{
		"name":                          name,
		"data_shards":                   datashards,
		"parity_shards":                 parityshards,
		"size":                          size,
		"owner_id":                      owner,
		"owner_public_key":              ownerpublickey,
		"expiration_date":               expiry,
		"preferred_blobbers":            preferredBlobbers,
		"read_price_range":              readPrice,
		"write_price_range":             writePrice,
		"max_challenge_completion_time": mcct,
		"diversify_blobbers":            false,
	}

	var sn = transaction.SmartContractTxnData{
		Name:      transaction.NEW_ALLOCATION_REQUEST,
		InputArgs: allocationRequest,
	}
	hash, _, err := smartContractTxnValue(sn, lock)
	return hash, err
}

func (s *storageSdkSchema) AddFreeStorageAssigner(name, publicKey string, individualLimit, totalLimit float64) error {
	if !s.sdkInitialized {
		return sdkNotInitialized
	}

	var input = map[string]interface{}{
		"name":             name,
		"public_key":       publicKey,
		"individual_limit": individualLimit,
		"total_limit":      totalLimit,
	}

	var sn = transaction.SmartContractTxnData{
		Name:      transaction.ADD_FREE_ALLOCATION_ASSIGNER,
		InputArgs: input,
	}
	_, _, err := smartContractTxn(sn)

	return err
}

func (s *storageSdkSchema) CreateFreeAllocation(marker string, value int64) (string, error) {
	if !s.sdkInitialized {
		return "", sdkNotInitialized
	}

	if value < 0 {
		return "", errors.New("", "invalid value for lock")
	}

	var input = map[string]interface{}{
		"recipient_public_key": client.GetClientPublicKey(),
		"marker":               marker,
	}

	var sn = transaction.SmartContractTxnData{
		Name:      transaction.NEW_FREE_ALLOCATION,
		InputArgs: input,
	}
	hash, _, err := smartContractTxnValue(sn, value)
	return hash, err
}

<<<<<<< HEAD
func (s *storageSdkSchema) UpdateAllocation(
=======
func UpdateAllocation(name string,
>>>>>>> dd86e264
	size, expiry int64,
	allocationID string,
	lock int64,
	setImmutable, updateTerms bool,
	addBlobberId, removeBlobberId string,
) (string, error) {
	if !s.sdkInitialized {
		return "", sdkNotInitialized
	}
	if lock < 0 {
		return "", errors.New("", "invalid value for lock")
	}

	updateAllocationRequest := make(map[string]interface{})
	updateAllocationRequest["name"] = name
	updateAllocationRequest["owner_id"] = client.GetClientID()
	updateAllocationRequest["id"] = allocationID
	updateAllocationRequest["size"] = size
	updateAllocationRequest["expiration_date"] = expiry
	updateAllocationRequest["set_immutable"] = setImmutable
	updateAllocationRequest["update_terms"] = updateTerms
	updateAllocationRequest["add_blobber_id"] = addBlobberId
	updateAllocationRequest["remove_blobber_id"] = removeBlobberId

	sn := transaction.SmartContractTxnData{
		Name:      transaction.STORAGESC_UPDATE_ALLOCATION,
		InputArgs: updateAllocationRequest,
	}
	hash, _, err := smartContractTxnValue(sn, lock)
	return hash, err
}

func (s *storageSdkSchema) CreateFreeUpdateAllocation(marker, allocationId string, value int64) (string, error) {
	if !s.sdkInitialized {
		return "", sdkNotInitialized
	}
	if value < 0 {
		return "", errors.New("", "invalid value for lock")
	}

	var input = map[string]interface{}{
		"allocation_id": allocationId,
		"marker":        marker,
	}

	var sn = transaction.SmartContractTxnData{
		Name:      transaction.FREE_UPDATE_ALLOCATION,
		InputArgs: input,
	}
	hash, _, err := smartContractTxnValue(sn, value)
	return hash, err
}

func (s *storageSdkSchema) FinalizeAllocation(allocID string) (string, error) {
	if !s.sdkInitialized {
		return "", sdkNotInitialized
	}
	var sn = transaction.SmartContractTxnData{
		Name:      transaction.STORAGESC_FINALIZE_ALLOCATION,
		InputArgs: map[string]interface{}{"allocation_id": allocID},
	}
	hash, _, err := smartContractTxn(sn)
	return hash, err
}

func (s *storageSdkSchema) CancelAllocation(allocID string) (string, error) {
	if !s.sdkInitialized {
		return "", sdkNotInitialized
	}
	var sn = transaction.SmartContractTxnData{
		Name:      transaction.STORAGESC_CANCEL_ALLOCATION,
		InputArgs: map[string]interface{}{"allocation_id": allocID},
	}
	hash, _, err := smartContractTxn(sn)
	return hash, err
}

func (s *storageSdkSchema) RemoveCurator(curatorId, allocationId string) (string, error) {
	if !s.sdkInitialized {
		return "", sdkNotInitialized
	}

	var allocationRequest = map[string]interface{}{
		"curator_id":    curatorId,
		"allocation_id": allocationId,
	}
	var sn = transaction.SmartContractTxnData{
		Name:      transaction.STORAGESC_REMOVE_CURATOR,
		InputArgs: allocationRequest,
	}
	hash, _, err := smartContractTxn(sn)
	return hash, err
}

func (s *storageSdkSchema) AddCurator(curatorId, allocationId string) (string, error) {
	if !s.sdkInitialized {
		return "", sdkNotInitialized
	}

	var allocationRequest = map[string]interface{}{
		"curator_id":    curatorId,
		"allocation_id": allocationId,
	}
	var sn = transaction.SmartContractTxnData{
		Name:      transaction.STORAGESC_ADD_CURATOR,
		InputArgs: allocationRequest,
	}
	hash, _, err := smartContractTxn(sn)
	return hash, err
}

type ProviderType int

const (
	ProviderMiner ProviderType = iota
	ProviderSharder
	ProviderBlobber
	ProviderValidator
	ProviderAuthorizer
)

func (s *storageSdkSchema) CollectRewards(poolId string, providerType ProviderType) (string, error) {
	if !s.sdkInitialized {
		return "", sdkNotInitialized
	}

	var input = map[string]interface{}{
		"provider_type": providerType,
		"pool_id":       poolId,
	}
	var sn = transaction.SmartContractTxnData{
		Name:      transaction.STORAGESC_COLLECT_REWARD,
		InputArgs: input,
	}
	hash, _, err := smartContractTxn(sn)
	return hash, err
}

func (s *storageSdkSchema) CuratorTransferAllocation(allocationId, newOwner, newOwnerPublicKey string) (string, error) {
	if !s.sdkInitialized {
		return "", sdkNotInitialized
	}

	var allocationRequest = map[string]interface{}{
		"allocation_id":        allocationId,
		"new_owner_id":         newOwner,
		"new_owner_public_key": newOwnerPublicKey,
	}
	var sn = transaction.SmartContractTxnData{
		Name:      transaction.STORAGESC_CURATOR_TRANSFER,
		InputArgs: allocationRequest,
	}
	hash, _, err := smartContractTxn(sn)
	return hash, err
}

func (s *storageSdkSchema) UpdateBlobberSettings(blob *Blobber) (string, error) {
	if !s.sdkInitialized {
		return "", sdkNotInitialized
	}
	var sn = transaction.SmartContractTxnData{
		Name:      transaction.STORAGESC_UPDATE_BLOBBER_SETTINGS,
		InputArgs: blob,
	}
	resp, _, err := smartContractTxn(sn)
	return resp, err
}

func smartContractTxn(sn transaction.SmartContractTxnData) (
	hash, out string, err error) {

	return smartContractTxnValue(sn, 0)
}

func smartContractTxnValue(sn transaction.SmartContractTxnData, value int64) (
	hash, out string, err error) {

	return smartContractTxnValueFee(sn, value, 0)
}

func smartContractTxnValueFee(sn transaction.SmartContractTxnData,
	value, fee int64) (hash, out string, err error) {

	var requestBytes []byte
	if requestBytes, err = json.Marshal(sn); err != nil {
		return
	}

	var txn = transaction.NewTransactionEntity(client.GetClientID(),
		blockchain.GetChainID(), client.GetClientPublicKey())

	txn.TransactionData = string(requestBytes)
	txn.ToClientID = STORAGE_SCADDRESS
	txn.Value = value
	txn.TransactionFee = fee
	txn.TransactionType = transaction.TxnTypeSmartContract

	if err = txn.ComputeHashAndSign(client.Sign); err != nil {
		return
	}

	transaction.SendTransactionSync(txn, blockchain.GetMiners())

	var (
		querySleepTime = time.Duration(blockchain.GetQuerySleepTime()) * time.Second
		retries        = 0
		t              *transaction.Transaction
	)

	sys.Sleep(querySleepTime)

	for retries < blockchain.GetMaxTxnQuery() {
		t, err = transaction.VerifyTransaction(txn.Hash, blockchain.GetSharders())
		if err == nil {
			break
		}
		retries++
		sys.Sleep(querySleepTime)
	}

	if err != nil {
		Logger.Error("Error verifying the transaction", err.Error(), txn.Hash)
		return
	}

	if t == nil {
		return "", "", errors.New("transaction_validation_failed",
			"Failed to get the transaction confirmation")
	}

	if t.Status == transaction.TxnFail {
		return t.Hash, t.TransactionOutput, errors.New("", t.TransactionOutput)
	}

	if t.Status == transaction.TxnChargeableError {
		return t.Hash, t.TransactionOutput, errors.New("", t.TransactionOutput)
	}

	return t.Hash, t.TransactionOutput, nil
}

func (s *storageSdkSchema) CommitToFabric(metaTxnData, fabricConfigJSON string) (string, error) {
	if !s.sdkInitialized {
		return "", sdkNotInitialized
	}
	var fabricConfig struct {
		URL  string `json:"url"`
		Body struct {
			Channel          string   `json:"channel"`
			ChaincodeName    string   `json:"chaincode_name"`
			ChaincodeVersion string   `json:"chaincode_version"`
			Method           string   `json:"method"`
			Args             []string `json:"args"`
		} `json:"body"`
		Auth struct {
			Username string `json:"username"`
			Password string `json:"password"`
		} `json:"auth"`
	}

	err := json.Unmarshal([]byte(fabricConfigJSON), &fabricConfig)
	if err != nil {
		return "", errors.New("fabric_config_decode_error", "Unable to decode fabric config json")
	}

	// Clear if any existing args passed
	fabricConfig.Body.Args = fabricConfig.Body.Args[:0]

	fabricConfig.Body.Args = append(fabricConfig.Body.Args, metaTxnData)

	fabricData, err := json.Marshal(fabricConfig.Body)
	if err != nil {
		return "", errors.New("fabric_config_encode_error", "Unable to encode fabric config body")
	}

	req, ctx, cncl, err := zboxutil.NewHTTPRequest(http.MethodPost, fabricConfig.URL, fabricData)
	if err != nil {
		return "", errors.New("fabric_commit_error", "Unable to create new http request with error "+err.Error())
	}

	// Set basic auth
	req.SetBasicAuth(fabricConfig.Auth.Username, fabricConfig.Auth.Password)

	var fabricResponse string
	err = zboxutil.HttpDo(ctx, cncl, req, func(resp *http.Response, err error) error {
		if err != nil {
			Logger.Error("Fabric commit error : ", err)
			return err
		}
		defer resp.Body.Close()
		respBody, err := ioutil.ReadAll(resp.Body)
		if err != nil {
			return errors.Wrap(err, "Error reading response :")
		}
		Logger.Debug("Fabric commit result:", string(respBody))
		if resp.StatusCode == http.StatusOK {
			fabricResponse = string(respBody)
			return nil
		}
		return errors.New(strconv.Itoa(resp.StatusCode), "Fabric commit status not OK!")
	})
	return fabricResponse, err
}

func (s *storageSdkSchema) GetAllocationMinLock(datashards, parityshards int, size, expiry int64,
	readPrice, writePrice PriceRange, mcct time.Duration) (int64, error) {
	if !s.sdkInitialized {
		return 0, sdkNotInitialized
	}

	var allocationRequestData = map[string]interface{}{
		"data_shards":                   datashards,
		"parity_shards":                 parityshards,
		"size":                          size,
		"owner_id":                      client.GetClientID(),
		"owner_public_key":              client.GetClientPublicKey(),
		"expiration_date":               expiry,
		"preferred_blobbers":            blockchain.GetPreferredBlobbers(),
		"read_price_range":              readPrice,
		"write_price_range":             writePrice,
		"max_challenge_completion_time": mcct,
		"diversify_blobbers":            false,
	}
	allocationData, _ := json.Marshal(allocationRequestData)

	params := make(map[string]string)
	params["allocation_data"] = string(allocationData)
	allocationsBytes, err := zboxutil.MakeSCRestAPICall(STORAGE_SCADDRESS, "/allocation_min_lock", params, nil)
	if err != nil {
		return 0, errors.New("allocation_min_lock_fetch_error", "Error fetching the allocation min lock."+err.Error())
	}

	var response = make(map[string]int64)
	err = json.Unmarshal(allocationsBytes, &response)
	if err != nil {
		return 0, errors.New("allocation_min_lock_decode_error", "Error decoding the response."+err.Error())
	}
	return response["min_lock_demand"], nil
}<|MERGE_RESOLUTION|>--- conflicted
+++ resolved
@@ -133,12 +133,12 @@
 	GetAllocationUpdates(allocation *Allocation) error
 	GetAllocations() ([]*Allocation, error)
 	GetAllocationsForClient(clientID string) ([]*Allocation, error)
-	CreateAllocationWithBlobbers(datashards, parityshards int, size, expiry int64, readPrice, writePrice PriceRange, mcct time.Duration, lock int64, blobbers []string) (string, error)
-	CreateAllocation(datashards, parityshards int, size, expiry int64, readPrice, writePrice PriceRange, mcct time.Duration, lock int64) (string, error)
-	CreateAllocationForOwner(owner, ownerpublickey string, datashards, parityshards int, size, expiry int64, readPrice, writePrice PriceRange, mcct time.Duration, lock int64, preferredBlobbers []string) (string, error)
+	CreateAllocationWithBlobbers(name string, datashards, parityshards int, size, expiry int64, readPrice, writePrice PriceRange, mcct time.Duration, lock int64, blobbers []string) (string, error)
+	CreateAllocation(name string, datashards, parityshards int, size, expiry int64, readPrice, writePrice PriceRange, mcct time.Duration, lock int64) (string, error)
+	CreateAllocationForOwner(name, owner, ownerpublickey string, datashards, parityshards int, size, expiry int64, readPrice, writePrice PriceRange, mcct time.Duration, lock int64, preferredBlobbers []string) (string, error)
 	AddFreeStorageAssigner(name, publicKey string, individualLimit, totalLimit float64) error
 	CreateFreeAllocation(marker string, value int64) (string, error)
-	UpdateAllocation(size int64, expiry int64, allocationID string, lock int64, setImmutable, updateTerms bool, addBlobberId, removeBlobberId string) (string, error)
+	UpdateAllocation(name string, size int64, expiry int64, allocationID string, lock int64, setImmutable, updateTerms bool, addBlobberId, removeBlobberId string) (string, error)
 	CreateFreeUpdateAllocation(marker, allocationId string, value int64) (string, error)
 	FinalizeAllocation(allocID string) (string, error)
 	CancelAllocation(allocID string) (string, error)
@@ -919,46 +919,25 @@
 	return allocations, nil
 }
 
-<<<<<<< HEAD
-func (s *storageSdkSchema) CreateAllocationWithBlobbers(datashards, parityshards int, size, expiry int64, readPrice, writePrice PriceRange, mcct time.Duration, lock int64, blobbers []string) (string, error) {
+func (s *storageSdkSchema) CreateAllocationWithBlobbers(name string, datashards, parityshards int, size, expiry int64, readPrice, writePrice PriceRange, mcct time.Duration, lock int64, blobbers []string) (string, error) {
 	return s.CreateAllocationForOwner(client.GetClientID(),
-		client.GetClientPublicKey(), datashards, parityshards,
-=======
-func CreateAllocationWithBlobbers(name string, datashards, parityshards int, size, expiry int64,
-	readPrice, writePrice PriceRange, mcct time.Duration, lock int64, blobbers []string) (
-	string, error) {
-
-	return CreateAllocationForOwner(client.GetClientID(),
 		client.GetClientPublicKey(), name, datashards, parityshards,
->>>>>>> dd86e264
 		size, expiry, readPrice, writePrice, mcct, lock,
 		blobbers)
 }
 
-<<<<<<< HEAD
-func (s *storageSdkSchema) CreateAllocation(datashards, parityshards int, size, expiry int64, readPrice, writePrice PriceRange, mcct time.Duration, lock int64) (string, error) {
-	return s.CreateAllocationForOwner(client.GetClientID(),
-=======
-func CreateAllocation(name string, datashards, parityshards int, size, expiry int64,
-	readPrice, writePrice PriceRange, mcct time.Duration, lock int64) (
-	string, error) {
-
-	return CreateAllocationForOwner(name, client.GetClientID(),
->>>>>>> dd86e264
+func (s *storageSdkSchema) CreateAllocation(name string, datashards, parityshards int, size, expiry int64, readPrice, writePrice PriceRange, mcct time.Duration, lock int64) (string, error) {
+	return s.CreateAllocationForOwner(name, client.GetClientID(),
 		client.GetClientPublicKey(), datashards, parityshards,
 		size, expiry, readPrice, writePrice, mcct, lock,
 		blockchain.GetPreferredBlobbers())
 }
 
-<<<<<<< HEAD
-func (s *storageSdkSchema) CreateAllocationForOwner(owner, ownerpublickey string, datashards, parityshards int, size, expiry int64, readPrice, writePrice PriceRange, mcct time.Duration, lock int64, preferredBlobbers []string) (string, error) {
-=======
-func CreateAllocationForOwner(name string, owner, ownerpublickey string,
+func (s *storageSdkSchema) CreateAllocationForOwner(name, owner, ownerpublickey string,
 	datashards, parityshards int, size, expiry int64,
 	readPrice, writePrice PriceRange, mcct time.Duration,
-	lock int64, preferredBlobbers []string) (hash string, err error) {
-
->>>>>>> dd86e264
+	lock int64, preferredBlobbers []string) (string, error) {
+
 	if lock < 0 {
 		return "", errors.New("", "invalid value for lock")
 	}
@@ -1033,11 +1012,7 @@
 	return hash, err
 }
 
-<<<<<<< HEAD
-func (s *storageSdkSchema) UpdateAllocation(
-=======
-func UpdateAllocation(name string,
->>>>>>> dd86e264
+func (s *storageSdkSchema) UpdateAllocation(name string,
 	size, expiry int64,
 	allocationID string,
 	lock int64,

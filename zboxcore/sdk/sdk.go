--- conflicted
+++ resolved
@@ -452,12 +452,7 @@
 //
 
 // WritePoolLock locks given number of tokes for given duration in read pool.
-<<<<<<< HEAD
-func WritePoolLock(allocID string, tokens, fee int64) (hash string, nonce int64, err error) {
-=======
-func WritePoolLock(dur time.Duration, allocID, blobberID string,
-	tokens, fee uint64) (hash string, nonce int64, err error) {
->>>>>>> 4950deef
+func WritePoolLock(allocID string, tokens, fee uint64) (hash string, nonce int64, err error) {
 	if !sdkInitialized {
 		return "", 0, sdkNotInitialized
 	}
@@ -478,11 +473,7 @@
 }
 
 // WritePoolUnlock unlocks tokens in expired read pool
-<<<<<<< HEAD
-func WritePoolUnlock(allocID string, fee int64) (hash string, nonce int64, err error) {
-=======
-func WritePoolUnlock(poolID string, fee uint64) (hash string, nonce int64, err error) {
->>>>>>> 4950deef
+func WritePoolUnlock(allocID string, fee uint64) (hash string, nonce int64, err error) {
 	if !sdkInitialized {
 		return "", 0, sdkNotInitialized
 	}

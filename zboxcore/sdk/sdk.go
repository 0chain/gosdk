package sdk

import (
	"context"
	"encoding/base64"
	"encoding/json"
	"io/ioutil"
	"net/http"
	"os"
	"strconv"
	"time"

	"github.com/0chain/errors"
	"github.com/0chain/gosdk/core/conf"
	"github.com/0chain/gosdk/core/logger"
	"github.com/0chain/gosdk/core/sys"

	"github.com/0chain/gosdk/core/common"
	"github.com/0chain/gosdk/core/transaction"
	"github.com/0chain/gosdk/core/version"
	"github.com/0chain/gosdk/zboxcore/blockchain"
	"github.com/0chain/gosdk/zboxcore/client"
	"github.com/0chain/gosdk/zboxcore/encryption"
	. "github.com/0chain/gosdk/zboxcore/logger"
	"github.com/0chain/gosdk/zboxcore/marker"
	"github.com/0chain/gosdk/zboxcore/zboxutil"
)

const STORAGE_SCADDRESS = "6dba10422e368813802877a85039d3985d96760ed844092319743fb3a76712d7"

var sdkNotInitialized = errors.New("sdk_not_initialized", "SDK is not initialised")

const (
	OpUpload   int = 0
	OpDownload int = 1
	OpRepair   int = 2
	OpUpdate   int = 3
)

type StatusCallback interface {
	Started(allocationId, filePath string, op int, totalBytes int)
	InProgress(allocationId, filePath string, op int, completedBytes int, data []byte)
	Error(allocationID string, filePath string, op int, err error)
	Completed(allocationId, filePath string, filename string, mimetype string, size int, op int)
	CommitMetaCompleted(request, response string, txn *transaction.Transaction, err error)
	RepairCompleted(filesRepaired int)
}

var numBlockDownloads = 10
var sdkInitialized = false
var networkWorkerTimerInHours = 1

// GetVersion - returns version string
func GetVersion() string {
	return version.VERSIONSTR
}

// SetLogLevel set the log level.
// lvl - 0 disabled; higher number (upto 4) more verbosity
func SetLogLevel(lvl int) {
	Logger.SetLevel(lvl)
}

// SetLogFile
// logFile - Log file
// verbose - true - console output; false - no console output
func SetLogFile(logFile string, verbose bool) {
	f, err := os.OpenFile(logFile, os.O_APPEND|os.O_CREATE|os.O_WRONLY, 0644)
	if err != nil {
		return
	}
	Logger.SetLogFile(f, verbose)
	Logger.Info("******* Storage SDK Version: ", version.VERSIONSTR, " *******")
}

func GetLogger() *logger.Logger {
	return &Logger
}

// InitStorageSDK init storage sdk with walletJSON
//   {
//		"client_id":"322d1dadec182effbcbdeef77d84f",
//		"client_key":"3b6d02a22ec82d4d9aa1402917ca2",
//		"keys":[{
//			"public_key":"3b6d02a22ec82d4d9aa1402917ca268",
//			"private_key":"25f2e1355d3864de01aba0bfec3702"
//			}],
//		"mnemonics":"double wink spin mushroom thing notable trumpet chapter",
//		"version":"1.0",
//		"date_created":"2021-08-18T08:34:39+08:00"
//	 }
func InitStorageSDK(walletJSON string, blockWorker, chainID, signatureScheme string, preferredBlobbers []string) error {

	err := client.PopulateClient(walletJSON, signatureScheme)
	if err != nil {
		return err
	}

	blockchain.SetChainID(chainID)
	blockchain.SetPreferredBlobbers(preferredBlobbers)
	blockchain.SetBlockWorker(blockWorker)

	err = UpdateNetworkDetails()
	if err != nil {
		return err
	}

	go UpdateNetworkDetailsWorker(context.Background())
	sdkInitialized = true
	return nil
}

func GetNetwork() *Network {
	return &Network{
		Miners:   blockchain.GetMiners(),
		Sharders: blockchain.GetSharders(),
	}
}

func SetMaxTxnQuery(num int) {
	blockchain.SetMaxTxnQuery(num)

	cfg, _ := conf.GetClientConfig()
	if cfg != nil {
		cfg.MaxTxnQuery = num
	}

}

func SetQuerySleepTime(time int) {
	blockchain.SetQuerySleepTime(time)

	cfg, _ := conf.GetClientConfig()
	if cfg != nil {
		cfg.QuerySleepTime = time
	}

}

func SetMinSubmit(num int) {
	blockchain.SetMinSubmit(num)
}
func SetMinConfirmation(num int) {
	blockchain.SetMinConfirmation(num)
}

func SetNetwork(miners []string, sharders []string) {
	blockchain.SetMiners(miners)
	blockchain.SetSharders(sharders)
}

//
// read pool
//

func CreateReadPool() (err error) {
	if !sdkInitialized {
		return sdkNotInitialized
	}
	_, _, err = smartContractTxn(transaction.SmartContractTxnData{
		Name: transaction.STORAGESC_CREATE_READ_POOL,
	})
	return
}

type BlobberPoolStat struct {
	BlobberID common.Key     `json:"blobber_id"`
	Balance   common.Balance `json:"balance"`
}

type AllocationPoolStat struct {
	ID           string             `json:"id"`
	Balance      common.Balance     `json:"balance"`
	ExpireAt     common.Timestamp   `json:"expire_at"`
	AllocationID common.Key         `json:"allocation_id"`
	Blobbers     []*BlobberPoolStat `json:"blobbers"`
	Locked       bool               `json:"locked"`
}

type BackPool struct {
	ID      string         `json:"id"`
	Balance common.Balance `json:"balance"`
}

// AllocationPoolsStat represents read or write pool statistic.
type AllocationPoolStats struct {
	Pools []*AllocationPoolStat `json:"pools"`
	Back  *BackPool             `json:"back,omitempty"`
}

func (aps *AllocationPoolStats) AllocFilter(allocID string) {
	if allocID == "" {
		return
	}
	var i int
	for _, pi := range aps.Pools {
		if pi.AllocationID != common.Key(allocID) {
			continue
		}
		aps.Pools[i], i = pi, i+1
	}
	aps.Pools = aps.Pools[:i]
}

// GetReadPoolInfo for given client, or, if the given clientID is empty,
// for current client of the sdk.
func GetReadPoolInfo(clientID string) (info *AllocationPoolStats, err error) {
	if !sdkInitialized {
		return nil, sdkNotInitialized
	}

	if clientID == "" {
		clientID = client.GetClientID()
	}

	var b []byte
	b, err = zboxutil.MakeSCRestAPICall(STORAGE_SCADDRESS, "/getReadPoolStat",
		map[string]string{"client_id": clientID}, nil)
	if err != nil {
		return nil, errors.Wrap(err, "error requesting read pool info")
	}
	if len(b) == 0 {
		return nil, errors.New("", "empty response")
	}

	info = new(AllocationPoolStats)
	if err = json.Unmarshal(b, info); err != nil {
		return nil, errors.Wrap(err, "error decoding response:")
	}

	return
}

// ReadPoolLock locks given number of tokes for given duration in read pool.
func ReadPoolLock(dur time.Duration, allocID, blobberID string,
	tokens, fee int64) (err error) {
	if !sdkInitialized {
		return sdkNotInitialized
	}

	type lockRequest struct {
		Duration     time.Duration `json:"duration"`
		AllocationID string        `json:"allocation_id"`
		BlobberID    string        `json:"blobber_id,omitempty"`
	}

	var req lockRequest
	req.Duration = dur
	req.AllocationID = allocID
	req.BlobberID = blobberID

	var sn = transaction.SmartContractTxnData{
		Name:      transaction.STORAGESC_READ_POOL_LOCK,
		InputArgs: &req,
	}
	_, _, err = smartContractTxnValueFee(sn, tokens, fee)
	return
}

// ReadPoolUnlock unlocks tokens in expired read pool
func ReadPoolUnlock(poolID string, fee int64) (err error) {
	if !sdkInitialized {
		return sdkNotInitialized
	}

	type unlockRequest struct {
		PoolID string `json:"pool_id"`
	}

	var req unlockRequest
	req.PoolID = poolID

	var sn = transaction.SmartContractTxnData{
		Name:      transaction.STORAGESC_READ_POOL_UNLOCK,
		InputArgs: &req,
	}
	_, _, err = smartContractTxnValueFee(sn, 0, fee)
	return
}

//
// stake pool
//

// StakePoolOfferInfo represents stake pool offer information.
type StakePoolOfferInfo struct {
	Lock         common.Balance   `json:"lock"`
	Expire       common.Timestamp `json:"expire"`
	AllocationID common.Key       `json:"allocation_id"`
	IsExpired    bool             `json:"is_expired"`
}

// StakePoolRewardsInfo represents stake pool rewards.
type StakePoolRewardsInfo struct {
	Charge    common.Balance `json:"charge"`    // total for all time
	Blobber   common.Balance `json:"blobber"`   // total for all time
	Validator common.Balance `json:"validator"` // total for all time
}

// StakePoolDelegatePoolInfo represents delegate pool of a stake pool info.
type StakePoolDelegatePoolInfo struct {
	ID         common.Key     `json:"id"`          // blobber ID
	Balance    common.Balance `json:"balance"`     // current balance
	DelegateID common.Key     `json:"delegate_id"` // wallet
	Rewards    common.Balance `json:"rewards"`     // current
	UnStake    bool           `json:"unstake"`     // want to unstake

	TotalReward  common.Balance `json:"total_reward"`
	TotalPenalty common.Balance `json:"total_penalty"`
	Status       string         `json:"status"`
	RoundCreated int64          `json:"round_created"`
}

// StakePoolSettings information.
type StakePoolSettings struct {
	// DelegateWallet for pool owner.
	DelegateWallet string `json:"delegate_wallet"`
	// MinStake allowed.
	MinStake common.Balance `json:"min_stake"`
	// MaxStake allowed.
	MaxStake common.Balance `json:"max_stake"`
	// NumDelegates maximum allowed.
	NumDelegates int `json:"num_delegates"`
	// ServiceCharge is blobber service charge.
	ServiceCharge float64 `json:"service_charge"`
}

// StakePool full info.
type StakePoolInfo struct {
	ID      common.Key     `json:"pool_id"` // pool ID
	Balance common.Balance `json:"balance"` // total balance
	Unstake common.Balance `json:"unstake"` // total unstake amount

	Free       int64          `json:"free"`        // free staked space
	Capacity   int64          `json:"capacity"`    // blobber bid
	WritePrice common.Balance `json:"write_price"` // its write price

	OffersTotal  common.Balance `json:"offers_total"` //
	UnstakeTotal common.Balance `json:"unstake_total"`
	// delegate pools
	Delegate []StakePoolDelegatePoolInfo `json:"delegate"`
	Penalty  common.Balance              `json:"penalty"` // total for all
	// rewards
	Rewards common.Balance `json:"rewards"`

	// Settings of the stake pool
	Settings StakePoolSettings `json:"settings"`
}

// GetStakePoolInfo for given client, or, if the given clientID is empty,
// for current client of the sdk.
func GetStakePoolInfo(blobberID string) (info *StakePoolInfo, err error) {
	if !sdkInitialized {
		return nil, sdkNotInitialized
	}
	if blobberID == "" {
		blobberID = client.GetClientID()
	}

	var b []byte
	b, err = zboxutil.MakeSCRestAPICall(STORAGE_SCADDRESS, "/getStakePoolStat",
		map[string]string{"blobber_id": blobberID}, nil)
	if err != nil {
		return nil, errors.Wrap(err, "error requesting stake pool info:")
	}
	if len(b) == 0 {
		return nil, errors.New("", "empty response")
	}

	info = new(StakePoolInfo)
	if err = json.Unmarshal(b, info); err != nil {
		return nil, errors.Wrap(err, "error decoding response:")
	}

	return
}

// StakePoolUserInfo represents user stake pools statistic.
type StakePoolUserInfo struct {
	Pools map[common.Key][]*StakePoolDelegatePoolInfo `json:"pools"`
}

// GetStakePoolUserInfo obtains blobbers/validators delegate pools statistic
// for a user. If given clientID is empty string, then current client used.
func GetStakePoolUserInfo(clientID string) (info *StakePoolUserInfo, err error) {
	if !sdkInitialized {
		return nil, sdkNotInitialized
	}
	if clientID == "" {
		clientID = client.GetClientID()
	}

	var b []byte
	b, err = zboxutil.MakeSCRestAPICall(STORAGE_SCADDRESS,
		"/getUserStakePoolStat", map[string]string{"client_id": clientID}, nil)
	if err != nil {
		return nil, errors.Wrap(err, "error requesting stake pool user info:")
	}
	if len(b) == 0 {
		return nil, errors.New("", "empty response")
	}

	info = new(StakePoolUserInfo)
	if err = json.Unmarshal(b, info); err != nil {
		return nil, errors.Wrap(err, "error decoding response:")
	}

	return
}

type stakePoolRequest struct {
	BlobberID string `json:"blobber_id,omitempty"`
	PoolID    string `json:"pool_id,omitempty"`
}

// StakePoolLock locks tokens lack in stake pool
func StakePoolLock(blobberID string, value, fee int64) (poolID string, err error) {
	if !sdkInitialized {
		return poolID, sdkNotInitialized
	}
	if blobberID == "" {
		blobberID = client.GetClientID()
	}

	var spr stakePoolRequest
	spr.BlobberID = blobberID
	var sn = transaction.SmartContractTxnData{
		Name:      transaction.STORAGESC_STAKE_POOL_LOCK,
		InputArgs: &spr,
	}
	poolID, _, err = smartContractTxnValueFee(sn, value, fee)
	return
}

// StakePoolUnlockUnstake is stake pool unlock response in case where tokens
// can't be unlocked due to opened offers.
type StakePoolUnlockUnstake struct {
	// one of the fields is set in a response, the Unstake if can't unstake
	// for now and the TokenPoolTransferResponse if has a pool had unlocked
	Unstake bool  `json:"unstake"` // max time to wait to unstake
	Balance int64 `json:"balance"`
}

// StakePoolUnlock unlocks a stake pool tokens. If tokens can't be unlocked due
// to opened offers, then it returns time where the tokens can be unlocked,
// marking the pool as 'want to unlock' to avoid its usage in offers in the
// future. The time is maximal time that can be lesser in some cases. To
// unlock tokens can't be unlocked now, wait the time and unlock them (call
// this function again).
func StakePoolUnlock(
	blobberID, poolID string, fee int64,
) (unstake bool, err error) {
	if !sdkInitialized {
		return false, sdkNotInitialized
	}
	if blobberID == "" {
		blobberID = client.GetClientID()
	}

	var spr stakePoolRequest
	spr.BlobberID = blobberID
	spr.PoolID = poolID

	var sn = transaction.SmartContractTxnData{
		Name:      transaction.STORAGESC_STAKE_POOL_UNLOCK,
		InputArgs: &spr,
	}

	var out string
	if _, out, err = smartContractTxnValueFee(sn, 0, fee); err != nil {
		return // an error
	}

	var spuu StakePoolUnlockUnstake
	if err = json.Unmarshal([]byte(out), &spuu); err != nil {
		return
	}

	return spuu.Unstake, nil
}

//
// write pool
//

// GetWritePoolInfo for given client, or, if the given clientID is empty,
// for current client of the sdk.
func GetWritePoolInfo(clientID string) (info *AllocationPoolStats, err error) {
	if !sdkInitialized {
		return nil, sdkNotInitialized
	}
	if clientID == "" {
		clientID = client.GetClientID()
	}

	var b []byte
	b, err = zboxutil.MakeSCRestAPICall(STORAGE_SCADDRESS, "/getWritePoolStat",
		map[string]string{"client_id": clientID}, nil)
	if err != nil {
		return nil, errors.Wrap(err, "error requesting read pool info:")
	}
	if len(b) == 0 {
		return nil, errors.New("", "empty response")
	}

	info = new(AllocationPoolStats)
	if err = json.Unmarshal(b, info); err != nil {
		return nil, errors.Wrap(err, "error decoding response:")
	}

	return
}

// WritePoolLock locks given number of tokes for given duration in read pool.
func WritePoolLock(dur time.Duration, allocID, blobberID string,
	tokens, fee int64) (err error) {
	if !sdkInitialized {
		return sdkNotInitialized
	}

	type lockRequest struct {
		Duration     time.Duration `json:"duration"`
		AllocationID string        `json:"allocation_id"`
		BlobberID    string        `json:"blobber_id,omitempty"`
	}

	var req lockRequest
	req.Duration = dur
	req.AllocationID = allocID
	req.BlobberID = blobberID

	var sn = transaction.SmartContractTxnData{
		Name:      transaction.STORAGESC_WRITE_POOL_LOCK,
		InputArgs: &req,
	}
	_, _, err = smartContractTxnValueFee(sn, tokens, fee)
	return
}

// WritePoolUnlock unlocks tokens in expired read pool
func WritePoolUnlock(poolID string, fee int64) (err error) {
	if !sdkInitialized {
		return sdkNotInitialized
	}

	type unlockRequest struct {
		PoolID string `json:"pool_id"`
	}

	var req unlockRequest
	req.PoolID = poolID

	var sn = transaction.SmartContractTxnData{
		Name:      transaction.STORAGESC_WRITE_POOL_UNLOCK,
		InputArgs: &req,
	}
	_, _, err = smartContractTxnValueFee(sn, 0, fee)
	return
}

//
// challenge pool
//

// ChallengePoolInfo represents a challenge pool stat.
type ChallengePoolInfo struct {
	ID         string           `json:"id"`
	Balance    common.Balance   `json:"balance"`
	StartTime  common.Timestamp `json:"start_time"`
	Expiration common.Timestamp `json:"expiration"`
	Finalized  bool             `json:"finalized"`
}

// GetChallengePoolInfo for given allocation.
func GetChallengePoolInfo(allocID string) (info *ChallengePoolInfo, err error) {
	if !sdkInitialized {
		return nil, sdkNotInitialized
	}

	var b []byte
	b, err = zboxutil.MakeSCRestAPICall(STORAGE_SCADDRESS,
		"/getChallengePoolStat", map[string]string{"allocation_id": allocID},
		nil)
	if err != nil {
		return nil, errors.Wrap(err, "error requesting challenge pool info:")
	}
	if len(b) == 0 {
		return nil, errors.New("", "empty response")
	}

	info = new(ChallengePoolInfo)
	if err = json.Unmarshal(b, info); err != nil {
		return nil, errors.Wrap(err, "error decoding response:")
	}

	return
}

func GetMptData(key string) ([]byte, error) {
	if !sdkInitialized {
		return nil, sdkNotInitialized
	}

	var b []byte
	b, err := zboxutil.MakeSCRestAPICall(STORAGE_SCADDRESS,
		"/get_mpt_key", map[string]string{"key": key},
		nil,
	)
	if err != nil {
		return nil, errors.Wrap(err, "error requesting mpt key data:")
	}
	if len(b) == 0 {
		return nil, errors.New("", "empty response")
	}

	return b, nil
}

//
// storage SC configurations and blobbers
//

type InputMap struct {
	Fields map[string]interface{} `json:"fields"`
}

func GetStorageSCConfig() (conf *InputMap, err error) {
	if !sdkInitialized {
		return nil, sdkNotInitialized
	}

	var b []byte
	b, err = zboxutil.MakeSCRestAPICall(STORAGE_SCADDRESS, "/getConfig", nil,
		nil)
	if err != nil {
		return nil, errors.Wrap(err, "error requesting storage SC configs:")
	}
	if len(b) == 0 {
		return nil, errors.New("", "empty response")
	}

	conf = new(InputMap)
	conf.Fields = make(map[string]interface{})
	if err = json.Unmarshal(b, conf); err != nil {
		return nil, errors.Wrap(err, "rror decoding response:")
	}

	return
}

type Blobber struct {
	ID                common.Key        `json:"id"`
	BaseURL           string            `json:"url"`
	Terms             Terms             `json:"terms"`
	Capacity          common.Size       `json:"capacity"`
	Used              common.Size       `json:"used"`
	LastHealthCheck   common.Timestamp  `json:"last_health_check"`
	PublicKey         string            `json:"-"`
	StakePoolSettings StakePoolSettings `json:"stake_pool_settings"`
	TotalStake        int64             `json:"total_stake"`
}

func GetBlobbers() (bs []*Blobber, err error) {
	if !sdkInitialized {
		return nil, sdkNotInitialized
	}

	var b []byte
	b, err = zboxutil.MakeSCRestAPICall(STORAGE_SCADDRESS, "/getblobbers", nil,
		nil)
	if err != nil {
		return nil, errors.Wrap(err, "error requesting blobbers:")
	}
	if len(b) == 0 {
		return nil, errors.New("", "empty response")
	}

	type nodes struct {
		Nodes []*Blobber
	}

	var wrap nodes

	if err = json.Unmarshal(b, &wrap); err != nil {
		return nil, errors.Wrap(err, "error decoding response:")
	}

	return wrap.Nodes, nil
}

// GetBlobber instance.
func GetBlobber(blobberID string) (blob *Blobber, err error) {
	if !sdkInitialized {
		return nil, sdkNotInitialized
	}
	var b []byte
	b, err = zboxutil.MakeSCRestAPICall(
		STORAGE_SCADDRESS,
		"/getBlobber",
		map[string]string{"blobber_id": blobberID},
		nil)
	if err != nil {
		return nil, errors.Wrap(err, "requesting blobber:")
	}
	if len(b) == 0 {
		return nil, errors.New("", "empty response from sharders")
	}
	blob = new(Blobber)
	if err = json.Unmarshal(b, blob); err != nil {
		return nil, errors.Wrap(err, "decoding response:")
	}
	return
}

//
// ---
//

func GetClientEncryptedPublicKey() (string, error) {
	if !sdkInitialized {
		return "", sdkNotInitialized
	}
	encScheme := encryption.NewEncryptionScheme()
	_, err := encScheme.Initialize(client.GetClient().Mnemonic)
	if err != nil {
		return "", err
	}
	return encScheme.GetPublicKey()
}

func GetAllocationFromAuthTicket(authTicket string) (*Allocation, error) {
	if !sdkInitialized {
		return nil, sdkNotInitialized
	}
	sEnc, err := base64.StdEncoding.DecodeString(authTicket)
	if err != nil {
		return nil, errors.New("auth_ticket_decode_error", "Error decoding the auth ticket."+err.Error())
	}
	at := &marker.AuthTicket{}
	err = json.Unmarshal(sEnc, at)
	if err != nil {
		return nil, errors.New("auth_ticket_decode_error", "Error unmarshaling the auth ticket."+err.Error())
	}
	return GetAllocation(at.AllocationID)
}

func GetAllocation(allocationID string) (*Allocation, error) {
	if !sdkInitialized {
		return nil, sdkNotInitialized
	}
	params := make(map[string]string)
	params["allocation"] = allocationID
	allocationBytes, err := zboxutil.MakeSCRestAPICall(STORAGE_SCADDRESS, "/allocation", params, nil)
	if err != nil {
		return nil, errors.New("allocation_fetch_error", "Error fetching the allocation."+err.Error())
	}
	allocationObj := &Allocation{}
	err = json.Unmarshal(allocationBytes, allocationObj)
	if err != nil {
		return nil, errors.New("allocation_decode_error", "Error decoding the allocation."+err.Error())
	}
	allocationObj.numBlockDownloads = numBlockDownloads
	allocationObj.InitAllocation()
	return allocationObj, nil
}

func GetAllocationUpdates(allocation *Allocation) error {
	if allocation == nil {
		return errors.New("allocation_not_initialized", "")
	}

	params := make(map[string]string)
	params["allocation"] = allocation.ID
	allocationBytes, err := zboxutil.MakeSCRestAPICall(STORAGE_SCADDRESS, "/allocation", params, nil)
	if err != nil {
		return errors.New("allocation_fetch_error", "Error fetching the allocation."+err.Error())
	}

	updatedAllocationObj := new(Allocation)
	if err := json.Unmarshal(allocationBytes, updatedAllocationObj); err != nil {
		return errors.New("allocation_decode_error", "Error decoding the allocation."+err.Error())
	}

	allocation.DataShards = updatedAllocationObj.DataShards
	allocation.ParityShards = updatedAllocationObj.ParityShards
	allocation.Size = updatedAllocationObj.Size
	allocation.Expiration = updatedAllocationObj.Expiration
	allocation.Payer = updatedAllocationObj.Payer
	allocation.Blobbers = updatedAllocationObj.Blobbers
	allocation.Stats = updatedAllocationObj.Stats
	allocation.TimeUnit = updatedAllocationObj.TimeUnit
	allocation.IsImmutable = updatedAllocationObj.IsImmutable
	allocation.BlobberDetails = updatedAllocationObj.BlobberDetails
	allocation.ReadPriceRange = updatedAllocationObj.ReadPriceRange
	allocation.WritePriceRange = updatedAllocationObj.WritePriceRange
	allocation.ChallengeCompletionTime = updatedAllocationObj.ChallengeCompletionTime
	allocation.StartTime = updatedAllocationObj.StartTime
	allocation.Finalized = updatedAllocationObj.Finalized
	allocation.Canceled = updatedAllocationObj.Canceled
	allocation.MovedToChallenge = updatedAllocationObj.MovedToChallenge
	allocation.MovedBack = updatedAllocationObj.MovedBack
	allocation.MovedToValidators = updatedAllocationObj.MovedToValidators
	allocation.Curators = updatedAllocationObj.Curators
	return nil
}

func SetNumBlockDownloads(num int) {
	if num > 0 && num <= 100 {
		numBlockDownloads = num
	}
}

func GetAllocations() ([]*Allocation, error) {
	return GetAllocationsForClient(client.GetClientID())
}

func GetAllocationsForClient(clientID string) ([]*Allocation, error) {
	if !sdkInitialized {
		return nil, sdkNotInitialized
	}
	params := make(map[string]string)
	params["client"] = clientID
	allocationsBytes, err := zboxutil.MakeSCRestAPICall(STORAGE_SCADDRESS, "/allocations", params, nil)
	if err != nil {
		return nil, errors.New("allocations_fetch_error", "Error fetching the allocations."+err.Error())
	}
	allocations := make([]*Allocation, 0)
	err = json.Unmarshal(allocationsBytes, &allocations)
	if err != nil {
		return nil, errors.New("allocations_decode_error", "Error decoding the allocations."+err.Error())
	}
	return allocations, nil
}

func CreateAllocationWithBlobbers(datashards, parityshards int, size, expiry int64,
	readPrice, writePrice PriceRange, mcct time.Duration, lock int64, blobbers []string) (
	string, error) {

	return CreateAllocationForOwner(client.GetClientID(),
		client.GetClientPublicKey(), datashards, parityshards,
		size, expiry, readPrice, writePrice, mcct, lock,
		blobbers)
}

<<<<<<< HEAD
func CreateAllocation(datashards, parityshards int, size, expiry int64,
	readPrice, writePrice PriceRange, mcct time.Duration, lock int64) (
=======
func CreateAllocationPort(datashards, parityshards int, size, expiry int64,
	readPrice, writePrice PriceRange, mcct time.Duration, lock int64, blobbers []string) (
>>>>>>> cb47411e
	string, error) {

	return CreateAllocationWithBlobbers(datashards, parityshards, size,
		expiry, readPrice, writePrice, mcct, lock, blockchain.GetPreferredBlobbers())
}
func CreateAllocation(datashards, parityshards int, size, expiry int64,
	readPrice, writePrice PriceRange, mcct time.Duration, lock int64) (
	string, error) {

	return CreateAllocationWithBlobbers(datashards, parityshards, size,
		expiry, readPrice, writePrice, mcct, lock, blockchain.GetPreferredBlobbers())
}

func CreateAllocationForOwner(owner, ownerpublickey string,
	datashards, parityshards int, size, expiry int64,
	readPrice, writePrice PriceRange, mcct time.Duration,
	lock int64, preferredBlobbers []string) (hash string, err error) {

	if lock < 0 {
		return "", errors.New("", "invalid value for lock")
	}

	allocationBlobbers, err := getAllocationBlobbers(owner, ownerpublickey, datashards,
		parityshards, size, expiry, readPrice,
		writePrice, mcct)
	if err != nil {
		return "", errors.New("failed_get_allocation_blobbers", "failed to get blobbers for allocation: "+err.Error())
	}
	if !sdkInitialized {
		return "", sdkNotInitialized
	}

	var allocationRequest = map[string]interface{}{
		"data_shards":                   datashards,
		"parity_shards":                 parityshards,
		"size":                          size,
		"owner_id":                      owner,
		"owner_public_key":              ownerpublickey,
		"expiration_date":               expiry,
		"preferred_blobbers":            allocationBlobbers,
		"read_price_range":              readPrice,
		"write_price_range":             writePrice,
		"max_challenge_completion_time": mcct,
		"diversify_blobbers":            false,
	}

	var sn = transaction.SmartContractTxnData{
		Name:      transaction.NEW_ALLOCATION_REQUEST,
		InputArgs: allocationRequest,
	}
	hash, _, err = smartContractTxnValue(sn, lock)
	return
}

func getAllocationBlobbers(owner, ownerpublickey string,
	datashards, parityshards int, size, expiry int64,
	readPrice, writePrice PriceRange, mcct time.Duration) ([]string, error) {

	var allocationRequest = map[string]interface{}{
		"data_shards":                   datashards,
		"parity_shards":                 parityshards,
		"size":                          size,
		"owner_id":                      owner,
		"owner_public_key":              ownerpublickey,
		"expiration_date":               expiry,
		"read_price_range":              readPrice,
		"write_price_range":             writePrice,
		"max_challenge_completion_time": mcct,
		"diversify_blobbers":            false,
	}

	allocationData, _ := json.Marshal(allocationRequest)

	params := make(map[string]string)
	params["allocation_data"] = string(allocationData)

	allocBlobber, err := zboxutil.MakeSCRestAPICall(STORAGE_SCADDRESS, "/get_alloc_blobbers", params, nil)
	if err != nil {
		return nil, errors.Wrap(err, "failed to make SC-REST Call")
	}
	var allocBlobberIDs []string

	err = json.Unmarshal(allocBlobber, &allocBlobberIDs)
	if err != nil {
		return nil, errors.Wrap(err, "failed to unmarshal blobber IDs")
	}

	return allocBlobberIDs, nil
}
func AddFreeStorageAssigner(name, publicKey string, individualLimit, totalLimit float64) error {
	if !sdkInitialized {
		return sdkNotInitialized
	}

	var input = map[string]interface{}{
		"name":             name,
		"public_key":       publicKey,
		"individual_limit": individualLimit,
		"total_limit":      totalLimit,
	}

	var sn = transaction.SmartContractTxnData{
		Name:      transaction.ADD_FREE_ALLOCATION_ASSIGNER,
		InputArgs: input,
	}
	_, _, err := smartContractTxn(sn)

	return err
}

func CreateFreeAllocation(marker string, value int64) (string, error) {
	if !sdkInitialized {
		return "", sdkNotInitialized
	}

	if value < 0 {
		return "", errors.New("", "invalid value for lock")
	}

	var input = map[string]interface{}{
		"recipient_public_key": client.GetClientPublicKey(),
		"marker":               marker,
	}

	var sn = transaction.SmartContractTxnData{
		Name:      transaction.NEW_FREE_ALLOCATION,
		InputArgs: input,
	}
	hash, _, err := smartContractTxnValue(sn, value)
	return hash, err
}

func UpdateAllocation(
	size, expiry int64,
	allocationID string,
	lock int64,
	setImmutable, updateTerms bool,
	addBlobberId, removeBlobberId string,
) (hash string, err error) {

	if !sdkInitialized {
		return "", sdkNotInitialized
	}
	if lock < 0 {
		return "", errors.New("", "invalid value for lock")
	}

	updateAllocationRequest := make(map[string]interface{})
	updateAllocationRequest["owner_id"] = client.GetClientID()
	updateAllocationRequest["id"] = allocationID
	updateAllocationRequest["size"] = size
	updateAllocationRequest["expiration_date"] = expiry
	updateAllocationRequest["set_immutable"] = setImmutable
	updateAllocationRequest["update_terms"] = updateTerms
	updateAllocationRequest["add_blobber_id"] = addBlobberId
	updateAllocationRequest["remove_blobber_id"] = removeBlobberId

	sn := transaction.SmartContractTxnData{
		Name:      transaction.STORAGESC_UPDATE_ALLOCATION,
		InputArgs: updateAllocationRequest,
	}
	hash, _, err = smartContractTxnValue(sn, lock)
	return
}

func CreateFreeUpdateAllocation(marker, allocationId string, value int64) (string, error) {
	if !sdkInitialized {
		return "", sdkNotInitialized
	}
	if value < 0 {
		return "", errors.New("", "invalid value for lock")
	}

	var input = map[string]interface{}{
		"allocation_id": allocationId,
		"marker":        marker,
	}

	var sn = transaction.SmartContractTxnData{
		Name:      transaction.FREE_UPDATE_ALLOCATION,
		InputArgs: input,
	}
	hash, _, err := smartContractTxnValue(sn, value)
	return hash, err
}

func FinalizeAllocation(allocID string) (hash string, err error) {
	if !sdkInitialized {
		return "", sdkNotInitialized
	}
	var sn = transaction.SmartContractTxnData{
		Name:      transaction.STORAGESC_FINALIZE_ALLOCATION,
		InputArgs: map[string]interface{}{"allocation_id": allocID},
	}
	hash, _, err = smartContractTxn(sn)
	return
}

func CancelAllocation(allocID string) (hash string, err error) {
	if !sdkInitialized {
		return "", sdkNotInitialized
	}
	var sn = transaction.SmartContractTxnData{
		Name:      transaction.STORAGESC_CANCEL_ALLOCATION,
		InputArgs: map[string]interface{}{"allocation_id": allocID},
	}
	hash, _, err = smartContractTxn(sn)
	return
}

func RemoveCurator(curatorId, allocationId string) (string, error) {
	if !sdkInitialized {
		return "", sdkNotInitialized
	}

	var allocationRequest = map[string]interface{}{
		"curator_id":    curatorId,
		"allocation_id": allocationId,
	}
	var sn = transaction.SmartContractTxnData{
		Name:      transaction.STORAGESC_REMOVE_CURATOR,
		InputArgs: allocationRequest,
	}
	hash, _, err := smartContractTxn(sn)
	return hash, err
}

func AddCurator(curatorId, allocationId string) (string, error) {
	if !sdkInitialized {
		return "", sdkNotInitialized
	}

	var allocationRequest = map[string]interface{}{
		"curator_id":    curatorId,
		"allocation_id": allocationId,
	}
	var sn = transaction.SmartContractTxnData{
		Name:      transaction.STORAGESC_ADD_CURATOR,
		InputArgs: allocationRequest,
	}
	hash, _, err := smartContractTxn(sn)
	return hash, err
}

type ProviderType int

const (
	ProviderMiner ProviderType = iota
	ProviderSharder
	ProviderBlobber
	ProviderValidator
	ProviderAuthorizer
)

func CollectRewards(poolId string, providerType ProviderType) (string, error) {
	if !sdkInitialized {
		return "", sdkNotInitialized
	}

	var input = map[string]interface{}{
		"provider_type": providerType,
		"pool_id":       poolId,
	}
	var sn = transaction.SmartContractTxnData{
		Name:      transaction.STORAGESC_COLLECT_REWARD,
		InputArgs: input,
	}
	hash, _, err := smartContractTxn(sn)
	return hash, err
}

func CuratorTransferAllocation(allocationId, newOwner, newOwnerPublicKey string) (string, error) {
	if !sdkInitialized {
		return "", sdkNotInitialized
	}

	var allocationRequest = map[string]interface{}{
		"allocation_id":        allocationId,
		"new_owner_id":         newOwner,
		"new_owner_public_key": newOwnerPublicKey,
	}
	var sn = transaction.SmartContractTxnData{
		Name:      transaction.STORAGESC_CURATOR_TRANSFER,
		InputArgs: allocationRequest,
	}
	hash, _, err := smartContractTxn(sn)
	return hash, err
}

func UpdateBlobberSettings(blob *Blobber) (resp string, err error) {
	if !sdkInitialized {
		return "", sdkNotInitialized
	}
	var sn = transaction.SmartContractTxnData{
		Name:      transaction.STORAGESC_UPDATE_BLOBBER_SETTINGS,
		InputArgs: blob,
	}
	resp, _, err = smartContractTxn(sn)
	return
}

func smartContractTxn(sn transaction.SmartContractTxnData) (
	hash, out string, err error) {

	return smartContractTxnValue(sn, 0)
}

func smartContractTxnValue(sn transaction.SmartContractTxnData, value int64) (
	hash, out string, err error) {

	return smartContractTxnValueFee(sn, value, 0)
}

func smartContractTxnValueFee(sn transaction.SmartContractTxnData,
	value, fee int64) (hash, out string, err error) {

	var requestBytes []byte
	if requestBytes, err = json.Marshal(sn); err != nil {
		return
	}

	var txn = transaction.NewTransactionEntity(client.GetClientID(),
		blockchain.GetChainID(), client.GetClientPublicKey())

	txn.TransactionData = string(requestBytes)
	txn.ToClientID = STORAGE_SCADDRESS
	txn.Value = value
	txn.TransactionFee = fee
	txn.TransactionType = transaction.TxnTypeSmartContract

	if err = txn.ComputeHashAndSign(client.Sign); err != nil {
		return
	}

	transaction.SendTransactionSync(txn, blockchain.GetMiners())

	var (
		querySleepTime = time.Duration(blockchain.GetQuerySleepTime()) * time.Second
		retries        = 0
		t              *transaction.Transaction
	)

	sys.Sleep(querySleepTime)

	for retries < blockchain.GetMaxTxnQuery() {
		t, err = transaction.VerifyTransaction(txn.Hash, blockchain.GetSharders())
		if err == nil {
			break
		}
		retries++
		sys.Sleep(querySleepTime)
	}

	if err != nil {
		Logger.Error("Error verifying the transaction", err.Error(), txn.Hash)
		return
	}

	if t == nil {
		return "", "", errors.New("transaction_validation_failed",
			"Failed to get the transaction confirmation")
	}

	if t.Status == transaction.TxnFail {
		return t.Hash, t.TransactionOutput, errors.New("", t.TransactionOutput)
	}

	if t.Status == transaction.TxnChargeableError {
		return t.Hash, t.TransactionOutput, errors.New("", t.TransactionOutput)
	}

	return t.Hash, t.TransactionOutput, nil
}

func CommitToFabric(metaTxnData, fabricConfigJSON string) (string, error) {
	if !sdkInitialized {
		return "", sdkNotInitialized
	}
	var fabricConfig struct {
		URL  string `json:"url"`
		Body struct {
			Channel          string   `json:"channel"`
			ChaincodeName    string   `json:"chaincode_name"`
			ChaincodeVersion string   `json:"chaincode_version"`
			Method           string   `json:"method"`
			Args             []string `json:"args"`
		} `json:"body"`
		Auth struct {
			Username string `json:"username"`
			Password string `json:"password"`
		} `json:"auth"`
	}

	err := json.Unmarshal([]byte(fabricConfigJSON), &fabricConfig)
	if err != nil {
		return "", errors.New("fabric_config_decode_error", "Unable to decode fabric config json")
	}

	// Clear if any existing args passed
	fabricConfig.Body.Args = fabricConfig.Body.Args[:0]

	fabricConfig.Body.Args = append(fabricConfig.Body.Args, metaTxnData)

	fabricData, err := json.Marshal(fabricConfig.Body)
	if err != nil {
		return "", errors.New("fabric_config_encode_error", "Unable to encode fabric config body")
	}

	req, ctx, cncl, err := zboxutil.NewHTTPRequest(http.MethodPost, fabricConfig.URL, fabricData)
	if err != nil {
		return "", errors.New("fabric_commit_error", "Unable to create new http request with error "+err.Error())
	}

	// Set basic auth
	req.SetBasicAuth(fabricConfig.Auth.Username, fabricConfig.Auth.Password)

	var fabricResponse string
	err = zboxutil.HttpDo(ctx, cncl, req, func(resp *http.Response, err error) error {
		if err != nil {
			Logger.Error("Fabric commit error : ", err)
			return err
		}
		defer resp.Body.Close()
		respBody, err := ioutil.ReadAll(resp.Body)
		if err != nil {
			return errors.Wrap(err, "Error reading response :")
		}
		Logger.Debug("Fabric commit result:", string(respBody))
		if resp.StatusCode == http.StatusOK {
			fabricResponse = string(respBody)
			return nil
		}
		return errors.New(strconv.Itoa(resp.StatusCode), "Fabric commit status not OK!")
	})
	return fabricResponse, err
}

func GetAllocationMinLock(datashards, parityshards int, size, expiry int64,
	readPrice, writePrice PriceRange, mcct time.Duration, blobbers []string) (int64, error) {
	return GetAllocationMinLockBlobbers(datashards, parityshards, size, expiry,
		readPrice, writePrice, mcct, blockchain.GetPreferredBlobbers())
}

func GetAllocationMinLockBlobbers(datashards, parityshards int, size, expiry int64,
	readPrice, writePrice PriceRange, mcct time.Duration, blobbers []string) (int64, error) {
	if !sdkInitialized {
		return 0, sdkNotInitialized
	}

	var allocationRequestData = map[string]interface{}{
		"data_shards":                   datashards,
		"parity_shards":                 parityshards,
		"size":                          size,
		"owner_id":                      client.GetClientID(),
		"owner_public_key":              client.GetClientPublicKey(),
		"expiration_date":               expiry,
		"preferred_blobbers":            blobbers,
		"read_price_range":              readPrice,
		"write_price_range":             writePrice,
		"max_challenge_completion_time": mcct,
		"diversify_blobbers":            false,
	}
	allocationData, _ := json.Marshal(allocationRequestData)

	params := make(map[string]string)
	params["allocation_data"] = string(allocationData)
	allocationsBytes, err := zboxutil.MakeSCRestAPICall(STORAGE_SCADDRESS, "/allocation_min_lock", params, nil)
	if err != nil {
		return 0, errors.New("allocation_min_lock_fetch_error", "Error fetching the allocation min lock."+err.Error())
	}

	var response = make(map[string]int64)
	err = json.Unmarshal(allocationsBytes, &response)
	if err != nil {
		return 0, errors.New("allocation_min_lock_decode_error", "Error decoding the response."+err.Error())
	}
	return response["min_lock_demand"], nil
}<|MERGE_RESOLUTION|>--- conflicted
+++ resolved
@@ -842,18 +842,6 @@
 		blobbers)
 }
 
-<<<<<<< HEAD
-func CreateAllocation(datashards, parityshards int, size, expiry int64,
-	readPrice, writePrice PriceRange, mcct time.Duration, lock int64) (
-=======
-func CreateAllocationPort(datashards, parityshards int, size, expiry int64,
-	readPrice, writePrice PriceRange, mcct time.Duration, lock int64, blobbers []string) (
->>>>>>> cb47411e
-	string, error) {
-
-	return CreateAllocationWithBlobbers(datashards, parityshards, size,
-		expiry, readPrice, writePrice, mcct, lock, blockchain.GetPreferredBlobbers())
-}
 func CreateAllocation(datashards, parityshards int, size, expiry int64,
 	readPrice, writePrice PriceRange, mcct time.Duration, lock int64) (
 	string, error) {
@@ -1287,7 +1275,7 @@
 }
 
 func GetAllocationMinLock(datashards, parityshards int, size, expiry int64,
-	readPrice, writePrice PriceRange, mcct time.Duration, blobbers []string) (int64, error) {
+	readPrice, writePrice PriceRange, mcct time.Duration) (int64, error) {
 	return GetAllocationMinLockBlobbers(datashards, parityshards, size, expiry,
 		readPrice, writePrice, mcct, blockchain.GetPreferredBlobbers())
 }

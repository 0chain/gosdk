package sdk

import (
	"bytes"
	"encoding/hex"
	"encoding/json"
	"io"
	"mime/multipart"
	"sync"

	"github.com/0chain/gosdk/zboxcore/client"

	"golang.org/x/crypto/sha3"
)

// ChunkedUploadFormBuilder build form data for uploading
type ChunkedUploadFormBuilder interface {
	// build form data
	Build(
		fileMeta *FileMeta, hasher Hasher, connectionID string,
		chunkSize int64, chunkStartIndex, chunkEndIndex int,
		isFinal bool, encryptedKey, encryptedKeyPoint string, fileChunksData [][]byte,
		thumbnailChunkData []byte, shardSize int64,
	) (*bytes.Buffer, ChunkedUploadFormMetadata, error)
}

// ChunkedUploadFormMetadata upload form metadata
type ChunkedUploadFormMetadata struct {
	FileBytesLen         int
	ThumbnailBytesLen    int
	ContentType          string
	FixedMerkleRoot      string
	ValidationRoot       string
	ThumbnailContentHash string
}

// CreateChunkedUploadFormBuilder create ChunkedUploadFormBuilder instance
func CreateChunkedUploadFormBuilder() ChunkedUploadFormBuilder {
	return &chunkedUploadFormBuilder{}
}

type chunkedUploadFormBuilder struct {
}

func (b *chunkedUploadFormBuilder) Build(
	fileMeta *FileMeta, hasher Hasher, connectionID string,
	chunkSize int64, chunkStartIndex, chunkEndIndex int,
	isFinal bool, encryptedKey, encryptedKeyPoint string, fileChunksData [][]byte,
	thumbnailChunkData []byte, shardSize int64,
) (*bytes.Buffer, ChunkedUploadFormMetadata, error) {

	metadata := ChunkedUploadFormMetadata{
		ThumbnailBytesLen: len(thumbnailChunkData),
	}

	if len(fileChunksData) == 0 {
		return nil, metadata, nil
	}

	body := &bytes.Buffer{}

	formData := UploadFormData{
		ConnectionID: connectionID,
		Filename:     fileMeta.RemoteName,
		Path:         fileMeta.RemotePath,

		ActualSize: fileMeta.ActualSize,

		ActualThumbHash: fileMeta.ActualThumbnailHash,
		ActualThumbSize: fileMeta.ActualThumbnailSize,

		MimeType: fileMeta.MimeType,

		IsFinal:           isFinal,
		ChunkSize:         chunkSize,
		ChunkStartIndex:   chunkStartIndex,
		ChunkEndIndex:     chunkEndIndex,
		UploadOffset:      chunkSize * int64(chunkStartIndex),
		Size:              shardSize,
		EncryptedKeyPoint: encryptedKeyPoint,
		EncryptedKey:      encryptedKey,
	}

	formWriter := multipart.NewWriter(body)
	defer formWriter.Close()

	uploadFile, err := formWriter.CreateFormFile("uploadFile", formData.Filename)
	if err != nil {
		return nil, metadata, err
	}
	for _, chunkBytes := range fileChunksData {
		_, err = uploadFile.Write(chunkBytes)
		if err != nil {
			return nil, metadata, err
		}

		err = hasher.WriteToFixedMT(chunkBytes)
		if err != nil {
			return nil, metadata, err
		}

		err = hasher.WriteToValidationMT(chunkBytes)
		if err != nil {
			return nil, metadata, err
		}

		metadata.FileBytesLen += len(chunkBytes)
	}
<<<<<<< HEAD
=======

>>>>>>> b8df9abf
	if isFinal {
		err = hasher.Finalize()
		if err != nil {
			return nil, metadata, err
		}

		var (
			wg      sync.WaitGroup
			errChan = make(chan error, 2)
		)
		wg.Add(2)
		go func() {
			formData.FixedMerkleRoot, err = hasher.GetFixedMerkleRoot()
			if err != nil {
				errChan <- err
			}
			wg.Done()
		}()
		go func() {
			formData.ValidationRoot, err = hasher.GetValidationRoot()
			if err != nil {
				errChan <- err
			}
			wg.Done()
		}()
		wg.Wait()
		close(errChan)
		for err := range errChan {
			return nil, metadata, err
		}
		actualHashSignature, err := client.Sign(fileMeta.ActualHash)
		if err != nil {
			return nil, metadata, err
		}

		validationRootSignature, err := client.Sign(actualHashSignature + formData.ValidationRoot)
		if err != nil {
			return nil, metadata, err
		}

		formData.ActualHash = fileMeta.ActualHash
		formData.ActualFileHashSignature = actualHashSignature
		formData.ValidationRootSignature = validationRootSignature
		formData.ActualSize = fileMeta.ActualSize

	}

	thumbnailSize := len(thumbnailChunkData)
	if thumbnailSize > 0 {

		uploadThumbnailFile, err := formWriter.CreateFormFile("uploadThumbnailFile", fileMeta.RemoteName+".thumb")
		if err != nil {

			return nil, metadata, err
		}

		thumbnailHash := sha3.New256()
		thumbnailWriters := io.MultiWriter(uploadThumbnailFile, thumbnailHash)
		_, err = thumbnailWriters.Write(thumbnailChunkData)
		if err != nil {
			return nil, metadata, err
		}
		_, err = thumbnailHash.Write([]byte(fileMeta.RemotePath))
		if err != nil {
			return nil, metadata, err
		}
		formData.ActualThumbSize = fileMeta.ActualThumbnailSize
		formData.ThumbnailContentHash = hex.EncodeToString(thumbnailHash.Sum(nil))

	}

	err = formWriter.WriteField("connection_id", connectionID)
	if err != nil {
		return nil, metadata, err
	}

	uploadMeta, err := json.Marshal(formData)
	if err != nil {
		return nil, metadata, err
	}

	err = formWriter.WriteField("uploadMeta", string(uploadMeta))
	if err != nil {
		return nil, metadata, err
	}
	metadata.ContentType = formWriter.FormDataContentType()
	metadata.FixedMerkleRoot = formData.FixedMerkleRoot
	metadata.ValidationRoot = formData.ValidationRoot
	metadata.ThumbnailContentHash = formData.ThumbnailContentHash
	return body, metadata, nil
}<|MERGE_RESOLUTION|>--- conflicted
+++ resolved
@@ -106,10 +106,7 @@
 
 		metadata.FileBytesLen += len(chunkBytes)
 	}
-<<<<<<< HEAD
-=======
-
->>>>>>> b8df9abf
+  
 	if isFinal {
 		err = hasher.Finalize()
 		if err != nil {

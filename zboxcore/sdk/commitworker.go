package sdk

import (
	"bytes"
	"context"
	"encoding/hex"
	"encoding/json"
	"fmt"
	"io"
	"io/ioutil"
	"math"
	"mime/multipart"
	"net/http"
	"strconv"
	"strings"
	"sync"
	"time"

	"github.com/0chain/common/core/util/wmpt"
	"github.com/0chain/errors"
	thrown "github.com/0chain/errors"
	"github.com/0chain/gosdk/core/client"
	"github.com/0chain/gosdk/core/encryption"
	"github.com/0chain/gosdk/zboxcore/allocationchange"
	"github.com/0chain/gosdk/zboxcore/blockchain"
	"github.com/0chain/gosdk/zboxcore/fileref"
	"github.com/0chain/gosdk/zboxcore/logger"
	l "github.com/0chain/gosdk/zboxcore/logger"
	"github.com/0chain/gosdk/zboxcore/marker"
	"github.com/0chain/gosdk/zboxcore/zboxutil"
	"github.com/minio/sha256-simd"
)

type ReferencePathResult struct {
	*fileref.ReferencePath
	LatestWM *marker.WriteMarker `json:"latest_write_marker"`
	Version  string              `json:"version"`
}

type ReferencePathResultV2 struct {
	Path     []byte              `json:"path"`
	LatestWM *marker.WriteMarker `json:"latest_write_marker"`
	Version  string              `json:"version"`
}

type CommitResult struct {
	Success      bool   `json:"success"`
	ErrorMessage string `json:"error_msg,omitempty"`
}

func ErrorCommitResult(errMsg string) *CommitResult {
	result := &CommitResult{Success: false, ErrorMessage: errMsg}
	return result
}

func SuccessCommitResult() *CommitResult {
	result := &CommitResult{Success: true}
	return result
}

const MARKER_VERSION = "v2"

type CommitRequest struct {
	ClientId     string
	changes      []allocationchange.AllocationChange
	blobber      *blockchain.StorageNode
	allocationID string
	allocationTx string
	connectionID string
	sig          string
	wg           *sync.WaitGroup
	result       *CommitResult
	timestamp    int64
	blobberInd   uint64
}

type CommitRequestInterface interface {
	processCommit()
	blobberID() string
}

type CommitRequestV2 struct {
	changes         []allocationchange.AllocationChangeV2
	allocationObj   *Allocation
	connectionID    string
	sig             string
	wg              *sync.WaitGroup
	result          *CommitResult
	timestamp       int64
	consensusThresh int
	commitMask      zboxutil.Uint128
	changeIndex     uint64
	isRepair        bool
}

var (
	commitChan           map[string]chan CommitRequestInterface
	initCommitMutex      sync.Mutex
	errAlreadySuccessful = errors.New("alread_successful", "")
)

func InitCommitWorker(blobbers []*blockchain.StorageNode) {
	initCommitMutex.Lock()
	defer initCommitMutex.Unlock()
	if commitChan == nil {
		commitChan = make(map[string]chan CommitRequestInterface)
	}

	for _, blobber := range blobbers {
		if _, ok := commitChan[blobber.ID]; !ok {
			commitChan[blobber.ID] = make(chan CommitRequestInterface, 1)
			blobberChan := commitChan[blobber.ID]
			go startCommitWorker(blobberChan, blobber.ID)
		}
	}

}

func startCommitWorker(blobberChan chan CommitRequestInterface, blobberID string) {
	for {
		commitreq, open := <-blobberChan
		if !open {
			break
		}
		commitreq.processCommit()
	}
	initCommitMutex.Lock()
	defer initCommitMutex.Unlock()
	delete(commitChan, blobberID)
}

func (commitreq *CommitRequest) blobberID() string {
	return commitreq.blobber.ID
}

func (commitreq *CommitRequest) processCommit() {
	defer commitreq.wg.Done()
	start := time.Now()
	l.Logger.Debug("received a commit request")
	paths := make([]string, 0)
	for _, change := range commitreq.changes {
		paths = append(paths, change.GetAffectedPath()...)
	}
	if len(paths) == 0 {
		l.Logger.Debug("Nothing to commit")
		commitreq.result = SuccessCommitResult()
		return
	}
	var req *http.Request
	var lR ReferencePathResult
	req, err := zboxutil.NewReferencePathRequest(commitreq.blobber.Baseurl, commitreq.allocationID, commitreq.allocationTx, commitreq.sig, paths, commitreq.ClientId)
	if err != nil {
		l.Logger.Error("Creating ref path req", err)
		return
	}
	ctx, cncl := context.WithTimeout(context.Background(), (time.Second * 30))
	err = zboxutil.HttpDo(ctx, cncl, req, func(resp *http.Response, err error) error {
		if err != nil {
			l.Logger.Error("Ref path error:", err)
			return err
		}
		defer resp.Body.Close()
		if resp.StatusCode != http.StatusOK {
			l.Logger.Error("Ref path response : ", resp.StatusCode)
		}
		resp_body, err := ioutil.ReadAll(resp.Body)
		if err != nil {
			l.Logger.Error("Ref path: Resp", err)
			return err
		}
		if resp.StatusCode != http.StatusOK {
			return errors.New(
				strconv.Itoa(resp.StatusCode),
				fmt.Sprintf("Reference path error response: Status: %d - %s ",
					resp.StatusCode, string(resp_body)))
		}
		err = json.Unmarshal(resp_body, &lR)
		if err != nil {
			l.Logger.Error("Reference path json decode error: ", err)
			return err
		}
		return nil
	})

	if err != nil {
		commitreq.result = ErrorCommitResult(err.Error())
		return
	}
	rootRef, err := lR.GetDirTree(commitreq.allocationID)

	if err != nil {
		commitreq.result = ErrorCommitResult(err.Error())
		return
	}
	hasher := sha256.New()
	if lR.LatestWM != nil {
		err = lR.LatestWM.VerifySignature(client.PublicKey())
		if err != nil {
			e := errors.New("signature_verification_failed", err.Error())
			commitreq.result = ErrorCommitResult(e.Error())
			return
		}
		if commitreq.timestamp <= lR.LatestWM.Timestamp {
			commitreq.timestamp = lR.LatestWM.Timestamp + 1
		}

		rootRef.CalculateHash()
		prevAllocationRoot := rootRef.Hash
		if prevAllocationRoot != lR.LatestWM.AllocationRoot {
			l.Logger.Error("Allocation root from latest writemarker mismatch. Expected: " + prevAllocationRoot + " got: " + lR.LatestWM.AllocationRoot)
			errMsg := fmt.Sprintf(
				"calculated allocation root mismatch from blobber %s. Expected: %s, Got: %s",
				commitreq.blobber.Baseurl, prevAllocationRoot, lR.LatestWM.AllocationRoot)
			commitreq.result = ErrorCommitResult(errMsg)
			return
		}
		if lR.LatestWM.ChainHash != "" {
			prevChainHash, err := hex.DecodeString(lR.LatestWM.ChainHash)
			if err != nil {
				commitreq.result = ErrorCommitResult(err.Error())
				return
			}
			hasher.Write(prevChainHash) //nolint:errcheck
		}
	}

	var size int64
	fileIDMeta := make(map[string]string)

	for _, change := range commitreq.changes {
		err = change.ProcessChange(rootRef, fileIDMeta)
		if err != nil {
			if !errors.Is(err, allocationchange.ErrRefNotFound) {
				commitreq.result = ErrorCommitResult(err.Error())
				return
			}
		} else {
			size += change.GetSize()
		}
	}
	rootRef.CalculateHash()
	var chainHash string
	if lR.Version == MARKER_VERSION {
		decodedHash, _ := hex.DecodeString(rootRef.Hash)
		hasher.Write(decodedHash) //nolint:errcheck
		chainHash = hex.EncodeToString(hasher.Sum(nil))
	}
	err = commitreq.commitBlobber(rootRef, chainHash, lR.LatestWM, size, fileIDMeta)
	if err != nil {
		commitreq.result = ErrorCommitResult(err.Error())
		return
	}
	l.Logger.Debug("[commitBlobber]", time.Since(start).Milliseconds())
	commitreq.result = SuccessCommitResult()
}

func (req *CommitRequest) commitBlobber(
	rootRef *fileref.Ref, chainHash string, latestWM *marker.WriteMarker, size int64,
	fileIDMeta map[string]string) (err error) {

	fileIDMetaData, err := json.Marshal(fileIDMeta)
	if err != nil {
		l.Logger.Error("Marshalling inode metadata failed: ", err)
		return err
	}

	wm := &marker.WriteMarker{}
	wm.AllocationRoot = rootRef.Hash
	wm.ChainSize = size
	if latestWM != nil {
		wm.PreviousAllocationRoot = latestWM.AllocationRoot
		wm.ChainSize += latestWM.ChainSize
	} else {
		wm.PreviousAllocationRoot = ""
	}
	if wm.AllocationRoot == wm.PreviousAllocationRoot {
		l.Logger.Debug("Allocation root and previous allocation root are same")
		return nil
	}
	wm.ChainHash = chainHash
	wm.FileMetaRoot = rootRef.FileMetaHash
	wm.AllocationID = req.allocationID
	wm.Size = size
	wm.BlobberID = req.blobber.ID
	wm.Timestamp = req.timestamp
	wm.ClientID = client.Id(req.ClientId)
	err = wm.Sign()
	if err != nil {
		l.Logger.Error("Signing writemarker failed: ", err)
		return err
	}
	wmData, err := json.Marshal(wm)
	if err != nil {
		l.Logger.Error("Creating writemarker failed: ", err)
		return err
	}

	l.Logger.Debug("Committing to blobber." + req.blobber.Baseurl)
	var (
		resp           *http.Response
		shouldContinue bool
	)
	for retries := 0; retries < 6; retries++ {
		err, shouldContinue = func() (err error, shouldContinue bool) {
			body := new(bytes.Buffer)
			formWriter, err := getFormWritter(req.connectionID, wmData, fileIDMetaData, body)
			if err != nil {
				l.Logger.Error("Creating form writer failed: ", err)
				return
			}
<<<<<<< HEAD
			httpreq, err := zboxutil.NewCommitRequest(req.blobber.Baseurl, req.allocationID, req.allocationTx, body, req.ClientId)
=======
			httpreq, err := zboxutil.NewCommitRequest(req.blobber.Baseurl, req.allocationID, req.allocationTx, body, 0)
>>>>>>> ee202f91
			if err != nil {
				l.Logger.Error("Error creating commit req: ", err)
				return
			}
			httpreq.Header.Add("Content-Type", formWriter.FormDataContentType())
			reqCtx, ctxCncl := context.WithTimeout(context.Background(), time.Second*60)
			resp, err = zboxutil.Client.Do(httpreq.WithContext(reqCtx))
			defer ctxCncl()

			if err != nil {
				logger.Logger.Error("Commit: ", err)
				return
			}

			if resp.Body != nil {
				defer resp.Body.Close()
			}

			var respBody []byte
			respBody, err = io.ReadAll(resp.Body)
			if err != nil {
				logger.Logger.Error("Response read: ", err)
				return
			}
			if resp.StatusCode == http.StatusOK {
				logger.Logger.Debug(req.blobber.Baseurl, " committed")
				return
			}

			if resp.StatusCode == http.StatusTooManyRequests {
				logger.Logger.Debug(req.blobber.Baseurl,
					" got too many request error. Retrying")

				var r int
				r, err = zboxutil.GetRateLimitValue(resp)
				if err != nil {
					logger.Logger.Error(err)
					return
				}

				time.Sleep(time.Duration(r) * time.Second)
				shouldContinue = true
				return
			}

			if strings.Contains(string(respBody), "pending_markers:") {
				logger.Logger.Debug("Commit pending for blobber ",
					req.blobber.Baseurl, " Retrying")
				time.Sleep(5 * time.Second)
				shouldContinue = true
				return
			}

			if strings.Contains(string(respBody), "chain_length_exceeded") {
				l.Logger.Error("Chain length exceeded for blobber ",
					req.blobber.Baseurl, " Retrying")
				time.Sleep(5 * time.Second)
				shouldContinue = true
				return
			}

			err = thrown.New("commit_error",
				fmt.Sprintf("Got error response %s with status %d", respBody, resp.StatusCode))
			return
		}()
		if shouldContinue {
			continue
		}
		return
	}
	return thrown.New("commit_error", fmt.Sprintf("Commit failed with response status %d", resp.StatusCode))
}

func AddCommitRequest(req CommitRequestInterface) {
	commitChan[req.blobberID()] <- req
}

<<<<<<< HEAD
func (commitreq *CommitRequest) calculateHashRequest(ctx context.Context, paths []string) error { //nolint
	var req *http.Request
	req, err := zboxutil.NewCalculateHashRequest(commitreq.blobber.Baseurl, commitreq.allocationID, commitreq.allocationTx, paths, commitreq.ClientId)
	if err != nil || len(paths) == 0 {
		l.Logger.Error("Creating calculate hash req", err)
		return err
=======
func (commitReq *CommitRequestV2) blobberID() string {
	var pos uint64
	for i := commitReq.commitMask; !i.Equals64(0); i = i.And(zboxutil.NewUint128(1).Lsh(pos).Not()) {
		pos = uint64(i.TrailingZeros())
		commitReq.changeIndex = pos
		return commitReq.allocationObj.Blobbers[pos].ID
>>>>>>> ee202f91
	}
	// we should never reach here
	return ""
}

type refPathResp struct {
	trie *wmpt.WeightedMerkleTrie
	pos  uint64
	err  error
}

func (commitReq *CommitRequestV2) processCommit() {
	defer commitReq.wg.Done()
	l.Logger.Debug("received a commit request")
	paths := make([]string, 0)
	changeIndex := commitReq.changeIndex
	for i := 0; i < len(commitReq.changes); i++ {
		lookupHashes := commitReq.changes[i].GetLookupHash(changeIndex)
		if lookupHashes != nil {
			paths = append(paths, lookupHashes...)
		} else {
			commitReq.changes[i] = nil
		}
	}

	if commitReq.isRepair && len(paths) == 0 {
		commitReq.result = SuccessCommitResult()
		return
	}

	var (
		pos     uint64
		mu      = &sync.Mutex{}
		success bool
	)
	now := time.Now()
	respChan := make(chan refPathResp, commitReq.commitMask.CountOnes())
	for i := commitReq.commitMask; !i.Equals64(0); i = i.And(zboxutil.NewUint128(1).Lsh(pos).Not()) {
		pos = uint64(i.TrailingZeros())
		go func(ind uint64) {
			blobber := commitReq.allocationObj.Blobbers[ind]
			trie, err := getReferencePathV2(blobber, commitReq.allocationObj.ID, commitReq.allocationObj.Tx, commitReq.sig, paths, &success, mu)
			resp := refPathResp{
				trie: trie,
				err:  err,
				pos:  ind,
			}
			respChan <- resp
		}(pos)
	}

	var (
		trie *wmpt.WeightedMerkleTrie
		err  error
	)

	for {
		resp := <-respChan
		if resp.err == nil {
			trie = resp.trie
			latestWM := commitReq.allocationObj.Blobbers[resp.pos].LatestWM
			if latestWM != nil && commitReq.timestamp <= latestWM.Timestamp {
				commitReq.timestamp = latestWM.Timestamp + 1
			}
			break
		} else if resp.err != errAlreadySuccessful {
			commitReq.commitMask = commitReq.commitMask.And(zboxutil.NewUint128(1).Lsh(resp.pos).Not())
			if commitReq.commitMask.CountOnes() < commitReq.consensusThresh {
				commitReq.result = ErrorCommitResult("Failed to get reference path " + resp.err.Error())
				return
			}
		}
	}

	if trie == nil {
		commitReq.result = ErrorCommitResult("Failed to get reference path")
		return
	}
	if commitReq.commitMask.CountOnes() < commitReq.consensusThresh {
		commitReq.result = ErrorCommitResult("Failed to get reference path")
		return
	}
	elapsedGetRefPath := time.Since(now)
	prevWeight := trie.Weight()
	for _, change := range commitReq.changes {
		if change == nil {
			continue
		}
		err = change.ProcessChangeV2(trie, changeIndex)
		if err != nil && err != wmpt.ErrNotFound {
			l.Logger.Error("Error processing change ", err)
			commitReq.result = ErrorCommitResult("Failed to process change " + err.Error())
			return
		}
	}
	rootHash := trie.GetRoot().CalcHash()
	rootWeight := trie.Weight()
	elapsedProcessChanges := time.Since(now) - elapsedGetRefPath
	wg := sync.WaitGroup{}
	errSlice := make([]error, commitReq.commitMask.CountOnes())
	counter := 0
	for i := commitReq.commitMask; !i.Equals64(0); i = i.And(zboxutil.NewUint128(1).Lsh(pos).Not()) {
		pos = uint64(i.TrailingZeros())
		blobber := commitReq.allocationObj.Blobbers[pos]
		blobberPos := pos
		wg.Add(1)
		go func(ind int) {
			defer wg.Done()
			err = commitReq.commitBlobber(rootHash, rootWeight, prevWeight, blobberPos, blobber)
			if err != nil {
				l.Logger.Error("Error committing to blobber", err)
				errSlice[ind] = err
				mu.Lock()
				commitReq.commitMask = commitReq.commitMask.And(zboxutil.NewUint128(1).Lsh(blobberPos).Not())
				mu.Unlock()
				return
			}
		}(counter)
		counter++
	}
	wg.Wait()
	elapsedCommit := time.Since(now) - elapsedProcessChanges - elapsedGetRefPath
	if commitReq.commitMask.CountOnes() < commitReq.consensusThresh {
		err = zboxutil.MajorError(errSlice)
		if err == nil {
			err = errors.New("consensus_not_met", fmt.Sprintf("Successfully committed to %d blobbers, but required %d", commitReq.commitMask.CountOnes(), commitReq.consensusThresh))
		}
		commitReq.result = ErrorCommitResult(err.Error())
		return
	}
	if !commitReq.isRepair {
		commitReq.allocationObj.allocationRoot = hex.EncodeToString(rootHash)
	}
	l.Logger.Info("[commit] ", "elapsedGetRefPath ", elapsedGetRefPath.Milliseconds(), " elapsedProcessChanges ", elapsedProcessChanges.Milliseconds(), " elapsedCommit ", elapsedCommit.Milliseconds(), " total ", time.Since(now).Milliseconds())
	commitReq.result = SuccessCommitResult()
}

func (req *CommitRequestV2) commitBlobber(rootHash []byte, rootWeight, prevWeight, changeIndex uint64, blobber *blockchain.StorageNode) (err error) {
	hasher := sha256.New()
	if blobber.LatestWM != nil {
		prevChainHash, err := hex.DecodeString(blobber.LatestWM.ChainHash)
		if err != nil {
			l.Logger.Error("Error decoding prev chain hash", err)
			return err
		}
		hasher.Write(prevChainHash) //nolint:errcheck
	}
	fileMetaRoot := hex.EncodeToString(rootHash)
	wm := &marker.WriteMarker{}
	wm.AllocationRoot = encryption.Hash(fileMetaRoot + req.allocationObj.ID)
	wm.Size = (int64(rootWeight) - int64(prevWeight)) * CHUNK_SIZE
	decodedAllocationRoot, _ := hex.DecodeString(wm.AllocationRoot)
	hasher.Write(decodedAllocationRoot) //nolint:errcheck
	chainHash := hex.EncodeToString(hasher.Sum(nil))
	wm.ChainHash = chainHash
	wm.ChainSize = int64(rootWeight) * CHUNK_SIZE
	if blobber.LatestWM != nil {
		wm.PreviousAllocationRoot = blobber.LatestWM.AllocationRoot
	}
	wm.BlobberID = blobber.ID
	wm.Timestamp = req.timestamp
	wm.AllocationID = req.allocationObj.ID
	wm.FileMetaRoot = fileMetaRoot
	wm.ClientID = client.ClientID()
	err = wm.Sign()
	if err != nil {
		l.Logger.Error("Error signing writemarker", err)
		return err
	}
	wmData, err := json.Marshal(wm)
	if err != nil {
		l.Logger.Error("Error marshalling writemarker data", err)
		return err
	}

	err = submitWriteMarker(wmData, nil, blobber, req.connectionID, req.allocationObj.ID, req.allocationObj.Tx, req.allocationObj.StorageVersion)
	if err != nil {
		l.Logger.Error("Error submitting writemarker ", err)
		return err
	}
	blobber.LatestWM = wm
	blobber.AllocationRoot = wm.AllocationRoot
	return
}

func getFormWritter(connectionID string, wmData, fileIDMetaData []byte, body *bytes.Buffer) (*multipart.Writer, error) {
	formWriter := multipart.NewWriter(body)
	err := formWriter.WriteField("connection_id", connectionID)
	if err != nil {
		return nil, err
	}

	err = formWriter.WriteField("write_marker", string(wmData))
	if err != nil {
		return nil, err
	}
	if len(fileIDMetaData) > 0 {
		err = formWriter.WriteField("file_id_meta", string(fileIDMetaData))
		if err != nil {
			return nil, err
		}
	}
	formWriter.Close()
	return formWriter, nil
}

func getReferencePathV2(blobber *blockchain.StorageNode, allocationID, allocationTx, sig string, paths []string, success *bool, mu *sync.Mutex) (*wmpt.WeightedMerkleTrie, error) {
	if len(paths) == 0 {
		var node wmpt.Node
		if blobber.LatestWM != nil && len(blobber.LatestWM.FileMetaRoot) > 0 {
			decodedRoot, _ := hex.DecodeString(blobber.LatestWM.FileMetaRoot)
			node = wmpt.NewHashNode(decodedRoot, uint64(numBlocks(blobber.LatestWM.ChainSize)))
		}
		trie := wmpt.New(node, nil)
		return trie, nil
	}
	now := time.Now()
	req, err := zboxutil.NewReferencePathRequestV2(blobber.Baseurl, allocationID, allocationTx, sig, paths, false)
	if err != nil {
		l.Logger.Error("Creating ref path req", err)
		return nil, err
	}
	var lR ReferencePathResultV2
	ctx, cncl := context.WithTimeout(context.Background(), (time.Second * 30))
	err = zboxutil.HttpDo(ctx, cncl, req, func(resp *http.Response, err error) error {
		if err != nil {
			l.Logger.Error("Ref path error:", err)
			return err
		}
		defer resp.Body.Close()
		respBody, err := io.ReadAll(resp.Body)
		if err != nil {
			l.Logger.Error("Ref path: Resp", err)
			return err
		}
		if resp.StatusCode != http.StatusOK {
			return errors.New(
				strconv.Itoa(resp.StatusCode),
				fmt.Sprintf("Reference path error response: Status: %d - %s ",
					resp.StatusCode, string(respBody)))
		}
		err = json.Unmarshal(respBody, &lR)
		if err != nil {
			l.Logger.Error("Reference path json decode error: ", err)
			return err
		}
		return nil
	})

	if err != nil {
		return nil, err
	}
	elapsedRefPath := time.Since(now)
	mu.Lock()
	defer mu.Unlock()
	if *success {
		return nil, errAlreadySuccessful
	}
	trie := wmpt.New(nil, nil)
	if lR.LatestWM != nil {
		err = lR.LatestWM.VerifySignature(client.PublicKey())
		if err != nil {
			return nil, errors.New("signature_verification_failed", err.Error())
		}
		err = trie.Deserialize(lR.Path)
		if err != nil {
			l.Logger.Error("Error deserializing trie", err)
			return nil, err
		}
		l.Logger.Info("[getReferencePathV2] elapsedRefPath ", elapsedRefPath.Milliseconds(), " elapsedDeserialize ", (time.Since(now) - elapsedRefPath).Milliseconds())
		chainBlocks := numBlocks(lR.LatestWM.ChainSize)
		if trie.Weight() != uint64(chainBlocks) {
			return nil, errors.New("chain_length_mismatch", fmt.Sprintf("Expected chain length %d, got %d", chainBlocks, trie.Weight()))
		}
		if hex.EncodeToString(trie.Root()) != lR.LatestWM.FileMetaRoot {
			return nil, errors.New("allocation_root_mismatch", fmt.Sprintf("Expected allocation root %s, got %s", lR.LatestWM.AllocationRoot, hex.EncodeToString(trie.Root())))
		}
	}
	*success = true
	return trie, nil
}

func submitWriteMarker(wmData, metaData []byte, blobber *blockchain.StorageNode, connectionID, allocationID, allocationTx string, apiVersion int) (err error) {
	var (
		resp           *http.Response
		shouldContinue bool
	)
	for retries := 0; retries < 6; retries++ {
		err, shouldContinue = func() (err error, shouldContinue bool) {
			body := new(bytes.Buffer)
			formWriter, err := getFormWritter(connectionID, wmData, metaData, body)
			if err != nil {
				l.Logger.Error("Creating form writer failed: ", err)
				return
			}
			httpreq, err := zboxutil.NewCommitRequest(blobber.Baseurl, allocationID, allocationTx, body, apiVersion)
			if err != nil {
				l.Logger.Error("Error creating commit req: ", err)
				return
			}
			httpreq.Header.Add("Content-Type", formWriter.FormDataContentType())
			reqCtx, ctxCncl := context.WithTimeout(context.Background(), time.Second*60)
			resp, err = zboxutil.Client.Do(httpreq.WithContext(reqCtx))
			defer ctxCncl()

			if err != nil {
				logger.Logger.Error("Commit: ", err)
				return
			}

			if resp.Body != nil {
				defer resp.Body.Close()
			}

			var respBody []byte
			respBody, err = io.ReadAll(resp.Body)
			if err != nil {
				logger.Logger.Error("Response read: ", err)
				return
			}
			if resp.StatusCode == http.StatusOK {
				logger.Logger.Debug(blobber.Baseurl, " committed")
				return
			}

			if resp.StatusCode == http.StatusTooManyRequests {
				logger.Logger.Debug(blobber.Baseurl,
					" got too many request error. Retrying")

				var r int
				r, err = zboxutil.GetRateLimitValue(resp)
				if err != nil {
					logger.Logger.Error(err)
					return
				}

				time.Sleep(time.Duration(r) * time.Second)
				shouldContinue = true
				return
			}

			if strings.Contains(string(respBody), "pending_markers:") {
				logger.Logger.Debug("Commit pending for blobber ",
					blobber.Baseurl, " Retrying")
				time.Sleep(5 * time.Second)
				shouldContinue = true
				return
			}

			if strings.Contains(string(respBody), "chain_length_exceeded") {
				l.Logger.Error("Chain length exceeded for blobber ",
					blobber.Baseurl, " Retrying")
				time.Sleep(5 * time.Second)
				shouldContinue = true
				return
			}

			err = thrown.New("commit_error",
				fmt.Sprintf("Got error response %s with status %d", respBody, resp.StatusCode))
			return
		}()
		if shouldContinue {
			continue
		}
		return
	}
	return thrown.New("commit_error", fmt.Sprintf("Commit failed with response status %d", resp.StatusCode))
}

func numBlocks(size int64) int64 {
	return int64(math.Ceil(float64(size*1.0) / CHUNK_SIZE))
}<|MERGE_RESOLUTION|>--- conflicted
+++ resolved
@@ -61,7 +61,6 @@
 const MARKER_VERSION = "v2"
 
 type CommitRequest struct {
-	ClientId     string
 	changes      []allocationchange.AllocationChange
 	blobber      *blockchain.StorageNode
 	allocationID string
@@ -148,7 +147,7 @@
 	}
 	var req *http.Request
 	var lR ReferencePathResult
-	req, err := zboxutil.NewReferencePathRequest(commitreq.blobber.Baseurl, commitreq.allocationID, commitreq.allocationTx, commitreq.sig, paths, commitreq.ClientId)
+	req, err := zboxutil.NewReferencePathRequest(commitreq.blobber.Baseurl, commitreq.allocationID, commitreq.allocationTx, commitreq.sig, paths)
 	if err != nil {
 		l.Logger.Error("Creating ref path req", err)
 		return
@@ -283,7 +282,7 @@
 	wm.Size = size
 	wm.BlobberID = req.blobber.ID
 	wm.Timestamp = req.timestamp
-	wm.ClientID = client.Id(req.ClientId)
+	wm.ClientID = client.ClientID()
 	err = wm.Sign()
 	if err != nil {
 		l.Logger.Error("Signing writemarker failed: ", err)
@@ -308,11 +307,7 @@
 				l.Logger.Error("Creating form writer failed: ", err)
 				return
 			}
-<<<<<<< HEAD
-			httpreq, err := zboxutil.NewCommitRequest(req.blobber.Baseurl, req.allocationID, req.allocationTx, body, req.ClientId)
-=======
 			httpreq, err := zboxutil.NewCommitRequest(req.blobber.Baseurl, req.allocationID, req.allocationTx, body, 0)
->>>>>>> ee202f91
 			if err != nil {
 				l.Logger.Error("Error creating commit req: ", err)
 				return
@@ -390,21 +385,12 @@
 	commitChan[req.blobberID()] <- req
 }
 
-<<<<<<< HEAD
-func (commitreq *CommitRequest) calculateHashRequest(ctx context.Context, paths []string) error { //nolint
-	var req *http.Request
-	req, err := zboxutil.NewCalculateHashRequest(commitreq.blobber.Baseurl, commitreq.allocationID, commitreq.allocationTx, paths, commitreq.ClientId)
-	if err != nil || len(paths) == 0 {
-		l.Logger.Error("Creating calculate hash req", err)
-		return err
-=======
 func (commitReq *CommitRequestV2) blobberID() string {
 	var pos uint64
 	for i := commitReq.commitMask; !i.Equals64(0); i = i.And(zboxutil.NewUint128(1).Lsh(pos).Not()) {
 		pos = uint64(i.TrailingZeros())
 		commitReq.changeIndex = pos
 		return commitReq.allocationObj.Blobbers[pos].ID
->>>>>>> ee202f91
 	}
 	// we should never reach here
 	return ""

--- conflicted
+++ resolved
@@ -105,41 +105,11 @@
 	if err != nil {
 		return
 	}
-<<<<<<< HEAD
 
 	respRaw, err := blobberClient.GetReferencePath(commitreq.blobber.Baseurl, &blobbergrpc.GetReferencePathRequest{
 		Paths:      string(pathsRaw),
 		Path:       "",
 		Allocation: commitreq.allocationTx,
-=======
-	ctx, cncl := context.WithTimeout(context.Background(), (time.Second * 30))
-	err = zboxutil.HttpDo(ctx, cncl, req, func(resp *http.Response, err error) error {
-		if err != nil {
-			Logger.Error("Ref path error:", err)
-			return err
-		}
-		defer resp.Body.Close()
-		if resp.StatusCode != http.StatusOK {
-			Logger.Error("Ref path response : ", resp.StatusCode)
-		}
-		resp_body, err := ioutil.ReadAll(resp.Body)
-		if err != nil {
-			Logger.Error("Ref path: Resp", err)
-			return err
-		}
-		if resp.StatusCode != http.StatusOK {
-			return errors.New(strconv.Itoa(resp.StatusCode), fmt.Sprintf("Reference path error response: Status: %d - %s ", resp.StatusCode, string(resp_body)))
-
-		} else {
-			//Logger.Info("Reference path:", string(resp_body))
-			err = json.Unmarshal(resp_body, &lR)
-			if err != nil {
-				Logger.Error("Reference path json decode error: ", err)
-				return err
-			}
-		}
-		return nil
->>>>>>> 97b048e3
 	})
 	//process the commit request for the blobber here
 	if err != nil {
@@ -246,22 +216,7 @@
 		return err
 	}
 
-<<<<<<< HEAD
 	return nil
-=======
-		resp_body, err := ioutil.ReadAll(resp.Body)
-		if err != nil {
-			Logger.Error("Response read: ", err)
-			return err
-		}
-		if resp.StatusCode != http.StatusOK {
-			Logger.Error(req.blobber.Baseurl, " Commit response:", string(resp_body))
-			return errors.New("commit_error", string(resp_body))
-		}
-		return nil
-	})
-	return err
->>>>>>> 97b048e3
 }
 
 func AddCommitRequest(req *CommitRequest) {
@@ -273,34 +228,12 @@
 	if err != nil {
 		return err
 	}
-<<<<<<< HEAD
 
 	Logger.Info("Calculating Hash " + commitreq.blobber.Baseurl)
 	resp, err := blobberClient.CalculateHash(commitreq.blobber.Baseurl, &blobbergrpc.CalculateHashRequest{
 		Allocation: commitreq.allocationTx,
 		Path:       "",
 		Paths:      string(pathsRaw),
-=======
-	ctx, cncl := context.WithTimeout(context.Background(), (time.Second * 30))
-	err = zboxutil.HttpDo(ctx, cncl, req, func(resp *http.Response, err error) error {
-		if err != nil {
-			Logger.Error("Calculate hash error:", err)
-			return err
-		}
-		defer resp.Body.Close()
-		if resp.StatusCode != http.StatusOK {
-			Logger.Error("Calculate hash response : ", resp.StatusCode)
-		}
-		resp_body, err := ioutil.ReadAll(resp.Body)
-		if err != nil {
-			Logger.Error("Calculate hash: Resp", err)
-			return err
-		}
-		if resp.StatusCode != http.StatusOK {
-			return errors.New(strconv.Itoa(resp.StatusCode), fmt.Sprintf("Calculate hash error response: Body: %s ", string(resp_body)))
-		}
-		return nil
->>>>>>> 97b048e3
 	})
 
 	if err != nil {

package sdk

import (
	"bytes"
	"context"
	"encoding/hex"
	"encoding/json"
	"fmt"
	"io"
	"io/ioutil"
	"mime/multipart"
	"net/http"
	"strconv"
	"strings"
	"sync"
	"time"

	"github.com/0chain/errors"
	thrown "github.com/0chain/errors"
	"github.com/0chain/gosdk/zboxcore/allocationchange"
	"github.com/0chain/gosdk/zboxcore/blockchain"
	"github.com/0chain/gosdk/zboxcore/client"
	"github.com/0chain/gosdk/zboxcore/fileref"
	"github.com/0chain/gosdk/zboxcore/logger"
	l "github.com/0chain/gosdk/zboxcore/logger"
	"github.com/0chain/gosdk/zboxcore/marker"
	"github.com/0chain/gosdk/zboxcore/zboxutil"
	"github.com/minio/sha256-simd"
)

type ReferencePathResult struct {
	*fileref.ReferencePath
	LatestWM *marker.WriteMarker `json:"latest_write_marker"`
	Version  string              `json:"version"`
}

type CommitResult struct {
	Success      bool   `json:"success"`
	ErrorMessage string `json:"error_msg,omitempty"`
}

func ErrorCommitResult(errMsg string) *CommitResult {
	result := &CommitResult{Success: false, ErrorMessage: errMsg}
	return result
}

func SuccessCommitResult() *CommitResult {
	result := &CommitResult{Success: true}
	return result
}

const MARKER_VERSION = "v2"

type CommitRequest struct {
	changes      []allocationchange.AllocationChange
	blobber      *blockchain.StorageNode
	allocationID string
	allocationTx string
	connectionID string
	wg           *sync.WaitGroup
	result       *CommitResult
	timestamp    int64
	blobberInd   uint64
}

var commitChan map[string]chan *CommitRequest
var initCommitMutex sync.Mutex

func InitCommitWorker(blobbers []*blockchain.StorageNode) {
	initCommitMutex.Lock()
	defer initCommitMutex.Unlock()
	if commitChan == nil {
		commitChan = make(map[string]chan *CommitRequest)
	}

	for _, blobber := range blobbers {
		if _, ok := commitChan[blobber.ID]; !ok {
			commitChan[blobber.ID] = make(chan *CommitRequest, 1)
			blobberChan := commitChan[blobber.ID]
			go startCommitWorker(blobberChan, blobber.ID)
		}
	}

}

func startCommitWorker(blobberChan chan *CommitRequest, blobberID string) {
	for {
		commitreq, open := <-blobberChan
		if !open {
			break
		}
		commitreq.processCommit()
	}
	initCommitMutex.Lock()
	defer initCommitMutex.Unlock()
	delete(commitChan, blobberID)
}

func (commitreq *CommitRequest) processCommit() {
	defer commitreq.wg.Done()
	start := time.Now()
	l.Logger.Info("received a commit request")
	paths := make([]string, 0)
	for _, change := range commitreq.changes {
		paths = append(paths, change.GetAffectedPath()...)
	}
	if len(paths) == 0 {
		l.Logger.Info("Nothing to commit")
		commitreq.result = SuccessCommitResult()
		return
	}
	var req *http.Request
	var lR ReferencePathResult
	req, err := zboxutil.NewReferencePathRequest(commitreq.blobber.Baseurl, commitreq.allocationID, commitreq.allocationTx, paths)
	if err != nil {
		l.Logger.Error("Creating ref path req", err)
		return
	}
	ctx, cncl := context.WithTimeout(context.Background(), (time.Second * 30))
	err = zboxutil.HttpDo(ctx, cncl, req, func(resp *http.Response, err error) error {
		if err != nil {
			l.Logger.Error("Ref path error:", err)
			return err
		}
		defer resp.Body.Close()
		if resp.StatusCode != http.StatusOK {
			l.Logger.Error("Ref path response : ", resp.StatusCode)
		}
		resp_body, err := ioutil.ReadAll(resp.Body)
		if err != nil {
			l.Logger.Error("Ref path: Resp", err)
			return err
		}
		if resp.StatusCode != http.StatusOK {
			return errors.New(
				strconv.Itoa(resp.StatusCode),
				fmt.Sprintf("Reference path error response: Status: %d - %s ",
					resp.StatusCode, string(resp_body)))
		}
		err = json.Unmarshal(resp_body, &lR)
		if err != nil {
			l.Logger.Error("Reference path json decode error: ", err)
			return err
		}
		return nil
	})

	if err != nil {
		commitreq.result = ErrorCommitResult(err.Error())
		return
	}
	rootRef, err := lR.GetDirTree(commitreq.allocationID)

	if err != nil {
		commitreq.result = ErrorCommitResult(err.Error())
		return
	}
	hasher := sha256.New()
	if lR.LatestWM != nil {
		err = lR.LatestWM.VerifySignature(client.GetClientPublicKey())
		if err != nil {
			e := errors.New("signature_verification_failed", err.Error())
			commitreq.result = ErrorCommitResult(e.Error())
			return
		}
		if commitreq.timestamp <= lR.LatestWM.Timestamp {
<<<<<<< HEAD
			commitreq.timestamp += 1
=======
			commitreq.timestamp = lR.LatestWM.Timestamp + 1
>>>>>>> 9065d014
		}

		rootRef.CalculateHash()
		prevAllocationRoot := rootRef.Hash
		if prevAllocationRoot != lR.LatestWM.AllocationRoot {
			l.Logger.Info("Allocation root from latest writemarker mismatch. Expected: " + prevAllocationRoot + " got: " + lR.LatestWM.AllocationRoot)
			errMsg := fmt.Sprintf(
				"calculated allocation root mismatch from blobber %s. Expected: %s, Got: %s",
				commitreq.blobber.Baseurl, prevAllocationRoot, lR.LatestWM.AllocationRoot)
			commitreq.result = ErrorCommitResult(errMsg)
			return
		}
		if lR.LatestWM.ChainHash != "" {
			prevChainHash, err := hex.DecodeString(lR.LatestWM.ChainHash)
			if err != nil {
				commitreq.result = ErrorCommitResult(err.Error())
				return
			}
			hasher.Write(prevChainHash) //nolint:errcheck
		}
	}

	var size int64
	fileIDMeta := make(map[string]string)

	for _, change := range commitreq.changes {
		err = change.ProcessChange(rootRef, fileIDMeta)
		if err != nil {
			commitreq.result = ErrorCommitResult(err.Error())
			return
		}
		size += change.GetSize()
	}
	rootRef.CalculateHash()
	var chainHash string
	if lR.Version == MARKER_VERSION {
		decodedHash, _ := hex.DecodeString(rootRef.Hash)
		hasher.Write(decodedHash) //nolint:errcheck
		chainHash = hex.EncodeToString(hasher.Sum(nil))
	}
	err = commitreq.commitBlobber(rootRef, chainHash, lR.LatestWM, size, fileIDMeta)
	if err != nil {
		commitreq.result = ErrorCommitResult(err.Error())
		return
	}
	l.Logger.Info("[commitBlobber]", time.Since(start).Milliseconds())
	commitreq.result = SuccessCommitResult()
}

func (req *CommitRequest) commitBlobber(
	rootRef *fileref.Ref, chainHash string, latestWM *marker.WriteMarker, size int64,
	fileIDMeta map[string]string) (err error) {

	fileIDMetaData, err := json.Marshal(fileIDMeta)
	if err != nil {
		l.Logger.Error("Marshalling inode metadata failed: ", err)
		return err
	}

	wm := &marker.WriteMarker{}
	wm.AllocationRoot = rootRef.Hash
	wm.ChainSize = size
	if latestWM != nil {
		wm.PreviousAllocationRoot = latestWM.AllocationRoot
		wm.ChainSize += latestWM.ChainSize
	} else {
		wm.PreviousAllocationRoot = ""
	}
	if wm.AllocationRoot == wm.PreviousAllocationRoot {
		l.Logger.Error("Allocation root and previous allocation root are same")
		return thrown.New("commit_error", "Allocation root and previous allocation root are same")
	}
	wm.ChainHash = chainHash
	wm.FileMetaRoot = rootRef.FileMetaHash
	wm.AllocationID = req.allocationID
	wm.Size = size
	wm.BlobberID = req.blobber.ID
	wm.Timestamp = req.timestamp
	wm.ClientID = client.GetClientID()
	err = wm.Sign()
	if err != nil {
		l.Logger.Error("Signing writemarker failed: ", err)
		return err
	}
	wmData, err := json.Marshal(wm)
	if err != nil {
		l.Logger.Error("Creating writemarker failed: ", err)
		return err
	}

	l.Logger.Info("Committing to blobber." + req.blobber.Baseurl)
	var (
		resp           *http.Response
		shouldContinue bool
	)
	for retries := 0; retries < 3; retries++ {
		err, shouldContinue = func() (err error, shouldContinue bool) {
			body := new(bytes.Buffer)
			formWriter, err := getFormWritter(req.connectionID, wmData, fileIDMetaData, body)
			if err != nil {
				l.Logger.Error("Creating form writer failed: ", err)
				return
			}
			httpreq, err := zboxutil.NewCommitRequest(req.blobber.Baseurl, req.allocationID, req.allocationTx, body)
			if err != nil {
				l.Logger.Error("Error creating commit req: ", err)
				return
			}
			httpreq.Header.Add("Content-Type", formWriter.FormDataContentType())
			reqCtx, ctxCncl := context.WithTimeout(context.Background(), time.Second*60)
			resp, err = zboxutil.Client.Do(httpreq.WithContext(reqCtx))
			defer ctxCncl()

			if err != nil {
				logger.Logger.Error("Commit: ", err)
				return
			}

			if resp.Body != nil {
				defer resp.Body.Close()
			}

			var respBody []byte
			respBody, err = io.ReadAll(resp.Body)
			if err != nil {
				logger.Logger.Error("Response read: ", err)
				return
			}
			if resp.StatusCode == http.StatusOK {
				logger.Logger.Info(req.blobber.Baseurl, " committed")
				return
			}

			if resp.StatusCode == http.StatusTooManyRequests {
				logger.Logger.Info(req.blobber.Baseurl,
					" got too many request error. Retrying")

				var r int
				r, err = zboxutil.GetRateLimitValue(resp)
				if err != nil {
					logger.Logger.Error(err)
					return
				}

				time.Sleep(time.Duration(r) * time.Second)
				shouldContinue = true
				return
			}

			if strings.Contains(string(respBody), "pending_markers:") {
				logger.Logger.Info("Commit pending for blobber ",
					req.blobber.Baseurl, " Retrying")
				time.Sleep(5 * time.Second)
				shouldContinue = true
				return
			}

			if strings.Contains(string(respBody), "chain_length_exceeded") {
				l.Logger.Info("Chain length exceeded for blobber ",
					req.blobber.Baseurl, " Retrying")
				time.Sleep(5 * time.Second)
				shouldContinue = true
				return
			}

			err = thrown.New("commit_error",
				fmt.Sprintf("Got error response %s with status %d", respBody, resp.StatusCode))
			return
		}()
		if shouldContinue {
			continue
		}
		return
	}
	return thrown.New("commit_error", fmt.Sprintf("Commit failed with response status %d", resp.StatusCode))
}

func AddCommitRequest(req *CommitRequest) {
	commitChan[req.blobber.ID] <- req
}

func (commitreq *CommitRequest) calculateHashRequest(ctx context.Context, paths []string) error { //nolint
	var req *http.Request
	req, err := zboxutil.NewCalculateHashRequest(commitreq.blobber.Baseurl, commitreq.allocationID, commitreq.allocationTx, paths)
	if err != nil || len(paths) == 0 {
		l.Logger.Error("Creating calculate hash req", err)
		return err
	}
	ctx, cncl := context.WithTimeout(ctx, (time.Second * 30))
	err = zboxutil.HttpDo(ctx, cncl, req, func(resp *http.Response, err error) error {
		if err != nil {
			l.Logger.Error("Calculate hash error:", err)
			return err
		}
		defer resp.Body.Close()
		if resp.StatusCode != http.StatusOK {
			l.Logger.Error("Calculate hash response : ", resp.StatusCode)
		}
		resp_body, err := ioutil.ReadAll(resp.Body)
		if err != nil {
			l.Logger.Error("Calculate hash: Resp", err)
			return err
		}
		if resp.StatusCode != http.StatusOK {
			return errors.New(strconv.Itoa(resp.StatusCode), fmt.Sprintf("Calculate hash error response: Body: %s ", string(resp_body)))
		}
		return nil
	})
	return err
}

func getFormWritter(connectionID string, wmData, fileIDMetaData []byte, body *bytes.Buffer) (*multipart.Writer, error) {
	formWriter := multipart.NewWriter(body)
	err := formWriter.WriteField("connection_id", connectionID)
	if err != nil {
		return nil, err
	}

	err = formWriter.WriteField("write_marker", string(wmData))
	if err != nil {
		return nil, err
	}

	err = formWriter.WriteField("file_id_meta", string(fileIDMetaData))
	if err != nil {
		return nil, err
	}
	formWriter.Close()
	return formWriter, nil
}<|MERGE_RESOLUTION|>--- conflicted
+++ resolved
@@ -164,11 +164,7 @@
 			return
 		}
 		if commitreq.timestamp <= lR.LatestWM.Timestamp {
-<<<<<<< HEAD
-			commitreq.timestamp += 1
-=======
 			commitreq.timestamp = lR.LatestWM.Timestamp + 1
->>>>>>> 9065d014
 		}
 
 		rootRef.CalculateHash()

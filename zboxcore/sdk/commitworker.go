package sdk

import (
	"bytes"
	"context"
	"encoding/json"
	"fmt"
	"io/ioutil"
	"mime/multipart"
	"net/http"
	"strconv"
	"sync"
	"time"

	"github.com/0chain/errors"
<<<<<<< HEAD
	"github.com/0chain/gosdk/core/common"
=======
>>>>>>> 76b18fb9
	"github.com/0chain/gosdk/zboxcore/allocationchange"
	"github.com/0chain/gosdk/zboxcore/blockchain"
	"github.com/0chain/gosdk/zboxcore/client"
	"github.com/0chain/gosdk/zboxcore/fileref"
	l "github.com/0chain/gosdk/zboxcore/logger"
	"github.com/0chain/gosdk/zboxcore/marker"
	"github.com/0chain/gosdk/zboxcore/zboxutil"
)

type ReferencePathResult struct {
	*fileref.ReferencePath
	LatestWM *marker.WriteMarker `json:"latest_write_marker"`
}

type CommitResult struct {
	Success      bool   `json:"success"`
	ErrorMessage string `json:"error_msg,omitempty"`
}

func ErrorCommitResult(errMsg string) *CommitResult {
	result := &CommitResult{Success: false, ErrorMessage: errMsg}
	return result
}

func SuccessCommitResult() *CommitResult {
	result := &CommitResult{Success: true}
	return result
}

type CommitRequest struct {
	changes      []allocationchange.AllocationChange
	blobber      *blockchain.StorageNode
	allocationID string
	allocationTx string
	connectionID string
	wg           *sync.WaitGroup
	result       *CommitResult
	timestamp    int64
}

var commitChan map[string]chan *CommitRequest
var initCommitMutex sync.Mutex

func InitCommitWorker(blobbers []*blockchain.StorageNode) {
	initCommitMutex.Lock()
	defer initCommitMutex.Unlock()
	if commitChan == nil {
		commitChan = make(map[string]chan *CommitRequest)
	}

	for _, blobber := range blobbers {
		if _, ok := commitChan[blobber.ID]; !ok {
			commitChan[blobber.ID] = make(chan *CommitRequest, 1)
			blobberChan := commitChan[blobber.ID]
			go startCommitWorker(blobberChan, blobber.ID)
		}
	}

}

func startCommitWorker(blobberChan chan *CommitRequest, blobberID string) {
	for {
		commitreq, open := <-blobberChan
		if !open {
			break
		}
		commitreq.processCommit()
	}
	initCommitMutex.Lock()
	defer initCommitMutex.Unlock()
	delete(commitChan, blobberID)
}

func (commitreq *CommitRequest) processCommit() {
	defer commitreq.wg.Done()

	l.Logger.Info("received a commit request")
	paths := make([]string, 0)
	for _, change := range commitreq.changes {
		paths = append(paths, change.GetAffectedPath()...)
	}
	var req *http.Request
	var lR ReferencePathResult
	req, err := zboxutil.NewReferencePathRequest(commitreq.blobber.Baseurl, commitreq.allocationTx, paths)
	if err != nil || len(paths) == 0 {
		l.Logger.Error("Creating ref path req", err)
		return
	}

	ctx, cncl := context.WithTimeout(context.Background(), (time.Second * 30))
	err = zboxutil.HttpDo(ctx, cncl, req, func(resp *http.Response, err error) error {
		if err != nil {
			l.Logger.Error("Ref path error:", err)
			return err
		}
		defer resp.Body.Close()
		if resp.StatusCode != http.StatusOK {
			l.Logger.Error("Ref path response : ", resp.StatusCode)
		}
		resp_body, err := ioutil.ReadAll(resp.Body)
		if err != nil {
			l.Logger.Error("Ref path: Resp", err)
			return err
		}
		if resp.StatusCode != http.StatusOK {
			return errors.New(
				strconv.Itoa(resp.StatusCode),
				fmt.Sprintf("Reference path error response: Status: %d - %s ",
					resp.StatusCode, string(resp_body)))
		}
		err = json.Unmarshal(resp_body, &lR)
		if err != nil {
			l.Logger.Error("Reference path json decode error: ", err)
			return err
		}
		return nil
	})

	if err != nil {
		commitreq.result = ErrorCommitResult(err.Error())
		return
	}
	rootRef, err := lR.GetDirTree(commitreq.allocationID)

	if err != nil {
		commitreq.result = ErrorCommitResult(err.Error())
		return
	}

	if lR.LatestWM != nil {
		if lR.LatestWM.ClientID != client.GetClientID() {
			e := errors.New("invalid_client_id", fmt.Sprintf("client id mismatch. expected: %s got: %s", client.GetClientID(), lR.LatestWM.ClientID))
			commitreq.result = ErrorCommitResult(e.Error())
			return
		}
		err = lR.LatestWM.VerifySignature(client.GetClientPublicKey())
		if err != nil {
			e := errors.New("signature_verification_failed", err.Error())
			commitreq.result = ErrorCommitResult(e.Error())
			return
		}

		rootRef.CalculateHash()
		prevAllocationRoot := rootRef.Hash
		if prevAllocationRoot != lR.LatestWM.AllocationRoot {
			l.Logger.Info("Allocation root from latest writemarker mismatch. Expected: " + prevAllocationRoot + " got: " + lR.LatestWM.AllocationRoot)
			errMsg := fmt.Sprintf(
				"calculated allocation root mismatch from blobber %s. Expected: %s, Got: %s",
				commitreq.blobber.Baseurl, prevAllocationRoot, lR.LatestWM.AllocationRoot)
			commitreq.result = ErrorCommitResult(errMsg)
			return
		}
	}

	var size int64
	fileIDMeta := make(map[string]string)

	for _, change := range commitreq.changes {
		err = change.ProcessChange(rootRef, fileIDMeta)
		if err != nil {
			commitreq.result = ErrorCommitResult(err.Error())
			return
		}
		size += change.GetSize()
	}
	err = commitreq.commitBlobber(rootRef, lR.LatestWM, size, fileIDMeta)
	if err != nil {
		commitreq.result = ErrorCommitResult(err.Error())
		return
	}
	commitreq.result = SuccessCommitResult()
}

func (req *CommitRequest) commitBlobber(
	rootRef *fileref.Ref, latestWM *marker.WriteMarker, size int64,
	fileIDMeta map[string]string) error {

	fileIDMetaData, err := json.Marshal(fileIDMeta)
	if err != nil {
		l.Logger.Error("Marshalling inode metadata failed: ", err)
		return err
	}

	wm := &marker.WriteMarker{}
<<<<<<< HEAD
	timestamp := int64(common.Now())
=======
>>>>>>> 76b18fb9
	wm.AllocationRoot = rootRef.Hash
	if latestWM != nil {
		wm.PreviousAllocationRoot = latestWM.AllocationRoot
	} else {
		wm.PreviousAllocationRoot = ""
	}

	wm.FileMetaRoot = rootRef.FileMetaHash
	wm.AllocationID = req.allocationID
	wm.Size = size
	wm.BlobberID = req.blobber.ID
	wm.Timestamp = req.timestamp
	wm.ClientID = client.GetClientID()
	err = wm.Sign()
	if err != nil {
		l.Logger.Error("Signing writemarker failed: ", err)
		return err
	}
	body := new(bytes.Buffer)
	formWriter := multipart.NewWriter(body)
	wmData, err := json.Marshal(wm)
	if err != nil {
		l.Logger.Error("Creating writemarker failed: ", err)
		return err
	}
	err = formWriter.WriteField("connection_id", req.connectionID)
	if err != nil {
		return err
	}

	err = formWriter.WriteField("write_marker", string(wmData))
	if err != nil {
		return err
	}

	err = formWriter.WriteField("file_id_meta", string(fileIDMetaData))
	if err != nil {
		return err
	}

	formWriter.Close()

	httpreq, err := zboxutil.NewCommitRequest(req.blobber.Baseurl, req.allocationTx, body)
	if err != nil {
		l.Logger.Error("Error creating commit req: ", err)
		return err
	}
	httpreq.Header.Add("Content-Type", formWriter.FormDataContentType())
	ctx, cncl := context.WithTimeout(context.Background(), (time.Second * 60))
	l.Logger.Info("Committing to blobber." + req.blobber.Baseurl)
	err = zboxutil.HttpDo(ctx, cncl, httpreq, func(resp *http.Response, err error) error {
		if err != nil {
			l.Logger.Error("Commit: ", err)
			return err
		}
		defer resp.Body.Close()
		if resp.StatusCode == http.StatusOK {
			l.Logger.Info(req.blobber.Baseurl, req.connectionID, " committed")
		} else {
			l.Logger.Error("Commit response: ", resp.StatusCode)
		}

		resp_body, err := ioutil.ReadAll(resp.Body)
		if err != nil {
			l.Logger.Error("Response read: ", err)
			return err
		}
		if resp.StatusCode != http.StatusOK {

			l.Logger.Error(req.blobber.Baseurl, " Commit response:", string(resp_body))
			return errors.New("commit_error", string(resp_body)+" "+string(wmData))
		}
		return nil
	})
	return err
}

func AddCommitRequest(req *CommitRequest) {
	commitChan[req.blobber.ID] <- req
}

func (commitreq *CommitRequest) calculateHashRequest(ctx context.Context, paths []string) error { //nolint
	var req *http.Request
	req, err := zboxutil.NewCalculateHashRequest(commitreq.blobber.Baseurl, commitreq.allocationTx, paths)
	if err != nil || len(paths) == 0 {
		l.Logger.Error("Creating calculate hash req", err)
		return err
	}
	ctx, cncl := context.WithTimeout(ctx, (time.Second * 30))
	err = zboxutil.HttpDo(ctx, cncl, req, func(resp *http.Response, err error) error {
		if err != nil {
			l.Logger.Error("Calculate hash error:", err)
			return err
		}
		defer resp.Body.Close()
		if resp.StatusCode != http.StatusOK {
			l.Logger.Error("Calculate hash response : ", resp.StatusCode)
		}
		resp_body, err := ioutil.ReadAll(resp.Body)
		if err != nil {
			l.Logger.Error("Calculate hash: Resp", err)
			return err
		}
		if resp.StatusCode != http.StatusOK {
			return errors.New(strconv.Itoa(resp.StatusCode), fmt.Sprintf("Calculate hash error response: Body: %s ", string(resp_body)))
		}
		return nil
	})
	return err
}<|MERGE_RESOLUTION|>--- conflicted
+++ resolved
@@ -13,10 +13,6 @@
 	"time"
 
 	"github.com/0chain/errors"
-<<<<<<< HEAD
-	"github.com/0chain/gosdk/core/common"
-=======
->>>>>>> 76b18fb9
 	"github.com/0chain/gosdk/zboxcore/allocationchange"
 	"github.com/0chain/gosdk/zboxcore/blockchain"
 	"github.com/0chain/gosdk/zboxcore/client"
@@ -201,10 +197,6 @@
 	}
 
 	wm := &marker.WriteMarker{}
-<<<<<<< HEAD
-	timestamp := int64(common.Now())
-=======
->>>>>>> 76b18fb9
 	wm.AllocationRoot = rootRef.Hash
 	if latestWM != nil {
 		wm.PreviousAllocationRoot = latestWM.AllocationRoot

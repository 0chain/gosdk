package sdk

import (
	"bytes"
	"context"
	"encoding/hex"
	"encoding/json"
	"fmt"
	"io"
<<<<<<< HEAD
=======
	"io/ioutil"
	"math"
>>>>>>> 616a0bd6
	"mime/multipart"
	"net/http"
	"strconv"
	"strings"
	"sync"
	"time"

	"github.com/0chain/common/core/util/wmpt"
	"github.com/0chain/errors"
	thrown "github.com/0chain/errors"
<<<<<<< HEAD
	"github.com/0chain/gosdk/core/client"
=======
	"github.com/0chain/gosdk/core/encryption"
>>>>>>> 616a0bd6
	"github.com/0chain/gosdk/zboxcore/allocationchange"
	"github.com/0chain/gosdk/zboxcore/blockchain"
	"github.com/0chain/gosdk/zboxcore/fileref"
	"github.com/0chain/gosdk/zboxcore/logger"
	l "github.com/0chain/gosdk/zboxcore/logger"
	"github.com/0chain/gosdk/zboxcore/marker"
	"github.com/0chain/gosdk/zboxcore/zboxutil"
	"github.com/minio/sha256-simd"
)

type ReferencePathResult struct {
	*fileref.ReferencePath
	LatestWM *marker.WriteMarker `json:"latest_write_marker"`
	Version  string              `json:"version"`
}

type ReferencePathResultV2 struct {
	Path     []byte              `json:"path"`
	LatestWM *marker.WriteMarker `json:"latest_write_marker"`
	Version  string              `json:"version"`
}

type CommitResult struct {
	Success      bool   `json:"success"`
	ErrorMessage string `json:"error_msg,omitempty"`
}

func ErrorCommitResult(errMsg string) *CommitResult {
	result := &CommitResult{Success: false, ErrorMessage: errMsg}
	return result
}

func SuccessCommitResult() *CommitResult {
	result := &CommitResult{Success: true}
	return result
}

const MARKER_VERSION = "v2"

type CommitRequest struct {
	changes      []allocationchange.AllocationChange
	blobber      *blockchain.StorageNode
	allocationID string
	allocationTx string
	connectionID string
	sig          string
	wg           *sync.WaitGroup
	result       *CommitResult
	timestamp    int64
	blobberInd   uint64
}

type CommitRequestInterface interface {
	processCommit()
	blobberID() string
}

type CommitRequestV2 struct {
	changes         []allocationchange.AllocationChangeV2
	allocationObj   *Allocation
	connectionID    string
	sig             string
	wg              *sync.WaitGroup
	result          *CommitResult
	timestamp       int64
	consensusThresh int
	commitMask      zboxutil.Uint128
	changeIndex     uint64
	isRepair        bool
}

var (
	commitChan           map[string]chan CommitRequestInterface
	initCommitMutex      sync.Mutex
	errAlreadySuccessful = errors.New("alread_successful", "")
)

func InitCommitWorker(blobbers []*blockchain.StorageNode) {
	initCommitMutex.Lock()
	defer initCommitMutex.Unlock()
	if commitChan == nil {
		commitChan = make(map[string]chan CommitRequestInterface)
	}

	for _, blobber := range blobbers {
		if _, ok := commitChan[blobber.ID]; !ok {
			commitChan[blobber.ID] = make(chan CommitRequestInterface, 1)
			blobberChan := commitChan[blobber.ID]
			go startCommitWorker(blobberChan, blobber.ID)
		}
	}

}

func startCommitWorker(blobberChan chan CommitRequestInterface, blobberID string) {
	for {
		commitreq, open := <-blobberChan
		if !open {
			break
		}
		commitreq.processCommit()
	}
	initCommitMutex.Lock()
	defer initCommitMutex.Unlock()
	delete(commitChan, blobberID)
}

func (commitreq *CommitRequest) blobberID() string {
	return commitreq.blobber.ID
}

func (commitreq *CommitRequest) processCommit() {
	defer commitreq.wg.Done()
	start := time.Now()
	l.Logger.Debug("received a commit request")
	paths := make([]string, 0)
	for _, change := range commitreq.changes {
		paths = append(paths, change.GetAffectedPath()...)
	}
	if len(paths) == 0 {
		l.Logger.Debug("Nothing to commit")
		commitreq.result = SuccessCommitResult()
		return
	}
	var req *http.Request
	var lR ReferencePathResult
	req, err := zboxutil.NewReferencePathRequest(commitreq.blobber.Baseurl, commitreq.allocationID, commitreq.allocationTx, commitreq.sig, paths)
	if err != nil {
		l.Logger.Error("Creating ref path req", err)
		return
	}
	ctx, cncl := context.WithTimeout(context.Background(), (time.Second * 30))
	err = zboxutil.HttpDo(ctx, cncl, req, func(resp *http.Response, err error) error {
		if err != nil {
			l.Logger.Error("Ref path error:", err)
			return err
		}
		defer resp.Body.Close()
		if resp.StatusCode != http.StatusOK {
			l.Logger.Error("Ref path response : ", resp.StatusCode)
		}
		resp_body, err := io.ReadAll(resp.Body)
		if err != nil {
			l.Logger.Error("Ref path: Resp", err)
			return err
		}
		if resp.StatusCode != http.StatusOK {
			return errors.New(
				strconv.Itoa(resp.StatusCode),
				fmt.Sprintf("Reference path error response: Status: %d - %s ",
					resp.StatusCode, string(resp_body)))
		}
		err = json.Unmarshal(resp_body, &lR)
		if err != nil {
			l.Logger.Error("Reference path json decode error: ", err)
			return err
		}
		return nil
	})

	if err != nil {
		commitreq.result = ErrorCommitResult(err.Error())
		return
	}
	rootRef, err := lR.GetDirTree(commitreq.allocationID)

	if err != nil {
		commitreq.result = ErrorCommitResult(err.Error())
		return
	}
	hasher := sha256.New()
	if lR.LatestWM != nil {
		err = lR.LatestWM.VerifySignature(client.PublicKey())
		if err != nil {
			e := errors.New("signature_verification_failed", err.Error())
			commitreq.result = ErrorCommitResult(e.Error())
			return
		}
		if commitreq.timestamp <= lR.LatestWM.Timestamp {
			commitreq.timestamp = lR.LatestWM.Timestamp + 1
		}

		rootRef.CalculateHash()
		prevAllocationRoot := rootRef.Hash
		if prevAllocationRoot != lR.LatestWM.AllocationRoot {
			l.Logger.Error("Allocation root from latest writemarker mismatch. Expected: " + prevAllocationRoot + " got: " + lR.LatestWM.AllocationRoot)
			errMsg := fmt.Sprintf(
				"calculated allocation root mismatch from blobber %s. Expected: %s, Got: %s",
				commitreq.blobber.Baseurl, prevAllocationRoot, lR.LatestWM.AllocationRoot)
			commitreq.result = ErrorCommitResult(errMsg)
			return
		}
		if lR.LatestWM.ChainHash != "" {
			prevChainHash, err := hex.DecodeString(lR.LatestWM.ChainHash)
			if err != nil {
				commitreq.result = ErrorCommitResult(err.Error())
				return
			}
			hasher.Write(prevChainHash) //nolint:errcheck
		}
	}

	var size int64
	fileIDMeta := make(map[string]string)

	for _, change := range commitreq.changes {
		err = change.ProcessChange(rootRef, fileIDMeta)
		if err != nil {
			if !errors.Is(err, allocationchange.ErrRefNotFound) {
				commitreq.result = ErrorCommitResult(err.Error())
				return
			}
		} else {
			size += change.GetSize()
		}
	}
	rootRef.CalculateHash()
	var chainHash string
	if lR.Version == MARKER_VERSION {
		decodedHash, _ := hex.DecodeString(rootRef.Hash)
		hasher.Write(decodedHash) //nolint:errcheck
		chainHash = hex.EncodeToString(hasher.Sum(nil))
	}
	err = commitreq.commitBlobber(rootRef, chainHash, lR.LatestWM, size, fileIDMeta)
	if err != nil {
		commitreq.result = ErrorCommitResult(err.Error())
		return
	}
	l.Logger.Debug("[commitBlobber]", time.Since(start).Milliseconds())
	commitreq.result = SuccessCommitResult()
}

func (req *CommitRequest) commitBlobber(
	rootRef *fileref.Ref, chainHash string, latestWM *marker.WriteMarker, size int64,
	fileIDMeta map[string]string) (err error) {

	fileIDMetaData, err := json.Marshal(fileIDMeta)
	if err != nil {
		l.Logger.Error("Marshalling inode metadata failed: ", err)
		return err
	}

	wm := &marker.WriteMarker{}
	wm.AllocationRoot = rootRef.Hash
	wm.ChainSize = size
	if latestWM != nil {
		wm.PreviousAllocationRoot = latestWM.AllocationRoot
		wm.ChainSize += latestWM.ChainSize
	} else {
		wm.PreviousAllocationRoot = ""
	}
	if wm.AllocationRoot == wm.PreviousAllocationRoot {
		l.Logger.Debug("Allocation root and previous allocation root are same")
		return nil
	}
	wm.ChainHash = chainHash
	wm.FileMetaRoot = rootRef.FileMetaHash
	wm.AllocationID = req.allocationID
	wm.Size = size
	wm.BlobberID = req.blobber.ID
	wm.Timestamp = req.timestamp
	wm.ClientID = client.ClientID()
	err = wm.Sign()
	if err != nil {
		l.Logger.Error("Signing writemarker failed: ", err)
		return err
	}
	wmData, err := json.Marshal(wm)
	if err != nil {
		l.Logger.Error("Creating writemarker failed: ", err)
		return err
	}

	l.Logger.Debug("Committing to blobber." + req.blobber.Baseurl)
	var (
		resp           *http.Response
		shouldContinue bool
	)
	for retries := 0; retries < 6; retries++ {
		err, shouldContinue = func() (err error, shouldContinue bool) {
			body := new(bytes.Buffer)
			formWriter, err := getFormWritter(req.connectionID, wmData, fileIDMetaData, body)
			if err != nil {
				l.Logger.Error("Creating form writer failed: ", err)
				return
			}
			httpreq, err := zboxutil.NewCommitRequest(req.blobber.Baseurl, req.allocationID, req.allocationTx, body, 0)
			if err != nil {
				l.Logger.Error("Error creating commit req: ", err)
				return
			}
			httpreq.Header.Add("Content-Type", formWriter.FormDataContentType())
			reqCtx, ctxCncl := context.WithTimeout(context.Background(), time.Second*60)
			resp, err = zboxutil.Client.Do(httpreq.WithContext(reqCtx))
			defer ctxCncl()

			if err != nil {
				logger.Logger.Error("Commit: ", err)
				return
			}

			if resp.Body != nil {
				defer resp.Body.Close()
			}

			var respBody []byte
			respBody, err = io.ReadAll(resp.Body)
			if err != nil {
				logger.Logger.Error("Response read: ", err)
				return
			}
			if resp.StatusCode == http.StatusOK {
				logger.Logger.Debug(req.blobber.Baseurl, " committed")
				return
			}

			if resp.StatusCode == http.StatusTooManyRequests {
				logger.Logger.Debug(req.blobber.Baseurl,
					" got too many request error. Retrying")

				var r int
				r, err = zboxutil.GetRateLimitValue(resp)
				if err != nil {
					logger.Logger.Error(err)
					return
				}

				time.Sleep(time.Duration(r) * time.Second)
				shouldContinue = true
				return
			}

			if strings.Contains(string(respBody), "pending_markers:") {
				logger.Logger.Debug("Commit pending for blobber ",
					req.blobber.Baseurl, " Retrying")
				time.Sleep(5 * time.Second)
				shouldContinue = true
				return
			}

			if strings.Contains(string(respBody), "chain_length_exceeded") {
				l.Logger.Error("Chain length exceeded for blobber ",
					req.blobber.Baseurl, " Retrying")
				time.Sleep(5 * time.Second)
				shouldContinue = true
				return
			}

			err = thrown.New("commit_error",
				fmt.Sprintf("Got error response %s with status %d", respBody, resp.StatusCode))
			return
		}()
		if shouldContinue {
			continue
		}
		return
	}
	return thrown.New("commit_error", fmt.Sprintf("Commit failed with response status %d", resp.StatusCode))
}

func AddCommitRequest(req CommitRequestInterface) {
	commitChan[req.blobberID()] <- req
}

func (commitReq *CommitRequestV2) blobberID() string {
	var pos uint64
	for i := commitReq.commitMask; !i.Equals64(0); i = i.And(zboxutil.NewUint128(1).Lsh(pos).Not()) {
		pos = uint64(i.TrailingZeros())
		commitReq.changeIndex = pos
		return commitReq.allocationObj.Blobbers[pos].ID
	}
	// we should never reach here
	return ""
}

type refPathResp struct {
	trie *wmpt.WeightedMerkleTrie
	pos  uint64
	err  error
}

func (commitReq *CommitRequestV2) processCommit() {
	defer commitReq.wg.Done()
	l.Logger.Debug("received a commit request")
	paths := make([]string, 0)
	changeIndex := commitReq.changeIndex
	for i := 0; i < len(commitReq.changes); i++ {
		lookupHashes := commitReq.changes[i].GetLookupHash(changeIndex)
		if lookupHashes != nil {
			paths = append(paths, lookupHashes...)
		} else {
			commitReq.changes[i] = nil
		}
	}

	if commitReq.isRepair && len(paths) == 0 {
		commitReq.result = SuccessCommitResult()
		return
	}

	var (
		pos     uint64
		mu      = &sync.Mutex{}
		success bool
	)
	now := time.Now()
	respChan := make(chan refPathResp, commitReq.commitMask.CountOnes())
	for i := commitReq.commitMask; !i.Equals64(0); i = i.And(zboxutil.NewUint128(1).Lsh(pos).Not()) {
		pos = uint64(i.TrailingZeros())
		go func(ind uint64) {
			blobber := commitReq.allocationObj.Blobbers[ind]
			trie, err := getReferencePathV2(blobber, commitReq.allocationObj.ID, commitReq.allocationObj.Tx, commitReq.sig, paths, &success, mu)
			resp := refPathResp{
				trie: trie,
				err:  err,
				pos:  ind,
			}
			respChan <- resp
		}(pos)
	}

	var (
		trie *wmpt.WeightedMerkleTrie
		err  error
	)

	for {
		resp := <-respChan
		if resp.err == nil {
			trie = resp.trie
			latestWM := commitReq.allocationObj.Blobbers[resp.pos].LatestWM
			if latestWM != nil && commitReq.timestamp <= latestWM.Timestamp {
				commitReq.timestamp = latestWM.Timestamp + 1
			}
			break
		} else if resp.err != errAlreadySuccessful {
			commitReq.commitMask = commitReq.commitMask.And(zboxutil.NewUint128(1).Lsh(resp.pos).Not())
			if commitReq.commitMask.CountOnes() < commitReq.consensusThresh {
				commitReq.result = ErrorCommitResult("Failed to get reference path " + resp.err.Error())
				return
			}
		}
<<<<<<< HEAD
		resp_body, err := io.ReadAll(resp.Body)
=======
	}

	if trie == nil {
		commitReq.result = ErrorCommitResult("Failed to get reference path")
		return
	}
	if commitReq.commitMask.CountOnes() < commitReq.consensusThresh {
		commitReq.result = ErrorCommitResult("Failed to get reference path")
		return
	}
	elapsedGetRefPath := time.Since(now)
	prevWeight := trie.Weight()
	for _, change := range commitReq.changes {
		if change == nil {
			continue
		}
		err = change.ProcessChangeV2(trie, changeIndex)
		if err != nil && err != wmpt.ErrNotFound {
			l.Logger.Error("Error processing change ", err)
			commitReq.result = ErrorCommitResult("Failed to process change " + err.Error())
			return
		}
	}
	rootHash := trie.GetRoot().CalcHash()
	rootWeight := trie.Weight()
	elapsedProcessChanges := time.Since(now) - elapsedGetRefPath
	wg := sync.WaitGroup{}
	errSlice := make([]error, commitReq.commitMask.CountOnes())
	counter := 0
	for i := commitReq.commitMask; !i.Equals64(0); i = i.And(zboxutil.NewUint128(1).Lsh(pos).Not()) {
		pos = uint64(i.TrailingZeros())
		blobber := commitReq.allocationObj.Blobbers[pos]
		blobberPos := pos
		wg.Add(1)
		go func(ind int) {
			defer wg.Done()
			err = commitReq.commitBlobber(rootHash, rootWeight, prevWeight, blobberPos, blobber)
			if err != nil {
				l.Logger.Error("Error committing to blobber", err)
				errSlice[ind] = err
				mu.Lock()
				commitReq.commitMask = commitReq.commitMask.And(zboxutil.NewUint128(1).Lsh(blobberPos).Not())
				mu.Unlock()
				return
			}
		}(counter)
		counter++
	}
	wg.Wait()
	elapsedCommit := time.Since(now) - elapsedProcessChanges - elapsedGetRefPath
	if commitReq.commitMask.CountOnes() < commitReq.consensusThresh {
		err = zboxutil.MajorError(errSlice)
		if err == nil {
			err = errors.New("consensus_not_met", fmt.Sprintf("Successfully committed to %d blobbers, but required %d", commitReq.commitMask.CountOnes(), commitReq.consensusThresh))
		}
		commitReq.result = ErrorCommitResult(err.Error())
		return
	}
	if !commitReq.isRepair {
		commitReq.allocationObj.allocationRoot = hex.EncodeToString(rootHash)
	}
	l.Logger.Info("[commit] ", "elapsedGetRefPath ", elapsedGetRefPath.Milliseconds(), " elapsedProcessChanges ", elapsedProcessChanges.Milliseconds(), " elapsedCommit ", elapsedCommit.Milliseconds(), " total ", time.Since(now).Milliseconds())
	commitReq.result = SuccessCommitResult()
}

func (req *CommitRequestV2) commitBlobber(rootHash []byte, rootWeight, prevWeight, changeIndex uint64, blobber *blockchain.StorageNode) (err error) {
	hasher := sha256.New()
	if blobber.LatestWM != nil {
		prevChainHash, err := hex.DecodeString(blobber.LatestWM.ChainHash)
>>>>>>> 616a0bd6
		if err != nil {
			l.Logger.Error("Error decoding prev chain hash", err)
			return err
		}
		hasher.Write(prevChainHash) //nolint:errcheck
	}
	fileMetaRoot := hex.EncodeToString(rootHash)
	wm := &marker.WriteMarker{}
	wm.AllocationRoot = encryption.Hash(fileMetaRoot + req.allocationObj.ID)
	wm.Size = (int64(rootWeight) - int64(prevWeight)) * CHUNK_SIZE
	decodedAllocationRoot, _ := hex.DecodeString(wm.AllocationRoot)
	hasher.Write(decodedAllocationRoot) //nolint:errcheck
	chainHash := hex.EncodeToString(hasher.Sum(nil))
	wm.ChainHash = chainHash
	wm.ChainSize = int64(rootWeight) * CHUNK_SIZE
	if blobber.LatestWM != nil {
		wm.PreviousAllocationRoot = blobber.LatestWM.AllocationRoot
	}
	wm.BlobberID = blobber.ID
	wm.Timestamp = req.timestamp
	wm.AllocationID = req.allocationObj.ID
	wm.FileMetaRoot = fileMetaRoot
	wm.ClientID = client.GetClientID()
	err = wm.Sign()
	if err != nil {
		l.Logger.Error("Error signing writemarker", err)
		return err
	}
	wmData, err := json.Marshal(wm)
	if err != nil {
		l.Logger.Error("Error marshalling writemarker data", err)
		return err
	}

	err = submitWriteMarker(wmData, nil, blobber, req.connectionID, req.allocationObj.ID, req.allocationObj.Tx, req.allocationObj.StorageVersion)
	if err != nil {
		l.Logger.Error("Error submitting writemarker ", err)
		return err
	}
	blobber.LatestWM = wm
	blobber.AllocationRoot = wm.AllocationRoot
	return
}

func getFormWritter(connectionID string, wmData, fileIDMetaData []byte, body *bytes.Buffer) (*multipart.Writer, error) {
	formWriter := multipart.NewWriter(body)
	err := formWriter.WriteField("connection_id", connectionID)
	if err != nil {
		return nil, err
	}

	err = formWriter.WriteField("write_marker", string(wmData))
	if err != nil {
		return nil, err
	}
	if len(fileIDMetaData) > 0 {
		err = formWriter.WriteField("file_id_meta", string(fileIDMetaData))
		if err != nil {
			return nil, err
		}
	}
	formWriter.Close()
	return formWriter, nil
}

func getReferencePathV2(blobber *blockchain.StorageNode, allocationID, allocationTx, sig string, paths []string, success *bool, mu *sync.Mutex) (*wmpt.WeightedMerkleTrie, error) {
	if len(paths) == 0 {
		var node wmpt.Node
		if blobber.LatestWM != nil && len(blobber.LatestWM.FileMetaRoot) > 0 {
			decodedRoot, _ := hex.DecodeString(blobber.LatestWM.FileMetaRoot)
			node = wmpt.NewHashNode(decodedRoot, uint64(numBlocks(blobber.LatestWM.ChainSize)))
		}
		trie := wmpt.New(node, nil)
		return trie, nil
	}
	now := time.Now()
	req, err := zboxutil.NewReferencePathRequestV2(blobber.Baseurl, allocationID, allocationTx, sig, paths, false)
	if err != nil {
		l.Logger.Error("Creating ref path req", err)
		return nil, err
	}
	var lR ReferencePathResultV2
	ctx, cncl := context.WithTimeout(context.Background(), (time.Second * 30))
	err = zboxutil.HttpDo(ctx, cncl, req, func(resp *http.Response, err error) error {
		if err != nil {
			l.Logger.Error("Ref path error:", err)
			return err
		}
		defer resp.Body.Close()
		respBody, err := io.ReadAll(resp.Body)
		if err != nil {
			l.Logger.Error("Ref path: Resp", err)
			return err
		}
		if resp.StatusCode != http.StatusOK {
			return errors.New(
				strconv.Itoa(resp.StatusCode),
				fmt.Sprintf("Reference path error response: Status: %d - %s ",
					resp.StatusCode, string(respBody)))
		}
		err = json.Unmarshal(respBody, &lR)
		if err != nil {
			l.Logger.Error("Reference path json decode error: ", err)
			return err
		}
		return nil
	})

	if err != nil {
		return nil, err
	}
	elapsedRefPath := time.Since(now)
	mu.Lock()
	defer mu.Unlock()
	if *success {
		return nil, errAlreadySuccessful
	}
	trie := wmpt.New(nil, nil)
	if lR.LatestWM != nil {
		err = lR.LatestWM.VerifySignature(client.GetClientPublicKey())
		if err != nil {
			return nil, errors.New("signature_verification_failed", err.Error())
		}
		err = trie.Deserialize(lR.Path)
		if err != nil {
			l.Logger.Error("Error deserializing trie", err)
			return nil, err
		}
		l.Logger.Info("[getReferencePathV2] elapsedRefPath ", elapsedRefPath.Milliseconds(), " elapsedDeserialize ", (time.Since(now) - elapsedRefPath).Milliseconds())
		chainBlocks := numBlocks(lR.LatestWM.ChainSize)
		if trie.Weight() != uint64(chainBlocks) {
			return nil, errors.New("chain_length_mismatch", fmt.Sprintf("Expected chain length %d, got %d", chainBlocks, trie.Weight()))
		}
		if hex.EncodeToString(trie.Root()) != lR.LatestWM.FileMetaRoot {
			return nil, errors.New("allocation_root_mismatch", fmt.Sprintf("Expected allocation root %s, got %s", lR.LatestWM.AllocationRoot, hex.EncodeToString(trie.Root())))
		}
	}
	*success = true
	return trie, nil
}

func submitWriteMarker(wmData, metaData []byte, blobber *blockchain.StorageNode, connectionID, allocationID, allocationTx string, apiVersion int) (err error) {
	var (
		resp           *http.Response
		shouldContinue bool
	)
	for retries := 0; retries < 6; retries++ {
		err, shouldContinue = func() (err error, shouldContinue bool) {
			body := new(bytes.Buffer)
			formWriter, err := getFormWritter(connectionID, wmData, metaData, body)
			if err != nil {
				l.Logger.Error("Creating form writer failed: ", err)
				return
			}
			httpreq, err := zboxutil.NewCommitRequest(blobber.Baseurl, allocationID, allocationTx, body, apiVersion)
			if err != nil {
				l.Logger.Error("Error creating commit req: ", err)
				return
			}
			httpreq.Header.Add("Content-Type", formWriter.FormDataContentType())
			reqCtx, ctxCncl := context.WithTimeout(context.Background(), time.Second*60)
			resp, err = zboxutil.Client.Do(httpreq.WithContext(reqCtx))
			defer ctxCncl()

			if err != nil {
				logger.Logger.Error("Commit: ", err)
				return
			}

			if resp.Body != nil {
				defer resp.Body.Close()
			}

			var respBody []byte
			respBody, err = io.ReadAll(resp.Body)
			if err != nil {
				logger.Logger.Error("Response read: ", err)
				return
			}
			if resp.StatusCode == http.StatusOK {
				logger.Logger.Debug(blobber.Baseurl, " committed")
				return
			}

			if resp.StatusCode == http.StatusTooManyRequests {
				logger.Logger.Debug(blobber.Baseurl,
					" got too many request error. Retrying")

				var r int
				r, err = zboxutil.GetRateLimitValue(resp)
				if err != nil {
					logger.Logger.Error(err)
					return
				}

				time.Sleep(time.Duration(r) * time.Second)
				shouldContinue = true
				return
			}

			if strings.Contains(string(respBody), "pending_markers:") {
				logger.Logger.Debug("Commit pending for blobber ",
					blobber.Baseurl, " Retrying")
				time.Sleep(5 * time.Second)
				shouldContinue = true
				return
			}

			if strings.Contains(string(respBody), "chain_length_exceeded") {
				l.Logger.Error("Chain length exceeded for blobber ",
					blobber.Baseurl, " Retrying")
				time.Sleep(5 * time.Second)
				shouldContinue = true
				return
			}

			err = thrown.New("commit_error",
				fmt.Sprintf("Got error response %s with status %d", respBody, resp.StatusCode))
			return
		}()
		if shouldContinue {
			continue
		}
		return
	}
	return thrown.New("commit_error", fmt.Sprintf("Commit failed with response status %d", resp.StatusCode))
}

func numBlocks(size int64) int64 {
	return int64(math.Ceil(float64(size*1.0) / CHUNK_SIZE))
}<|MERGE_RESOLUTION|>--- conflicted
+++ resolved
@@ -7,11 +7,8 @@
 	"encoding/json"
 	"fmt"
 	"io"
-<<<<<<< HEAD
-=======
 	"io/ioutil"
 	"math"
->>>>>>> 616a0bd6
 	"mime/multipart"
 	"net/http"
 	"strconv"
@@ -22,13 +19,10 @@
 	"github.com/0chain/common/core/util/wmpt"
 	"github.com/0chain/errors"
 	thrown "github.com/0chain/errors"
-<<<<<<< HEAD
-	"github.com/0chain/gosdk/core/client"
-=======
 	"github.com/0chain/gosdk/core/encryption"
->>>>>>> 616a0bd6
 	"github.com/0chain/gosdk/zboxcore/allocationchange"
 	"github.com/0chain/gosdk/zboxcore/blockchain"
+	"github.com/0chain/gosdk/core/client"
 	"github.com/0chain/gosdk/zboxcore/fileref"
 	"github.com/0chain/gosdk/zboxcore/logger"
 	l "github.com/0chain/gosdk/zboxcore/logger"
@@ -168,7 +162,7 @@
 		if resp.StatusCode != http.StatusOK {
 			l.Logger.Error("Ref path response : ", resp.StatusCode)
 		}
-		resp_body, err := io.ReadAll(resp.Body)
+		resp_body, err := ioutil.ReadAll(resp.Body)
 		if err != nil {
 			l.Logger.Error("Ref path: Resp", err)
 			return err
@@ -199,7 +193,7 @@
 	}
 	hasher := sha256.New()
 	if lR.LatestWM != nil {
-		err = lR.LatestWM.VerifySignature(client.PublicKey())
+		err = lR.LatestWM.VerifySignature(client.GetClientPublicKey())
 		if err != nil {
 			e := errors.New("signature_verification_failed", err.Error())
 			commitreq.result = ErrorCommitResult(e.Error())
@@ -288,7 +282,7 @@
 	wm.Size = size
 	wm.BlobberID = req.blobber.ID
 	wm.Timestamp = req.timestamp
-	wm.ClientID = client.ClientID()
+	wm.ClientID = client.GetClientID()
 	err = wm.Sign()
 	if err != nil {
 		l.Logger.Error("Signing writemarker failed: ", err)
@@ -469,9 +463,6 @@
 				return
 			}
 		}
-<<<<<<< HEAD
-		resp_body, err := io.ReadAll(resp.Body)
-=======
 	}
 
 	if trie == nil {
@@ -541,7 +532,6 @@
 	hasher := sha256.New()
 	if blobber.LatestWM != nil {
 		prevChainHash, err := hex.DecodeString(blobber.LatestWM.ChainHash)
->>>>>>> 616a0bd6
 		if err != nil {
 			l.Logger.Error("Error decoding prev chain hash", err)
 			return err

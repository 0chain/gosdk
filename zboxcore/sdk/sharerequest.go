package sdk

import (
	"context"
	b64 "encoding/base64"
	"encoding/json"
	"github.com/0chain/gosdk/core/common"
	"github.com/0chain/gosdk/core/common/errors"
	"github.com/0chain/gosdk/zboxcore/blockchain"
	"github.com/0chain/gosdk/zboxcore/client"
	"github.com/0chain/gosdk/zboxcore/encryption"
	"github.com/0chain/gosdk/zboxcore/fileref"
	"github.com/0chain/gosdk/zboxcore/marker"
)

type ShareRequest struct {
	allocationID   string
	allocationTx   string
	blobbers       []*blockchain.StorageNode
	remotefilepath string
	remotefilename string
	authToken      *marker.AuthTicket
	refType        string
	ctx            context.Context
	expirationSeconds int64
}

func (req *ShareRequest) GetAuthTicketForEncryptedFile(clientID string, encPublicKey string) (string, error) {
	at := &marker.AuthTicket{}
	at.AllocationID = req.allocationID
	at.OwnerID = client.GetClientID()
	at.ClientID = clientID
	at.FileName = req.remotefilename
	at.FilePathHash = fileref.GetReferenceLookup(req.allocationID, req.remotefilepath)
	at.RefType = req.refType
	timestamp := int64(common.Now())

	fileRef, err := req.GetFileRef()
	if err != nil {
		return "", err
	}
	at.ContentHash = fileRef.ContentHash

	if req.expirationSeconds == 0 {
		// default expiration after 90 days
		at.Expiration = timestamp + 90 * 86400
	} else {
		at.Expiration = timestamp + req.expirationSeconds
	}
<<<<<<< HEAD
	at.Timestamp = timestamp
	at.Encrypted = true
	err = at.Sign()
	if err != nil {
		return "", err
=======
	//listReq.authToken = at
	_, fileRef, _ = listReq.getFileConsensusFromBlobbers()
	if fileRef == nil {
		return "", errors.New("file_meta_error", "Error getting object meta data from blobbers")
>>>>>>> d74c7e71
	}
	_, err = req.GetFileRef()
	if err != nil {
		return "", err
	}
	var encscheme encryption.EncryptionScheme
	encscheme = encryption.NewEncryptionScheme()
	encscheme.Initialize(client.GetClient().Mnemonic)
	reKey, err := encscheme.GetReGenKey(encPublicKey, "filetype:audio")
	if err != nil {
		return "", err
	}
	at.ReEncryptionKey = reKey
	err = at.Sign()
	if err != nil {
		return "", err
	}
	atBytes, err := json.Marshal(at)
	if err != nil {
		return "", err
	}
	sEnc := b64.StdEncoding.EncodeToString(atBytes)
	return sEnc, nil
}

func (req *ShareRequest) GetFileRef() (*fileref.FileRef, error) {
	filePathHash := fileref.GetReferenceLookup(req.allocationID, req.remotefilepath)

	var fileRef *fileref.FileRef
	listReq := &ListRequest{
		remotefilepathhash: filePathHash,
		allocationID:       req.allocationID,
		allocationTx:       req.allocationTx,
		blobbers:           req.blobbers,
		ctx:                req.ctx,
	}
	_, fileRef, _ = listReq.getFileConsensusFromBlobbers()
	if fileRef == nil {
		return nil, common.NewError("file_meta_error", "Error getting object meta data from blobbers")
	}
	return fileRef, nil
}

func (req *ShareRequest) GetAuthTicket(clientID string) (string, error) {

	at := &marker.AuthTicket{}
	at.AllocationID = req.allocationID
	at.OwnerID = client.GetClientID()
	at.ClientID = clientID
	at.FileName = req.remotefilename
	at.FilePathHash = fileref.GetReferenceLookup(req.allocationID, req.remotefilepath)
	at.RefType = req.refType

	fileRef, err := req.GetFileRef()
	if err != nil {
		return "", err
	}
	at.ContentHash = fileRef.ContentHash

	timestamp := int64(common.Now())
	if req.expirationSeconds == 0 {
		// default expiration after 90 days
		at.Expiration = timestamp + 90 * 86400
	} else {
		at.Expiration = timestamp + req.expirationSeconds
	}
	at.Timestamp = timestamp
	err = at.Sign()
	if err != nil {
		return "", err
	}
	atBytes, err := json.Marshal(at)
	if err != nil {
		return "", err
	}
	sEnc := b64.StdEncoding.EncodeToString(atBytes)
	return sEnc, nil
}<|MERGE_RESOLUTION|>--- conflicted
+++ resolved
@@ -47,22 +47,31 @@
 	} else {
 		at.Expiration = timestamp + req.expirationSeconds
 	}
-<<<<<<< HEAD
 	at.Timestamp = timestamp
 	at.Encrypted = true
 	err = at.Sign()
 	if err != nil {
 		return "", err
-=======
+	}
+	_, err = req.GetFileRef()
+	if err != nil {
+		return "", err
+	}
+	var fileRef *fileref.FileRef
+	listReq := &ListRequest{
+		remotefilepathhash: at.FilePathHash,
+		allocationID:       req.allocationID,
+		allocationTx:       req.allocationTx,
+		blobbers:           req.blobbers,
+		ctx:                req.ctx,
+	}
 	//listReq.authToken = at
 	_, fileRef, _ = listReq.getFileConsensusFromBlobbers()
 	if fileRef == nil {
 		return "", errors.New("file_meta_error", "Error getting object meta data from blobbers")
->>>>>>> d74c7e71
 	}
-	_, err = req.GetFileRef()
-	if err != nil {
-		return "", err
+	if fileRef.Type == fileref.DIRECTORY || len(fileRef.EncryptedKey) == 0 {
+		return req.GetAuthTicket(clientID)
 	}
 	var encscheme encryption.EncryptionScheme
 	encscheme = encryption.NewEncryptionScheme()

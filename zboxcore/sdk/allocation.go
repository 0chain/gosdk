--- conflicted
+++ resolved
@@ -900,11 +900,7 @@
 				cancelLock.Lock()
 				CancelOpCtx[op.FileMeta.RemotePath] = mo.ctxCncl
 				cancelLock.Unlock()
-<<<<<<< HEAD
-				operation, newConnectionID, err = NewUploadOperation(mo.ctx, op.Workdir, mo.allocationObj, mo.connectionID, op.FileMeta, op.FileReader, false, op.IsWebstreaming, op.IsRepair, op.DownloadFile, op.Opts...)
-=======
 				operation, newConnectionID, err = NewUploadOperation(mo.ctx, op.Workdir, mo.allocationObj, mo.connectionID, op.FileMeta, op.FileReader, false, op.IsWebstreaming, op.IsRepair, op.DownloadFile, op.StreamUpload, op.Opts...)
->>>>>>> 7e52ce83
 
 			case constants.FileOperationDelete:
 				if op.Mask != nil {
@@ -917,11 +913,7 @@
 				cancelLock.Lock()
 				CancelOpCtx[op.FileMeta.RemotePath] = mo.ctxCncl
 				cancelLock.Unlock()
-<<<<<<< HEAD
-				operation, newConnectionID, err = NewUploadOperation(mo.ctx, op.Workdir, mo.allocationObj, mo.connectionID, op.FileMeta, op.FileReader, true, op.IsWebstreaming, op.IsRepair, op.DownloadFile, op.Opts...)
-=======
 				operation, newConnectionID, err = NewUploadOperation(mo.ctx, op.Workdir, mo.allocationObj, mo.connectionID, op.FileMeta, op.FileReader, true, op.IsWebstreaming, op.IsRepair, op.DownloadFile, op.StreamUpload, op.Opts...)
->>>>>>> 7e52ce83
 
 			case constants.FileOperationCreateDir:
 				operation = NewDirOperation(op.RemotePath, mo.operationMask, mo.maskMU, mo.consensusThresh, mo.fullconsensus, mo.ctx)

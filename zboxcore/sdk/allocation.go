--- conflicted
+++ resolved
@@ -750,16 +750,7 @@
 	return nil, errors.New("list_request_failed", "Failed to get list response from the blobbers")
 }
 
-<<<<<<< HEAD
 func (a *Allocation) getRefs(path, pathHash, authToken, offsetPath, updatedDate, offsetDate, fileType, refType string, level, pageLimit int) (*ObjectTreeResult, error) {
-=======
-// This function will retrieve paginated objectTree and will handle concensus; Required tree should be made in application side.
-// TODO use allocation context
-func (a *Allocation) GetRefs(path, offsetPath, updatedDate, offsetDate, fileType, refType string, level, pageLimit int) (*ObjectTreeResult, error) {
-	if len(path) == 0 || !zboxutil.IsRemoteAbs(path) {
-		return nil, errors.New("invalid_path", fmt.Sprintf("Absolute path required. Path provided: %v", path))
-	}
->>>>>>> 8e3890e7
 	if !a.isInitialized() {
 		return nil, notInitialized
 	}
@@ -782,8 +773,7 @@
 		ctx:            a.ctx,
 	}
 	oTreeReq.fullconsensus = a.fullconsensus
-<<<<<<< HEAD
-	oTreeReq.consensusThresh = float32(a.DataShards) / oTreeReq.fullconsensus
+	oTreeReq.consensusThresh = a.consensusThreshold
 	return oTreeReq.GetRefs()
 }
 
@@ -821,10 +811,7 @@
 	}
 
 	return a.getRefs("", pathHash, "", offsetPath, updatedDate, offsetDate, fileType, refType, level, pageLimit)
-=======
-	oTreeReq.consensusThresh = a.consensusThreshold
-
-	return oTreeReq.GetRefs()
+
 }
 
 func (a *Allocation) GetRecentlyAddedRefs(page int, fromDate int64, pageLimit int) (*RecentlyAddedRefResult, error) {
@@ -854,7 +841,6 @@
 		},
 	}
 	return req.GetRecentlyAddedRefs()
->>>>>>> 8e3890e7
 }
 
 func (a *Allocation) GetFileMeta(path string) (*ConsolidatedFileMeta, error) {

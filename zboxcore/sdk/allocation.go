package sdk

import (
	"bytes"
	"context"
	"encoding/base64"
	"encoding/json"
	"fmt"
	"io/ioutil"
	"mime/multipart"
	"net/http"
	"net/url"
	"os"
	"path"
	"path/filepath"
	"strconv"
	"strings"
	"sync"
	"time"

	"github.com/0chain/errors"
	thrown "github.com/0chain/errors"
	"github.com/0chain/gosdk/constants"
	"github.com/0chain/gosdk/core/common"
	"github.com/0chain/gosdk/core/pathutil"
	"github.com/0chain/gosdk/core/sys"
	"github.com/0chain/gosdk/zboxcore/blockchain"
	"github.com/0chain/gosdk/zboxcore/fileref"
	l "github.com/0chain/gosdk/zboxcore/logger"
	"github.com/0chain/gosdk/zboxcore/marker"
	"github.com/0chain/gosdk/zboxcore/zboxutil"
	"github.com/mitchellh/go-homedir"
)

var (
	noBLOBBERS     = errors.New("", "No Blobbers set in this allocation")
	notInitialized = errors.New("sdk_not_initialized", "Please call InitStorageSDK Init and use GetAllocation to get the allocation object")
)

const (
	KB = 1024
	MB = 1024 * KB
	GB = 1024 * MB
)

const (
	CanUploadMask = uint16(1)  // 0000 0001
	CanDeleteMask = uint16(2)  // 0000 0010
	CanUpdateMask = uint16(4)  // 0000 0100
	CanMoveMask   = uint16(8)  // 0000 1000
	CanCopyMask   = uint16(16) // 0001 0000
	CanRenameMask = uint16(32) // 0010 0000
)

// Expected success rate is calculated (NumDataShards)*100/(NumDataShards+NumParityShards)
// Additional success percentage on top of expected success rate
const additionalSuccessRate = (10)

var GetFileInfo = func(localpath string) (os.FileInfo, error) {
	return sys.Files.Stat(localpath)
}

type BlobberAllocationStats struct {
	BlobberID        string
	BlobberURL       string
	ID               string `json:"ID"`
	Tx               string `json:"Tx"`
	TotalSize        int64  `json:"TotalSize"`
	UsedSize         int    `json:"UsedSize"`
	OwnerID          string `json:"OwnerID"`
	OwnerPublicKey   string `json:"OwnerPublicKey"`
	Expiration       int    `json:"Expiration"`
	AllocationRoot   string `json:"AllocationRoot"`
	BlobberSize      int    `json:"BlobberSize"`
	BlobberSizeUsed  int    `json:"BlobberSizeUsed"`
	LatestRedeemedWM string `json:"LatestRedeemedWM"`
	IsRedeemRequired bool   `json:"IsRedeemRequired"`
	CleanedUp        bool   `json:"CleanedUp"`
	Finalized        bool   `json:"Finalized"`
	Terms            []struct {
		ID           int    `json:"ID"`
		BlobberID    string `json:"BlobberID"`
		AllocationID string `json:"AllocationID"`
		ReadPrice    int    `json:"ReadPrice"`
		WritePrice   int    `json:"WritePrice"`
	} `json:"Terms"`
}

type ConsolidatedFileMeta struct {
	Name            string
	Type            string
	Path            string
	LookupHash      string
	Hash            string
	MimeType        string
	Size            int64
	ActualFileSize  int64
	ActualNumBlocks int64
	EncryptedKey    string
	CommitMetaTxns  []fileref.CommitMetaTxn
	Collaborators   []fileref.Collaborator
}

type AllocationStats struct {
	UsedSize                  int64  `json:"used_size"`
	NumWrites                 int64  `json:"num_of_writes"`
	NumReads                  int64  `json:"num_of_reads"`
	TotalChallenges           int64  `json:"total_challenges"`
	OpenChallenges            int64  `json:"num_open_challenges"`
	SuccessChallenges         int64  `json:"num_success_challenges"`
	FailedChallenges          int64  `json:"num_failed_challenges"`
	LastestClosedChallengeTxn string `json:"latest_closed_challenge"`
}

// PriceRange represents a price range allowed by user to filter blobbers.
type PriceRange struct {
	Min uint64 `json:"min"`
	Max uint64 `json:"max"`
}

// IsValid price range.
func (pr *PriceRange) IsValid() bool {
	return pr.Min <= pr.Max
}

// Terms represents Blobber terms. A Blobber can update its terms,
// but any existing offer will use terms of offer signing time.
type Terms struct {
	ReadPrice        common.Balance `json:"read_price"`  // tokens / GB
	WritePrice       common.Balance `json:"write_price"` // tokens / GB
	MinLockDemand    float64        `json:"min_lock_demand"`
	MaxOfferDuration time.Duration  `json:"max_offer_duration"`
}

type BlobberAllocation struct {
	BlobberID       string         `json:"blobber_id"`
	Size            int64          `json:"size"`
	Terms           Terms          `json:"terms"`
	MinLockDemand   common.Balance `json:"min_lock_demand"`
	Spent           common.Balance `json:"spent"`
	Penalty         common.Balance `json:"penalty"`
	ReadReward      common.Balance `json:"read_reward"`
	Returned        common.Balance `json:"returned"`
	ChallengeReward common.Balance `json:"challenge_reward"`
	FinalReward     common.Balance `json:"final_reward"`
}

type Allocation struct {
	ID             string                    `json:"id"`
	Tx             string                    `json:"tx"`
	DataShards     int                       `json:"data_shards"`
	ParityShards   int                       `json:"parity_shards"`
	Size           int64                     `json:"size"`
	Expiration     int64                     `json:"expiration_date"`
	Owner          string                    `json:"owner_id"`
	OwnerPublicKey string                    `json:"owner_public_key"`
	Payer          string                    `json:"payer_id"`
	Blobbers       []*blockchain.StorageNode `json:"blobbers"`
	Stats          *AllocationStats          `json:"stats"`
	TimeUnit       time.Duration             `json:"time_unit"`
	WritePool      common.Balance            `json:"write_pool"`
	// BlobberDetails contains real terms used for the allocation.
	// If the allocation has updated, then terms calculated using
	// weighted average values.
	BlobberDetails []*BlobberAllocation `json:"blobber_details"`

	// ReadPriceRange is requested reading prices range.
	ReadPriceRange PriceRange `json:"read_price_range"`
	// WritePriceRange is requested writing prices range.
	WritePriceRange PriceRange `json:"write_price_range"`

	ChallengeCompletionTime time.Duration    `json:"challenge_completion_time"`
	StartTime               common.Timestamp `json:"start_time"`
	Finalized               bool             `json:"finalized,omitempty"`
	Canceled                bool             `json:"canceled,omitempty"`
	MovedToChallenge        common.Balance   `json:"moved_to_challenge,omitempty"`
	MovedBack               common.Balance   `json:"moved_back,omitempty"`
	MovedToValidators       common.Balance   `json:"moved_to_validators,omitempty"`
	FileOptions             uint16           `json:"file_options"`
	ThirdPartyExtendable    bool             `json:"third_party_extendable"`

	numBlockDownloads       int
	downloadChan            chan *DownloadRequest
	repairChan              chan *RepairRequest
	ctx                     context.Context
	ctxCancelF              context.CancelFunc
	mutex                   *sync.Mutex
	downloadProgressMap     map[string]*DownloadRequest
	repairRequestInProgress *RepairRequest
	initialized             bool

	// conseususes
	consensusThreshold int
	fullconsensus      int
}

func (a *Allocation) GetStats() *AllocationStats {
	return a.Stats
}

func (a *Allocation) GetBlobberStats() map[string]*BlobberAllocationStats {
	numList := len(a.Blobbers)
	wg := &sync.WaitGroup{}
	wg.Add(numList)
	rspCh := make(chan *BlobberAllocationStats, numList)
	for _, blobber := range a.Blobbers {
		go getAllocationDataFromBlobber(blobber, a.Tx, rspCh, wg)
	}
	wg.Wait()
	result := make(map[string]*BlobberAllocationStats, len(a.Blobbers))
	for i := 0; i < numList; i++ {
		resp := <-rspCh
		result[resp.BlobberURL] = resp
	}
	return result
}

func (a *Allocation) InitAllocation() {
	a.downloadChan = make(chan *DownloadRequest, 10)
	a.repairChan = make(chan *RepairRequest, 1)
	a.ctx, a.ctxCancelF = context.WithCancel(context.Background())
	a.downloadProgressMap = make(map[string]*DownloadRequest)
	a.mutex = &sync.Mutex{}
	a.fullconsensus, a.consensusThreshold = a.getConsensuses()
	a.startWorker(a.ctx)
	InitCommitWorker(a.Blobbers)
	InitBlockDownloader(a.Blobbers)
	a.initialized = true
}

func (a *Allocation) isInitialized() bool {
	return a.initialized && sdkInitialized
}

func (a *Allocation) startWorker(ctx context.Context) {
	go a.dispatchWork(ctx)
}

func (a *Allocation) dispatchWork(ctx context.Context) {
	for {
		select {
		case <-ctx.Done():
			l.Logger.Info("Upload cancelled by the parent")
			return
		case downloadReq := <-a.downloadChan:

			l.Logger.Info(fmt.Sprintf("received a download request for %v\n", downloadReq.remotefilepath))
			go downloadReq.processDownload(ctx)
		case repairReq := <-a.repairChan:

			l.Logger.Info(fmt.Sprintf("received a repair request for %v\n", repairReq.listDir.Path))
			go repairReq.processRepair(ctx, a)
		}
	}
}

func (a *Allocation) CanUpload() bool {
	return (a.FileOptions & CanUploadMask) > 0
}

func (a *Allocation) CanDelete() bool {
	return (a.FileOptions & CanDeleteMask) > 0
}

func (a *Allocation) CanUpdate() bool {
	return (a.FileOptions & CanUpdateMask) > 0
}

func (a *Allocation) CanMove() bool {
	return (a.FileOptions & CanMoveMask) > 0
}

func (a *Allocation) CanCopy() bool {
	return (a.FileOptions & CanCopyMask) > 0
}

func (a *Allocation) CanRename() bool {
	return (a.FileOptions & CanRenameMask) > 0
}

// UpdateFile [Deprecated]please use CreateChunkedUpload
func (a *Allocation) UpdateFile(workdir, localpath string, remotepath string,
	status StatusCallback) error {

	return a.StartChunkedUpload(workdir, localpath, remotepath, status, true, false, "", false)
}

// UploadFile [Deprecated]please use CreateChunkedUpload
func (a *Allocation) UploadFile(workdir, localpath string, remotepath string,
	status StatusCallback) error {

	return a.StartChunkedUpload(workdir, localpath, remotepath, status, false, false, "", false)
}

func (a *Allocation) CreateDir(remotePath string) error {
	if !a.isInitialized() {
		return notInitialized
	}

	if remotePath == "" {
		return errors.New("invalid_name", "Invalid name for dir")
	}

	if !path.IsAbs(remotePath) {
		return errors.New("invalid_path", "Path is not absolute")
	}

	remotePath = zboxutil.RemoteClean(remotePath)
	req := DirRequest{
		allocationID: a.ID,
		allocationTx: a.Tx,
		blobbers:     a.Blobbers,
		mu:           &sync.Mutex{},
		dirMask:      zboxutil.NewUint128(1).Lsh(uint64(len(a.Blobbers))).Sub64(1),
		connectionID: zboxutil.NewConnectionId(),
		remotePath:   remotePath,
		wg:           &sync.WaitGroup{},
		Consensus: Consensus{
			RWMutex:         &sync.RWMutex{},
			consensusThresh: a.consensusThreshold,
			fullconsensus:   a.fullconsensus,
		},
	}
	req.ctx, req.ctxCncl = context.WithCancel(a.ctx)

	err := req.ProcessDir(a)
	return err
}

func (a *Allocation) RepairFile(localpath string, remotepath string,
	status StatusCallback) error {

	idr, _ := homedir.Dir()
	return a.StartChunkedUpload(idr, localpath, remotepath, status, false, true,
		"", false)
}

// UpdateFileWithThumbnail [Deprecated]please use CreateChunkedUpload
func (a *Allocation) UpdateFileWithThumbnail(workdir, localpath string, remotepath string,
	thumbnailpath string, status StatusCallback) error {

	return a.StartChunkedUpload(workdir, localpath, remotepath, status, true, false,
		thumbnailpath, false)
}

// UploadFileWithThumbnail [Deprecated]please use CreateChunkedUpload
func (a *Allocation) UploadFileWithThumbnail(workdir string, localpath string,
	remotepath string, thumbnailpath string,
	status StatusCallback) error {

	return a.StartChunkedUpload(workdir, localpath, remotepath, status, false, false,
		thumbnailpath, false)
}

// EncryptAndUpdateFile [Deprecated]please use CreateChunkedUpload
func (a *Allocation) EncryptAndUpdateFile(workdir string, localpath string, remotepath string,
	status StatusCallback) error {

	return a.StartChunkedUpload(workdir, localpath, remotepath, status, true, false, "", true)
}

// EncryptAndUploadFile [Deprecated]please use CreateChunkedUpload
func (a *Allocation) EncryptAndUploadFile(workdir string, localpath string, remotepath string,
	status StatusCallback) error {

	return a.StartChunkedUpload(workdir, localpath, remotepath, status, false, false, "", true)
}

// EncryptAndUpdateFileWithThumbnail [Deprecated]please use CreateChunkedUpload
func (a *Allocation) EncryptAndUpdateFileWithThumbnail(workdir string, localpath string,
	remotepath string, thumbnailpath string, status StatusCallback) error {

	return a.StartChunkedUpload(workdir, localpath, remotepath, status, true, false,
		thumbnailpath, true)
}

// EncryptAndUploadFileWithThumbnail [Deprecated]please use CreateChunkedUpload
func (a *Allocation) EncryptAndUploadFileWithThumbnail(
	workdir string,
	localpath string,
	remotepath string,
	thumbnailpath string,

	status StatusCallback,
) error {

	return a.StartChunkedUpload(workdir,
		localpath,
		remotepath,
		status,
		false,
		false,
		thumbnailpath,
		true,
	)
}

func (a *Allocation) StartChunkedUpload(workdir, localPath string,
	remotePath string,
	status StatusCallback,
	isUpdate bool,
	isRepair bool,
	thumbnailPath string,
	encryption bool,

) error {

	if !a.isInitialized() {
		return notInitialized
	}

	if (!isUpdate && !a.CanUpload()) || (isUpdate && !a.CanUpdate()) {
		return constants.ErrFileOptionNotPermitted
	}

	fileReader, err := os.Open(localPath)
	if err != nil {
		return err
	}
	defer fileReader.Close()

	fileInfo, err := fileReader.Stat()
	if err != nil {
		return err
	}

	mimeType, err := zboxutil.GetFileContentType(fileReader)
	if err != nil {
		return err
	}

	remotePath = zboxutil.RemoteClean(remotePath)
	isabs := zboxutil.IsRemoteAbs(remotePath)
	if !isabs {
		err = thrown.New("invalid_path", "Path should be valid and absolute")
		return err
	}
	remotePath = zboxutil.GetFullRemotePath(localPath, remotePath)

	_, fileName := pathutil.Split(remotePath)

	fileMeta := FileMeta{
		Path:       localPath,
		ActualSize: fileInfo.Size(),
		MimeType:   mimeType,
		RemoteName: fileName,
		RemotePath: remotePath,
	}

	options := []ChunkedUploadOption{
		WithEncrypt(encryption),
		WithStatusCallback(status),
	}

	if thumbnailPath != "" {
		buf, err := sys.Files.ReadFile(thumbnailPath)
		if err != nil {
			return err
		}

		options = append(options, WithThumbnail(buf))
	}

	ChunkedUpload, err := CreateChunkedUpload(workdir,
		a, fileMeta, fileReader,
		isUpdate, isRepair,
		options...)
	if err != nil {
		return err
	}

	return ChunkedUpload.Start()
}

<<<<<<< HEAD
// uploadOrUpdateFile [Deprecated]please use CreateChunkedUpload
func (a *Allocation) uploadOrUpdateFile(localpath string,
	remotepath string,
	status StatusCallback,
	isUpdate bool,
	thumbnailpath string,
	encryption bool,
	isRepair bool,

) error {

	if !a.isInitialized() {
		return notInitialized
	}

	fileInfo, err := GetFileInfo(localpath)
	if err != nil {
		return errors.Wrap(err, "Local file error")
	}
	thumbnailSize := int64(0)
	if len(thumbnailpath) > 0 {
		fileInfo, err := sys.Files.Stat(thumbnailpath)
		if err != nil {
			thumbnailSize = 0
			thumbnailpath = ""
		} else {
			thumbnailSize = fileInfo.Size()
		}

	}

	remotepath = zboxutil.RemoteClean(remotepath)
	isabs := zboxutil.IsRemoteAbs(remotepath)
	if !isabs {
		return errors.New("invalid_path", "Path should be valid and absolute")
	}
	remotepath = zboxutil.GetFullRemotePath(localpath, remotepath)

	var fileName string
	_, fileName = filepath.Split(remotepath)
	uploadReq := &UploadRequest{Consensus: Consensus{RWMutex: &sync.RWMutex{}}}
	uploadReq.remotefilepath = remotepath
	uploadReq.thumbnailpath = thumbnailpath
	uploadReq.filepath = localpath
	uploadReq.filemeta = &UploadFileMeta{}
	uploadReq.filemeta.Name = fileName
	uploadReq.filemeta.Size = fileInfo.Size()
	uploadReq.filemeta.Path = remotepath
	uploadReq.filemeta.ThumbnailSize = thumbnailSize
	uploadReq.remaining = uploadReq.filemeta.Size
	uploadReq.thumbRemaining = uploadReq.filemeta.ThumbnailSize
	uploadReq.isUpdate = isUpdate
	uploadReq.isRepair = isRepair
	uploadReq.connectionID = zboxutil.NewConnectionId()
	uploadReq.statusCallback = status
	uploadReq.datashards = a.DataShards
	uploadReq.parityshards = a.ParityShards
	uploadReq.setUploadMask(len(a.Blobbers))
	uploadReq.fullconsensus = a.fullconsensus
	uploadReq.consensusThresh = a.consensusThreshold
	uploadReq.isEncrypted = encryption
	uploadReq.completedCallback = func(filepath string) {
		a.mutex.Lock()
		defer a.mutex.Unlock()
		delete(a.uploadProgressMap, filepath)
	}

	if uploadReq.isRepair {
		found, repairRequired, fileRef, err := a.RepairRequired(remotepath)
		if err != nil {
			return err
		}

		if !repairRequired {
			return errors.New("", "Repair not required")
		}

		file, _ := ioutil.ReadFile(localpath)
		hash := sha256.New()
		hash.Write(file)
		contentHash := hex.EncodeToString(hash.Sum(nil))
		print(contentHash)
		if contentHash != fileRef.ActualFileHash {
			return errors.New("", "Content hash doesn't match")
		}

		uploadReq.filemeta.Hash = fileRef.ActualFileHash
		uploadReq.uploadMask = found.Not().And(uploadReq.uploadMask)
		uploadReq.fullconsensus = uploadReq.uploadMask.Add64(1).TrailingZeros()
	}

	if !uploadReq.IsFullConsensusSupported() {
		return fmt.Errorf("allocation requires [%v] blobbers, which is greater than the maximum permitted number of [%v]. reduce number of data or parity shards and try again", uploadReq.fullconsensus, uploadReq.GetMaxBlobbersSupported())
	}

	go func() {
		a.uploadChan <- uploadReq
		a.mutex.Lock()
		defer a.mutex.Unlock()
		a.uploadProgressMap[localpath] = uploadReq
	}()
	return nil
}

=======
>>>>>>> d92949e0
func (a *Allocation) RepairRequired(remotepath string) (zboxutil.Uint128, bool, *fileref.FileRef, error) {
	if !a.isInitialized() {
		return zboxutil.Uint128{}, false, nil, notInitialized
	}

	listReq := &ListRequest{Consensus: Consensus{RWMutex: &sync.RWMutex{}}}
	listReq.allocationID = a.ID
	listReq.allocationTx = a.Tx
	listReq.blobbers = a.Blobbers
	listReq.fullconsensus = a.fullconsensus
	listReq.consensusThresh = a.consensusThreshold
	listReq.ctx = a.ctx
	listReq.remotefilepath = remotepath
	found, fileRef, _ := listReq.getFileConsensusFromBlobbers()
	if fileRef == nil {
		return found, false, fileRef, errors.New("", "File not found for the given remotepath")
	}

	uploadMask := zboxutil.NewUint128(1).Lsh(uint64(len(a.Blobbers))).Sub64(1)

	return found, !found.Equals(uploadMask), fileRef, nil
}

func (a *Allocation) DownloadFile(localPath string, remotePath string, verifyDownload bool, status StatusCallback) error {
	return a.downloadFile(localPath, remotePath, DOWNLOAD_CONTENT_FULL, 1, 0, numBlockDownloads, verifyDownload, status)
}

func (a *Allocation) DownloadFileByBlock(
	localPath string, remotePath string, startBlock int64, endBlock int64,
	numBlocks int, verifyDownload bool, status StatusCallback) error {

	return a.downloadFile(localPath, remotePath, DOWNLOAD_CONTENT_FULL, startBlock, endBlock,
		numBlocks, verifyDownload, status)
}

func (a *Allocation) DownloadThumbnail(localPath string, remotePath string, verifyDownload bool, status StatusCallback) error {

	return a.downloadFile(localPath, remotePath, DOWNLOAD_CONTENT_THUMB, 1, 0,
		numBlockDownloads, verifyDownload, status)
}

func (a *Allocation) downloadFile(localPath string, remotePath string, contentMode string,
	startBlock int64, endBlock int64, numBlocks int, verifyDownload bool,
	status StatusCallback) error {
	if !a.isInitialized() {
		return notInitialized
	}
	if stat, err := sys.Files.Stat(localPath); err == nil {
		if !stat.IsDir() {
			return fmt.Errorf("Local path is not a directory '%s'", localPath)
		}
		localPath = strings.TrimRight(localPath, "/")
		_, rFile := pathutil.Split(remotePath)
		localPath = fmt.Sprintf("%s/%s", localPath, rFile)
		if _, err := sys.Files.Stat(localPath); err == nil {
			return fmt.Errorf("Local file already exists '%s'", localPath)
		}
	}
	dir, _ := filepath.Split(localPath)
	if dir != "" {
		if err := sys.Files.MkdirAll(dir, 0744); err != nil {
			return err
		}
	}

	if len(a.Blobbers) == 0 {
		return noBLOBBERS
	}

	downloadReq := &DownloadRequest{Consensus: Consensus{RWMutex: &sync.RWMutex{}}}
	downloadReq.maskMu = &sync.Mutex{}
	downloadReq.allocationID = a.ID
	downloadReq.allocationTx = a.Tx
	downloadReq.allocOwnerID = a.Owner
	downloadReq.allocOwnerPubKey = a.OwnerPublicKey
	downloadReq.ctx, downloadReq.ctxCncl = context.WithCancel(a.ctx)
	downloadReq.localpath = localPath
	downloadReq.remotefilepath = remotePath
	downloadReq.statusCallback = status
	downloadReq.downloadMask = zboxutil.NewUint128(1).Lsh(uint64(len(a.Blobbers))).Sub64(1)
	downloadReq.blobbers = a.Blobbers
	downloadReq.datashards = a.DataShards
	downloadReq.parityshards = a.ParityShards
	downloadReq.startBlock = startBlock - 1
	downloadReq.endBlock = endBlock
	downloadReq.numBlocks = int64(numBlocks)
	downloadReq.shouldVerify = verifyDownload
	downloadReq.fullconsensus = a.fullconsensus
	downloadReq.consensusThresh = a.consensusThreshold
	downloadReq.completedCallback = func(remotepath string, remotepathhash string) {
		a.mutex.Lock()
		defer a.mutex.Unlock()
		delete(a.downloadProgressMap, remotepath)
	}
	downloadReq.contentMode = contentMode
	go func() {
		a.downloadChan <- downloadReq
		a.mutex.Lock()
		defer a.mutex.Unlock()
		a.downloadProgressMap[remotePath] = downloadReq
	}()
	return nil
}

func (a *Allocation) ListDirFromAuthTicket(authTicket string, lookupHash string) (*ListResult, error) {
	if !a.isInitialized() {
		return nil, notInitialized
	}
	sEnc, err := base64.StdEncoding.DecodeString(authTicket)
	if err != nil {
		return nil, errors.New("auth_ticket_decode_error", "Error decoding the auth ticket."+err.Error())
	}
	at := &marker.AuthTicket{}
	err = json.Unmarshal(sEnc, at)
	if err != nil {
		return nil, errors.New("auth_ticket_decode_error", "Error unmarshaling the auth ticket."+err.Error())
	}
	if len(at.FilePathHash) == 0 || len(lookupHash) == 0 {
		return nil, errors.New("invalid_path", "Invalid path for the list")
	}

	listReq := &ListRequest{Consensus: Consensus{RWMutex: &sync.RWMutex{}}}
	listReq.allocationID = a.ID
	listReq.allocationTx = a.Tx
	listReq.blobbers = a.Blobbers
	listReq.fullconsensus = a.fullconsensus
	listReq.consensusThresh = a.consensusThreshold
	listReq.ctx = a.ctx
	listReq.remotefilepathhash = lookupHash
	listReq.authToken = at
	ref, err := listReq.GetListFromBlobbers()

	if err != nil {
		return nil, err
	}

	if ref != nil {
		return ref, nil
	}
	return nil, errors.New("list_request_failed", "Failed to get list response from the blobbers")
}

func (a *Allocation) ListDir(path string) (*ListResult, error) {
	if !a.isInitialized() {
		return nil, notInitialized
	}
	if len(path) == 0 {
		return nil, errors.New("invalid_path", "Invalid path for the list")
	}
	path = zboxutil.RemoteClean(path)
	isabs := zboxutil.IsRemoteAbs(path)
	if !isabs {
		return nil, errors.New("invalid_path", "Path should be valid and absolute")
	}
	listReq := &ListRequest{Consensus: Consensus{RWMutex: &sync.RWMutex{}}}
	listReq.allocationID = a.ID
	listReq.allocationTx = a.Tx
	listReq.blobbers = a.Blobbers
	listReq.fullconsensus = a.fullconsensus
	listReq.consensusThresh = a.consensusThreshold
	listReq.ctx = a.ctx
	listReq.remotefilepath = path
	ref, err := listReq.GetListFromBlobbers()
	if err != nil {
		return nil, err
	}

	if ref != nil {
		return ref, nil
	}
	return nil, errors.New("list_request_failed", "Failed to get list response from the blobbers")
}

// This function will retrieve paginated objectTree and will handle concensus; Required tree should be made in application side.
// TODO use allocation context
func (a *Allocation) GetRefs(path, offsetPath, updatedDate, offsetDate, fileType, refType string, level, pageLimit int) (*ObjectTreeResult, error) {
	if len(path) == 0 || !zboxutil.IsRemoteAbs(path) {
		return nil, errors.New("invalid_path", fmt.Sprintf("Absolute path required. Path provided: %v", path))
	}
	if !a.isInitialized() {
		return nil, notInitialized
	}
	oTreeReq := &ObjectTreeRequest{
		allocationID:   a.ID,
		allocationTx:   a.Tx,
		blobbers:       a.Blobbers,
		remotefilepath: path,
		pageLimit:      pageLimit,
		level:          level,
		offsetPath:     offsetPath,
		updatedDate:    updatedDate,
		offsetDate:     offsetDate,
		fileType:       fileType,
		refType:        refType,
		wg:             &sync.WaitGroup{},
		ctx:            a.ctx,
	}
	oTreeReq.fullconsensus = a.fullconsensus
	oTreeReq.consensusThresh = a.consensusThreshold

	return oTreeReq.GetRefs()
}

func (a *Allocation) GetRecentlyAddedRefs(page int, fromDate int64, pageLimit int) (*RecentlyAddedRefResult, error) {
	if !a.isInitialized() {
		return nil, notInitialized
	}

	if page < 1 {
		return nil, errors.New("invalid_params",
			fmt.Sprintf("page value should be greater than or equal to 1."+
				"Got page: %d", page))
	}

	offset := int64(page-1) * int64(pageLimit)
	req := &RecentlyAddedRefRequest{
		allocationID: a.ID,
		allocationTx: a.Tx,
		blobbers:     a.Blobbers,
		offset:       offset,
		fromDate:     fromDate,
		ctx:          a.ctx,
		wg:           &sync.WaitGroup{},
		pageLimit:    pageLimit,
		Consensus: Consensus{
			RWMutex:         &sync.RWMutex{},
			fullconsensus:   a.fullconsensus,
			consensusThresh: a.consensusThreshold,
		},
	}
	return req.GetRecentlyAddedRefs()
}

func (a *Allocation) GetFileMeta(path string) (*ConsolidatedFileMeta, error) {
	if !a.isInitialized() {
		return nil, notInitialized
	}

	result := &ConsolidatedFileMeta{}
	listReq := &ListRequest{Consensus: Consensus{RWMutex: &sync.RWMutex{}}}
	listReq.allocationID = a.ID
	listReq.allocationTx = a.Tx
	listReq.blobbers = a.Blobbers
	listReq.fullconsensus = a.fullconsensus
	listReq.consensusThresh = a.consensusThreshold
	listReq.ctx = a.ctx
	listReq.remotefilepath = path
	_, ref, _ := listReq.getFileConsensusFromBlobbers()
	if ref != nil {
		result.Type = ref.Type
		result.Name = ref.Name
		result.Hash = ref.ActualFileHash
		result.LookupHash = ref.LookupHash
		result.MimeType = ref.MimeType
		result.Path = ref.Path
		result.Size = ref.ActualFileSize
		result.EncryptedKey = ref.EncryptedKey
		result.CommitMetaTxns = ref.CommitMetaTxns
		result.Collaborators = ref.Collaborators
		result.ActualFileSize = ref.ActualFileSize
		result.ActualNumBlocks = ref.NumBlocks
		return result, nil
	}
	return nil, errors.New("file_meta_error", "Error getting the file meta data from blobbers")
}

func (a *Allocation) GetFileMetaFromAuthTicket(authTicket string, lookupHash string) (*ConsolidatedFileMeta, error) {
	if !a.isInitialized() {
		return nil, notInitialized
	}

	result := &ConsolidatedFileMeta{}
	sEnc, err := base64.StdEncoding.DecodeString(authTicket)
	if err != nil {
		return nil, errors.New("auth_ticket_decode_error", "Error decoding the auth ticket."+err.Error())
	}
	at := &marker.AuthTicket{}
	err = json.Unmarshal(sEnc, at)
	if err != nil {
		return nil, errors.New("auth_ticket_decode_error", "Error unmarshaling the auth ticket."+err.Error())
	}
	if len(at.FilePathHash) == 0 || len(lookupHash) == 0 {
		return nil, errors.New("invalid_path", "Invalid path for the list")
	}

	listReq := &ListRequest{Consensus: Consensus{RWMutex: &sync.RWMutex{}}}
	listReq.allocationID = a.ID
	listReq.allocationTx = a.Tx
	listReq.blobbers = a.Blobbers
	listReq.fullconsensus = a.fullconsensus
	listReq.consensusThresh = a.consensusThreshold
	listReq.ctx = a.ctx
	listReq.remotefilepathhash = lookupHash
	listReq.authToken = at
	_, ref, _ := listReq.getFileConsensusFromBlobbers()
	if ref != nil {
		result.Type = ref.Type
		result.Name = ref.Name
		result.Hash = ref.ActualFileHash
		result.LookupHash = ref.LookupHash
		result.MimeType = ref.MimeType
		result.Path = ref.Path
		result.Size = ref.ActualFileSize
		result.CommitMetaTxns = ref.CommitMetaTxns
		result.ActualFileSize = ref.Size
		result.ActualNumBlocks = ref.NumBlocks
		return result, nil
	}
	return nil, errors.New("file_meta_error", "Error getting the file meta data from blobbers")
}

func (a *Allocation) GetFileStats(path string) (map[string]*FileStats, error) {
	if !a.isInitialized() {
		return nil, notInitialized
	}
	if len(path) == 0 {
		return nil, errors.New("invalid_path", "Invalid path for the list")
	}
	path = zboxutil.RemoteClean(path)
	isabs := zboxutil.IsRemoteAbs(path)
	if !isabs {
		return nil, errors.New("invalid_path", "Path should be valid and absolute")
	}
	listReq := &ListRequest{Consensus: Consensus{RWMutex: &sync.RWMutex{}}}
	listReq.allocationID = a.ID
	listReq.allocationTx = a.Tx
	listReq.blobbers = a.Blobbers
	listReq.fullconsensus = a.fullconsensus
	listReq.consensusThresh = a.consensusThreshold
	listReq.ctx = a.ctx
	listReq.remotefilepath = path
	ref := listReq.getFileStatsFromBlobbers()
	if ref != nil {
		return ref, nil
	}
	return nil, errors.New("file_stats_request_failed", "Failed to get file stats response from the blobbers")
}

func (a *Allocation) DeleteFile(path string) error {
	return a.deleteFile(path, a.consensusThreshold, a.fullconsensus)
}

func (a *Allocation) deleteFile(path string, threshConsensus, fullConsensus int) error {
	if !a.isInitialized() {
		return notInitialized
	}

	if !a.CanDelete() {
		return constants.ErrFileOptionNotPermitted
	}

	if len(path) == 0 {
		return errors.New("invalid_path", "Invalid path for the list")
	}
	path = zboxutil.RemoteClean(path)
	isabs := zboxutil.IsRemoteAbs(path)
	if !isabs {
		return errors.New("invalid_path", "Path should be valid and absolute")
	}

	req := &DeleteRequest{consensus: Consensus{RWMutex: &sync.RWMutex{}}}
	req.allocationObj = a
	req.blobbers = a.Blobbers
	req.allocationID = a.ID
	req.allocationTx = a.Tx
	req.consensus.Init(threshConsensus, fullConsensus)
	req.ctx, req.ctxCncl = context.WithCancel(a.ctx)
	req.remotefilepath = path
	req.connectionID = zboxutil.NewConnectionId()
	req.deleteMask = zboxutil.NewUint128(1).Lsh(uint64(len(a.Blobbers))).Sub64(1)
	req.maskMu = &sync.Mutex{}
	err := req.ProcessDelete()
	return err
}

func (a *Allocation) RenameObject(path string, destName string) error {
	if !a.isInitialized() {
		return notInitialized
	}

	if !a.CanRename() {
		return constants.ErrFileOptionNotPermitted
	}

	if path == "" {
		return errors.New("invalid_path", "Invalid path for the list")
	}

	if path == "/" {
		return errors.New("invalid_operation", "cannot rename root path")
	}

	path = zboxutil.RemoteClean(path)
	isabs := zboxutil.IsRemoteAbs(path)
	if !isabs {
		return errors.New("invalid_path", "Path should be valid and absolute")
	}

	err := ValidateRemoteFileName(destName)
	if err != nil {
		return err
	}

	req := &RenameRequest{consensus: Consensus{RWMutex: &sync.RWMutex{}}}
	req.allocationObj = a
	req.blobbers = a.Blobbers
	req.allocationID = a.ID
	req.allocationTx = a.Tx
	req.newName = destName
	req.consensus.fullconsensus = a.fullconsensus
	req.consensus.consensusThresh = a.consensusThreshold
	req.ctx, req.ctxCncl = context.WithCancel(a.ctx)
	req.remotefilepath = path
	req.renameMask = zboxutil.NewUint128(1).Lsh(uint64(len(a.Blobbers))).Sub64(1)
	req.maskMU = &sync.Mutex{}
	req.connectionID = zboxutil.NewConnectionId()
	return req.ProcessRename()
}

func (a *Allocation) MoveObject(srcPath string, destPath string) error {
	if !a.isInitialized() {
		return notInitialized
	}

	if !a.CanMove() {
		return constants.ErrFileOptionNotPermitted
	}

	if len(srcPath) == 0 || len(destPath) == 0 {
		return errors.New("invalid_path", "Invalid path for copy")
	}
	srcPath = zboxutil.RemoteClean(srcPath)
	isabs := zboxutil.IsRemoteAbs(srcPath)
	if !isabs {
		return errors.New("invalid_path", "Path should be valid and absolute")
	}

	err := ValidateRemoteFileName(destPath)
	if err != nil {
		return err
	}

	req := &MoveRequest{Consensus: Consensus{RWMutex: &sync.RWMutex{}}}
	req.allocationObj = a
	req.blobbers = a.Blobbers
	req.allocationID = a.ID
	req.allocationTx = a.Tx
	if destPath != "/" {
		destPath = strings.TrimSuffix(destPath, "/")
	}
	req.destPath = destPath
	req.fullconsensus = a.fullconsensus
	req.consensusThresh = a.consensusThreshold
	req.ctx, req.ctxCncl = context.WithCancel(a.ctx)
	req.remotefilepath = srcPath
	req.moveMask = zboxutil.NewUint128(1).Lsh(uint64(len(a.Blobbers))).Sub64(1)
	req.maskMU = &sync.Mutex{}
	req.connectionID = zboxutil.NewConnectionId()
	return req.ProcessMove()
}

func (a *Allocation) CopyObject(path string, destPath string) error {
	if !a.isInitialized() {
		return notInitialized
	}

	if !a.CanCopy() {
		return constants.ErrFileOptionNotPermitted
	}

	if len(path) == 0 || len(destPath) == 0 {
		return errors.New("invalid_path", "Invalid path for copy")
	}
	path = zboxutil.RemoteClean(path)
	isabs := zboxutil.IsRemoteAbs(path)
	if !isabs {
		return errors.New("invalid_path", "Path should be valid and absolute")
	}

	err := ValidateRemoteFileName(destPath)
	if err != nil {
		return err
	}

	req := &CopyRequest{Consensus: Consensus{RWMutex: &sync.RWMutex{}}}
	req.allocationObj = a
	req.blobbers = a.Blobbers
	req.allocationID = a.ID
	req.allocationTx = a.Tx
	if destPath != "/" {
		destPath = strings.TrimSuffix(destPath, "/")
	}
	req.destPath = destPath
	req.fullconsensus = a.fullconsensus
	req.consensusThresh = a.consensusThreshold
	req.ctx, req.ctxCncl = context.WithCancel(a.ctx)
	req.remotefilepath = path
	req.copyMask = zboxutil.NewUint128(1).Lsh(uint64(len(a.Blobbers))).Sub64(1)
	req.maskMU = &sync.Mutex{}
	req.connectionID = zboxutil.NewConnectionId()
	return req.ProcessCopy()
}

func (a *Allocation) GetAuthTicketForShare(
	path, filename, referenceType, refereeClientID string) (string, error) {

	now := time.Now()
	return a.GetAuthTicket(path, filename, referenceType, refereeClientID, "", 0, &now)
}

func (a *Allocation) RevokeShare(path string, refereeClientID string) error {
	success := make(chan int, len(a.Blobbers))
	notFound := make(chan int, len(a.Blobbers))
	wg := &sync.WaitGroup{}
	for idx := range a.Blobbers {
		baseUrl := a.Blobbers[idx].Baseurl
		query := &url.Values{}
		query.Add("path", path)
		query.Add("refereeClientID", refereeClientID)

		httpreq, err := zboxutil.NewRevokeShareRequest(baseUrl, a.Tx, query)
		if err != nil {
			return err
		}

		wg.Add(1)
		go func() {
			defer wg.Done()
			err := zboxutil.HttpDo(a.ctx, a.ctxCancelF, httpreq, func(resp *http.Response, err error) error {
				if err != nil {
					l.Logger.Error("Revoke share : ", err)
					return err
				}
				defer resp.Body.Close()

				respbody, err := ioutil.ReadAll(resp.Body)
				if err != nil {
					l.Logger.Error("Error: Resp ", err)
					return err
				}
				if resp.StatusCode != http.StatusOK {
					l.Logger.Error(baseUrl, " Revoke share error response: ", resp.StatusCode, string(respbody))
					return fmt.Errorf(string(respbody))
				}
				data := map[string]interface{}{}
				err = json.Unmarshal(respbody, &data)
				if err != nil {
					return err
				}
				if data["status"].(float64) == http.StatusNotFound {
					notFound <- 1
				}
				return nil
			})
			if err == nil {
				success <- 1
			}
		}()
	}
	wg.Wait()
	if len(success) == len(a.Blobbers) {
		if len(notFound) == len(a.Blobbers) {
			return errors.New("", "share not found")
		}
		return nil
	}
	return errors.New("", "consensus not reached")
}

func (a *Allocation) GetAuthTicket(path, filename string,
	referenceType, refereeClientID, refereeEncryptionPublicKey string, expiration int64, availableAfter *time.Time) (string, error) {

	if !a.isInitialized() {
		return "", notInitialized
	}

	if path == "" {
		return "", errors.New("invalid_path", "Invalid path for the list")
	}

	path = zboxutil.RemoteClean(path)
	isabs := zboxutil.IsRemoteAbs(path)
	if !isabs {
		return "", errors.New("invalid_path", "Path should be valid and absolute")
	}

	shareReq := &ShareRequest{
		expirationSeconds: expiration,
		allocationID:      a.ID,
		allocationTx:      a.Tx,
		blobbers:          a.Blobbers,
		ctx:               a.ctx,
		remotefilepath:    path,
		remotefilename:    filename,
	}

	if referenceType == fileref.DIRECTORY {
		shareReq.refType = fileref.DIRECTORY
	} else {
		shareReq.refType = fileref.FILE
	}

	aTicket, err := shareReq.getAuthTicket(refereeClientID, refereeEncryptionPublicKey)
	if err != nil {
		return "", err
	}

	atBytes, err := json.Marshal(aTicket)
	if err != nil {
		return "", err
	}

	if err := a.UploadAuthTicketToBlobber(string(atBytes), refereeEncryptionPublicKey, availableAfter); err != nil {
		return "", err
	}

	aTicket.ReEncryptionKey = ""
	if err := aTicket.Sign(); err != nil {
		return "", err
	}

	atBytes, err = json.Marshal(aTicket)
	if err != nil {
		return "", err
	}

	return base64.StdEncoding.EncodeToString(atBytes), nil
}

func (a *Allocation) UploadAuthTicketToBlobber(authTicket string, clientEncPubKey string, availableAfter *time.Time) error {
	success := make(chan int, len(a.Blobbers))
	wg := &sync.WaitGroup{}
	for idx := range a.Blobbers {
		url := a.Blobbers[idx].Baseurl
		body := new(bytes.Buffer)
		formWriter := multipart.NewWriter(body)
		if err := formWriter.WriteField("encryption_public_key", clientEncPubKey); err != nil {
			return err
		}
		if err := formWriter.WriteField("auth_ticket", authTicket); err != nil {
			return err
		}
		if availableAfter != nil {
			if err := formWriter.WriteField("available_after", strconv.FormatInt(availableAfter.Unix(), 10)); err != nil {
				return err
			}
		}

		if err := formWriter.Close(); err != nil {
			return err
		}
		httpreq, err := zboxutil.NewShareRequest(url, a.Tx, body)
		if err != nil {
			return err
		}
		httpreq.Header.Set("Content-Type", formWriter.FormDataContentType())

		wg.Add(1)
		go func() {
			defer wg.Done()
			err := zboxutil.HttpDo(a.ctx, a.ctxCancelF, httpreq, func(resp *http.Response, err error) error {
				if err != nil {
					l.Logger.Error("Insert share info : ", err)
					return err
				}
				defer resp.Body.Close()

				respbody, err := ioutil.ReadAll(resp.Body)
				if err != nil {
					l.Logger.Error("Error: Resp ", err)
					return err
				}
				if resp.StatusCode != http.StatusOK {
					l.Logger.Error(url, " Insert share info error response: ", resp.StatusCode, string(respbody))
					return fmt.Errorf(string(respbody))
				}
				return nil
			})
			if err == nil {
				success <- 1
			}
		}()
	}
	wg.Wait()
	consensus := Consensus{
		RWMutex:         &sync.RWMutex{},
		consensus:       len(success),
		consensusThresh: a.consensusThreshold,
		fullconsensus:   a.fullconsensus,
	}
	if !consensus.isConsensusOk() {
		return errors.New("", "consensus not reached")
	}
	return nil
}

func (a *Allocation) CancelDownload(remotepath string) error {
	if downloadReq, ok := a.downloadProgressMap[remotepath]; ok {
		downloadReq.isDownloadCanceled = true
		downloadReq.ctxCncl()
		return nil
	}
	return errors.New("remote_path_not_found", "Invalid path. No download in progress for the path "+remotepath)
}

func (a *Allocation) DownloadThumbnailFromAuthTicket(localPath string,
	authTicket string, remoteLookupHash string, remoteFilename string, verifyDownload bool,
	status StatusCallback) error {

	return a.downloadFromAuthTicket(localPath, authTicket, remoteLookupHash,
		1, 0, numBlockDownloads, remoteFilename, DOWNLOAD_CONTENT_THUMB,
		verifyDownload, status)
}

func (a *Allocation) DownloadFromAuthTicket(localPath string, authTicket string,
	remoteLookupHash string, remoteFilename string, verifyDownload bool, status StatusCallback) error {

	return a.downloadFromAuthTicket(localPath, authTicket, remoteLookupHash,
		1, 0, numBlockDownloads, remoteFilename, DOWNLOAD_CONTENT_FULL,
		verifyDownload, status)
}

func (a *Allocation) DownloadFromAuthTicketByBlocks(localPath string,
	authTicket string, startBlock int64, endBlock int64, numBlocks int,
	remoteLookupHash string, remoteFilename string, verifyDownload bool,
	status StatusCallback) error {

	return a.downloadFromAuthTicket(localPath, authTicket, remoteLookupHash,
		startBlock, endBlock, numBlocks, remoteFilename, DOWNLOAD_CONTENT_FULL,
		verifyDownload, status)
}

func (a *Allocation) downloadFromAuthTicket(localPath string, authTicket string,
	remoteLookupHash string, startBlock int64, endBlock int64, numBlocks int,
	remoteFilename string, contentMode string, verifyDownload bool,
	status StatusCallback) error {

	if !a.isInitialized() {
		return notInitialized
	}
	sEnc, err := base64.StdEncoding.DecodeString(authTicket)
	if err != nil {
		return errors.New("auth_ticket_decode_error", "Error decoding the auth ticket."+err.Error())
	}
	at := &marker.AuthTicket{}
	err = json.Unmarshal(sEnc, at)
	if err != nil {
		return errors.New("auth_ticket_decode_error", "Error unmarshaling the auth ticket."+err.Error())
	}

	if stat, err := sys.Files.Stat(localPath); err == nil {
		if !stat.IsDir() {
			return fmt.Errorf("Local path is not a directory '%s'", localPath)
		}
		localPath = strings.TrimRight(localPath, "/")
		_, rFile := pathutil.Split(remoteFilename)
		localPath = fmt.Sprintf("%s/%s", localPath, rFile)
		if _, err := sys.Files.Stat(localPath); err == nil {
			return fmt.Errorf("Local file already exists '%s'", localPath)
		}
	}
	if len(a.Blobbers) == 0 {
		return noBLOBBERS
	}

	downloadReq := &DownloadRequest{}
	downloadReq.maskMu = &sync.Mutex{}
	downloadReq.allocationID = a.ID
	downloadReq.allocationTx = a.Tx
	downloadReq.allocOwnerID = a.Owner
	downloadReq.allocOwnerPubKey = a.OwnerPublicKey
	downloadReq.ctx, downloadReq.ctxCncl = context.WithCancel(a.ctx)
	downloadReq.localpath = localPath
	downloadReq.remotefilepathhash = remoteLookupHash
	downloadReq.authTicket = at
	downloadReq.statusCallback = status
	downloadReq.downloadMask = zboxutil.NewUint128(1).Lsh(uint64(len(a.Blobbers))).Sub64(1)
	downloadReq.blobbers = a.Blobbers
	downloadReq.datashards = a.DataShards
	downloadReq.parityshards = a.ParityShards
	downloadReq.contentMode = contentMode
	downloadReq.startBlock = startBlock - 1
	downloadReq.endBlock = endBlock
	downloadReq.numBlocks = int64(numBlocks)
	downloadReq.shouldVerify = verifyDownload
	downloadReq.fullconsensus = a.fullconsensus
	downloadReq.consensusThresh = a.consensusThreshold
	downloadReq.completedCallback = func(remotepath string, remotepathHash string) {
		a.mutex.Lock()
		defer a.mutex.Unlock()
		delete(a.downloadProgressMap, remotepathHash)
	}
	go func() {
		a.downloadChan <- downloadReq
		a.mutex.Lock()
		defer a.mutex.Unlock()
		a.downloadProgressMap[remoteLookupHash] = downloadReq
	}()
	return nil
}

func (a *Allocation) StartRepair(localRootPath, pathToRepair string, statusCB StatusCallback) error {
	if !a.isInitialized() {
		return notInitialized
	}

	listDir, err := a.ListDir(pathToRepair)
	if err != nil {
		return err
	}

	repairReq := &RepairRequest{
		listDir:       listDir,
		localRootPath: localRootPath,
		statusCB:      statusCB,
	}

	repairReq.completedCallback = func() {
		a.mutex.Lock()
		defer a.mutex.Unlock()
		a.repairRequestInProgress = nil
	}

	go func() {
		a.repairChan <- repairReq
		a.mutex.Lock()
		defer a.mutex.Unlock()
		a.repairRequestInProgress = repairReq
	}()
	return nil
}

// RepairAlloc repairs all the files in allocation
func (a *Allocation) RepairAlloc(statusCB StatusCallback) error {
	// todo: will this work in wasm?
	dir, err := os.Getwd()
	if err != nil {
		return err
	}
	return a.StartRepair(dir, "/", statusCB)
}

func (a *Allocation) CancelUpload(localpath string) error {
	return nil
}

func (a *Allocation) CancelRepair() error {
	if a.repairRequestInProgress != nil {
		a.repairRequestInProgress.isRepairCanceled = true
		return nil
	}
	return errors.New("invalid_cancel_repair_request", "No repair in progress for the allocation")
}

func (a *Allocation) GetMaxWriteReadFromBlobbers(blobbers []*BlobberAllocation) (maxW float64, maxR float64, err error) {
	if !a.isInitialized() {
		return 0, 0, notInitialized
	}

	if len(blobbers) == 0 {
		return 0, 0, noBLOBBERS
	}

	maxWritePrice, maxReadPrice := 0.0, 0.0
	for _, v := range blobbers {
		writePrice, err := v.Terms.WritePrice.ToToken()
		if err != nil {
			return 0, 0, err
		}
		if writePrice > maxWritePrice {
			maxWritePrice = writePrice
		}
		readPrice, err := v.Terms.ReadPrice.ToToken()
		if err != nil {
			return 0, 0, err
		}
		if readPrice > maxReadPrice {
			maxReadPrice = readPrice
		}
	}

	return maxWritePrice, maxReadPrice, nil
}

func (a *Allocation) GetMaxWriteRead() (maxW float64, maxR float64, err error) {
	return a.GetMaxWriteReadFromBlobbers(a.BlobberDetails)
}

func (a *Allocation) GetMinWriteRead() (minW float64, minR float64, err error) {
	if !a.isInitialized() {
		return 0, 0, notInitialized
	}

	blobbersCopy := a.BlobberDetails
	if len(blobbersCopy) == 0 {
		return 0, 0, noBLOBBERS
	}

	minWritePrice, minReadPrice := -1.0, -1.0
	for _, v := range blobbersCopy {
		writePrice, err := v.Terms.WritePrice.ToToken()
		if err != nil {
			return 0, 0, err
		}
		if writePrice < minWritePrice || minWritePrice < 0 {
			minWritePrice = writePrice
		}
		readPrice, err := v.Terms.ReadPrice.ToToken()
		if err != nil {
			return 0, 0, err
		}
		if readPrice < minReadPrice || minReadPrice < 0 {
			minReadPrice = readPrice
		}
	}

	return minWritePrice, minReadPrice, nil
}

func (a *Allocation) GetMaxStorageCostFromBlobbers(size int64, blobbers []*BlobberAllocation) (float64, error) {
	var cost common.Balance // total price for size / duration

	for _, d := range blobbers {
		var err error
		cost, err = common.AddBalance(cost, a.uploadCostForBlobber(float64(d.Terms.WritePrice), size,
			a.DataShards, a.ParityShards))
		if err != nil {
			return 0.0, err
		}
	}

	return cost.ToToken()
}

func (a *Allocation) GetMaxStorageCost(size int64) (float64, error) {
	var cost common.Balance // total price for size / duration

	for _, d := range a.BlobberDetails {
		fmt.Printf("write price for blobber %f datashards %d parity %d\n",
			float64(d.Terms.WritePrice), a.DataShards, a.ParityShards)

		var err error
		cost, err = common.AddBalance(cost, a.uploadCostForBlobber(float64(d.Terms.WritePrice), size,
			a.DataShards, a.ParityShards))
		if err != nil {
			return 0.0, err
		}
	}
	fmt.Printf("Total cost %d\n", cost)
	return cost.ToToken()
}

func (a *Allocation) GetMinStorageCost(size int64) (common.Balance, error) {
	minW, _, err := a.GetMinWriteRead()
	if err != nil {
		return 0, err
	}

	return a.uploadCostForBlobber(minW, size, a.DataShards, a.ParityShards), nil
}

func (a *Allocation) uploadCostForBlobber(price float64, size int64, data, parity int) (
	cost common.Balance) {

	if data == 0 || parity == 0 {
		return 0.0
	}

	var ps = (size + int64(data) - 1) / int64(data)
	ps = ps * int64(data+parity)

	return common.Balance(price * a.sizeInGB(ps))
}

func (a *Allocation) sizeInGB(size int64) float64 {
	return float64(size) / GB
}

func (a *Allocation) getConsensuses() (fullConsensus, consensusThreshold int) {
	if a.DataShards == 0 {
		return 0, 0
	}

	if a.ParityShards == 0 {
		return a.DataShards, a.DataShards
	}

	return a.DataShards + a.ParityShards, a.DataShards + 1
}

func (a *Allocation) UpdateWithRepair(
	size, expiry int64,
	lock uint64,
	updateTerms bool,
	addBlobberId, removeBlobberId string,
	setThirdPartyExtendable bool, fileOptionsParams *FileOptionsParameters,
	statusCB StatusCallback,
) (string, error) {

	l.Logger.Info("Uploadating allocation")
	hash, _, err := UpdateAllocation(size, expiry, a.ID, lock, updateTerms, addBlobberId, removeBlobberId, setThirdPartyExtendable, fileOptionsParams)
	if err != nil {
		return "", err
	}
	l.Logger.Info(fmt.Sprintf("allocation updated with hash: %s", hash))

	if addBlobberId != "" {
		l.Logger.Info("waiting for a minute for the blobber to be added to network")

		deadline := time.Now().Add(1 * time.Minute)
		for time.Now().Before(deadline) {
			alloc, err := GetAllocation(a.ID)
			if err != nil {
				l.Logger.Error("failed to get allocation")
				return hash, err
			}

			for _, blobber := range alloc.Blobbers {
				if addBlobberId == blobber.ID {
					l.Logger.Info("allocation updated successfully")
					a = alloc
					goto repair
				}
			}
			time.Sleep(1 * time.Second)
		}
		return "", errors.New("", "new blobber not found in the updated allocation")
	}

repair:
	l.Logger.Info("starting repair")

	shouldRepair := false
	if addBlobberId != "" {
		shouldRepair = true
	}

	if shouldRepair {
		a.RepairAlloc(statusCB)
	}

	return hash, nil
}<|MERGE_RESOLUTION|>--- conflicted
+++ resolved
@@ -472,7 +472,6 @@
 	return ChunkedUpload.Start()
 }
 
-<<<<<<< HEAD
 // uploadOrUpdateFile [Deprecated]please use CreateChunkedUpload
 func (a *Allocation) uploadOrUpdateFile(localpath string,
 	remotepath string,
@@ -577,8 +576,6 @@
 	return nil
 }
 
-=======
->>>>>>> d92949e0
 func (a *Allocation) RepairRequired(remotepath string) (zboxutil.Uint128, bool, *fileref.FileRef, error) {
 	if !a.isInitialized() {
 		return zboxutil.Uint128{}, false, nil, notInitialized

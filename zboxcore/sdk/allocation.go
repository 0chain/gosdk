package sdk

import (
	"bytes"
	"context"
	"encoding/base64"
	"encoding/json"
	"fmt"
	"io"
	"io/ioutil"
	"math"
	"mime/multipart"
	"net/http"
	"net/url"
	"os"
	"path"
	"path/filepath"
	"strconv"
	"strings"
	"sync"
	"sync/atomic"
	"time"

	"github.com/0chain/common/core/currency"
	"github.com/0chain/errors"
	thrown "github.com/0chain/errors"
	"github.com/0chain/gosdk/constants"
	"github.com/0chain/gosdk/core/common"
	"github.com/0chain/gosdk/core/pathutil"
	"github.com/0chain/gosdk/core/sys"
	"github.com/0chain/gosdk/zboxcore/blockchain"
	"github.com/0chain/gosdk/zboxcore/fileref"
	"github.com/0chain/gosdk/zboxcore/logger"
	l "github.com/0chain/gosdk/zboxcore/logger"
	"github.com/0chain/gosdk/zboxcore/marker"
	"github.com/0chain/gosdk/zboxcore/zboxutil"
	"github.com/mitchellh/go-homedir"
	"go.uber.org/zap"
)

var (
	noBLOBBERS     = errors.New("", "No Blobbers set in this allocation")
	notInitialized = errors.New("sdk_not_initialized", "Please call InitStorageSDK Init and use GetAllocation to get the allocation object")
)

const (
	KB = 1024
	MB = 1024 * KB
	GB = 1024 * MB
)

const (
	CanUploadMask = uint16(1)  // 0000 0001
	CanDeleteMask = uint16(2)  // 0000 0010
	CanUpdateMask = uint16(4)  // 0000 0100
	CanMoveMask   = uint16(8)  // 0000 1000
	CanCopyMask   = uint16(16) // 0001 0000
	CanRenameMask = uint16(32) // 0010 0000
)

// Expected success rate is calculated (NumDataShards)*100/(NumDataShards+NumParityShards)

var GetFileInfo = func(localpath string) (os.FileInfo, error) {
	return sys.Files.Stat(localpath)
}

type BlobberAllocationStats struct {
	BlobberID        string
	BlobberURL       string
	ID               string `json:"ID"`
	Tx               string `json:"Tx"`
	TotalSize        int64  `json:"TotalSize"`
	UsedSize         int    `json:"UsedSize"`
	OwnerID          string `json:"OwnerID"`
	OwnerPublicKey   string `json:"OwnerPublicKey"`
	Expiration       int    `json:"Expiration"`
	AllocationRoot   string `json:"AllocationRoot"`
	BlobberSize      int    `json:"BlobberSize"`
	BlobberSizeUsed  int    `json:"BlobberSizeUsed"`
	LatestRedeemedWM string `json:"LatestRedeemedWM"`
	IsRedeemRequired bool   `json:"IsRedeemRequired"`
	CleanedUp        bool   `json:"CleanedUp"`
	Finalized        bool   `json:"Finalized"`
	Terms            []struct {
		ID           int    `json:"ID"`
		BlobberID    string `json:"BlobberID"`
		AllocationID string `json:"AllocationID"`
		ReadPrice    int    `json:"ReadPrice"`
		WritePrice   int    `json:"WritePrice"`
	} `json:"Terms"`
}

type ConsolidatedFileMeta struct {
	Name            string
	Type            string
	Path            string
	LookupHash      string
	Hash            string
	MimeType        string
	Size            int64
	NumBlocks       int64
	ActualFileSize  int64
	ActualNumBlocks int64
	EncryptedKey    string
	Collaborators   []fileref.Collaborator
}

type AllocationStats struct {
	UsedSize                  int64  `json:"used_size"`
	NumWrites                 int64  `json:"num_of_writes"`
	NumReads                  int64  `json:"num_of_reads"`
	TotalChallenges           int64  `json:"total_challenges"`
	OpenChallenges            int64  `json:"num_open_challenges"`
	SuccessChallenges         int64  `json:"num_success_challenges"`
	FailedChallenges          int64  `json:"num_failed_challenges"`
	LastestClosedChallengeTxn string `json:"latest_closed_challenge"`
}

// PriceRange represents a price range allowed by user to filter blobbers.
type PriceRange struct {
	Min uint64 `json:"min"`
	Max uint64 `json:"max"`
}

// IsValid price range.
func (pr *PriceRange) IsValid() bool {
	return pr.Min <= pr.Max
}

// Terms represents Blobber terms. A Blobber can update its terms,
// but any existing offer will use terms of offer signing time.
type Terms struct {
	ReadPrice        common.Balance `json:"read_price"`  // tokens / GB
	WritePrice       common.Balance `json:"write_price"` // tokens / GB
	MaxOfferDuration time.Duration  `json:"max_offer_duration"`
}

// UpdateTerms represents Blobber terms during update blobber calls.
// A Blobber can update its terms, but any existing offer will use terms of offer signing time.
type UpdateTerms struct {
	ReadPrice        *common.Balance `json:"read_price,omitempty"`  // tokens / GB
	WritePrice       *common.Balance `json:"write_price,omitempty"` // tokens / GB
	MaxOfferDuration *time.Duration  `json:"max_offer_duration,omitempty"`
}

type BlobberAllocation struct {
	BlobberID       string         `json:"blobber_id"`
	Size            int64          `json:"size"`
	Terms           Terms          `json:"terms"`
	MinLockDemand   common.Balance `json:"min_lock_demand"`
	Spent           common.Balance `json:"spent"`
	Penalty         common.Balance `json:"penalty"`
	ReadReward      common.Balance `json:"read_reward"`
	Returned        common.Balance `json:"returned"`
	ChallengeReward common.Balance `json:"challenge_reward"`
	FinalReward     common.Balance `json:"final_reward"`
}

type Allocation struct {
	ID             string                    `json:"id"`
	Tx             string                    `json:"tx"`
	DataShards     int                       `json:"data_shards"`
	ParityShards   int                       `json:"parity_shards"`
	Size           int64                     `json:"size"`
	Expiration     int64                     `json:"expiration_date"`
	Owner          string                    `json:"owner_id"`
	OwnerPublicKey string                    `json:"owner_public_key"`
	Payer          string                    `json:"payer_id"`
	Blobbers       []*blockchain.StorageNode `json:"blobbers"`
	Stats          *AllocationStats          `json:"stats"`
	TimeUnit       time.Duration             `json:"time_unit"`
	WritePool      common.Balance            `json:"write_pool"`
	// BlobberDetails contains real terms used for the allocation.
	// If the allocation has updated, then terms calculated using
	// weighted average values.
	BlobberDetails []*BlobberAllocation `json:"blobber_details"`

	// ReadPriceRange is requested reading prices range.
	ReadPriceRange PriceRange `json:"read_price_range"`
	// WritePriceRange is requested writing prices range.
	WritePriceRange         PriceRange       `json:"write_price_range"`
	MinLockDemand           float64          `json:"min_lock_demand"`
	ChallengeCompletionTime time.Duration    `json:"challenge_completion_time"`
	StartTime               common.Timestamp `json:"start_time"`
	Finalized               bool             `json:"finalized,omitempty"`
	Canceled                bool             `json:"canceled,omitempty"`
	MovedToChallenge        common.Balance   `json:"moved_to_challenge,omitempty"`
	MovedBack               common.Balance   `json:"moved_back,omitempty"`
	MovedToValidators       common.Balance   `json:"moved_to_validators,omitempty"`
	FileOptions             uint16           `json:"file_options"`
	ThirdPartyExtendable    bool             `json:"third_party_extendable"`

	numBlockDownloads       int
	downloadChan            chan *DownloadRequest
	repairChan              chan *RepairRequest
	ctx                     context.Context
	ctxCancelF              context.CancelFunc
	mutex                   *sync.Mutex
	downloadProgressMap     map[string]*DownloadRequest
	downloadRequests        []*DownloadRequest
	repairRequestInProgress *RepairRequest
	initialized             bool

	// conseususes
	consensusThreshold int
	fullconsensus      int
}

type OperationRequest struct {
	OperationType string
	LocalPath     string
	RemotePath    string
	DestName      string // Required only for rename operation
	DestPath      string // Required for copy and move operation

	// Required for uploads
	Workdir    string
	FileMeta   FileMeta
	FileReader io.Reader
	Opts       []ChunkedUploadOption
}

func GetReadPriceRange() (PriceRange, error) {
	return getPriceRange("max_read_price")
}
func GetWritePriceRange() (PriceRange, error) {
	return getPriceRange("max_write_price")
}

func getPriceRange(name string) (PriceRange, error) {
	conf, err := GetStorageSCConfig()
	if err != nil {
		return PriceRange{}, err
	}
	f := conf.Fields[name]
	fStr, ok := f.(string)
	if !ok {
		return PriceRange{}, fmt.Errorf("type is wrong")
	}
	mrp, err := strconv.ParseFloat(fStr, 64)
	if err != nil {
		return PriceRange{}, err
	}
	coin, err := currency.ParseZCN(mrp)
	if err != nil {
		return PriceRange{}, err
	}
	max, err := coin.Int64()
	if err != nil {
		return PriceRange{}, err
	}
	return PriceRange{0, uint64(max)}, err

}

func (a *Allocation) GetStats() *AllocationStats {
	return a.Stats
}

func (a *Allocation) GetBlobberStats() map[string]*BlobberAllocationStats {
	numList := len(a.Blobbers)
	wg := &sync.WaitGroup{}
	wg.Add(numList)
	rspCh := make(chan *BlobberAllocationStats, numList)
	for _, blobber := range a.Blobbers {
		go getAllocationDataFromBlobber(blobber, a.ID, a.Tx, rspCh, wg)
	}
	wg.Wait()
	result := make(map[string]*BlobberAllocationStats, len(a.Blobbers))
	for i := 0; i < numList; i++ {
		resp := <-rspCh
		result[resp.BlobberURL] = resp
	}
	return result
}

const downloadWorkerCount = 10

func (a *Allocation) InitAllocation() {
	a.downloadChan = make(chan *DownloadRequest, 100)
	a.repairChan = make(chan *RepairRequest, 1)
	a.ctx, a.ctxCancelF = context.WithCancel(context.Background())
	a.downloadProgressMap = make(map[string]*DownloadRequest)
	a.downloadRequests = make([]*DownloadRequest, 0, 100)
	a.mutex = &sync.Mutex{}
	a.fullconsensus, a.consensusThreshold = a.getConsensuses()
	a.startWorker(a.ctx)
	InitCommitWorker(a.Blobbers)
	InitBlockDownloader(a.Blobbers, downloadWorkerCount)
	a.initialized = true
}

func (a *Allocation) isInitialized() bool {
	return a.initialized && sdkInitialized
}

func (a *Allocation) startWorker(ctx context.Context) {
	go a.dispatchWork(ctx)
}

func (a *Allocation) dispatchWork(ctx context.Context) {
	for {
		select {
		case <-ctx.Done():
			l.Logger.Info("Upload cancelled by the parent")
			return
		case downloadReq := <-a.downloadChan:
			l.Logger.Info(fmt.Sprintf("received a download request for %v\n", downloadReq.remotefilepath))
			go func() {
				downloadReq.processDownload(ctx)
			}()
		case repairReq := <-a.repairChan:

			l.Logger.Info(fmt.Sprintf("received a repair request for %v\n", repairReq.listDir.Path))
			go repairReq.processRepair(ctx, a)
		}
	}
}

func (a *Allocation) CanUpload() bool {
	return (a.FileOptions & CanUploadMask) > 0
}

func (a *Allocation) CanDelete() bool {
	return (a.FileOptions & CanDeleteMask) > 0
}

func (a *Allocation) CanUpdate() bool {
	return (a.FileOptions & CanUpdateMask) > 0
}

func (a *Allocation) CanMove() bool {
	return (a.FileOptions & CanMoveMask) > 0
}

func (a *Allocation) CanCopy() bool {
	return (a.FileOptions & CanCopyMask) > 0
}

func (a *Allocation) CanRename() bool {
	return (a.FileOptions & CanRenameMask) > 0
}

// UpdateFile [Deprecated]please use CreateChunkedUpload
func (a *Allocation) UpdateFile(workdir, localpath string, remotepath string,
	status StatusCallback) error {

	return a.StartChunkedUpload(workdir, localpath, remotepath, status, true, false, "", false, false)
}

// UploadFile [Deprecated]please use CreateChunkedUpload
func (a *Allocation) UploadFile(workdir, localpath string, remotepath string,
	status StatusCallback) error {

	return a.StartChunkedUpload(workdir, localpath, remotepath, status, false, false, "", false, false)
}

func (a *Allocation) CreateDir(remotePath string) error {
	if !a.isInitialized() {
		return notInitialized
	}

	if remotePath == "" {
		return errors.New("invalid_name", "Invalid name for dir")
	}

	if !path.IsAbs(remotePath) {
		return errors.New("invalid_path", "Path is not absolute")
	}

	remotePath = zboxutil.RemoteClean(remotePath)
	timestamp := int64(common.Now())
	req := DirRequest{
		allocationObj: a,
		allocationID:  a.ID,
		allocationTx:  a.Tx,
		blobbers:      a.Blobbers,
		mu:            &sync.Mutex{},
		dirMask:       zboxutil.NewUint128(1).Lsh(uint64(len(a.Blobbers))).Sub64(1),
		connectionID:  zboxutil.NewConnectionId(),
		remotePath:    remotePath,
		wg:            &sync.WaitGroup{},
		timestamp:     timestamp,
		Consensus: Consensus{
			RWMutex:         &sync.RWMutex{},
			consensusThresh: a.consensusThreshold,
			fullconsensus:   a.fullconsensus,
		},
	}
	req.ctx, req.ctxCncl = context.WithCancel(a.ctx)

	err := req.ProcessDir(a)
	return err
}

<<<<<<< HEAD
func (a *Allocation) RepairFile(file sys.File, remotepath string,
	status StatusCallback, mask zboxutil.Uint128, ref *fileref.FileRef) error {

	idr, _ := homedir.Dir()
	mask = mask.Not().And(zboxutil.NewUint128(1).Lsh(uint64(len(a.Blobbers))).Sub64(1))
	fileMeta := FileMeta{
		ActualSize: ref.ActualSize,
		MimeType:   ref.MimeType,
		RemoteName: ref.Name,
		RemotePath: remotepath,
	}
	opts := []ChunkedUploadOption{
		WithMask(mask),
		WithChunkNumber(5),
		WithStatusCallback(status),
	}
	connectionID := zboxutil.NewConnectionId()
	chunkedUpload, err := CreateChunkedUpload(idr, a, fileMeta, file, false, true, false, connectionID, opts...)
	if err != nil {
		return err
	}
	return chunkedUpload.Start()
=======
func (a *Allocation) RepairFile(localpath string, remotepath string,
	status StatusCallback, mask zboxutil.Uint128) error {

	idr, _ := homedir.Dir()
	mask = mask.Not().And(zboxutil.NewUint128(1).Lsh(uint64(len(a.Blobbers))).Sub64(1))
	return a.StartChunkedUpload(idr, localpath, remotepath, status, false, true,
		"", false, false, WithMask(mask))
>>>>>>> 8dc53ab9
}

// UpdateFileWithThumbnail [Deprecated]please use CreateChunkedUpload
func (a *Allocation) UpdateFileWithThumbnail(workdir, localpath string, remotepath string,
	thumbnailpath string, status StatusCallback) error {

	return a.StartChunkedUpload(workdir, localpath, remotepath, status, true, false,
		thumbnailpath, false, false)
}

// UploadFileWithThumbnail [Deprecated]please use CreateChunkedUpload
func (a *Allocation) UploadFileWithThumbnail(workdir string, localpath string,
	remotepath string, thumbnailpath string,
	status StatusCallback) error {

	return a.StartChunkedUpload(workdir, localpath, remotepath, status, false, false,
		thumbnailpath, false, false)
}

// EncryptAndUpdateFile [Deprecated]please use CreateChunkedUpload
func (a *Allocation) EncryptAndUpdateFile(workdir string, localpath string, remotepath string,
	status StatusCallback) error {

	return a.StartChunkedUpload(workdir, localpath, remotepath, status, true, false, "", true, false)
}

// EncryptAndUploadFile [Deprecated]please use CreateChunkedUpload
func (a *Allocation) EncryptAndUploadFile(workdir string, localpath string, remotepath string,
	status StatusCallback) error {

	return a.StartChunkedUpload(workdir, localpath, remotepath, status, false, false, "", true, false)
}

// EncryptAndUpdateFileWithThumbnail [Deprecated]please use CreateChunkedUpload
func (a *Allocation) EncryptAndUpdateFileWithThumbnail(workdir string, localpath string,
	remotepath string, thumbnailpath string, status StatusCallback) error {

	return a.StartChunkedUpload(workdir, localpath, remotepath, status, true, false,
		thumbnailpath, true, false)
}

// EncryptAndUploadFileWithThumbnail [Deprecated]please use CreateChunkedUpload
func (a *Allocation) EncryptAndUploadFileWithThumbnail(
	workdir string,
	localpath string,
	remotepath string,
	thumbnailpath string,

	status StatusCallback,
) error {

	return a.StartChunkedUpload(workdir,
		localpath,
		remotepath,
		status,
		false,
		false,
		thumbnailpath,
		true,
		false,
	)
}

func (a *Allocation) StartMultiUpload(workdir string, localPaths []string, fileNames []string, thumbnailPaths []string, encrypts []bool, chunkNumbers []int, remotePaths []string, isUpdate bool, status StatusCallback) error {
	if len(localPaths) != len(thumbnailPaths) {
		return errors.New("invalid_value", "length of localpaths and thumbnailpaths must be equal")
	}
	if len(localPaths) != len(encrypts) {
		return errors.New("invalid_value", "length of encrypt not equal to number of files")
	}
	if !a.isInitialized() {
		return notInitialized
	}

	if !a.CanUpload() {
		return constants.ErrFileOptionNotPermitted
	}

	totalOperations := len(localPaths)
	if totalOperations == 0 {
		return nil
	}
	operationRequests := make([]OperationRequest, totalOperations)
	for idx, localPath := range localPaths {
		remotePath := zboxutil.RemoteClean(remotePaths[idx])
		isabs := zboxutil.IsRemoteAbs(remotePath)
		if !isabs {
			err := thrown.New("invalid_path", "Path should be valid and absolute")
			return err
		}
		fileReader, err := os.Open(localPath)
		if err != nil {
			return err
		}
		defer fileReader.Close()
		thumbnailPath := thumbnailPaths[idx]
		fileName := fileNames[idx]
		chunkNumber := chunkNumbers[idx]
		if fileName == "" {
			return thrown.New("invalid_param", "filename can't be empty")
		}
		encrypt := encrypts[idx]

		fileInfo, err := fileReader.Stat()
		if err != nil {
			return err
		}

		mimeType, err := zboxutil.GetFileContentType(fileReader)
		if err != nil {
			return err
		}

		if !strings.HasSuffix(remotePath, "/") {
			remotePath = remotePath + "/"
		}
		fullRemotePath := zboxutil.GetFullRemotePath(localPath, remotePath)
		fullRemotePathWithoutName, _ := pathutil.Split(fullRemotePath)
		fullRemotePath = fullRemotePathWithoutName + "/" + fileName
		if err != nil {
			return err
		}
		fmt.Println("fullRemotepath and localpath", fullRemotePath, localPath)
		fileMeta := FileMeta{
			Path:       localPath,
			ActualSize: fileInfo.Size(),
			MimeType:   mimeType,
			RemoteName: fileName,
			RemotePath: fullRemotePath,
		}
		options := []ChunkedUploadOption{
			WithStatusCallback(status),
			WithEncrypt(encrypt),
		}
		if chunkNumber != 0 {
			options = append(options, WithChunkNumber(chunkNumber))
		}
		if thumbnailPath != "" {
			buf, err := sys.Files.ReadFile(thumbnailPath)
			if err != nil {
				return err
			}

			options = append(options, WithThumbnail(buf))
		}
		operationRequests[idx] = OperationRequest{
			FileMeta:      fileMeta,
			FileReader:    fileReader,
			OperationType: constants.FileOperationInsert,
			Opts:          options,
			Workdir:       workdir,
			RemotePath:    fileMeta.RemotePath,
		}
		if isUpdate {
			operationRequests[idx].OperationType = constants.FileOperationUpdate
		}

	}
	err := a.DoMultiOperation(operationRequests)
	if err != nil {
		logger.Logger.Error("Error in multi upload ", err.Error())
		return err
	}
	return nil
}

func (a *Allocation) StartChunkedUpload(workdir, localPath string,
	remotePath string,
	status StatusCallback,
	isUpdate bool,
	isRepair bool,
	thumbnailPath string,
	encryption bool,
	webStreaming bool,
	uploadOpts ...ChunkedUploadOption,
) error {

	if !a.isInitialized() {
		return notInitialized
	}

	if (!isUpdate && !a.CanUpload()) || (isUpdate && !a.CanUpdate()) {
		return constants.ErrFileOptionNotPermitted
	}

	fileReader, err := os.Open(localPath)
	if err != nil {
		return err
	}
	defer fileReader.Close()

	fileInfo, err := fileReader.Stat()
	if err != nil {
		return err
	}

	mimeType, err := zboxutil.GetFileContentType(fileReader)
	if err != nil {
		return err
	}
	remotePath = zboxutil.RemoteClean(remotePath)
	isabs := zboxutil.IsRemoteAbs(remotePath)
	if !isabs {
		err = thrown.New("invalid_path", "Path should be valid and absolute")
		return err
	}
	remotePath = zboxutil.GetFullRemotePath(localPath, remotePath)

	_, fileName := pathutil.Split(remotePath)

	fileMeta := FileMeta{
		Path:       localPath,
		ActualSize: fileInfo.Size(),
		MimeType:   mimeType,
		RemoteName: fileName,
		RemotePath: remotePath,
	}

	options := []ChunkedUploadOption{
		WithEncrypt(encryption),
		WithStatusCallback(status),
	}
	options = append(options, uploadOpts...)

	if thumbnailPath != "" {
		buf, err := sys.Files.ReadFile(thumbnailPath)
		if err != nil {
			return err
		}

		options = append(options, WithThumbnail(buf))
	}

	connectionId := zboxutil.NewConnectionId()
	ChunkedUpload, err := CreateChunkedUpload(workdir,
		a, fileMeta, fileReader,
		isUpdate, isRepair, webStreaming, connectionId,
		options...)
	if err != nil {
		return err
	}

	return ChunkedUpload.Start()
}

func (a *Allocation) GetCurrentVersion() (bool, error) {
	//get versions from blobbers

	wg := &sync.WaitGroup{}
	markerChan := make(chan *RollbackBlobber, len(a.Blobbers))
	var errCnt int32
	for _, blobber := range a.Blobbers {

		wg.Add(1)
		go func(blobber *blockchain.StorageNode) {

			defer wg.Done()
			wr, err := GetWritemarker(a.ID, a.Tx, blobber.ID, blobber.Baseurl)
			if err != nil {
				atomic.AddInt32(&errCnt, 1)
				logger.Logger.Error("error during getWritemarke", zap.Error(err))
			}
			if wr == nil {
				markerChan <- nil
			} else {
				markerChan <- &RollbackBlobber{
					blobber:      blobber,
					lpm:          wr,
					commitResult: &CommitResult{},
				}
			}
		}(blobber)

	}

	wg.Wait()
	close(markerChan)

	versionMap := make(map[int64][]*RollbackBlobber)

	for rb := range markerChan {

		if rb == nil {
			continue
		}

		if _, ok := versionMap[rb.lpm.LatestWM.Timestamp]; !ok {
			versionMap[rb.lpm.LatestWM.Timestamp] = make([]*RollbackBlobber, 0)
		}

		versionMap[rb.lpm.LatestWM.Timestamp] = append(versionMap[rb.lpm.LatestWM.Timestamp], rb)

		if len(versionMap) > 2 {
			return false, fmt.Errorf("more than 2 versions found")
		}

	}
	// TODO: check how many blobbers can be down
	if errCnt > 0 {
		return false, fmt.Errorf("error in getting writemarker from %v blobbers", errCnt)
	}

	if len(versionMap) == 0 {
		return false, nil
	}

	// TODO:return if len(versionMap) == 1

	var prevVersion int64
	var latestVersion int64

	for version := range versionMap {
		if prevVersion == 0 {
			prevVersion = version
		} else {
			latestVersion = version
		}
	}

	if prevVersion > latestVersion {
		prevVersion, latestVersion = latestVersion, prevVersion
	}

	// TODO: Check if allocation can be repaired

	success := true

	// rollback to prev version
	for _, rb := range versionMap[latestVersion] {

		wg.Add(1)
		go func(rb *RollbackBlobber) {
			defer wg.Done()
			err := rb.processRollback(context.TODO(), a.ID)
			if err != nil {
				success = false
			}
		}(rb)
	}

	wg.Wait()

	if !success {
		return false, fmt.Errorf("error in rollback")
	}

	return success, nil
}

func (a *Allocation) RepairRequired(remotepath string) (zboxutil.Uint128, zboxutil.Uint128, bool, *fileref.FileRef, error) {
	if !a.isInitialized() {
		return zboxutil.Uint128{}, zboxutil.Uint128{}, false, nil, notInitialized
	}

	listReq := &ListRequest{Consensus: Consensus{RWMutex: &sync.RWMutex{}}}
	listReq.allocationID = a.ID
	listReq.allocationTx = a.Tx
	listReq.blobbers = a.Blobbers
	listReq.fullconsensus = a.fullconsensus
	listReq.consensusThresh = a.DataShards
	listReq.ctx = a.ctx
	listReq.remotefilepath = remotepath
	found, deleteMask, fileRef, _ := listReq.getFileConsensusFromBlobbers()
	if fileRef == nil {
		var repairErr error
		if deleteMask.Equals(zboxutil.NewUint128(0)) {
			repairErr = errors.New("", "File not found for the given remotepath")
		}
		return found, deleteMask, false, fileRef, repairErr
	}

	uploadMask := zboxutil.NewUint128(1).Lsh(uint64(len(a.Blobbers))).Sub64(1)

	return found, deleteMask, !found.Equals(uploadMask), fileRef, nil
}

func (a *Allocation) DoMultiOperation(operations []OperationRequest) error {
	if len(operations) == 0 {
		return nil
	}
	if !a.isInitialized() {
		return notInitialized
	}

	for i := 0; i < len(operations); {
		// resetting multi operation and previous paths for every batch
		var mo MultiOperation
		mo.allocationObj = a
		mo.operationMask = zboxutil.NewUint128(0)
		mo.maskMU = &sync.Mutex{}
		mo.ctx, mo.ctxCncl = context.WithCancel(a.ctx)
		mo.Consensus = Consensus{
			RWMutex:         &sync.RWMutex{},
			consensusThresh: a.consensusThreshold,
			fullconsensus:   a.fullconsensus,
		}
		mo.connectionID = zboxutil.NewConnectionId()

		previousPaths := make(map[string]bool)

		var wg sync.WaitGroup
		for blobberIdx := range mo.allocationObj.Blobbers {
			wg.Add(1)
			go func(pos int) {
				defer wg.Done()
				err := mo.createConnectionObj(pos)
				if err != nil {
					l.Logger.Error(err.Error())
				}
			}(blobberIdx)
		}
		wg.Wait()
		// Check consensus
		if mo.operationMask.CountOnes() < mo.consensusThresh {
			return errors.New("consensus_not_met",
				fmt.Sprintf("Multioperation failed. Required consensus %d got %d",
					mo.consensusThresh, mo.operationMask.CountOnes()))
		}

		for ; i < len(operations); i++ {
			op := operations[i]
			remotePath := op.RemotePath
			parentPaths := GenerateParentPaths(remotePath)

			if _, ok := previousPaths[remotePath]; ok {
				// conflict found, commit
				break
			}

			var operation Operationer
			switch op.OperationType {
			case constants.FileOperationRename:
				operation = NewRenameOperation(op.RemotePath, op.DestName, mo.operationMask, mo.maskMU, mo.consensusThresh, mo.fullconsensus, mo.ctx)

			case constants.FileOperationCopy:
				operation = NewCopyOperation(op.RemotePath, op.DestPath, mo.operationMask, mo.maskMU, mo.consensusThresh, mo.fullconsensus, mo.ctx)

			case constants.FileOperationMove:
				operation = NewMoveOperation(op.RemotePath, op.DestPath, mo.operationMask, mo.maskMU, mo.consensusThresh, mo.fullconsensus, mo.ctx)

			case constants.FileOperationInsert:
				op.Opts = append(op.Opts, WithReaderContext(mo.ctx))
				operation = NewUploadOperation(op.Workdir, op.FileMeta, op.FileReader, false, op.Opts...)

			case constants.FileOperationDelete:
				operation = NewDeleteOperation(op.RemotePath, mo.operationMask, mo.maskMU, mo.consensusThresh, mo.fullconsensus, mo.ctx)

			case constants.FileOperationUpdate:
				op.Opts = append(op.Opts, WithReaderContext(mo.ctx))
				operation = NewUploadOperation(op.Workdir, op.FileMeta, op.FileReader, true, op.Opts...)

			case constants.FileOperationCreateDir:
				operation = NewDirOperation(op.RemotePath, mo.operationMask, mo.maskMU, mo.consensusThresh, mo.fullconsensus, mo.ctx)

			default:
				return errors.New("invalid_operation", "Operation is not valid")
			}

			err := operation.Verify(a)
			if err != nil {
				return err
			}

			for path := range parentPaths {
				previousPaths[path] = true
			}

			mo.operations = append(mo.operations, operation)
		}

		err := mo.Process()
		if err != nil {
			return err
		}
	}

	return nil
}

func GenerateParentPaths(path string) map[string]bool {
	path = strings.Trim(path, "/")
	parts := strings.Split(path, "/")
	parentPaths := make(map[string]bool)

	for i := range parts {
		parentPaths["/"+strings.Join(parts[:i+1], "/")] = true
	}
	return parentPaths
}

func (a *Allocation) DownloadFileToFileHandler(
	fileHandler sys.File,
	remotePath string,
	verifyDownload bool,
	status StatusCallback,
	isFinal bool,
) error {
	return a.addAndGenerateDownloadRequest(fileHandler, remotePath, DOWNLOAD_CONTENT_FULL, 1, 0,
		numBlockDownloads, verifyDownload, status, isFinal, "")
}

func (a *Allocation) DownloadByBlocksToFileHandler(
	fileHandler sys.File,
	remotePath string,
	startBlock, endBlock int64,
	numBlocks int,
	verifyDownload bool,
	status StatusCallback,
	isFinal bool,
) error {
	return a.addAndGenerateDownloadRequest(fileHandler, remotePath, DOWNLOAD_CONTENT_FULL, startBlock, endBlock,
		numBlocks, verifyDownload, status, isFinal, "")
}

func (a *Allocation) DownloadThumbnailToFileHandler(
	fileHandler sys.File,
	remotePath string,
	verifyDownload bool,
	status StatusCallback,
	isFinal bool,
) error {
	return a.addAndGenerateDownloadRequest(fileHandler, remotePath, DOWNLOAD_CONTENT_THUMB, 1, 0,
		numBlockDownloads, verifyDownload, status, isFinal, "")
}

func (a *Allocation) DownloadFile(localPath string, remotePath string, verifyDownload bool, status StatusCallback, isFinal bool) error {
	f, localFilePath, toKeep, err := a.prepareAndOpenLocalFile(localPath, remotePath)
	if err != nil {
		return err
	}

	err = a.addAndGenerateDownloadRequest(f, remotePath, DOWNLOAD_CONTENT_FULL, 1, 0,
		numBlockDownloads, verifyDownload, status, isFinal, localFilePath)
	if err != nil {
		if !toKeep {
			os.Remove(localFilePath) //nolint: errcheck
		}
		f.Close() //nolint: errcheck
		return err
	}
	return nil
}

// TODO: Use a map to store the download request and use flag isFinal to start the download, calculate readCount in parallel if possible
func (a *Allocation) DownloadFileByBlock(
	localPath string, remotePath string, startBlock int64, endBlock int64,
	numBlocks int, verifyDownload bool, status StatusCallback, isFinal bool) error {
	f, localFilePath, toKeep, err := a.prepareAndOpenLocalFile(localPath, remotePath)
	if err != nil {
		return err
	}

	err = a.addAndGenerateDownloadRequest(f, remotePath, DOWNLOAD_CONTENT_FULL, startBlock, endBlock,
		numBlockDownloads, verifyDownload, status, isFinal, localFilePath)
	if err != nil {
		if !toKeep {
			os.Remove(localFilePath) //nolint: errcheck
		}
		f.Close() //nolint: errcheck
		return err
<<<<<<< HEAD
	}
	return nil
}

func (a *Allocation) DownloadThumbnail(localPath string, remotePath string, verifyDownload bool, status StatusCallback, isFinal bool) error {
	f, localFilePath, toKeep, err := a.prepareAndOpenLocalFile(localPath, remotePath)
	if err != nil {
		return err
	}
=======
	}
	return nil
}

func (a *Allocation) DownloadThumbnail(localPath string, remotePath string, verifyDownload bool, status StatusCallback, isFinal bool) error {
	f, localFilePath, toKeep, err := a.prepareAndOpenLocalFile(localPath, remotePath)
	if err != nil {
		return err
	}
>>>>>>> 8dc53ab9

	err = a.addAndGenerateDownloadRequest(f, remotePath, DOWNLOAD_CONTENT_THUMB, 1, 0,
		numBlockDownloads, verifyDownload, status, isFinal, localFilePath)
	if err != nil {
		if !toKeep {
			os.Remove(localFilePath) //nolint: errcheck
		}
		f.Close() //nolint: errcheck
		return err
	}
	return nil
}

func (a *Allocation) generateDownloadRequest(
	fileHandler sys.File,
	remotePath string,
	contentMode string,
	startBlock, endBlock int64,
	numBlocks int,
	verifyDownload bool,
	status StatusCallback,
	connectionID string,
	localFilePath string,
) (*DownloadRequest, error) {
	if len(a.Blobbers) == 0 {
		return nil, noBLOBBERS
	}

	downloadReq := &DownloadRequest{Consensus: Consensus{RWMutex: &sync.RWMutex{}}}
	downloadReq.maskMu = &sync.Mutex{}
	downloadReq.allocationID = a.ID
	downloadReq.allocationTx = a.Tx
	downloadReq.allocOwnerID = a.Owner
	downloadReq.allocOwnerPubKey = a.OwnerPublicKey
	downloadReq.ctx, downloadReq.ctxCncl = context.WithCancel(a.ctx)
	downloadReq.fileHandler = fileHandler
	downloadReq.localFilePath = localFilePath
	downloadReq.remotefilepath = remotePath
	downloadReq.statusCallback = status
	downloadReq.downloadMask = zboxutil.NewUint128(1).Lsh(uint64(len(a.Blobbers))).Sub64(1)
	downloadReq.blobbers = a.Blobbers
	downloadReq.datashards = a.DataShards
	downloadReq.parityshards = a.ParityShards
	downloadReq.startBlock = startBlock - 1
	downloadReq.endBlock = endBlock
	downloadReq.numBlocks = int64(numBlocks)
	downloadReq.shouldVerify = verifyDownload
	downloadReq.fullconsensus = a.fullconsensus
	downloadReq.consensusThresh = a.DataShards
	downloadReq.completedCallback = func(remotepath string, remotepathhash string) {
		a.mutex.Lock()
		defer a.mutex.Unlock()
		delete(a.downloadProgressMap, remotepath)
	}
	downloadReq.fileCallback = func() {
		if downloadReq.fileHandler != nil {
			downloadReq.fileHandler.Close() //nolint: errcheck
		}
	}
	downloadReq.contentMode = contentMode
	downloadReq.connectionID = connectionID

	return downloadReq, nil
}

func (a *Allocation) addAndGenerateDownloadRequest(
	fileHandler sys.File,
	remotePath, contentMode string,
	startBlock, endBlock int64,
	numBlocks int,
	verifyDownload bool,
	status StatusCallback,
	isFinal bool,
	localFilePath string,
) error {
	var connectionID string
	if len(a.downloadRequests) > 0 {
		connectionID = a.downloadRequests[0].connectionID
	} else {
		connectionID = zboxutil.NewConnectionId()
	}
	downloadReq, err := a.generateDownloadRequest(
		fileHandler, remotePath, contentMode, startBlock, endBlock,
		numBlocks, verifyDownload, status, connectionID, localFilePath)
	if err != nil {
		return err
	}
	a.mutex.Lock()
	a.downloadProgressMap[remotePath] = downloadReq
	a.downloadRequests = append(a.downloadRequests, downloadReq)
	if isFinal {
		downloadOps := a.downloadRequests
		a.downloadRequests = nil
		go func() {
			a.processReadMarker(downloadOps)
		}()
	}
	a.mutex.Unlock()
	return nil
}

func (a *Allocation) processReadMarker(drs []*DownloadRequest) {
	blobberMap := make(map[uint64]int64)
	mpLock := sync.Mutex{}
	wg := sync.WaitGroup{}
	var isReadFree bool
	if a.ReadPriceRange.Max == 0 && a.ReadPriceRange.Min == 0 {
		isReadFree = true
	}

	for _, dr := range drs {
		wg.Add(1)
		go func(dr *DownloadRequest) {
			defer wg.Done()
			dr.processDownloadRequest()
			var pos uint64
			if !dr.skip {
				for i := dr.downloadMask; !i.Equals64(0); i = i.And(zboxutil.NewUint128(1).Lsh(pos).Not()) {
					pos = uint64(i.TrailingZeros())
					mpLock.Lock()
					blobberMap[pos] += dr.blocksPerShard
					mpLock.Unlock()
				}
			}
		}(dr)
	}
	wg.Wait()
	successMask := zboxutil.NewUint128(0)
	var redeemError error
	if !isReadFree {
		for pos, totalBlocks := range blobberMap {
			if totalBlocks == 0 {
				continue
			}
			wg.Add(1)
			go func(pos uint64, totalBlocks int64) {
				blobber := drs[0].blobbers[pos]
				err := drs[0].submitReadMarker(blobber, totalBlocks)
				if err == nil {
					successMask = successMask.Or(zboxutil.NewUint128(1).Lsh(pos))
				} else {
					redeemError = err
				}
				wg.Done()
			}(pos, totalBlocks)
		}
		wg.Wait()
	}
	for _, dr := range drs {
		if dr.skip {
			continue
		}
		dr.downloadMask = successMask.And(dr.downloadMask)
		if dr.consensusThresh > dr.downloadMask.CountOnes() {
			if redeemError == nil {
				redeemError = errors.New("read_marker_failed", "Failed to submit read marker to the blobbers")
			}
			dr.errorCB(redeemError, dr.remotefilepath)
			continue
		}
		go func(dr *DownloadRequest) {
			a.downloadChan <- dr
		}(dr)
	}
}

func (a *Allocation) prepareAndOpenLocalFile(localPath string, remotePath string) (*os.File, string, bool, error) {
	var toKeep bool

	if !a.isInitialized() {
		return nil, "", toKeep, notInitialized
	}
<<<<<<< HEAD
	_, err := os.Stat(localPath)
	if err != nil {
		if os.IsNotExist(err) {
			if err := os.MkdirAll(localPath, 0744); err != nil {
				return nil, "", toKeep, err
			}
		} else {
			return nil, "", toKeep, err
		}
	}

	info, err := os.Stat(localPath)
	if err != nil {
		return nil, "", toKeep, err
	}

	if !info.IsDir() {
		return nil, "", toKeep, fmt.Errorf("Local path is not a directory '%s'", localPath)
	}

	localFileName := filepath.Base(remotePath)
	localFilePath := filepath.Join(localPath, localFileName)

	info, err = os.Stat(localFilePath)

	var f *os.File
=======

	var localFilePath string

	// If the localPath has a file extension, treat it as a file. Otherwise, treat it as a directory.
	if filepath.Ext(localPath) != "" {
		localFilePath = localPath
	} else {
		localFileName := filepath.Base(remotePath)
		localFilePath = filepath.Join(localPath, localFileName)
	}

	// Create necessary directories if they do not exist
	dir := filepath.Dir(localFilePath)
	if _, err := os.Stat(dir); os.IsNotExist(err) {
		if err := os.MkdirAll(dir, 0744); err != nil {
			return nil, "", toKeep, err
		}
	}

	var f *os.File
	info, err := os.Stat(localFilePath)
>>>>>>> 8dc53ab9
	if errors.Is(err, os.ErrNotExist) {
		f, err = os.OpenFile(localFilePath, os.O_WRONLY|os.O_CREATE, 0644)
		if err != nil {
			return nil, "", toKeep, errors.Wrap(err, "Can't create local file")
		}
	} else {
		f, err = os.OpenFile(localFilePath, os.O_WRONLY|os.O_APPEND, 0644)
		if err != nil {
			return nil, "", toKeep, errors.Wrap(err, "Can't open local file in append mode")
		}
		if info.Size() > 0 {
			toKeep = true
		}
	}

	return f, localFilePath, toKeep, nil
}

func (a *Allocation) ListDirFromAuthTicket(authTicket string, lookupHash string) (*ListResult, error) {
	if !a.isInitialized() {
		return nil, notInitialized
	}
	sEnc, err := base64.StdEncoding.DecodeString(authTicket)
	if err != nil {
		return nil, errors.New("auth_ticket_decode_error", "Error decoding the auth ticket."+err.Error())
	}
	at := &marker.AuthTicket{}
	err = json.Unmarshal(sEnc, at)
	if err != nil {
		return nil, errors.New("auth_ticket_decode_error", "Error unmarshaling the auth ticket."+err.Error())
	}
	if len(at.FilePathHash) == 0 || len(lookupHash) == 0 {
		return nil, errors.New("invalid_path", "Invalid path for the list")
	}

	listReq := &ListRequest{Consensus: Consensus{RWMutex: &sync.RWMutex{}}}
	listReq.allocationID = a.ID
	listReq.allocationTx = a.Tx
	listReq.blobbers = a.Blobbers
	listReq.fullconsensus = a.fullconsensus
	listReq.consensusThresh = a.consensusThreshold
	listReq.ctx = a.ctx
	listReq.remotefilepathhash = lookupHash
	listReq.authToken = at
	ref, err := listReq.GetListFromBlobbers()

	if err != nil {
		return nil, err
	}

	if ref != nil {
		return ref, nil
	}
	return nil, errors.New("list_request_failed", "Failed to get list response from the blobbers")
}

func (a *Allocation) ListDir(path string, opts ...bool) (*ListResult, error) {
	if !a.isInitialized() {
		return nil, notInitialized
	}
	if len(path) == 0 {
		return nil, errors.New("invalid_path", "Invalid path for the list")
	}
	path = zboxutil.RemoteClean(path)
	isabs := zboxutil.IsRemoteAbs(path)
	if !isabs {
		return nil, errors.New("invalid_path", "Path should be valid and absolute")
	}
	listReq := &ListRequest{Consensus: Consensus{RWMutex: &sync.RWMutex{}}}
	listReq.allocationID = a.ID
	listReq.allocationTx = a.Tx
	listReq.blobbers = a.Blobbers
	listReq.fullconsensus = a.fullconsensus
	listReq.consensusThresh = a.DataShards
	listReq.ctx = a.ctx
	listReq.remotefilepath = path
	if len(opts) > 0 {
		listReq.forRepair = opts[0]
	}
	ref, err := listReq.GetListFromBlobbers()
	if err != nil {
		return nil, err
	}

	if ref != nil {
		return ref, nil
	}
	return nil, errors.New("list_request_failed", "Failed to get list response from the blobbers")
}

func (a *Allocation) getRefs(path, pathHash, authToken, offsetPath, updatedDate, offsetDate, fileType, refType string, level, pageLimit int) (*ObjectTreeResult, error) {
	if !a.isInitialized() {
		return nil, notInitialized
	}

	oTreeReq := &ObjectTreeRequest{
		allocationID:   a.ID,
		allocationTx:   a.Tx,
		blobbers:       a.Blobbers,
		authToken:      authToken,
		pathHash:       pathHash,
		remotefilepath: path,
		pageLimit:      pageLimit,
		level:          level,
		offsetPath:     offsetPath,
		updatedDate:    updatedDate,
		offsetDate:     offsetDate,
		fileType:       fileType,
		refType:        refType,
		wg:             &sync.WaitGroup{},
		ctx:            a.ctx,
	}
	oTreeReq.fullconsensus = a.fullconsensus
	oTreeReq.consensusThresh = a.consensusThreshold
	return oTreeReq.GetRefs()
}

func (a *Allocation) getDownloadMaskForBlobber(blobberID string) (zboxutil.Uint128, []*blockchain.StorageNode, error) {

	x := zboxutil.NewUint128(1)
	blobberIdx := 0
	found := false
	for idx, b := range a.Blobbers {
		if b.ID == blobberID {
			found = true
			blobberIdx = idx
		}
	}

	if !found {
		return x, nil, fmt.Errorf("no blobber found with the given ID")
	}

	return x, a.Blobbers[blobberIdx : blobberIdx+1], nil
}

func (a *Allocation) DownloadFromBlobber(blobberID, localPath, remotePath string, status StatusCallback) error {

	mask, blobbers, err := a.getDownloadMaskForBlobber(blobberID)
	if err != nil {
		l.Logger.Error(err)
		return err
	}

	verifyDownload := false // should be set to false

	f, localFilePath, toKeep, err := a.prepareAndOpenLocalFile(localPath, remotePath)
	if err != nil {
		return err
	}
	downloadReq, err := a.generateDownloadRequest(f, remotePath, DOWNLOAD_CONTENT_FULL, 1, 0, numBlockDownloads, verifyDownload,
		status, zboxutil.NewConnectionId(), localFilePath)
	if err != nil {
		if !toKeep {
			os.Remove(localFilePath) //nolint: errcheck
		}
		f.Close() //nolint: errcheck
		return err
	}

	downloadReq.downloadMask = mask
	downloadReq.blobbers = blobbers
	downloadReq.fullconsensus = 1
	downloadReq.consensusThresh = 1

	fRef, err := downloadReq.getFileRef(remotePath)
	if err != nil {
		l.Logger.Error(err.Error())
		downloadReq.errorCB(fmt.Errorf("Error while getting file ref. Error: %v", err), remotePath)
		return err
	}
	downloadReq.numBlocks = fRef.NumBlocks

	a.processReadMarker([]*DownloadRequest{downloadReq})
	if downloadReq.skip {
		return errors.New("download_request_failed", "Failed to get download response from the blobbers")
	}
	return nil
}

// GetRefsWithAuthTicket get refs that are children of shared remote path.
func (a *Allocation) GetRefsWithAuthTicket(authToken, offsetPath, updatedDate, offsetDate, fileType, refType string, level, pageLimit int) (*ObjectTreeResult, error) {
	if authToken == "" {
		return nil, errors.New("empty_auth_token", "auth token cannot be empty")
	}
	sEnc, err := base64.StdEncoding.DecodeString(authToken)
	if err != nil {
		return nil, errors.New("auth_ticket_decode_error", "Error decoding the auth ticket."+err.Error())
	}

	authTicket := new(marker.AuthTicket)
	if err := json.Unmarshal(sEnc, authTicket); err != nil {
		return nil, errors.New("json_unmarshall_error", err.Error())
	}

	at, _ := json.Marshal(authTicket)
	return a.getRefs("", authTicket.FilePathHash, string(at), offsetPath, updatedDate, offsetDate, fileType, refType, level, pageLimit)
}

// This function will retrieve paginated objectTree and will handle concensus; Required tree should be made in application side.
func (a *Allocation) GetRefs(path, offsetPath, updatedDate, offsetDate, fileType, refType string, level, pageLimit int) (*ObjectTreeResult, error) {
	if len(path) == 0 || !zboxutil.IsRemoteAbs(path) {
		return nil, errors.New("invalid_path", fmt.Sprintf("Absolute path required. Path provided: %v", path))
	}

	return a.getRefs(path, "", "", offsetPath, updatedDate, offsetDate, fileType, refType, level, pageLimit)
}

func (a *Allocation) GetRefsFromLookupHash(pathHash, offsetPath, updatedDate, offsetDate, fileType, refType string, level, pageLimit int) (*ObjectTreeResult, error) {
	if pathHash == "" {
		return nil, errors.New("invalid_lookup_hash", "lookup hash cannot be empty")
	}

	return a.getRefs("", pathHash, "", offsetPath, updatedDate, offsetDate, fileType, refType, level, pageLimit)

}

func (a *Allocation) GetRecentlyAddedRefs(page int, fromDate int64, pageLimit int) (*RecentlyAddedRefResult, error) {
	if !a.isInitialized() {
		return nil, notInitialized
	}

	if page < 1 {
		return nil, errors.New("invalid_params",
			fmt.Sprintf("page value should be greater than or equal to 1."+
				"Got page: %d", page))
	}

	offset := int64(page-1) * int64(pageLimit)
	req := &RecentlyAddedRefRequest{
		allocationID: a.ID,
		allocationTx: a.Tx,
		blobbers:     a.Blobbers,
		offset:       offset,
		fromDate:     fromDate,
		ctx:          a.ctx,
		wg:           &sync.WaitGroup{},
		pageLimit:    pageLimit,
		Consensus: Consensus{
			RWMutex:         &sync.RWMutex{},
			fullconsensus:   a.fullconsensus,
			consensusThresh: a.consensusThreshold,
		},
	}
	return req.GetRecentlyAddedRefs()
}

func (a *Allocation) GetFileMeta(path string) (*ConsolidatedFileMeta, error) {
	if !a.isInitialized() {
		return nil, notInitialized
	}

	result := &ConsolidatedFileMeta{}
	listReq := &ListRequest{Consensus: Consensus{RWMutex: &sync.RWMutex{}}}
	listReq.allocationID = a.ID
	listReq.allocationTx = a.Tx
	listReq.blobbers = a.Blobbers
	listReq.fullconsensus = a.fullconsensus
	listReq.consensusThresh = a.consensusThreshold
	listReq.ctx = a.ctx
	listReq.remotefilepath = path
	_, _, ref, _ := listReq.getFileConsensusFromBlobbers()
	if ref != nil {
		result.Type = ref.Type
		result.Name = ref.Name
		result.Hash = ref.ActualFileHash
		result.LookupHash = ref.LookupHash
		result.MimeType = ref.MimeType
		result.Path = ref.Path
		result.Size = ref.Size
		result.NumBlocks = ref.NumBlocks
		result.EncryptedKey = ref.EncryptedKey
		result.Collaborators = ref.Collaborators
		result.ActualFileSize = ref.ActualFileSize
		if result.ActualFileSize > 0 {
			result.ActualNumBlocks = (ref.ActualFileSize + CHUNK_SIZE - 1) / CHUNK_SIZE
		}
		return result, nil
	}
	return nil, errors.New("file_meta_error", "Error getting the file meta data from blobbers")
}

func (a *Allocation) GetChunkReadSize(encrypt bool) int64 {
	chunkDataSize := int64(DefaultChunkSize)
	if encrypt {
		chunkDataSize -= (EncryptedDataPaddingSize + EncryptionHeaderSize)
	}
	return chunkDataSize * int64(a.DataShards)
}

func (a *Allocation) GetFileMetaFromAuthTicket(authTicket string, lookupHash string) (*ConsolidatedFileMeta, error) {
	if !a.isInitialized() {
		return nil, notInitialized
	}

	result := &ConsolidatedFileMeta{}
	sEnc, err := base64.StdEncoding.DecodeString(authTicket)
	if err != nil {
		return nil, errors.New("auth_ticket_decode_error", "Error decoding the auth ticket."+err.Error())
	}
	at := &marker.AuthTicket{}
	err = json.Unmarshal(sEnc, at)
	if err != nil {
		return nil, errors.New("auth_ticket_decode_error", "Error unmarshaling the auth ticket."+err.Error())
	}
	if len(at.FilePathHash) == 0 || len(lookupHash) == 0 {
		return nil, errors.New("invalid_path", "Invalid path for the list")
	}

	listReq := &ListRequest{Consensus: Consensus{RWMutex: &sync.RWMutex{}}}
	listReq.allocationID = a.ID
	listReq.allocationTx = a.Tx
	listReq.blobbers = a.Blobbers
	listReq.fullconsensus = a.fullconsensus
	listReq.consensusThresh = a.consensusThreshold
	listReq.ctx = a.ctx
	listReq.remotefilepathhash = lookupHash
	listReq.authToken = at
	_, _, ref, _ := listReq.getFileConsensusFromBlobbers()
	if ref != nil {
		result.Type = ref.Type
		result.Name = ref.Name
		result.Hash = ref.ActualFileHash
		result.LookupHash = ref.LookupHash
		result.MimeType = ref.MimeType
		result.Path = ref.Path
		result.Size = ref.Size
		result.NumBlocks = ref.NumBlocks
		result.ActualFileSize = ref.ActualFileSize
		if result.ActualFileSize > 0 {
			result.ActualNumBlocks = (result.ActualFileSize + CHUNK_SIZE - 1) / CHUNK_SIZE
		}
		return result, nil
	}
	return nil, errors.New("file_meta_error", "Error getting the file meta data from blobbers")
}

func (a *Allocation) GetFileStats(path string) (map[string]*FileStats, error) {
	if !a.isInitialized() {
		return nil, notInitialized
	}
	if len(path) == 0 {
		return nil, errors.New("invalid_path", "Invalid path for the list")
	}
	path = zboxutil.RemoteClean(path)
	isabs := zboxutil.IsRemoteAbs(path)
	if !isabs {
		return nil, errors.New("invalid_path", "Path should be valid and absolute")
	}
	listReq := &ListRequest{Consensus: Consensus{RWMutex: &sync.RWMutex{}}}
	listReq.allocationID = a.ID
	listReq.allocationTx = a.Tx
	listReq.blobbers = a.Blobbers
	listReq.fullconsensus = a.fullconsensus
	listReq.consensusThresh = a.consensusThreshold
	listReq.ctx = a.ctx
	listReq.remotefilepath = path
	ref := listReq.getFileStatsFromBlobbers()
	if ref != nil {
		return ref, nil
	}
	return nil, errors.New("file_stats_request_failed", "Failed to get file stats response from the blobbers")
}

func (a *Allocation) DeleteFile(path string) error {
	return a.deleteFile(path, a.consensusThreshold, a.fullconsensus, zboxutil.NewUint128(1).Lsh(uint64(len(a.Blobbers))).Sub64(1))
}

func (a *Allocation) deleteFile(path string, threshConsensus, fullConsensus int, mask zboxutil.Uint128) error {
	if !a.isInitialized() {
		return notInitialized
	}

	if !a.CanDelete() {
		return constants.ErrFileOptionNotPermitted
	}

	if len(path) == 0 {
		return errors.New("invalid_path", "Invalid path for the list")
	}
	path = zboxutil.RemoteClean(path)
	isabs := zboxutil.IsRemoteAbs(path)
	if !isabs {
		return errors.New("invalid_path", "Path should be valid and absolute")
	}

	req := &DeleteRequest{consensus: Consensus{RWMutex: &sync.RWMutex{}}}
	req.allocationObj = a
	req.blobbers = a.Blobbers
	req.allocationID = a.ID
	req.allocationTx = a.Tx
	req.consensus.Init(threshConsensus, fullConsensus)
	req.ctx, req.ctxCncl = context.WithCancel(a.ctx)
	req.remotefilepath = path
	req.connectionID = zboxutil.NewConnectionId()
	req.deleteMask = mask
	req.maskMu = &sync.Mutex{}
	req.timestamp = int64(common.Now())
	err := req.ProcessDelete()
	return err
}

func (a *Allocation) RenameObject(path string, destName string) error {
	if !a.isInitialized() {
		return notInitialized
	}

	if !a.CanRename() {
		return constants.ErrFileOptionNotPermitted
	}

	if path == "" {
		return errors.New("invalid_path", "Invalid path for the list")
	}

	if path == "/" {
		return errors.New("invalid_operation", "cannot rename root path")
	}

	path = zboxutil.RemoteClean(path)
	isabs := zboxutil.IsRemoteAbs(path)
	if !isabs {
		return errors.New("invalid_path", "Path should be valid and absolute")
	}

	err := ValidateRemoteFileName(destName)
	if err != nil {
		return err
	}

	req := &RenameRequest{consensus: Consensus{RWMutex: &sync.RWMutex{}}}
	req.allocationObj = a
	req.blobbers = a.Blobbers
	req.allocationID = a.ID
	req.allocationTx = a.Tx
	req.newName = destName
	req.consensus.fullconsensus = a.fullconsensus
	req.consensus.consensusThresh = a.consensusThreshold
	req.ctx, req.ctxCncl = context.WithCancel(a.ctx)
	req.remotefilepath = path
	req.renameMask = zboxutil.NewUint128(1).Lsh(uint64(len(a.Blobbers))).Sub64(1)
	req.maskMU = &sync.Mutex{}
	req.connectionID = zboxutil.NewConnectionId()
	req.timestamp = int64(common.Now())
	return req.ProcessRename()
}

func (a *Allocation) MoveObject(srcPath string, destPath string) error {
	if !a.isInitialized() {
		return notInitialized
	}

	if !a.CanMove() {
		return constants.ErrFileOptionNotPermitted
	}

	if len(srcPath) == 0 || len(destPath) == 0 {
		return errors.New("invalid_path", "Invalid path for copy")
	}
	srcPath = zboxutil.RemoteClean(srcPath)
	isabs := zboxutil.IsRemoteAbs(srcPath)
	if !isabs {
		return errors.New("invalid_path", "Path should be valid and absolute")
	}

	err := ValidateRemoteFileName(destPath)
	if err != nil {
		return err
	}

	req := &MoveRequest{Consensus: Consensus{RWMutex: &sync.RWMutex{}}}
	req.allocationObj = a
	req.blobbers = a.Blobbers
	req.allocationID = a.ID
	req.allocationTx = a.Tx
	if destPath != "/" {
		destPath = strings.TrimSuffix(destPath, "/")
	}
	req.destPath = destPath
	req.fullconsensus = a.fullconsensus
	req.consensusThresh = a.consensusThreshold
	req.ctx, req.ctxCncl = context.WithCancel(a.ctx)
	req.remotefilepath = srcPath
	req.moveMask = zboxutil.NewUint128(1).Lsh(uint64(len(a.Blobbers))).Sub64(1)
	req.maskMU = &sync.Mutex{}
	req.connectionID = zboxutil.NewConnectionId()
	req.timestamp = int64(common.Now())
	return req.ProcessMove()
}

func (a *Allocation) CopyObject(path string, destPath string) error {
	if !a.isInitialized() {
		return notInitialized
	}

	if !a.CanCopy() {
		return constants.ErrFileOptionNotPermitted
	}

	if len(path) == 0 || len(destPath) == 0 {
		return errors.New("invalid_path", "Invalid path for copy")
	}
	path = zboxutil.RemoteClean(path)
	isabs := zboxutil.IsRemoteAbs(path)
	if !isabs {
		return errors.New("invalid_path", "Path should be valid and absolute")
	}

	err := ValidateRemoteFileName(destPath)
	if err != nil {
		return err
	}

	req := &CopyRequest{Consensus: Consensus{RWMutex: &sync.RWMutex{}}}
	req.allocationObj = a
	req.blobbers = a.Blobbers
	req.allocationID = a.ID
	req.allocationTx = a.Tx
	if destPath != "/" {
		destPath = strings.TrimSuffix(destPath, "/")
	}
	req.destPath = destPath
	req.fullconsensus = a.fullconsensus
	req.consensusThresh = a.consensusThreshold
	req.ctx, req.ctxCncl = context.WithCancel(a.ctx)
	req.remotefilepath = path
	req.copyMask = zboxutil.NewUint128(1).Lsh(uint64(len(a.Blobbers))).Sub64(1)
	req.maskMU = &sync.Mutex{}
	req.connectionID = zboxutil.NewConnectionId()
	req.timestamp = int64(common.Now())
	return req.ProcessCopy()
}

func (a *Allocation) GetAuthTicketForShare(
	path, filename, referenceType, refereeClientID string) (string, error) {

	now := time.Now()
	return a.GetAuthTicket(path, filename, referenceType, refereeClientID, "", 0, &now)
}

func (a *Allocation) RevokeShare(path string, refereeClientID string) error {
	success := make(chan int, len(a.Blobbers))
	notFound := make(chan int, len(a.Blobbers))
	wg := &sync.WaitGroup{}
	for idx := range a.Blobbers {
		baseUrl := a.Blobbers[idx].Baseurl
		query := &url.Values{}
		query.Add("path", path)
		query.Add("refereeClientID", refereeClientID)

		httpreq, err := zboxutil.NewRevokeShareRequest(baseUrl, a.ID, a.Tx, query)
		if err != nil {
			return err
		}

		wg.Add(1)
		go func() {
			defer wg.Done()
			err := zboxutil.HttpDo(a.ctx, a.ctxCancelF, httpreq, func(resp *http.Response, err error) error {
				if err != nil {
					l.Logger.Error("Revoke share : ", err)
					return err
				}
				defer resp.Body.Close()

				respbody, err := ioutil.ReadAll(resp.Body)
				if err != nil {
					l.Logger.Error("Error: Resp ", err)
					return err
				}
				if resp.StatusCode != http.StatusOK {
					l.Logger.Error(baseUrl, " Revoke share error response: ", resp.StatusCode, string(respbody))
					return fmt.Errorf(string(respbody))
				}
				data := map[string]interface{}{}
				err = json.Unmarshal(respbody, &data)
				if err != nil {
					return err
				}
				if data["status"].(float64) == http.StatusNotFound {
					notFound <- 1
				}
				return nil
			})
			if err == nil {
				success <- 1
			}
		}()
	}
	wg.Wait()
	if len(success) == len(a.Blobbers) {
		if len(notFound) == len(a.Blobbers) {
			return errors.New("", "share not found")
		}
		return nil
	}
	return errors.New("", "consensus not reached")
}

var ErrInvalidPrivateShare = errors.New("invalid_private_share", "private sharing is only available for encrypted file")

func (a *Allocation) GetAuthTicket(path, filename string,
	referenceType, refereeClientID, refereeEncryptionPublicKey string, expiration int64, availableAfter *time.Time) (string, error) {

	if !a.isInitialized() {
		return "", notInitialized
	}

	if path == "" {
		return "", errors.New("invalid_path", "Invalid path for the list")
	}

	path = zboxutil.RemoteClean(path)
	isabs := zboxutil.IsRemoteAbs(path)
	if !isabs {
		return "", errors.New("invalid_path", "Path should be valid and absolute")
	}

	if referenceType == fileref.FILE && refereeClientID != "" {
		fileMeta, err := a.GetFileMeta(path)
		if err != nil {
			return "", err
		}

		// private sharing is only available for encrypted file
		if fileMeta.EncryptedKey == "" {
			return "", ErrInvalidPrivateShare
		}
	}

	shareReq := &ShareRequest{
		expirationSeconds: expiration,
		allocationID:      a.ID,
		allocationTx:      a.Tx,
		blobbers:          a.Blobbers,
		ctx:               a.ctx,
		remotefilepath:    path,
		remotefilename:    filename,
	}

	if referenceType == fileref.DIRECTORY {
		shareReq.refType = fileref.DIRECTORY
	} else {
		shareReq.refType = fileref.FILE
	}

	aTicket, err := shareReq.getAuthTicket(refereeClientID, refereeEncryptionPublicKey)
	if err != nil {
		return "", err
	}

	atBytes, err := json.Marshal(aTicket)
	if err != nil {
		return "", err
	}

	if err := a.UploadAuthTicketToBlobber(string(atBytes), refereeEncryptionPublicKey, availableAfter); err != nil {
		return "", err
	}

	aTicket.ReEncryptionKey = ""
	if err := aTicket.Sign(); err != nil {
		return "", err
	}

	atBytes, err = json.Marshal(aTicket)
	if err != nil {
		return "", err
	}

	return base64.StdEncoding.EncodeToString(atBytes), nil
}

func (a *Allocation) UploadAuthTicketToBlobber(authTicket string, clientEncPubKey string, availableAfter *time.Time) error {
	success := make(chan int, len(a.Blobbers))
	wg := &sync.WaitGroup{}
	for idx := range a.Blobbers {
		url := a.Blobbers[idx].Baseurl
		body := new(bytes.Buffer)
		formWriter := multipart.NewWriter(body)
		if err := formWriter.WriteField("encryption_public_key", clientEncPubKey); err != nil {
			return err
		}
		if err := formWriter.WriteField("auth_ticket", authTicket); err != nil {
			return err
		}
		if availableAfter != nil {
			if err := formWriter.WriteField("available_after", strconv.FormatInt(availableAfter.Unix(), 10)); err != nil {
				return err
			}
		}

		if err := formWriter.Close(); err != nil {
			return err
		}
		httpreq, err := zboxutil.NewShareRequest(url, a.ID, a.Tx, body)
		if err != nil {
			return err
		}
		httpreq.Header.Set("Content-Type", formWriter.FormDataContentType())

		wg.Add(1)
		go func() {
			defer wg.Done()
			err := zboxutil.HttpDo(a.ctx, a.ctxCancelF, httpreq, func(resp *http.Response, err error) error {
				if err != nil {
					l.Logger.Error("Insert share info : ", err)
					return err
				}
				defer resp.Body.Close()

				respbody, err := ioutil.ReadAll(resp.Body)
				if err != nil {
					l.Logger.Error("Error: Resp ", err)
					return err
				}
				if resp.StatusCode != http.StatusOK {
					l.Logger.Error(url, " Insert share info error response: ", resp.StatusCode, string(respbody))
					return fmt.Errorf(string(respbody))
				}
				return nil
			})
			if err == nil {
				success <- 1
			}
		}()
	}
	wg.Wait()
	consensus := Consensus{
		RWMutex:         &sync.RWMutex{},
		consensus:       len(success),
		consensusThresh: a.consensusThreshold,
		fullconsensus:   a.fullconsensus,
	}
	if !consensus.isConsensusOk() {
		return errors.New("", "consensus not reached")
	}
	return nil
}

func (a *Allocation) CancelDownload(remotepath string) error {
	if downloadReq, ok := a.downloadProgressMap[remotepath]; ok {
		downloadReq.isDownloadCanceled = true
		downloadReq.ctxCncl()
		return nil
	}
	return errors.New("remote_path_not_found", "Invalid path. No download in progress for the path "+remotepath)
}

func (a *Allocation) DownloadFromReader(
	remotePath, localPath, lookupHash, authTicket, contentMode string,
	verifyDownload bool,
	blocksPerMarker uint,
) error {

	finfo, err := os.Stat(localPath)
	if err != nil {
		return err
	}
	if !finfo.IsDir() {
		return errors.New("invalid_path", "local path must be directory")
	}

	r, err := a.GetAllocationFileReader(remotePath, lookupHash, authTicket, contentMode, verifyDownload, blocksPerMarker)
	if err != nil {
		return err
	}

	sd := r.(*StreamDownload)

	fileName := filepath.Base(sd.remotefilepath)
	var localFPath string
	if contentMode == DOWNLOAD_CONTENT_THUMB {
		localFPath = filepath.Join(localPath, fileName, ".thumb")
	} else {
		localFPath = filepath.Join(localPath, fileName)
	}

	finfo, err = os.Stat(localFPath)

	var f *os.File
	if errors.Is(err, os.ErrNotExist) {
		f, err = os.Create(localFPath)
	} else {
		_, err = r.Seek(finfo.Size(), io.SeekStart)
		if err != nil {
			return err
		}
		f, err = os.OpenFile(localFPath, os.O_WRONLY|os.O_APPEND, 0644)
	}

	if err != nil {
		return err
	}
	defer f.Close()

	buf := make([]byte, 1024*KB)
	for {
		n, err := r.Read(buf)
		if err != nil && errors.Is(err, io.EOF) {
			_, err = f.Write(buf[:n])
			if err != nil {
				return err
			}
			break
		}
		_, err = f.Write(buf[:n])
		if err != nil {
			return err
		}
	}

	return nil
}

// GetStreamDownloader will check file ref existence and returns an instance that provides
// io.ReadSeekerCloser interface
func (a *Allocation) GetAllocationFileReader(
	remotePath, lookupHash, authTicket, contentMode string,
	verifyDownload bool,
	blocksPerMarker uint,
) (io.ReadSeekCloser, error) {

	if !a.isInitialized() {
		return nil, notInitialized
	}
	//Remove content mode option
	remotePath = filepath.Clean(remotePath)
	var res *ObjectTreeResult
	var err error
	switch {
	case authTicket != "":
		res, err = a.GetRefsWithAuthTicket(authTicket, "", "", "", "", "regular", 0, 1)
	case remotePath != "":
		res, err = a.GetRefs(remotePath, "", "", "", "", "regular", 0, 1)
	case lookupHash != "":
		res, err = a.GetRefsFromLookupHash(lookupHash, "", "", "", "", "regular", 0, 1) //
	default:
		return nil, errors.New("invalid_path", "remote path or authticket is required")
	}

	if err != nil {
		return nil, err
	}

	if len(res.Refs) == 0 {
		return nil, errors.New("file_does_not_exist", "")
	}
	ref := &res.Refs[0]
	if ref.Type != fileref.FILE {
		return nil, errors.New("operation_not_supported", "downloading other than file is not supported")
	}

	if blocksPerMarker == 0 {
		blocksPerMarker = uint(numBlockDownloads)
	}

	sdo := &StreamDownloadOption{
		ContentMode:     contentMode,
		AuthTicket:      authTicket,
		VerifyDownload:  verifyDownload,
		BlocksPerMarker: blocksPerMarker,
	}

	return GetDStorageFileReader(a, ref, sdo)
}

func (a *Allocation) DownloadFileToFileHandlerFromAuthTicket(
	fileHandler sys.File,
	authTicket string,
	remoteLookupHash string,
	remoteFilename string,
	verifyDownload bool,
	status StatusCallback,
	isFinal bool,
) error {
	return a.downloadFromAuthTicket(fileHandler, authTicket, remoteLookupHash, 1, 0, numBlockDownloads,
		remoteFilename, DOWNLOAD_CONTENT_FULL, verifyDownload, status, isFinal, "")
}
<<<<<<< HEAD

func (a *Allocation) DownloadByBlocksToFileHandlerFromAuthTicket(
	fileHandler sys.File,
	authTicket string,
	remoteLookupHash string,
	startBlock, endBlock int64,
	numBlocks int,
	remoteFilename string,
	verifyDownload bool,
	status StatusCallback,
	isFinal bool,
) error {
	return a.downloadFromAuthTicket(fileHandler, authTicket, remoteLookupHash, startBlock, endBlock, numBlocks,
		remoteFilename, DOWNLOAD_CONTENT_FULL, verifyDownload, status, isFinal, "")
}

func (a *Allocation) DownloadThumbnailToFileHandlerFromAuthTicket(
	fileHandler sys.File,
	authTicket string,
	remoteLookupHash string,
	remoteFilename string,
	verifyDownload bool,
	status StatusCallback,
	isFinal bool,
) error {
	return a.downloadFromAuthTicket(fileHandler, authTicket, remoteLookupHash, 1, 0, numBlockDownloads,
		remoteFilename, DOWNLOAD_CONTENT_THUMB, verifyDownload, status, isFinal, "")
}

func (a *Allocation) DownloadThumbnailFromAuthTicket(
	localPath string,
	authTicket string,
	remoteLookupHash string,
	remoteFilename string,
	verifyDownload bool,
	status StatusCallback,
	isFinal bool,
) error {
	f, localFilePath, toKeep, err := a.prepareAndOpenLocalFile(localPath, remoteFilename)
	if err != nil {
		return err
	}

=======

func (a *Allocation) DownloadByBlocksToFileHandlerFromAuthTicket(
	fileHandler sys.File,
	authTicket string,
	remoteLookupHash string,
	startBlock, endBlock int64,
	numBlocks int,
	remoteFilename string,
	verifyDownload bool,
	status StatusCallback,
	isFinal bool,
) error {
	return a.downloadFromAuthTicket(fileHandler, authTicket, remoteLookupHash, startBlock, endBlock, numBlocks,
		remoteFilename, DOWNLOAD_CONTENT_FULL, verifyDownload, status, isFinal, "")
}

func (a *Allocation) DownloadThumbnailToFileHandlerFromAuthTicket(
	fileHandler sys.File,
	authTicket string,
	remoteLookupHash string,
	remoteFilename string,
	verifyDownload bool,
	status StatusCallback,
	isFinal bool,
) error {
	return a.downloadFromAuthTicket(fileHandler, authTicket, remoteLookupHash, 1, 0, numBlockDownloads,
		remoteFilename, DOWNLOAD_CONTENT_THUMB, verifyDownload, status, isFinal, "")
}

func (a *Allocation) DownloadThumbnailFromAuthTicket(
	localPath string,
	authTicket string,
	remoteLookupHash string,
	remoteFilename string,
	verifyDownload bool,
	status StatusCallback,
	isFinal bool,
) error {
	f, localFilePath, toKeep, err := a.prepareAndOpenLocalFile(localPath, remoteFilename)
	if err != nil {
		return err
	}

>>>>>>> 8dc53ab9
	err = a.downloadFromAuthTicket(f, authTicket, remoteLookupHash, 1, 0, numBlockDownloads, remoteFilename,
		DOWNLOAD_CONTENT_THUMB, verifyDownload, status, isFinal, localFilePath)
	if err != nil {
		if !toKeep {
			os.Remove(localFilePath) //nolint: errcheck
		}
		f.Close() //nolint: errcheck
		return err
	}
	return nil
}

func (a *Allocation) DownloadFromAuthTicket(localPath string, authTicket string,
	remoteLookupHash string, remoteFilename string, verifyDownload bool, status StatusCallback, isFinal bool) error {
	f, localFilePath, toKeep, err := a.prepareAndOpenLocalFile(localPath, remoteFilename)
	if err != nil {
		return err
	}

	err = a.downloadFromAuthTicket(f, authTicket, remoteLookupHash, 1, 0, numBlockDownloads, remoteFilename,
		DOWNLOAD_CONTENT_FULL, verifyDownload, status, isFinal, localFilePath)
	if err != nil {
		if !toKeep {
			os.Remove(localFilePath) //nolint: errcheck
		}
		f.Close() //nolint: errcheck
		return err
	}
	return nil
}

func (a *Allocation) DownloadFromAuthTicketByBlocks(localPath string,
	authTicket string, startBlock int64, endBlock int64, numBlocks int,
	remoteLookupHash string, remoteFilename string, verifyDownload bool,
	status StatusCallback, isFinal bool) error {

	f, localFilePath, toKeep, err := a.prepareAndOpenLocalFile(localPath, remoteFilename)
	if err != nil {
		return err
	}

	err = a.downloadFromAuthTicket(f, authTicket, remoteLookupHash, startBlock, endBlock, numBlockDownloads, remoteFilename,
		DOWNLOAD_CONTENT_FULL, verifyDownload, status, isFinal, localFilePath)
	if err != nil {
		if !toKeep {
			os.Remove(localFilePath) //nolint: errcheck
		}
		f.Close() //nolint: errcheck
		return err
	}
	return nil
}

func (a *Allocation) downloadFromAuthTicket(fileHandler sys.File, authTicket string,
	remoteLookupHash string, startBlock int64, endBlock int64, numBlocks int,
	remoteFilename string, contentMode string, verifyDownload bool,
	status StatusCallback, isFinal bool, localFilePath string) error {

	sEnc, err := base64.StdEncoding.DecodeString(authTicket)
	if err != nil {
		return errors.New("auth_ticket_decode_error", "Error decoding the auth ticket."+err.Error())
	}
	at := &marker.AuthTicket{}
	err = json.Unmarshal(sEnc, at)
	if err != nil {
		return errors.New("auth_ticket_decode_error", "Error unmarshaling the auth ticket."+err.Error())
	}

	if len(a.Blobbers) == 0 {
		return noBLOBBERS
	}

	downloadReq := &DownloadRequest{Consensus: Consensus{RWMutex: &sync.RWMutex{}}}
	downloadReq.maskMu = &sync.Mutex{}
	downloadReq.allocationID = a.ID
	downloadReq.allocationTx = a.Tx
	downloadReq.allocOwnerID = a.Owner
	downloadReq.allocOwnerPubKey = a.OwnerPublicKey
	downloadReq.ctx, downloadReq.ctxCncl = context.WithCancel(a.ctx)
	downloadReq.fileHandler = fileHandler
	downloadReq.localFilePath = localFilePath
	downloadReq.remotefilepathhash = remoteLookupHash
	downloadReq.authTicket = at
	downloadReq.statusCallback = status
	downloadReq.downloadMask = zboxutil.NewUint128(1).Lsh(uint64(len(a.Blobbers))).Sub64(1)
	downloadReq.blobbers = a.Blobbers
	downloadReq.datashards = a.DataShards
	downloadReq.parityshards = a.ParityShards
	downloadReq.contentMode = contentMode
	downloadReq.startBlock = startBlock - 1
	downloadReq.endBlock = endBlock
	downloadReq.numBlocks = int64(numBlocks)
	downloadReq.shouldVerify = verifyDownload
	downloadReq.fullconsensus = a.fullconsensus
	downloadReq.consensusThresh = a.consensusThreshold
	downloadReq.connectionID = zboxutil.NewConnectionId()
	downloadReq.completedCallback = func(remotepath string, remotepathHash string) {
		a.mutex.Lock()
		defer a.mutex.Unlock()
		delete(a.downloadProgressMap, remotepathHash)
	}
	downloadReq.fileCallback = func() {
		if downloadReq.fileHandler != nil {
			downloadReq.fileHandler.Close() //nolint: errcheck
		}
	}
	a.mutex.Lock()
	a.downloadProgressMap[remoteLookupHash] = downloadReq
	if len(a.downloadRequests) > 0 {
		downloadReq.connectionID = a.downloadRequests[0].connectionID
	}
	a.downloadRequests = append(a.downloadRequests, downloadReq)
	if isFinal {
		downloadOps := a.downloadRequests
		a.downloadRequests = a.downloadRequests[:0]
		go func() {
			a.processReadMarker(downloadOps)
		}()
	}
	a.mutex.Unlock()
	return nil
}

func (a *Allocation) StartRepair(localRootPath, pathToRepair string, statusCB StatusCallback) error {
	if !a.isInitialized() {
		return notInitialized
	}

	listDir, err := a.ListDir(pathToRepair, true)
	if err != nil {
		return err
	}

	repairReq := &RepairRequest{
		listDir:       listDir,
		localRootPath: localRootPath,
		statusCB:      statusCB,
	}

	repairReq.completedCallback = func() {
		a.mutex.Lock()
		defer a.mutex.Unlock()
		a.repairRequestInProgress = nil
	}

	go func() {
		a.repairChan <- repairReq
		a.mutex.Lock()
		defer a.mutex.Unlock()
		a.repairRequestInProgress = repairReq
	}()
	return nil
}

// RepairAlloc repairs all the files in allocation
func (a *Allocation) RepairAlloc(statusCB StatusCallback) error {
	// todo: will this work in wasm?
	dir, err := os.Getwd()
	if err != nil {
		return err
	}
	return a.StartRepair(dir, "/", statusCB)
}

func (a *Allocation) CancelUpload(localpath string) error {
	return nil
}

func (a *Allocation) CancelRepair() error {
	if a.repairRequestInProgress != nil {
		a.repairRequestInProgress.isRepairCanceled = true
		return nil
	}
	return errors.New("invalid_cancel_repair_request", "No repair in progress for the allocation")
}

func (a *Allocation) GetMaxWriteReadFromBlobbers(blobbers []*BlobberAllocation) (maxW float64, maxR float64, err error) {
	if !a.isInitialized() {
		return 0, 0, notInitialized
	}

	if len(blobbers) == 0 {
		return 0, 0, noBLOBBERS
	}

	maxWritePrice, maxReadPrice := 0.0, 0.0
	for _, v := range blobbers {
		writePrice, err := v.Terms.WritePrice.ToToken()
		if err != nil {
			return 0, 0, err
		}
		if writePrice > maxWritePrice {
			maxWritePrice = writePrice
		}
		readPrice, err := v.Terms.ReadPrice.ToToken()
		if err != nil {
			return 0, 0, err
		}
		if readPrice > maxReadPrice {
			maxReadPrice = readPrice
		}
	}

	return maxWritePrice, maxReadPrice, nil
}

func (a *Allocation) GetMaxWriteRead() (maxW float64, maxR float64, err error) {
	return a.GetMaxWriteReadFromBlobbers(a.BlobberDetails)
}

func (a *Allocation) GetMinWriteRead() (minW float64, minR float64, err error) {
	if !a.isInitialized() {
		return 0, 0, notInitialized
	}

	blobbersCopy := a.BlobberDetails
	if len(blobbersCopy) == 0 {
		return 0, 0, noBLOBBERS
	}

	minWritePrice, minReadPrice := -1.0, -1.0
	for _, v := range blobbersCopy {
		writePrice, err := v.Terms.WritePrice.ToToken()
		if err != nil {
			return 0, 0, err
		}
		if writePrice < minWritePrice || minWritePrice < 0 {
			minWritePrice = writePrice
		}
		readPrice, err := v.Terms.ReadPrice.ToToken()
		if err != nil {
			return 0, 0, err
		}
		if readPrice < minReadPrice || minReadPrice < 0 {
			minReadPrice = readPrice
		}
	}

	return minWritePrice, minReadPrice, nil
}

func (a *Allocation) GetMaxStorageCostFromBlobbers(size int64, blobbers []*BlobberAllocation) (float64, error) {
	var cost common.Balance // total price for size / duration

	for _, d := range blobbers {
		var err error
		cost, err = common.AddBalance(cost, a.uploadCostForBlobber(float64(d.Terms.WritePrice), size,
			a.DataShards, a.ParityShards))
		if err != nil {
			return 0.0, err
		}
	}

	return cost.ToToken()
}

func (a *Allocation) GetMaxStorageCost(size int64) (float64, error) {
	var cost common.Balance // total price for size / duration

	for _, d := range a.BlobberDetails {
		fmt.Printf("write price for blobber %f datashards %d parity %d\n",
			float64(d.Terms.WritePrice), a.DataShards, a.ParityShards)

		var err error
		cost, err = common.AddBalance(cost, a.uploadCostForBlobber(float64(d.Terms.WritePrice), size,
			a.DataShards, a.ParityShards))
		if err != nil {
			return 0.0, err
		}
	}
	fmt.Printf("Total cost %d\n", cost)
	return cost.ToToken()
}

func (a *Allocation) GetMinStorageCost(size int64) (common.Balance, error) {
	minW, _, err := a.GetMinWriteRead()
	if err != nil {
		return 0, err
	}

	return a.uploadCostForBlobber(minW, size, a.DataShards, a.ParityShards), nil
}

func (a *Allocation) uploadCostForBlobber(price float64, size int64, data, parity int) (
	cost common.Balance) {

	if data == 0 || parity == 0 {
		return 0.0
	}

	var ps = (size + int64(data) - 1) / int64(data)
	ps = ps * int64(data+parity)

	return common.Balance(price * a.sizeInGB(ps))
}

func (a *Allocation) sizeInGB(size int64) float64 {
	return float64(size) / GB
}

func (a *Allocation) getConsensuses() (fullConsensus, consensusThreshold int) {
	if a.DataShards == 0 {
		return 0, 0
	}

	if a.ParityShards == 0 {
		return a.DataShards, a.DataShards
	}

	return a.DataShards + a.ParityShards, a.DataShards + 1
}

func (a *Allocation) SetConsensusThreshold() {
	a.consensusThreshold = a.DataShards
}

func (a *Allocation) UpdateWithRepair(
	size int64,
	extend bool,
	lock uint64,
	updateTerms bool,
	addBlobberId, removeBlobberId string,
	setThirdPartyExtendable bool, fileOptionsParams *FileOptionsParameters,
	statusCB StatusCallback,
) (string, error) {
	if lock > math.MaxInt64 {
		return "", errors.New("invalid_lock", "int64 overflow on lock value")
	}

	l.Logger.Info("Updating allocation")
	hash, _, err := UpdateAllocation(size, extend, a.ID, lock, updateTerms, addBlobberId, removeBlobberId, setThirdPartyExtendable, fileOptionsParams)
	if err != nil {
		return "", err
	}
	l.Logger.Info(fmt.Sprintf("allocation updated with hash: %s", hash))

	var alloc *Allocation
	if addBlobberId != "" {
		l.Logger.Info("waiting for a minute for the blobber to be added to network")

		deadline := time.Now().Add(1 * time.Minute)
		for time.Now().Before(deadline) {
			alloc, err = GetAllocation(a.ID)
			if err != nil {
				l.Logger.Error("failed to get allocation")
				return hash, err
			}

			for _, blobber := range alloc.Blobbers {
				if addBlobberId == blobber.ID {
					l.Logger.Info("allocation updated successfully")
					a = alloc
					goto repair
				}
			}
			time.Sleep(1 * time.Second)
		}
		return "", errors.New("", "new blobber not found in the updated allocation")
	}

repair:
	l.Logger.Info("starting repair")

	shouldRepair := false
	if addBlobberId != "" {
		shouldRepair = true
	}

	if shouldRepair {
		err := alloc.RepairAlloc(statusCB)
		if err != nil {
			return "", err
		}
	}

	return hash, nil
}<|MERGE_RESOLUTION|>--- conflicted
+++ resolved
@@ -393,7 +393,6 @@
 	return err
 }
 
-<<<<<<< HEAD
 func (a *Allocation) RepairFile(file sys.File, remotepath string,
 	status StatusCallback, mask zboxutil.Uint128, ref *fileref.FileRef) error {
 
@@ -416,15 +415,6 @@
 		return err
 	}
 	return chunkedUpload.Start()
-=======
-func (a *Allocation) RepairFile(localpath string, remotepath string,
-	status StatusCallback, mask zboxutil.Uint128) error {
-
-	idr, _ := homedir.Dir()
-	mask = mask.Not().And(zboxutil.NewUint128(1).Lsh(uint64(len(a.Blobbers))).Sub64(1))
-	return a.StartChunkedUpload(idr, localpath, remotepath, status, false, true,
-		"", false, false, WithMask(mask))
->>>>>>> 8dc53ab9
 }
 
 // UpdateFileWithThumbnail [Deprecated]please use CreateChunkedUpload
@@ -866,14 +856,12 @@
 				operation = NewMoveOperation(op.RemotePath, op.DestPath, mo.operationMask, mo.maskMU, mo.consensusThresh, mo.fullconsensus, mo.ctx)
 
 			case constants.FileOperationInsert:
-				op.Opts = append(op.Opts, WithReaderContext(mo.ctx))
 				operation = NewUploadOperation(op.Workdir, op.FileMeta, op.FileReader, false, op.Opts...)
 
 			case constants.FileOperationDelete:
 				operation = NewDeleteOperation(op.RemotePath, mo.operationMask, mo.maskMU, mo.consensusThresh, mo.fullconsensus, mo.ctx)
 
 			case constants.FileOperationUpdate:
-				op.Opts = append(op.Opts, WithReaderContext(mo.ctx))
 				operation = NewUploadOperation(op.Workdir, op.FileMeta, op.FileReader, true, op.Opts...)
 
 			case constants.FileOperationCreateDir:
@@ -985,7 +973,6 @@
 		}
 		f.Close() //nolint: errcheck
 		return err
-<<<<<<< HEAD
 	}
 	return nil
 }
@@ -995,17 +982,6 @@
 	if err != nil {
 		return err
 	}
-=======
-	}
-	return nil
-}
-
-func (a *Allocation) DownloadThumbnail(localPath string, remotePath string, verifyDownload bool, status StatusCallback, isFinal bool) error {
-	f, localFilePath, toKeep, err := a.prepareAndOpenLocalFile(localPath, remotePath)
-	if err != nil {
-		return err
-	}
->>>>>>> 8dc53ab9
 
 	err = a.addAndGenerateDownloadRequest(f, remotePath, DOWNLOAD_CONTENT_THUMB, 1, 0,
 		numBlockDownloads, verifyDownload, status, isFinal, localFilePath)
@@ -1178,34 +1154,6 @@
 	if !a.isInitialized() {
 		return nil, "", toKeep, notInitialized
 	}
-<<<<<<< HEAD
-	_, err := os.Stat(localPath)
-	if err != nil {
-		if os.IsNotExist(err) {
-			if err := os.MkdirAll(localPath, 0744); err != nil {
-				return nil, "", toKeep, err
-			}
-		} else {
-			return nil, "", toKeep, err
-		}
-	}
-
-	info, err := os.Stat(localPath)
-	if err != nil {
-		return nil, "", toKeep, err
-	}
-
-	if !info.IsDir() {
-		return nil, "", toKeep, fmt.Errorf("Local path is not a directory '%s'", localPath)
-	}
-
-	localFileName := filepath.Base(remotePath)
-	localFilePath := filepath.Join(localPath, localFileName)
-
-	info, err = os.Stat(localFilePath)
-
-	var f *os.File
-=======
 
 	var localFilePath string
 
@@ -1227,7 +1175,6 @@
 
 	var f *os.File
 	info, err := os.Stat(localFilePath)
->>>>>>> 8dc53ab9
 	if errors.Is(err, os.ErrNotExist) {
 		f, err = os.OpenFile(localFilePath, os.O_WRONLY|os.O_CREATE, 0644)
 		if err != nil {
@@ -2107,7 +2054,6 @@
 	return a.downloadFromAuthTicket(fileHandler, authTicket, remoteLookupHash, 1, 0, numBlockDownloads,
 		remoteFilename, DOWNLOAD_CONTENT_FULL, verifyDownload, status, isFinal, "")
 }
-<<<<<<< HEAD
 
 func (a *Allocation) DownloadByBlocksToFileHandlerFromAuthTicket(
 	fileHandler sys.File,
@@ -2151,51 +2097,6 @@
 		return err
 	}
 
-=======
-
-func (a *Allocation) DownloadByBlocksToFileHandlerFromAuthTicket(
-	fileHandler sys.File,
-	authTicket string,
-	remoteLookupHash string,
-	startBlock, endBlock int64,
-	numBlocks int,
-	remoteFilename string,
-	verifyDownload bool,
-	status StatusCallback,
-	isFinal bool,
-) error {
-	return a.downloadFromAuthTicket(fileHandler, authTicket, remoteLookupHash, startBlock, endBlock, numBlocks,
-		remoteFilename, DOWNLOAD_CONTENT_FULL, verifyDownload, status, isFinal, "")
-}
-
-func (a *Allocation) DownloadThumbnailToFileHandlerFromAuthTicket(
-	fileHandler sys.File,
-	authTicket string,
-	remoteLookupHash string,
-	remoteFilename string,
-	verifyDownload bool,
-	status StatusCallback,
-	isFinal bool,
-) error {
-	return a.downloadFromAuthTicket(fileHandler, authTicket, remoteLookupHash, 1, 0, numBlockDownloads,
-		remoteFilename, DOWNLOAD_CONTENT_THUMB, verifyDownload, status, isFinal, "")
-}
-
-func (a *Allocation) DownloadThumbnailFromAuthTicket(
-	localPath string,
-	authTicket string,
-	remoteLookupHash string,
-	remoteFilename string,
-	verifyDownload bool,
-	status StatusCallback,
-	isFinal bool,
-) error {
-	f, localFilePath, toKeep, err := a.prepareAndOpenLocalFile(localPath, remoteFilename)
-	if err != nil {
-		return err
-	}
-
->>>>>>> 8dc53ab9
 	err = a.downloadFromAuthTicket(f, authTicket, remoteLookupHash, 1, 0, numBlockDownloads, remoteFilename,
 		DOWNLOAD_CONTENT_THUMB, verifyDownload, status, isFinal, localFilePath)
 	if err != nil {

package sdk

import (
	"bytes"
	"context"
	"encoding/base64"
	"encoding/json"
	"fmt"
	"io"
	"io/ioutil"
	"math"
	"mime/multipart"
	"net/http"
	"net/url"
	"os"
	"path"
	"path/filepath"
	"strconv"
	"strings"
	"sync"
	"sync/atomic"
	"time"

	"github.com/0chain/common/core/currency"
	"github.com/0chain/errors"
	thrown "github.com/0chain/errors"
	"github.com/0chain/gosdk/constants"
	"github.com/0chain/gosdk/core/common"
	"github.com/0chain/gosdk/core/pathutil"
	"github.com/0chain/gosdk/core/sys"
	"github.com/0chain/gosdk/zboxcore/blockchain"
	"github.com/0chain/gosdk/zboxcore/fileref"
	"github.com/0chain/gosdk/zboxcore/logger"
	l "github.com/0chain/gosdk/zboxcore/logger"
	"github.com/0chain/gosdk/zboxcore/marker"
	"github.com/0chain/gosdk/zboxcore/zboxutil"
	"github.com/mitchellh/go-homedir"
	"go.uber.org/zap"
)

var (
	noBLOBBERS     = errors.New("", "No Blobbers set in this allocation")
	notInitialized = errors.New("sdk_not_initialized", "Please call InitStorageSDK Init and use GetAllocation to get the allocation object")
	IsWasm         = false
)

const (
	KB = 1024
	MB = 1024 * KB
	GB = 1024 * MB
)

const (
	CanUploadMask = uint16(1)  // 0000 0001
	CanDeleteMask = uint16(2)  // 0000 0010
	CanUpdateMask = uint16(4)  // 0000 0100
	CanMoveMask   = uint16(8)  // 0000 1000
	CanCopyMask   = uint16(16) // 0001 0000
	CanRenameMask = uint16(32) // 0010 0000
)

// Expected success rate is calculated (NumDataShards)*100/(NumDataShards+NumParityShards)

var GetFileInfo = func(localpath string) (os.FileInfo, error) {
	return sys.Files.Stat(localpath)
}

type BlobberAllocationStats struct {
	BlobberID        string
	BlobberURL       string
	ID               string `json:"ID"`
	Tx               string `json:"Tx"`
	TotalSize        int64  `json:"TotalSize"`
	UsedSize         int    `json:"UsedSize"`
	OwnerID          string `json:"OwnerID"`
	OwnerPublicKey   string `json:"OwnerPublicKey"`
	Expiration       int    `json:"Expiration"`
	AllocationRoot   string `json:"AllocationRoot"`
	BlobberSize      int    `json:"BlobberSize"`
	BlobberSizeUsed  int    `json:"BlobberSizeUsed"`
	LatestRedeemedWM string `json:"LatestRedeemedWM"`
	IsRedeemRequired bool   `json:"IsRedeemRequired"`
	CleanedUp        bool   `json:"CleanedUp"`
	Finalized        bool   `json:"Finalized"`
	Terms            []struct {
		ID           int    `json:"ID"`
		BlobberID    string `json:"BlobberID"`
		AllocationID string `json:"AllocationID"`
		ReadPrice    int    `json:"ReadPrice"`
		WritePrice   int    `json:"WritePrice"`
	} `json:"Terms"`
}

type ConsolidatedFileMeta struct {
	Name            string
	Type            string
	Path            string
	LookupHash      string
	Hash            string
	MimeType        string
	Size            int64
	NumBlocks       int64
	ActualFileSize  int64
	ActualNumBlocks int64
	EncryptedKey    string
	Collaborators   []fileref.Collaborator
}

type AllocationStats struct {
	UsedSize                  int64  `json:"used_size"`
	NumWrites                 int64  `json:"num_of_writes"`
	NumReads                  int64  `json:"num_of_reads"`
	TotalChallenges           int64  `json:"total_challenges"`
	OpenChallenges            int64  `json:"num_open_challenges"`
	SuccessChallenges         int64  `json:"num_success_challenges"`
	FailedChallenges          int64  `json:"num_failed_challenges"`
	LastestClosedChallengeTxn string `json:"latest_closed_challenge"`
}

// PriceRange represents a price range allowed by user to filter blobbers.
type PriceRange struct {
	Min uint64 `json:"min"`
	Max uint64 `json:"max"`
}

// IsValid price range.
func (pr *PriceRange) IsValid() bool {
	return pr.Min <= pr.Max
}

// Terms represents Blobber terms. A Blobber can update its terms,
// but any existing offer will use terms of offer signing time.
type Terms struct {
	ReadPrice        common.Balance `json:"read_price"`  // tokens / GB
	WritePrice       common.Balance `json:"write_price"` // tokens / GB
	MaxOfferDuration time.Duration  `json:"max_offer_duration"`
}

// UpdateTerms represents Blobber terms during update blobber calls.
// A Blobber can update its terms, but any existing offer will use terms of offer signing time.
type UpdateTerms struct {
	ReadPrice        *common.Balance `json:"read_price,omitempty"`  // tokens / GB
	WritePrice       *common.Balance `json:"write_price,omitempty"` // tokens / GB
	MaxOfferDuration *time.Duration  `json:"max_offer_duration,omitempty"`
}

type BlobberAllocation struct {
	BlobberID       string         `json:"blobber_id"`
	Size            int64          `json:"size"`
	Terms           Terms          `json:"terms"`
	MinLockDemand   common.Balance `json:"min_lock_demand"`
	Spent           common.Balance `json:"spent"`
	Penalty         common.Balance `json:"penalty"`
	ReadReward      common.Balance `json:"read_reward"`
	Returned        common.Balance `json:"returned"`
	ChallengeReward common.Balance `json:"challenge_reward"`
	FinalReward     common.Balance `json:"final_reward"`
}

type Allocation struct {
	ID             string                    `json:"id"`
	Tx             string                    `json:"tx"`
	DataShards     int                       `json:"data_shards"`
	ParityShards   int                       `json:"parity_shards"`
	Size           int64                     `json:"size"`
	Expiration     int64                     `json:"expiration_date"`
	Owner          string                    `json:"owner_id"`
	OwnerPublicKey string                    `json:"owner_public_key"`
	Payer          string                    `json:"payer_id"`
	Blobbers       []*blockchain.StorageNode `json:"blobbers"`
	Stats          *AllocationStats          `json:"stats"`
	TimeUnit       time.Duration             `json:"time_unit"`
	WritePool      common.Balance            `json:"write_pool"`
	// BlobberDetails contains real terms used for the allocation.
	// If the allocation has updated, then terms calculated using
	// weighted average values.
	BlobberDetails []*BlobberAllocation `json:"blobber_details"`

	// ReadPriceRange is requested reading prices range.
	ReadPriceRange PriceRange `json:"read_price_range"`
	// WritePriceRange is requested writing prices range.
	WritePriceRange         PriceRange       `json:"write_price_range"`
	MinLockDemand           float64          `json:"min_lock_demand"`
	ChallengeCompletionTime time.Duration    `json:"challenge_completion_time"`
	StartTime               common.Timestamp `json:"start_time"`
	Finalized               bool             `json:"finalized,omitempty"`
	Canceled                bool             `json:"canceled,omitempty"`
	MovedToChallenge        common.Balance   `json:"moved_to_challenge,omitempty"`
	MovedBack               common.Balance   `json:"moved_back,omitempty"`
	MovedToValidators       common.Balance   `json:"moved_to_validators,omitempty"`
	FileOptions             uint16           `json:"file_options"`
	ThirdPartyExtendable    bool             `json:"third_party_extendable"`

	numBlockDownloads       int
	downloadChan            chan *DownloadRequest
	repairChan              chan *RepairRequest
	ctx                     context.Context
	ctxCancelF              context.CancelFunc
	mutex                   *sync.Mutex
	downloadProgressMap     map[string]*DownloadRequest
	downloadRequests        []*DownloadRequest
	repairRequestInProgress *RepairRequest
	initialized             bool

	// conseususes
	consensusThreshold int
	fullconsensus      int
}

type OperationRequest struct {
	OperationType string
	LocalPath     string
	RemotePath    string
	DestName      string // Required only for rename operation
	DestPath      string // Required for copy and move operation
	IsUpdate      bool

	// Required for uploads
	Workdir    string
	FileMeta   FileMeta
	FileReader io.Reader
	Opts       []ChunkedUploadOption
}

func GetReadPriceRange() (PriceRange, error) {
	return getPriceRange("max_read_price")
}
func GetWritePriceRange() (PriceRange, error) {
	return getPriceRange("max_write_price")
}

func SetWasm() {
	IsWasm = true
}

func getPriceRange(name string) (PriceRange, error) {
	conf, err := GetStorageSCConfig()
	if err != nil {
		return PriceRange{}, err
	}
	f := conf.Fields[name]
	fStr, ok := f.(string)
	if !ok {
		return PriceRange{}, fmt.Errorf("type is wrong")
	}
	mrp, err := strconv.ParseFloat(fStr, 64)
	if err != nil {
		return PriceRange{}, err
	}
	coin, err := currency.ParseZCN(mrp)
	if err != nil {
		return PriceRange{}, err
	}
	max, err := coin.Int64()
	if err != nil {
		return PriceRange{}, err
	}
	return PriceRange{0, uint64(max)}, err

}

func (a *Allocation) GetStats() *AllocationStats {
	return a.Stats
}

func (a *Allocation) GetBlobberStats() map[string]*BlobberAllocationStats {
	numList := len(a.Blobbers)
	wg := &sync.WaitGroup{}
	wg.Add(numList)
	rspCh := make(chan *BlobberAllocationStats, numList)
	for _, blobber := range a.Blobbers {
		go getAllocationDataFromBlobber(blobber, a.ID, a.Tx, rspCh, wg)
	}
	wg.Wait()
	result := make(map[string]*BlobberAllocationStats, len(a.Blobbers))
	for i := 0; i < numList; i++ {
		resp := <-rspCh
		result[resp.BlobberURL] = resp
	}
	return result
}

const downloadWorkerCount = 10

func (a *Allocation) InitAllocation() {
	a.downloadChan = make(chan *DownloadRequest, 100)
	a.repairChan = make(chan *RepairRequest, 1)
	a.ctx, a.ctxCancelF = context.WithCancel(context.Background())
	a.downloadProgressMap = make(map[string]*DownloadRequest)
	a.downloadRequests = make([]*DownloadRequest, 0, 100)
	a.mutex = &sync.Mutex{}
	a.fullconsensus, a.consensusThreshold = a.getConsensuses()
	a.startWorker(a.ctx)
	InitCommitWorker(a.Blobbers)
	InitBlockDownloader(a.Blobbers, downloadWorkerCount)
	a.initialized = true
}

func (a *Allocation) isInitialized() bool {
	return a.initialized && sdkInitialized
}

func (a *Allocation) startWorker(ctx context.Context) {
	go a.dispatchWork(ctx)
}

func (a *Allocation) dispatchWork(ctx context.Context) {
	for {
		select {
		case <-ctx.Done():
			l.Logger.Info("Upload cancelled by the parent")
			return
		case downloadReq := <-a.downloadChan:
			l.Logger.Info(fmt.Sprintf("received a download request for %v\n", downloadReq.remotefilepath))
			go func() {
				downloadReq.processDownload(ctx)
			}()
		case repairReq := <-a.repairChan:

			l.Logger.Info(fmt.Sprintf("received a repair request for %v\n", repairReq.listDir.Path))
			go repairReq.processRepair(ctx, a)
		}
	}
}

func (a *Allocation) CanUpload() bool {
	return (a.FileOptions & CanUploadMask) > 0
}

func (a *Allocation) CanDelete() bool {
	return (a.FileOptions & CanDeleteMask) > 0
}

func (a *Allocation) CanUpdate() bool {
	return (a.FileOptions & CanUpdateMask) > 0
}

func (a *Allocation) CanMove() bool {
	return (a.FileOptions & CanMoveMask) > 0
}

func (a *Allocation) CanCopy() bool {
	return (a.FileOptions & CanCopyMask) > 0
}

func (a *Allocation) CanRename() bool {
	return (a.FileOptions & CanRenameMask) > 0
}

// UpdateFile [Deprecated]please use CreateChunkedUpload
func (a *Allocation) UpdateFile(workdir, localpath string, remotepath string,
	status StatusCallback) error {

	return a.StartChunkedUpload(workdir, localpath, remotepath, status, true, false, "", false, false)
}

// UploadFile [Deprecated]please use CreateChunkedUpload
func (a *Allocation) UploadFile(workdir, localpath string, remotepath string,
	status StatusCallback) error {

	return a.StartChunkedUpload(workdir, localpath, remotepath, status, false, false, "", false, false)
}

func (a *Allocation) CreateDir(remotePath string) error {
	if !a.isInitialized() {
		return notInitialized
	}

	if remotePath == "" {
		return errors.New("invalid_name", "Invalid name for dir")
	}

	if !path.IsAbs(remotePath) {
		return errors.New("invalid_path", "Path is not absolute")
	}

	remotePath = zboxutil.RemoteClean(remotePath)
	timestamp := int64(common.Now())
	req := DirRequest{
		allocationObj: a,
		allocationID:  a.ID,
		allocationTx:  a.Tx,
		blobbers:      a.Blobbers,
		mu:            &sync.Mutex{},
		dirMask:       zboxutil.NewUint128(1).Lsh(uint64(len(a.Blobbers))).Sub64(1),
		connectionID:  zboxutil.NewConnectionId(),
		remotePath:    remotePath,
		wg:            &sync.WaitGroup{},
		timestamp:     timestamp,
		Consensus: Consensus{
			RWMutex:         &sync.RWMutex{},
			consensusThresh: a.consensusThreshold,
			fullconsensus:   a.fullconsensus,
		},
	}
	req.ctx, req.ctxCncl = context.WithCancel(a.ctx)

	err := req.ProcessDir(a)
	return err
}

func (a *Allocation) RepairFile(file sys.File, remotepath string,
	status StatusCallback, mask zboxutil.Uint128, ref *fileref.FileRef) error {

	idr, _ := homedir.Dir()
	mask = mask.Not().And(zboxutil.NewUint128(1).Lsh(uint64(len(a.Blobbers))).Sub64(1))
	fileMeta := FileMeta{
		ActualSize: ref.ActualFileSize,
		MimeType:   ref.MimeType,
		RemoteName: ref.Name,
		RemotePath: remotepath,
	}
	opts := []ChunkedUploadOption{
		WithMask(mask),
		WithChunkNumber(10),
		WithStatusCallback(status),
		WithEncrypt(ref.EncryptedKey != ""),
	}
	connectionID := zboxutil.NewConnectionId()
	chunkedUpload, err := CreateChunkedUpload(idr, a, fileMeta, file, false, true, false, connectionID, opts...)
	if err != nil {
		return err
	}
	return chunkedUpload.Start()
}

// UpdateFileWithThumbnail [Deprecated]please use CreateChunkedUpload
func (a *Allocation) UpdateFileWithThumbnail(workdir, localpath string, remotepath string,
	thumbnailpath string, status StatusCallback) error {

	return a.StartChunkedUpload(workdir, localpath, remotepath, status, true, false,
		thumbnailpath, false, false)
}

// UploadFileWithThumbnail [Deprecated]please use CreateChunkedUpload
func (a *Allocation) UploadFileWithThumbnail(workdir string, localpath string,
	remotepath string, thumbnailpath string,
	status StatusCallback) error {

	return a.StartChunkedUpload(workdir, localpath, remotepath, status, false, false,
		thumbnailpath, false, false)
}

// EncryptAndUpdateFile [Deprecated]please use CreateChunkedUpload
func (a *Allocation) EncryptAndUpdateFile(workdir string, localpath string, remotepath string,
	status StatusCallback) error {

	return a.StartChunkedUpload(workdir, localpath, remotepath, status, true, false, "", true, false)
}

// EncryptAndUploadFile [Deprecated]please use CreateChunkedUpload
func (a *Allocation) EncryptAndUploadFile(workdir string, localpath string, remotepath string,
	status StatusCallback) error {

	return a.StartChunkedUpload(workdir, localpath, remotepath, status, false, false, "", true, false)
}

// EncryptAndUpdateFileWithThumbnail [Deprecated]please use CreateChunkedUpload
func (a *Allocation) EncryptAndUpdateFileWithThumbnail(workdir string, localpath string,
	remotepath string, thumbnailpath string, status StatusCallback) error {

	return a.StartChunkedUpload(workdir, localpath, remotepath, status, true, false,
		thumbnailpath, true, false)
}

// EncryptAndUploadFileWithThumbnail [Deprecated]please use CreateChunkedUpload
func (a *Allocation) EncryptAndUploadFileWithThumbnail(
	workdir string,
	localpath string,
	remotepath string,
	thumbnailpath string,

	status StatusCallback,
) error {

	return a.StartChunkedUpload(workdir,
		localpath,
		remotepath,
		status,
		false,
		false,
		thumbnailpath,
		true,
		false,
	)
}

func (a *Allocation) StartMultiUpload(workdir string, localPaths []string, fileNames []string, thumbnailPaths []string, encrypts []bool, chunkNumbers []int, remotePaths []string, isUpdate []bool, status StatusCallback) error {
	if len(localPaths) != len(thumbnailPaths) {
		return errors.New("invalid_value", "length of localpaths and thumbnailpaths must be equal")
	}
	if len(localPaths) != len(encrypts) {
		return errors.New("invalid_value", "length of encrypt not equal to number of files")
	}
	if !a.isInitialized() {
		return notInitialized
	}

	if !a.CanUpload() {
		return constants.ErrFileOptionNotPermitted
	}

	totalOperations := len(localPaths)
	if totalOperations == 0 {
		return nil
	}
	operationRequests := make([]OperationRequest, totalOperations)
	for idx, localPath := range localPaths {
		remotePath := zboxutil.RemoteClean(remotePaths[idx])
		isabs := zboxutil.IsRemoteAbs(remotePath)
		if !isabs {
			err := thrown.New("invalid_path", "Path should be valid and absolute")
			return err
		}
		fileReader, err := os.Open(localPath)
		if err != nil {
			return err
		}
		defer fileReader.Close()
		thumbnailPath := thumbnailPaths[idx]
		fileName := fileNames[idx]
		chunkNumber := chunkNumbers[idx]
		if fileName == "" {
			return thrown.New("invalid_param", "filename can't be empty")
		}
		encrypt := encrypts[idx]

		fileInfo, err := fileReader.Stat()
		if err != nil {
			return err
		}

		mimeType, err := zboxutil.GetFileContentType(fileReader)
		if err != nil {
			return err
		}

		if !strings.HasSuffix(remotePath, "/") {
			remotePath = remotePath + "/"
		}
		fullRemotePath := zboxutil.GetFullRemotePath(localPath, remotePath)
		fullRemotePathWithoutName, _ := pathutil.Split(fullRemotePath)
		fullRemotePath = fullRemotePathWithoutName + "/" + fileName
		if err != nil {
			return err
		}
		fmt.Println("fullRemotepath and localpath", fullRemotePath, localPath)
		fileMeta := FileMeta{
			Path:       localPath,
			ActualSize: fileInfo.Size(),
			MimeType:   mimeType,
			RemoteName: fileName,
			RemotePath: fullRemotePath,
		}
		options := []ChunkedUploadOption{
			WithStatusCallback(status),
			WithEncrypt(encrypt),
		}
		if chunkNumber != 0 {
			options = append(options, WithChunkNumber(chunkNumber))
		}
		if thumbnailPath != "" {
			buf, err := sys.Files.ReadFile(thumbnailPath)
			if err != nil {
				return err
			}

			options = append(options, WithThumbnail(buf))
		}
		operationRequests[idx] = OperationRequest{
			FileMeta:      fileMeta,
			FileReader:    fileReader,
			OperationType: constants.FileOperationInsert,
			Opts:          options,
			Workdir:       workdir,
			RemotePath:    fileMeta.RemotePath,
		}
		if isUpdate[idx] {
			operationRequests[idx].OperationType = constants.FileOperationUpdate
		}

	}
	err := a.DoMultiOperation(operationRequests)
	if err != nil {
		logger.Logger.Error("Error in multi upload ", err.Error())
		return err
	}
	return nil
}

func (a *Allocation) StartChunkedUpload(workdir, localPath string,
	remotePath string,
	status StatusCallback,
	isUpdate bool,
	isRepair bool,
	thumbnailPath string,
	encryption bool,
	webStreaming bool,
	uploadOpts ...ChunkedUploadOption,
) error {

	if !a.isInitialized() {
		return notInitialized
	}

	if (!isUpdate && !a.CanUpload()) || (isUpdate && !a.CanUpdate()) {
		return constants.ErrFileOptionNotPermitted
	}

	fileReader, err := os.Open(localPath)
	if err != nil {
		return err
	}
	defer fileReader.Close()

	fileInfo, err := fileReader.Stat()
	if err != nil {
		return err
	}

	mimeType, err := zboxutil.GetFileContentType(fileReader)
	if err != nil {
		return err
	}
	remotePath = zboxutil.RemoteClean(remotePath)
	isabs := zboxutil.IsRemoteAbs(remotePath)
	if !isabs {
		err = thrown.New("invalid_path", "Path should be valid and absolute")
		return err
	}
	remotePath = zboxutil.GetFullRemotePath(localPath, remotePath)

	_, fileName := pathutil.Split(remotePath)

	fileMeta := FileMeta{
		Path:       localPath,
		ActualSize: fileInfo.Size(),
		MimeType:   mimeType,
		RemoteName: fileName,
		RemotePath: remotePath,
	}

	options := []ChunkedUploadOption{
		WithEncrypt(encryption),
		WithStatusCallback(status),
	}
	options = append(options, uploadOpts...)

	if thumbnailPath != "" {
		buf, err := sys.Files.ReadFile(thumbnailPath)
		if err != nil {
			return err
		}

		options = append(options, WithThumbnail(buf))
	}

	connectionId := zboxutil.NewConnectionId()
	ChunkedUpload, err := CreateChunkedUpload(workdir,
		a, fileMeta, fileReader,
		isUpdate, isRepair, webStreaming, connectionId,
		options...)
	if err != nil {
		return err
	}

	return ChunkedUpload.Start()
}

func (a *Allocation) GetCurrentVersion() (bool, error) {
	//get versions from blobbers

	wg := &sync.WaitGroup{}
	markerChan := make(chan *RollbackBlobber, len(a.Blobbers))
	var errCnt int32
	for _, blobber := range a.Blobbers {

		wg.Add(1)
		go func(blobber *blockchain.StorageNode) {

			defer wg.Done()
			wr, err := GetWritemarker(a.ID, a.Tx, blobber.ID, blobber.Baseurl)
			if err != nil {
				atomic.AddInt32(&errCnt, 1)
				logger.Logger.Error("error during getWritemarke", zap.Error(err))
			}
			if wr == nil {
				markerChan <- nil
			} else {
				markerChan <- &RollbackBlobber{
					blobber:      blobber,
					lpm:          wr,
					commitResult: &CommitResult{},
				}
			}
		}(blobber)

	}

	wg.Wait()
	close(markerChan)

	versionMap := make(map[int64][]*RollbackBlobber)

	for rb := range markerChan {

		if rb == nil {
			continue
		}

		if _, ok := versionMap[rb.lpm.LatestWM.Timestamp]; !ok {
			versionMap[rb.lpm.LatestWM.Timestamp] = make([]*RollbackBlobber, 0)
		}

		versionMap[rb.lpm.LatestWM.Timestamp] = append(versionMap[rb.lpm.LatestWM.Timestamp], rb)

		if len(versionMap) > 2 {
			return false, fmt.Errorf("more than 2 versions found")
		}

	}
	// TODO: check how many blobbers can be down
	if errCnt > 0 {
		return false, fmt.Errorf("error in getting writemarker from %v blobbers", errCnt)
	}

	if len(versionMap) == 0 {
		return false, nil
	}

	// TODO:return if len(versionMap) == 1

	var prevVersion int64
	var latestVersion int64

	for version := range versionMap {
		if prevVersion == 0 {
			prevVersion = version
		} else {
			latestVersion = version
		}
	}

	if prevVersion > latestVersion {
		prevVersion, latestVersion = latestVersion, prevVersion
	}

	// TODO: Check if allocation can be repaired

	success := true

	// rollback to prev version
	for _, rb := range versionMap[latestVersion] {

		wg.Add(1)
		go func(rb *RollbackBlobber) {
			defer wg.Done()
			err := rb.processRollback(context.TODO(), a.ID)
			if err != nil {
				success = false
			}
		}(rb)
	}

	wg.Wait()

	if !success {
		return false, fmt.Errorf("error in rollback")
	}

	return success, nil
}

func (a *Allocation) RepairRequired(remotepath string) (zboxutil.Uint128, zboxutil.Uint128, bool, *fileref.FileRef, error) {
	if !a.isInitialized() {
		return zboxutil.Uint128{}, zboxutil.Uint128{}, false, nil, notInitialized
	}

	listReq := &ListRequest{Consensus: Consensus{RWMutex: &sync.RWMutex{}}}
	listReq.allocationID = a.ID
	listReq.allocationTx = a.Tx
	listReq.blobbers = a.Blobbers
	listReq.fullconsensus = a.fullconsensus
	listReq.consensusThresh = a.DataShards
	listReq.ctx = a.ctx
	listReq.remotefilepath = remotepath
	found, deleteMask, fileRef, _ := listReq.getFileConsensusFromBlobbers()
	if fileRef == nil {
		var repairErr error
		if deleteMask.Equals(zboxutil.NewUint128(0)) {
			repairErr = errors.New("", "File not found for the given remotepath")
		}
		return found, deleteMask, false, fileRef, repairErr
	}

	uploadMask := zboxutil.NewUint128(1).Lsh(uint64(len(a.Blobbers))).Sub64(1)

	return found, deleteMask, !found.Equals(uploadMask), fileRef, nil
}

func (a *Allocation) DoMultiOperation(operations []OperationRequest) error {
	if len(operations) == 0 {
		return nil
	}
	if !a.isInitialized() {
		return notInitialized
	}

	for i := 0; i < len(operations); {
		// resetting multi operation and previous paths for every batch
		var mo MultiOperation
		mo.allocationObj = a
		mo.operationMask = zboxutil.NewUint128(0)
		mo.maskMU = &sync.Mutex{}
		mo.ctx, mo.ctxCncl = context.WithCancel(a.ctx)
		mo.Consensus = Consensus{
			RWMutex:         &sync.RWMutex{},
			consensusThresh: a.consensusThreshold,
			fullconsensus:   a.fullconsensus,
		}
		mo.connectionID = zboxutil.NewConnectionId()

		previousPaths := make(map[string]bool)

		var wg sync.WaitGroup
		for blobberIdx := range mo.allocationObj.Blobbers {
			wg.Add(1)
			go func(pos int) {
				defer wg.Done()
				err := mo.createConnectionObj(pos)
				if err != nil {
					l.Logger.Error(err.Error())
				}
			}(blobberIdx)
		}
		wg.Wait()
		// Check consensus
		if mo.operationMask.CountOnes() < mo.consensusThresh {
			return errors.New("consensus_not_met",
				fmt.Sprintf("Multioperation failed. Required consensus %d got %d",
					mo.consensusThresh, mo.operationMask.CountOnes()))
		}

		for ; i < len(operations); i++ {
			op := operations[i]
			remotePath := op.RemotePath
			parentPaths := GenerateParentPaths(remotePath)

			if _, ok := previousPaths[remotePath]; ok {
				// conflict found, commit
				break
			}

			var operation Operationer
			switch op.OperationType {
			case constants.FileOperationRename:
				operation = NewRenameOperation(op.RemotePath, op.DestName, mo.operationMask, mo.maskMU, mo.consensusThresh, mo.fullconsensus, mo.ctx)

			case constants.FileOperationCopy:
				operation = NewCopyOperation(op.RemotePath, op.DestPath, mo.operationMask, mo.maskMU, mo.consensusThresh, mo.fullconsensus, mo.ctx)

			case constants.FileOperationMove:
				operation = NewMoveOperation(op.RemotePath, op.DestPath, mo.operationMask, mo.maskMU, mo.consensusThresh, mo.fullconsensus, mo.ctx)

			case constants.FileOperationInsert:
				operation = NewUploadOperation(op.Workdir, op.FileMeta, op.FileReader, false, op.Opts...)

			case constants.FileOperationDelete:
				operation = NewDeleteOperation(op.RemotePath, mo.operationMask, mo.maskMU, mo.consensusThresh, mo.fullconsensus, mo.ctx)

			case constants.FileOperationUpdate:
				operation = NewUploadOperation(op.Workdir, op.FileMeta, op.FileReader, true, op.Opts...)

			case constants.FileOperationCreateDir:
				operation = NewDirOperation(op.RemotePath, mo.operationMask, mo.maskMU, mo.consensusThresh, mo.fullconsensus, mo.ctx)

			default:
				return errors.New("invalid_operation", "Operation is not valid")
			}

			err := operation.Verify(a)
			if err != nil {
				return err
			}

			for path := range parentPaths {
				previousPaths[path] = true
			}

			mo.operations = append(mo.operations, operation)
		}

		err := mo.Process()
		if err != nil {
			return err
		}
	}

	return nil
}

func GenerateParentPaths(path string) map[string]bool {
	path = strings.Trim(path, "/")
	parts := strings.Split(path, "/")
	parentPaths := make(map[string]bool)

	for i := range parts {
		parentPaths["/"+strings.Join(parts[:i+1], "/")] = true
	}
	return parentPaths
}

func (a *Allocation) DownloadFileToFileHandler(
	fileHandler sys.File,
	remotePath string,
	verifyDownload bool,
	status StatusCallback,
	isFinal bool,
) error {
	return a.addAndGenerateDownloadRequest(fileHandler, remotePath, DOWNLOAD_CONTENT_FULL, 1, 0,
		numBlockDownloads, verifyDownload, status, isFinal, "")
}

func (a *Allocation) DownloadByBlocksToFileHandler(
	fileHandler sys.File,
	remotePath string,
	startBlock, endBlock int64,
	numBlocks int,
	verifyDownload bool,
	status StatusCallback,
	isFinal bool,
) error {
	return a.addAndGenerateDownloadRequest(fileHandler, remotePath, DOWNLOAD_CONTENT_FULL, startBlock, endBlock,
		numBlocks, verifyDownload, status, isFinal, "")
}

func (a *Allocation) DownloadThumbnailToFileHandler(
	fileHandler sys.File,
	remotePath string,
	verifyDownload bool,
	status StatusCallback,
	isFinal bool,
) error {
	return a.addAndGenerateDownloadRequest(fileHandler, remotePath, DOWNLOAD_CONTENT_THUMB, 1, 0,
		numBlockDownloads, verifyDownload, status, isFinal, "")
}

func (a *Allocation) DownloadFile(localPath string, remotePath string, verifyDownload bool, status StatusCallback, isFinal bool) error {
	f, localFilePath, toKeep, err := a.prepareAndOpenLocalFile(localPath, remotePath)
	if err != nil {
		return err
	}

	err = a.addAndGenerateDownloadRequest(f, remotePath, DOWNLOAD_CONTENT_FULL, 1, 0,
		numBlockDownloads, verifyDownload, status, isFinal, localFilePath)
	if err != nil {
		if !toKeep {
			os.Remove(localFilePath) //nolint: errcheck
		}
		f.Close() //nolint: errcheck
		return err
	}
	return nil
}

// TODO: Use a map to store the download request and use flag isFinal to start the download, calculate readCount in parallel if possible
func (a *Allocation) DownloadFileByBlock(
	localPath string, remotePath string, startBlock int64, endBlock int64,
	numBlocks int, verifyDownload bool, status StatusCallback, isFinal bool) error {
	f, localFilePath, toKeep, err := a.prepareAndOpenLocalFile(localPath, remotePath)
	if err != nil {
		return err
	}

	err = a.addAndGenerateDownloadRequest(f, remotePath, DOWNLOAD_CONTENT_FULL, startBlock, endBlock,
		numBlockDownloads, verifyDownload, status, isFinal, localFilePath)
	if err != nil {
		if !toKeep {
			os.Remove(localFilePath) //nolint: errcheck
		}
		f.Close() //nolint: errcheck
		return err
	}
	return nil
}

func (a *Allocation) DownloadThumbnail(localPath string, remotePath string, verifyDownload bool, status StatusCallback, isFinal bool) error {
	f, localFilePath, toKeep, err := a.prepareAndOpenLocalFile(localPath, remotePath)
	if err != nil {
		return err
	}

	err = a.addAndGenerateDownloadRequest(f, remotePath, DOWNLOAD_CONTENT_THUMB, 1, 0,
		numBlockDownloads, verifyDownload, status, isFinal, localFilePath)
	if err != nil {
		if !toKeep {
			os.Remove(localFilePath) //nolint: errcheck
		}
		f.Close() //nolint: errcheck
		return err
	}
	return nil
}

func (a *Allocation) generateDownloadRequest(
	fileHandler sys.File,
	remotePath string,
	contentMode string,
	startBlock, endBlock int64,
	numBlocks int,
	verifyDownload bool,
	status StatusCallback,
	connectionID string,
	localFilePath string,
) (*DownloadRequest, error) {
	if len(a.Blobbers) == 0 {
		return nil, noBLOBBERS
	}

	downloadReq := &DownloadRequest{Consensus: Consensus{RWMutex: &sync.RWMutex{}}}
	downloadReq.maskMu = &sync.Mutex{}
	downloadReq.allocationID = a.ID
	downloadReq.allocationTx = a.Tx
	downloadReq.allocOwnerID = a.Owner
	downloadReq.allocOwnerPubKey = a.OwnerPublicKey
	downloadReq.ctx, downloadReq.ctxCncl = context.WithCancel(a.ctx)
	downloadReq.fileHandler = fileHandler
	downloadReq.localFilePath = localFilePath
	downloadReq.remotefilepath = remotePath
	downloadReq.statusCallback = status
	downloadReq.downloadMask = zboxutil.NewUint128(1).Lsh(uint64(len(a.Blobbers))).Sub64(1)
	downloadReq.blobbers = a.Blobbers
	downloadReq.datashards = a.DataShards
	downloadReq.parityshards = a.ParityShards
	downloadReq.startBlock = startBlock - 1
	downloadReq.endBlock = endBlock
	downloadReq.numBlocks = int64(numBlocks)
	downloadReq.shouldVerify = verifyDownload
	downloadReq.fullconsensus = a.fullconsensus
	downloadReq.consensusThresh = a.DataShards
	downloadReq.completedCallback = func(remotepath string, remotepathhash string) {
		a.mutex.Lock()
		defer a.mutex.Unlock()
		delete(a.downloadProgressMap, remotepath)
	}
	downloadReq.fileCallback = func() {
		if downloadReq.fileHandler != nil {
			downloadReq.fileHandler.Close() //nolint: errcheck
		}
	}
	downloadReq.contentMode = contentMode
	downloadReq.connectionID = connectionID

	return downloadReq, nil
}

func (a *Allocation) addAndGenerateDownloadRequest(
	fileHandler sys.File,
	remotePath, contentMode string,
	startBlock, endBlock int64,
	numBlocks int,
	verifyDownload bool,
	status StatusCallback,
	isFinal bool,
	localFilePath string,
) error {
<<<<<<< HEAD
	var connectionID string
	a.mutex.Lock()
	defer a.mutex.Unlock()
	if len(a.downloadRequests) > 0 {
		connectionID = a.downloadRequests[0].connectionID
	} else {
		connectionID = zboxutil.NewConnectionId()
	}
=======
>>>>>>> 19849a56
	downloadReq, err := a.generateDownloadRequest(
		fileHandler, remotePath, contentMode, startBlock, endBlock,
		numBlocks, verifyDownload, status, "", localFilePath)
	if err != nil {
		return err
	}
<<<<<<< HEAD
=======
	a.mutex.Lock()
	defer a.mutex.Unlock()
	if len(a.downloadRequests) > 0 {
		downloadReq.connectionID = a.downloadRequests[0].connectionID
	} else {
		downloadReq.connectionID = zboxutil.NewConnectionId()
	}
>>>>>>> 19849a56
	a.downloadProgressMap[remotePath] = downloadReq
	a.downloadRequests = append(a.downloadRequests, downloadReq)
	if isFinal {
		downloadOps := a.downloadRequests
		a.downloadRequests = nil
		go func() {
			a.processReadMarker(downloadOps)
		}()
	}
	return nil
}

func (a *Allocation) processReadMarker(drs []*DownloadRequest) {
	blobberMap := make(map[uint64]int64)
	mpLock := sync.Mutex{}
	wg := sync.WaitGroup{}
	var isReadFree bool
	if a.ReadPriceRange.Max == 0 && a.ReadPriceRange.Min == 0 {
		isReadFree = true
	}

	for _, dr := range drs {
		wg.Add(1)
		go func(dr *DownloadRequest) {
			defer wg.Done()
			dr.processDownloadRequest()
			var pos uint64
			if !dr.skip {
				for i := dr.downloadMask; !i.Equals64(0); i = i.And(zboxutil.NewUint128(1).Lsh(pos).Not()) {
					pos = uint64(i.TrailingZeros())
					mpLock.Lock()
					blobberMap[pos] += dr.blocksPerShard
					mpLock.Unlock()
				}
			}
		}(dr)
	}
	wg.Wait()

	// Do not send readmarkers for free reads
	if isReadFree {
		for _, dr := range drs {
			if dr.skip {
				continue
			}
			go func(dr *DownloadRequest) {
				a.downloadChan <- dr
			}(dr)
		}
		return
	}

	successMask := zboxutil.NewUint128(0)
	var redeemError error
	for pos, totalBlocks := range blobberMap {
		if totalBlocks == 0 {
			continue
		}
		wg.Add(1)
		go func(pos uint64, totalBlocks int64) {
			blobber := drs[0].blobbers[pos]
			err := drs[0].submitReadMarker(blobber, totalBlocks)
			if err == nil {
				successMask = successMask.Or(zboxutil.NewUint128(1).Lsh(pos))
			} else {
				redeemError = err
			}
			wg.Done()
		}(pos, totalBlocks)
	}
	wg.Wait()
	for _, dr := range drs {
		if dr.skip {
			continue
		}
		dr.downloadMask = successMask.And(dr.downloadMask)
		if dr.consensusThresh > dr.downloadMask.CountOnes() {
			if redeemError == nil {
				redeemError = errors.New("read_marker_failed", "Failed to submit read marker to the blobbers")
			}
			dr.errorCB(redeemError, dr.remotefilepath)
			continue
		}
		go func(dr *DownloadRequest) {
			a.downloadChan <- dr
		}(dr)
	}
}

func (a *Allocation) prepareAndOpenLocalFile(localPath string, remotePath string) (*os.File, string, bool, error) {
	var toKeep bool

	if !a.isInitialized() {
		return nil, "", toKeep, notInitialized
	}

	var localFilePath string

	// If the localPath has a file extension, treat it as a file. Otherwise, treat it as a directory.
	if filepath.Ext(localPath) != "" {
		localFilePath = localPath
	} else {
		localFileName := filepath.Base(remotePath)
		localFilePath = filepath.Join(localPath, localFileName)
	}

	// Create necessary directories if they do not exist
	dir := filepath.Dir(localFilePath)
	if _, err := os.Stat(dir); os.IsNotExist(err) {
		if err := os.MkdirAll(dir, 0744); err != nil {
			return nil, "", toKeep, err
		}
	}

	var f *os.File
	info, err := os.Stat(localFilePath)
	if errors.Is(err, os.ErrNotExist) {
		f, err = os.OpenFile(localFilePath, os.O_WRONLY|os.O_CREATE, 0644)
		if err != nil {
			return nil, "", toKeep, errors.Wrap(err, "Can't create local file")
		}
	} else {
		f, err = os.OpenFile(localFilePath, os.O_WRONLY|os.O_APPEND, 0644)
		if err != nil {
			return nil, "", toKeep, errors.Wrap(err, "Can't open local file in append mode")
		}
		if info.Size() > 0 {
			toKeep = true
		}
	}

	return f, localFilePath, toKeep, nil
}

func (a *Allocation) ListDirFromAuthTicket(authTicket string, lookupHash string) (*ListResult, error) {
	if !a.isInitialized() {
		return nil, notInitialized
	}
	sEnc, err := base64.StdEncoding.DecodeString(authTicket)
	if err != nil {
		return nil, errors.New("auth_ticket_decode_error", "Error decoding the auth ticket."+err.Error())
	}
	at := &marker.AuthTicket{}
	err = json.Unmarshal(sEnc, at)
	if err != nil {
		return nil, errors.New("auth_ticket_decode_error", "Error unmarshaling the auth ticket."+err.Error())
	}
	if len(at.FilePathHash) == 0 || len(lookupHash) == 0 {
		return nil, errors.New("invalid_path", "Invalid path for the list")
	}

	listReq := &ListRequest{Consensus: Consensus{RWMutex: &sync.RWMutex{}}}
	listReq.allocationID = a.ID
	listReq.allocationTx = a.Tx
	listReq.blobbers = a.Blobbers
	listReq.fullconsensus = a.fullconsensus
	listReq.consensusThresh = a.consensusThreshold
	listReq.ctx = a.ctx
	listReq.remotefilepathhash = lookupHash
	listReq.authToken = at
	ref, err := listReq.GetListFromBlobbers()

	if err != nil {
		return nil, err
	}

	if ref != nil {
		return ref, nil
	}
	return nil, errors.New("list_request_failed", "Failed to get list response from the blobbers")
}

func (a *Allocation) ListDir(path string, opts ...bool) (*ListResult, error) {
	if !a.isInitialized() {
		return nil, notInitialized
	}
	if len(path) == 0 {
		return nil, errors.New("invalid_path", "Invalid path for the list")
	}
	path = zboxutil.RemoteClean(path)
	isabs := zboxutil.IsRemoteAbs(path)
	if !isabs {
		return nil, errors.New("invalid_path", "Path should be valid and absolute")
	}
	listReq := &ListRequest{Consensus: Consensus{RWMutex: &sync.RWMutex{}}}
	listReq.allocationID = a.ID
	listReq.allocationTx = a.Tx
	listReq.blobbers = a.Blobbers
	listReq.fullconsensus = a.fullconsensus
	listReq.consensusThresh = a.DataShards
	listReq.ctx = a.ctx
	listReq.remotefilepath = path
	if len(opts) > 0 {
		listReq.forRepair = opts[0]
	}
	ref, err := listReq.GetListFromBlobbers()
	if err != nil {
		return nil, err
	}

	if ref != nil {
		return ref, nil
	}
	return nil, errors.New("list_request_failed", "Failed to get list response from the blobbers")
}

func (a *Allocation) getRefs(path, pathHash, authToken, offsetPath, updatedDate, offsetDate, fileType, refType string, level, pageLimit int) (*ObjectTreeResult, error) {
	if !a.isInitialized() {
		return nil, notInitialized
	}

	oTreeReq := &ObjectTreeRequest{
		allocationID:   a.ID,
		allocationTx:   a.Tx,
		blobbers:       a.Blobbers,
		authToken:      authToken,
		pathHash:       pathHash,
		remotefilepath: path,
		pageLimit:      pageLimit,
		level:          level,
		offsetPath:     offsetPath,
		updatedDate:    updatedDate,
		offsetDate:     offsetDate,
		fileType:       fileType,
		refType:        refType,
		wg:             &sync.WaitGroup{},
		ctx:            a.ctx,
	}
	oTreeReq.fullconsensus = a.fullconsensus
	oTreeReq.consensusThresh = a.consensusThreshold
	return oTreeReq.GetRefs()
}

func (a *Allocation) getDownloadMaskForBlobber(blobberID string) (zboxutil.Uint128, []*blockchain.StorageNode, error) {

	x := zboxutil.NewUint128(1)
	blobberIdx := 0
	found := false
	for idx, b := range a.Blobbers {
		if b.ID == blobberID {
			found = true
			blobberIdx = idx
		}
	}

	if !found {
		return x, nil, fmt.Errorf("no blobber found with the given ID")
	}

	return x, a.Blobbers[blobberIdx : blobberIdx+1], nil
}

func (a *Allocation) DownloadFromBlobber(blobberID, localPath, remotePath string, status StatusCallback) error {

	mask, blobbers, err := a.getDownloadMaskForBlobber(blobberID)
	if err != nil {
		l.Logger.Error(err)
		return err
	}

	verifyDownload := false // should be set to false

	f, localFilePath, toKeep, err := a.prepareAndOpenLocalFile(localPath, remotePath)
	if err != nil {
		return err
	}
	downloadReq, err := a.generateDownloadRequest(f, remotePath, DOWNLOAD_CONTENT_FULL, 1, 0, numBlockDownloads, verifyDownload,
		status, zboxutil.NewConnectionId(), localFilePath)
	if err != nil {
		if !toKeep {
			os.Remove(localFilePath) //nolint: errcheck
		}
		f.Close() //nolint: errcheck
		return err
	}

	downloadReq.downloadMask = mask
	downloadReq.blobbers = blobbers
	downloadReq.fullconsensus = 1
	downloadReq.consensusThresh = 1

	fRef, err := downloadReq.getFileRef(remotePath)
	if err != nil {
		l.Logger.Error(err.Error())
		downloadReq.errorCB(fmt.Errorf("Error while getting file ref. Error: %v", err), remotePath)
		return err
	}
	downloadReq.numBlocks = fRef.NumBlocks

	a.processReadMarker([]*DownloadRequest{downloadReq})
	if downloadReq.skip {
		return errors.New("download_request_failed", "Failed to get download response from the blobbers")
	}
	return nil
}

// GetRefsWithAuthTicket get refs that are children of shared remote path.
func (a *Allocation) GetRefsWithAuthTicket(authToken, offsetPath, updatedDate, offsetDate, fileType, refType string, level, pageLimit int) (*ObjectTreeResult, error) {
	if authToken == "" {
		return nil, errors.New("empty_auth_token", "auth token cannot be empty")
	}
	sEnc, err := base64.StdEncoding.DecodeString(authToken)
	if err != nil {
		return nil, errors.New("auth_ticket_decode_error", "Error decoding the auth ticket."+err.Error())
	}

	authTicket := new(marker.AuthTicket)
	if err := json.Unmarshal(sEnc, authTicket); err != nil {
		return nil, errors.New("json_unmarshall_error", err.Error())
	}

	at, _ := json.Marshal(authTicket)
	return a.getRefs("", authTicket.FilePathHash, string(at), offsetPath, updatedDate, offsetDate, fileType, refType, level, pageLimit)
}

// This function will retrieve paginated objectTree and will handle concensus; Required tree should be made in application side.
func (a *Allocation) GetRefs(path, offsetPath, updatedDate, offsetDate, fileType, refType string, level, pageLimit int) (*ObjectTreeResult, error) {
	if len(path) == 0 || !zboxutil.IsRemoteAbs(path) {
		return nil, errors.New("invalid_path", fmt.Sprintf("Absolute path required. Path provided: %v", path))
	}

	return a.getRefs(path, "", "", offsetPath, updatedDate, offsetDate, fileType, refType, level, pageLimit)
}

func (a *Allocation) GetRefsFromLookupHash(pathHash, offsetPath, updatedDate, offsetDate, fileType, refType string, level, pageLimit int) (*ObjectTreeResult, error) {
	if pathHash == "" {
		return nil, errors.New("invalid_lookup_hash", "lookup hash cannot be empty")
	}

	return a.getRefs("", pathHash, "", offsetPath, updatedDate, offsetDate, fileType, refType, level, pageLimit)

}

func (a *Allocation) GetRecentlyAddedRefs(page int, fromDate int64, pageLimit int) (*RecentlyAddedRefResult, error) {
	if !a.isInitialized() {
		return nil, notInitialized
	}

	if page < 1 {
		return nil, errors.New("invalid_params",
			fmt.Sprintf("page value should be greater than or equal to 1."+
				"Got page: %d", page))
	}

	offset := int64(page-1) * int64(pageLimit)
	req := &RecentlyAddedRefRequest{
		allocationID: a.ID,
		allocationTx: a.Tx,
		blobbers:     a.Blobbers,
		offset:       offset,
		fromDate:     fromDate,
		ctx:          a.ctx,
		wg:           &sync.WaitGroup{},
		pageLimit:    pageLimit,
		Consensus: Consensus{
			RWMutex:         &sync.RWMutex{},
			fullconsensus:   a.fullconsensus,
			consensusThresh: a.consensusThreshold,
		},
	}
	return req.GetRecentlyAddedRefs()
}

func (a *Allocation) GetFileMeta(path string) (*ConsolidatedFileMeta, error) {
	if !a.isInitialized() {
		return nil, notInitialized
	}

	result := &ConsolidatedFileMeta{}
	listReq := &ListRequest{Consensus: Consensus{RWMutex: &sync.RWMutex{}}}
	listReq.allocationID = a.ID
	listReq.allocationTx = a.Tx
	listReq.blobbers = a.Blobbers
	listReq.fullconsensus = a.fullconsensus
	listReq.consensusThresh = a.consensusThreshold
	listReq.ctx = a.ctx
	listReq.remotefilepath = path
	_, _, ref, _ := listReq.getFileConsensusFromBlobbers()
	if ref != nil {
		result.Type = ref.Type
		result.Name = ref.Name
		result.Hash = ref.ActualFileHash
		result.LookupHash = ref.LookupHash
		result.MimeType = ref.MimeType
		result.Path = ref.Path
		result.Size = ref.Size
		result.NumBlocks = ref.NumBlocks
		result.EncryptedKey = ref.EncryptedKey
		result.Collaborators = ref.Collaborators
		result.ActualFileSize = ref.ActualFileSize
		if result.ActualFileSize > 0 {
			result.ActualNumBlocks = (ref.ActualFileSize + CHUNK_SIZE - 1) / CHUNK_SIZE
		}
		return result, nil
	}
	return nil, errors.New("file_meta_error", "Error getting the file meta data from blobbers")
}

func (a *Allocation) GetChunkReadSize(encrypt bool) int64 {
	chunkDataSize := int64(DefaultChunkSize)
	if encrypt {
		chunkDataSize -= (EncryptedDataPaddingSize + EncryptionHeaderSize)
	}
	return chunkDataSize * int64(a.DataShards)
}

func (a *Allocation) GetFileMetaFromAuthTicket(authTicket string, lookupHash string) (*ConsolidatedFileMeta, error) {
	if !a.isInitialized() {
		return nil, notInitialized
	}

	result := &ConsolidatedFileMeta{}
	sEnc, err := base64.StdEncoding.DecodeString(authTicket)
	if err != nil {
		return nil, errors.New("auth_ticket_decode_error", "Error decoding the auth ticket."+err.Error())
	}
	at := &marker.AuthTicket{}
	err = json.Unmarshal(sEnc, at)
	if err != nil {
		return nil, errors.New("auth_ticket_decode_error", "Error unmarshaling the auth ticket."+err.Error())
	}
	if len(at.FilePathHash) == 0 || len(lookupHash) == 0 {
		return nil, errors.New("invalid_path", "Invalid path for the list")
	}

	listReq := &ListRequest{Consensus: Consensus{RWMutex: &sync.RWMutex{}}}
	listReq.allocationID = a.ID
	listReq.allocationTx = a.Tx
	listReq.blobbers = a.Blobbers
	listReq.fullconsensus = a.fullconsensus
	listReq.consensusThresh = a.consensusThreshold
	listReq.ctx = a.ctx
	listReq.remotefilepathhash = lookupHash
	listReq.authToken = at
	_, _, ref, _ := listReq.getFileConsensusFromBlobbers()
	if ref != nil {
		result.Type = ref.Type
		result.Name = ref.Name
		result.Hash = ref.ActualFileHash
		result.LookupHash = ref.LookupHash
		result.MimeType = ref.MimeType
		result.Path = ref.Path
		result.Size = ref.Size
		result.NumBlocks = ref.NumBlocks
		result.ActualFileSize = ref.ActualFileSize
		if result.ActualFileSize > 0 {
			result.ActualNumBlocks = (result.ActualFileSize + CHUNK_SIZE - 1) / CHUNK_SIZE
		}
		return result, nil
	}
	return nil, errors.New("file_meta_error", "Error getting the file meta data from blobbers")
}

func (a *Allocation) GetFileStats(path string) (map[string]*FileStats, error) {
	if !a.isInitialized() {
		return nil, notInitialized
	}
	if len(path) == 0 {
		return nil, errors.New("invalid_path", "Invalid path for the list")
	}
	path = zboxutil.RemoteClean(path)
	isabs := zboxutil.IsRemoteAbs(path)
	if !isabs {
		return nil, errors.New("invalid_path", "Path should be valid and absolute")
	}
	listReq := &ListRequest{Consensus: Consensus{RWMutex: &sync.RWMutex{}}}
	listReq.allocationID = a.ID
	listReq.allocationTx = a.Tx
	listReq.blobbers = a.Blobbers
	listReq.fullconsensus = a.fullconsensus
	listReq.consensusThresh = a.consensusThreshold
	listReq.ctx = a.ctx
	listReq.remotefilepath = path
	ref := listReq.getFileStatsFromBlobbers()
	if ref != nil {
		return ref, nil
	}
	return nil, errors.New("file_stats_request_failed", "Failed to get file stats response from the blobbers")
}

func (a *Allocation) DeleteFile(path string) error {
	return a.deleteFile(path, a.consensusThreshold, a.fullconsensus, zboxutil.NewUint128(1).Lsh(uint64(len(a.Blobbers))).Sub64(1))
}

func (a *Allocation) deleteFile(path string, threshConsensus, fullConsensus int, mask zboxutil.Uint128) error {
	if !a.isInitialized() {
		return notInitialized
	}

	if !a.CanDelete() {
		return constants.ErrFileOptionNotPermitted
	}

	if len(path) == 0 {
		return errors.New("invalid_path", "Invalid path for the list")
	}
	path = zboxutil.RemoteClean(path)
	isabs := zboxutil.IsRemoteAbs(path)
	if !isabs {
		return errors.New("invalid_path", "Path should be valid and absolute")
	}

	req := &DeleteRequest{consensus: Consensus{RWMutex: &sync.RWMutex{}}}
	req.allocationObj = a
	req.blobbers = a.Blobbers
	req.allocationID = a.ID
	req.allocationTx = a.Tx
	req.consensus.Init(threshConsensus, fullConsensus)
	req.ctx, req.ctxCncl = context.WithCancel(a.ctx)
	req.remotefilepath = path
	req.connectionID = zboxutil.NewConnectionId()
	req.deleteMask = mask
	req.maskMu = &sync.Mutex{}
	req.timestamp = int64(common.Now())
	err := req.ProcessDelete()
	return err
}

func (a *Allocation) RenameObject(path string, destName string) error {
	if !a.isInitialized() {
		return notInitialized
	}

	if !a.CanRename() {
		return constants.ErrFileOptionNotPermitted
	}

	if path == "" {
		return errors.New("invalid_path", "Invalid path for the list")
	}

	if path == "/" {
		return errors.New("invalid_operation", "cannot rename root path")
	}

	path = zboxutil.RemoteClean(path)
	isabs := zboxutil.IsRemoteAbs(path)
	if !isabs {
		return errors.New("invalid_path", "Path should be valid and absolute")
	}

	err := ValidateRemoteFileName(destName)
	if err != nil {
		return err
	}

	req := &RenameRequest{consensus: Consensus{RWMutex: &sync.RWMutex{}}}
	req.allocationObj = a
	req.blobbers = a.Blobbers
	req.allocationID = a.ID
	req.allocationTx = a.Tx
	req.newName = destName
	req.consensus.fullconsensus = a.fullconsensus
	req.consensus.consensusThresh = a.consensusThreshold
	req.ctx, req.ctxCncl = context.WithCancel(a.ctx)
	req.remotefilepath = path
	req.renameMask = zboxutil.NewUint128(1).Lsh(uint64(len(a.Blobbers))).Sub64(1)
	req.maskMU = &sync.Mutex{}
	req.connectionID = zboxutil.NewConnectionId()
	req.timestamp = int64(common.Now())
	return req.ProcessRename()
}

func (a *Allocation) MoveObject(srcPath string, destPath string) error {
	if !a.isInitialized() {
		return notInitialized
	}

	if !a.CanMove() {
		return constants.ErrFileOptionNotPermitted
	}

	if len(srcPath) == 0 || len(destPath) == 0 {
		return errors.New("invalid_path", "Invalid path for copy")
	}
	srcPath = zboxutil.RemoteClean(srcPath)
	isabs := zboxutil.IsRemoteAbs(srcPath)
	if !isabs {
		return errors.New("invalid_path", "Path should be valid and absolute")
	}

	err := ValidateRemoteFileName(destPath)
	if err != nil {
		return err
	}

	req := &MoveRequest{Consensus: Consensus{RWMutex: &sync.RWMutex{}}}
	req.allocationObj = a
	req.blobbers = a.Blobbers
	req.allocationID = a.ID
	req.allocationTx = a.Tx
	if destPath != "/" {
		destPath = strings.TrimSuffix(destPath, "/")
	}
	req.destPath = destPath
	req.fullconsensus = a.fullconsensus
	req.consensusThresh = a.consensusThreshold
	req.ctx, req.ctxCncl = context.WithCancel(a.ctx)
	req.remotefilepath = srcPath
	req.moveMask = zboxutil.NewUint128(1).Lsh(uint64(len(a.Blobbers))).Sub64(1)
	req.maskMU = &sync.Mutex{}
	req.connectionID = zboxutil.NewConnectionId()
	req.timestamp = int64(common.Now())
	return req.ProcessMove()
}

func (a *Allocation) CopyObject(path string, destPath string) error {
	if !a.isInitialized() {
		return notInitialized
	}

	if !a.CanCopy() {
		return constants.ErrFileOptionNotPermitted
	}

	if len(path) == 0 || len(destPath) == 0 {
		return errors.New("invalid_path", "Invalid path for copy")
	}
	path = zboxutil.RemoteClean(path)
	isabs := zboxutil.IsRemoteAbs(path)
	if !isabs {
		return errors.New("invalid_path", "Path should be valid and absolute")
	}

	err := ValidateRemoteFileName(destPath)
	if err != nil {
		return err
	}

	req := &CopyRequest{Consensus: Consensus{RWMutex: &sync.RWMutex{}}}
	req.allocationObj = a
	req.blobbers = a.Blobbers
	req.allocationID = a.ID
	req.allocationTx = a.Tx
	if destPath != "/" {
		destPath = strings.TrimSuffix(destPath, "/")
	}
	req.destPath = destPath
	req.fullconsensus = a.fullconsensus
	req.consensusThresh = a.consensusThreshold
	req.ctx, req.ctxCncl = context.WithCancel(a.ctx)
	req.remotefilepath = path
	req.copyMask = zboxutil.NewUint128(1).Lsh(uint64(len(a.Blobbers))).Sub64(1)
	req.maskMU = &sync.Mutex{}
	req.connectionID = zboxutil.NewConnectionId()
	req.timestamp = int64(common.Now())
	return req.ProcessCopy()
}

func (a *Allocation) GetAuthTicketForShare(
	path, filename, referenceType, refereeClientID string) (string, error) {

	now := time.Now()
	return a.GetAuthTicket(path, filename, referenceType, refereeClientID, "", 0, &now)
}

func (a *Allocation) RevokeShare(path string, refereeClientID string) error {
	success := make(chan int, len(a.Blobbers))
	notFound := make(chan int, len(a.Blobbers))
	wg := &sync.WaitGroup{}
	for idx := range a.Blobbers {
		baseUrl := a.Blobbers[idx].Baseurl
		query := &url.Values{}
		query.Add("path", path)
		query.Add("refereeClientID", refereeClientID)

		httpreq, err := zboxutil.NewRevokeShareRequest(baseUrl, a.ID, a.Tx, query)
		if err != nil {
			return err
		}

		wg.Add(1)
		go func() {
			defer wg.Done()
			err := zboxutil.HttpDo(a.ctx, a.ctxCancelF, httpreq, func(resp *http.Response, err error) error {
				if err != nil {
					l.Logger.Error("Revoke share : ", err)
					return err
				}
				defer resp.Body.Close()

				respbody, err := ioutil.ReadAll(resp.Body)
				if err != nil {
					l.Logger.Error("Error: Resp ", err)
					return err
				}
				if resp.StatusCode != http.StatusOK {
					l.Logger.Error(baseUrl, " Revoke share error response: ", resp.StatusCode, string(respbody))
					return fmt.Errorf(string(respbody))
				}
				data := map[string]interface{}{}
				err = json.Unmarshal(respbody, &data)
				if err != nil {
					return err
				}
				if data["status"].(float64) == http.StatusNotFound {
					notFound <- 1
				}
				return nil
			})
			if err == nil {
				success <- 1
			}
		}()
	}
	wg.Wait()
	if len(success) == len(a.Blobbers) {
		if len(notFound) == len(a.Blobbers) {
			return errors.New("", "share not found")
		}
		return nil
	}
	return errors.New("", "consensus not reached")
}

var ErrInvalidPrivateShare = errors.New("invalid_private_share", "private sharing is only available for encrypted file")

func (a *Allocation) GetAuthTicket(path, filename string,
	referenceType, refereeClientID, refereeEncryptionPublicKey string, expiration int64, availableAfter *time.Time) (string, error) {

	if !a.isInitialized() {
		return "", notInitialized
	}

	if path == "" {
		return "", errors.New("invalid_path", "Invalid path for the list")
	}

	path = zboxutil.RemoteClean(path)
	isabs := zboxutil.IsRemoteAbs(path)
	if !isabs {
		return "", errors.New("invalid_path", "Path should be valid and absolute")
	}

	if referenceType == fileref.FILE && refereeClientID != "" {
		fileMeta, err := a.GetFileMeta(path)
		if err != nil {
			return "", err
		}

		// private sharing is only available for encrypted file
		if fileMeta.EncryptedKey == "" {
			return "", ErrInvalidPrivateShare
		}
	}

	shareReq := &ShareRequest{
		expirationSeconds: expiration,
		allocationID:      a.ID,
		allocationTx:      a.Tx,
		blobbers:          a.Blobbers,
		ctx:               a.ctx,
		remotefilepath:    path,
		remotefilename:    filename,
	}

	if referenceType == fileref.DIRECTORY {
		shareReq.refType = fileref.DIRECTORY
	} else {
		shareReq.refType = fileref.FILE
	}

	aTicket, err := shareReq.getAuthTicket(refereeClientID, refereeEncryptionPublicKey)
	if err != nil {
		return "", err
	}

	atBytes, err := json.Marshal(aTicket)
	if err != nil {
		return "", err
	}

	if err := a.UploadAuthTicketToBlobber(string(atBytes), refereeEncryptionPublicKey, availableAfter); err != nil {
		return "", err
	}

	aTicket.ReEncryptionKey = ""
	if err := aTicket.Sign(); err != nil {
		return "", err
	}

	atBytes, err = json.Marshal(aTicket)
	if err != nil {
		return "", err
	}

	return base64.StdEncoding.EncodeToString(atBytes), nil
}

func (a *Allocation) UploadAuthTicketToBlobber(authTicket string, clientEncPubKey string, availableAfter *time.Time) error {
	success := make(chan int, len(a.Blobbers))
	wg := &sync.WaitGroup{}
	for idx := range a.Blobbers {
		url := a.Blobbers[idx].Baseurl
		body := new(bytes.Buffer)
		formWriter := multipart.NewWriter(body)
		if err := formWriter.WriteField("encryption_public_key", clientEncPubKey); err != nil {
			return err
		}
		if err := formWriter.WriteField("auth_ticket", authTicket); err != nil {
			return err
		}
		if availableAfter != nil {
			if err := formWriter.WriteField("available_after", strconv.FormatInt(availableAfter.Unix(), 10)); err != nil {
				return err
			}
		}

		if err := formWriter.Close(); err != nil {
			return err
		}
		httpreq, err := zboxutil.NewShareRequest(url, a.ID, a.Tx, body)
		if err != nil {
			return err
		}
		httpreq.Header.Set("Content-Type", formWriter.FormDataContentType())

		wg.Add(1)
		go func() {
			defer wg.Done()
			err := zboxutil.HttpDo(a.ctx, a.ctxCancelF, httpreq, func(resp *http.Response, err error) error {
				if err != nil {
					l.Logger.Error("Insert share info : ", err)
					return err
				}
				defer resp.Body.Close()

				respbody, err := ioutil.ReadAll(resp.Body)
				if err != nil {
					l.Logger.Error("Error: Resp ", err)
					return err
				}
				if resp.StatusCode != http.StatusOK {
					l.Logger.Error(url, " Insert share info error response: ", resp.StatusCode, string(respbody))
					return fmt.Errorf(string(respbody))
				}
				return nil
			})
			if err == nil {
				success <- 1
			}
		}()
	}
	wg.Wait()
	consensus := Consensus{
		RWMutex:         &sync.RWMutex{},
		consensus:       len(success),
		consensusThresh: a.consensusThreshold,
		fullconsensus:   a.fullconsensus,
	}
	if !consensus.isConsensusOk() {
		return errors.New("", "consensus not reached")
	}
	return nil
}

func (a *Allocation) CancelDownload(remotepath string) error {
	if downloadReq, ok := a.downloadProgressMap[remotepath]; ok {
		downloadReq.isDownloadCanceled = true
		downloadReq.ctxCncl()
		return nil
	}
	return errors.New("remote_path_not_found", "Invalid path. No download in progress for the path "+remotepath)
}

func (a *Allocation) DownloadFromReader(
	remotePath, localPath, lookupHash, authTicket, contentMode string,
	verifyDownload bool,
	blocksPerMarker uint,
) error {

	finfo, err := os.Stat(localPath)
	if err != nil {
		return err
	}
	if !finfo.IsDir() {
		return errors.New("invalid_path", "local path must be directory")
	}

	r, err := a.GetAllocationFileReader(remotePath, lookupHash, authTicket, contentMode, verifyDownload, blocksPerMarker)
	if err != nil {
		return err
	}

	sd := r.(*StreamDownload)

	fileName := filepath.Base(sd.remotefilepath)
	var localFPath string
	if contentMode == DOWNLOAD_CONTENT_THUMB {
		localFPath = filepath.Join(localPath, fileName, ".thumb")
	} else {
		localFPath = filepath.Join(localPath, fileName)
	}

	finfo, err = os.Stat(localFPath)

	var f *os.File
	if errors.Is(err, os.ErrNotExist) {
		f, err = os.Create(localFPath)
	} else {
		_, err = r.Seek(finfo.Size(), io.SeekStart)
		if err != nil {
			return err
		}
		f, err = os.OpenFile(localFPath, os.O_WRONLY|os.O_APPEND, 0644)
	}

	if err != nil {
		return err
	}
	defer f.Close()

	buf := make([]byte, 1024*KB)
	for {
		n, err := r.Read(buf)
		if err != nil && errors.Is(err, io.EOF) {
			_, err = f.Write(buf[:n])
			if err != nil {
				return err
			}
			break
		}
		_, err = f.Write(buf[:n])
		if err != nil {
			return err
		}
	}

	return nil
}

// GetStreamDownloader will check file ref existence and returns an instance that provides
// io.ReadSeekerCloser interface
func (a *Allocation) GetAllocationFileReader(
	remotePath, lookupHash, authTicket, contentMode string,
	verifyDownload bool,
	blocksPerMarker uint,
) (io.ReadSeekCloser, error) {

	if !a.isInitialized() {
		return nil, notInitialized
	}
	//Remove content mode option
	remotePath = filepath.Clean(remotePath)
	var res *ObjectTreeResult
	var err error
	switch {
	case authTicket != "":
		res, err = a.GetRefsWithAuthTicket(authTicket, "", "", "", "", "regular", 0, 1)
	case remotePath != "":
		res, err = a.GetRefs(remotePath, "", "", "", "", "regular", 0, 1)
	case lookupHash != "":
		res, err = a.GetRefsFromLookupHash(lookupHash, "", "", "", "", "regular", 0, 1) //
	default:
		return nil, errors.New("invalid_path", "remote path or authticket is required")
	}

	if err != nil {
		return nil, err
	}

	if len(res.Refs) == 0 {
		return nil, errors.New("file_does_not_exist", "")
	}
	ref := &res.Refs[0]
	if ref.Type != fileref.FILE {
		return nil, errors.New("operation_not_supported", "downloading other than file is not supported")
	}

	if blocksPerMarker == 0 {
		blocksPerMarker = uint(numBlockDownloads)
	}

	sdo := &StreamDownloadOption{
		ContentMode:     contentMode,
		AuthTicket:      authTicket,
		VerifyDownload:  verifyDownload,
		BlocksPerMarker: blocksPerMarker,
	}

	return GetDStorageFileReader(a, ref, sdo)
}

func (a *Allocation) DownloadFileToFileHandlerFromAuthTicket(
	fileHandler sys.File,
	authTicket string,
	remoteLookupHash string,
	remoteFilename string,
	verifyDownload bool,
	status StatusCallback,
	isFinal bool,
) error {
	return a.downloadFromAuthTicket(fileHandler, authTicket, remoteLookupHash, 1, 0, numBlockDownloads,
		remoteFilename, DOWNLOAD_CONTENT_FULL, verifyDownload, status, isFinal, "")
}

func (a *Allocation) DownloadByBlocksToFileHandlerFromAuthTicket(
	fileHandler sys.File,
	authTicket string,
	remoteLookupHash string,
	startBlock, endBlock int64,
	numBlocks int,
	remoteFilename string,
	verifyDownload bool,
	status StatusCallback,
	isFinal bool,
) error {
	return a.downloadFromAuthTicket(fileHandler, authTicket, remoteLookupHash, startBlock, endBlock, numBlocks,
		remoteFilename, DOWNLOAD_CONTENT_FULL, verifyDownload, status, isFinal, "")
}

func (a *Allocation) DownloadThumbnailToFileHandlerFromAuthTicket(
	fileHandler sys.File,
	authTicket string,
	remoteLookupHash string,
	remoteFilename string,
	verifyDownload bool,
	status StatusCallback,
	isFinal bool,
) error {
	return a.downloadFromAuthTicket(fileHandler, authTicket, remoteLookupHash, 1, 0, numBlockDownloads,
		remoteFilename, DOWNLOAD_CONTENT_THUMB, verifyDownload, status, isFinal, "")
}

func (a *Allocation) DownloadThumbnailFromAuthTicket(
	localPath string,
	authTicket string,
	remoteLookupHash string,
	remoteFilename string,
	verifyDownload bool,
	status StatusCallback,
	isFinal bool,
) error {
	f, localFilePath, toKeep, err := a.prepareAndOpenLocalFile(localPath, remoteFilename)
	if err != nil {
		return err
	}

	err = a.downloadFromAuthTicket(f, authTicket, remoteLookupHash, 1, 0, numBlockDownloads, remoteFilename,
		DOWNLOAD_CONTENT_THUMB, verifyDownload, status, isFinal, localFilePath)
	if err != nil {
		if !toKeep {
			os.Remove(localFilePath) //nolint: errcheck
		}
		f.Close() //nolint: errcheck
		return err
	}
	return nil
}

func (a *Allocation) DownloadFromAuthTicket(localPath string, authTicket string,
	remoteLookupHash string, remoteFilename string, verifyDownload bool, status StatusCallback, isFinal bool) error {
	f, localFilePath, toKeep, err := a.prepareAndOpenLocalFile(localPath, remoteFilename)
	if err != nil {
		return err
	}

	err = a.downloadFromAuthTicket(f, authTicket, remoteLookupHash, 1, 0, numBlockDownloads, remoteFilename,
		DOWNLOAD_CONTENT_FULL, verifyDownload, status, isFinal, localFilePath)
	if err != nil {
		if !toKeep {
			os.Remove(localFilePath) //nolint: errcheck
		}
		f.Close() //nolint: errcheck
		return err
	}
	return nil
}

func (a *Allocation) DownloadFromAuthTicketByBlocks(localPath string,
	authTicket string, startBlock int64, endBlock int64, numBlocks int,
	remoteLookupHash string, remoteFilename string, verifyDownload bool,
	status StatusCallback, isFinal bool) error {

	f, localFilePath, toKeep, err := a.prepareAndOpenLocalFile(localPath, remoteFilename)
	if err != nil {
		return err
	}

	err = a.downloadFromAuthTicket(f, authTicket, remoteLookupHash, startBlock, endBlock, numBlockDownloads, remoteFilename,
		DOWNLOAD_CONTENT_FULL, verifyDownload, status, isFinal, localFilePath)
	if err != nil {
		if !toKeep {
			os.Remove(localFilePath) //nolint: errcheck
		}
		f.Close() //nolint: errcheck
		return err
	}
	return nil
}

func (a *Allocation) downloadFromAuthTicket(fileHandler sys.File, authTicket string,
	remoteLookupHash string, startBlock int64, endBlock int64, numBlocks int,
	remoteFilename string, contentMode string, verifyDownload bool,
	status StatusCallback, isFinal bool, localFilePath string) error {

	sEnc, err := base64.StdEncoding.DecodeString(authTicket)
	if err != nil {
		return errors.New("auth_ticket_decode_error", "Error decoding the auth ticket."+err.Error())
	}
	at := &marker.AuthTicket{}
	err = json.Unmarshal(sEnc, at)
	if err != nil {
		return errors.New("auth_ticket_decode_error", "Error unmarshaling the auth ticket."+err.Error())
	}

	if len(a.Blobbers) == 0 {
		return noBLOBBERS
	}

	downloadReq := &DownloadRequest{Consensus: Consensus{RWMutex: &sync.RWMutex{}}}
	downloadReq.maskMu = &sync.Mutex{}
	downloadReq.allocationID = a.ID
	downloadReq.allocationTx = a.Tx
	downloadReq.allocOwnerID = a.Owner
	downloadReq.allocOwnerPubKey = a.OwnerPublicKey
	downloadReq.ctx, downloadReq.ctxCncl = context.WithCancel(a.ctx)
	downloadReq.fileHandler = fileHandler
	downloadReq.localFilePath = localFilePath
	downloadReq.remotefilepathhash = remoteLookupHash
	downloadReq.authTicket = at
	downloadReq.statusCallback = status
	downloadReq.downloadMask = zboxutil.NewUint128(1).Lsh(uint64(len(a.Blobbers))).Sub64(1)
	downloadReq.blobbers = a.Blobbers
	downloadReq.datashards = a.DataShards
	downloadReq.parityshards = a.ParityShards
	downloadReq.contentMode = contentMode
	downloadReq.startBlock = startBlock - 1
	downloadReq.endBlock = endBlock
	downloadReq.numBlocks = int64(numBlocks)
	downloadReq.shouldVerify = verifyDownload
	downloadReq.fullconsensus = a.fullconsensus
	downloadReq.consensusThresh = a.consensusThreshold
	downloadReq.connectionID = zboxutil.NewConnectionId()
	downloadReq.completedCallback = func(remotepath string, remotepathHash string) {
		a.mutex.Lock()
		defer a.mutex.Unlock()
		delete(a.downloadProgressMap, remotepathHash)
	}
	downloadReq.fileCallback = func() {
		if downloadReq.fileHandler != nil {
			downloadReq.fileHandler.Close() //nolint: errcheck
		}
	}
	a.mutex.Lock()
	a.downloadProgressMap[remoteLookupHash] = downloadReq
	if len(a.downloadRequests) > 0 {
		downloadReq.connectionID = a.downloadRequests[0].connectionID
	}
	a.downloadRequests = append(a.downloadRequests, downloadReq)
	if isFinal {
		downloadOps := a.downloadRequests
		a.downloadRequests = nil
		go func() {
			a.processReadMarker(downloadOps)
		}()
	}
	a.mutex.Unlock()
	return nil
}

func (a *Allocation) StartRepair(localRootPath, pathToRepair string, statusCB StatusCallback) error {
	if !a.isInitialized() {
		return notInitialized
	}

	listDir, err := a.ListDir(pathToRepair, true)
	if err != nil {
		return err
	}

	repairReq := &RepairRequest{
		listDir:       listDir,
		localRootPath: localRootPath,
		statusCB:      statusCB,
	}

	repairReq.completedCallback = func() {
		a.mutex.Lock()
		defer a.mutex.Unlock()
		a.repairRequestInProgress = nil
	}

	go func() {
		a.repairChan <- repairReq
		a.mutex.Lock()
		defer a.mutex.Unlock()
		a.repairRequestInProgress = repairReq
	}()
	return nil
}

// RepairAlloc repairs all the files in allocation
func (a *Allocation) RepairAlloc(statusCB StatusCallback) (err error) {
	var dir string
	if IsWasm {
		dir = "/tmp"
	} else {
		dir, err = os.Getwd()
		if err != nil {
			return err
		}
	}
	return a.StartRepair(dir, "/", statusCB)
}

func (a *Allocation) CancelUpload(localpath string) error {
	return nil
}

func (a *Allocation) CancelRepair() error {
	if a.repairRequestInProgress != nil {
		a.repairRequestInProgress.isRepairCanceled = true
		return nil
	}
	return errors.New("invalid_cancel_repair_request", "No repair in progress for the allocation")
}

func (a *Allocation) GetMaxWriteReadFromBlobbers(blobbers []*BlobberAllocation) (maxW float64, maxR float64, err error) {
	if !a.isInitialized() {
		return 0, 0, notInitialized
	}

	if len(blobbers) == 0 {
		return 0, 0, noBLOBBERS
	}

	maxWritePrice, maxReadPrice := 0.0, 0.0
	for _, v := range blobbers {
		writePrice, err := v.Terms.WritePrice.ToToken()
		if err != nil {
			return 0, 0, err
		}
		if writePrice > maxWritePrice {
			maxWritePrice = writePrice
		}
		readPrice, err := v.Terms.ReadPrice.ToToken()
		if err != nil {
			return 0, 0, err
		}
		if readPrice > maxReadPrice {
			maxReadPrice = readPrice
		}
	}

	return maxWritePrice, maxReadPrice, nil
}

func (a *Allocation) GetMaxWriteRead() (maxW float64, maxR float64, err error) {
	return a.GetMaxWriteReadFromBlobbers(a.BlobberDetails)
}

func (a *Allocation) GetMinWriteRead() (minW float64, minR float64, err error) {
	if !a.isInitialized() {
		return 0, 0, notInitialized
	}

	blobbersCopy := a.BlobberDetails
	if len(blobbersCopy) == 0 {
		return 0, 0, noBLOBBERS
	}

	minWritePrice, minReadPrice := -1.0, -1.0
	for _, v := range blobbersCopy {
		writePrice, err := v.Terms.WritePrice.ToToken()
		if err != nil {
			return 0, 0, err
		}
		if writePrice < minWritePrice || minWritePrice < 0 {
			minWritePrice = writePrice
		}
		readPrice, err := v.Terms.ReadPrice.ToToken()
		if err != nil {
			return 0, 0, err
		}
		if readPrice < minReadPrice || minReadPrice < 0 {
			minReadPrice = readPrice
		}
	}

	return minWritePrice, minReadPrice, nil
}

func (a *Allocation) GetMaxStorageCostFromBlobbers(size int64, blobbers []*BlobberAllocation) (float64, error) {
	var cost common.Balance // total price for size / duration

	for _, d := range blobbers {
		var err error
		cost, err = common.AddBalance(cost, a.uploadCostForBlobber(float64(d.Terms.WritePrice), size,
			a.DataShards, a.ParityShards))
		if err != nil {
			return 0.0, err
		}
	}

	return cost.ToToken()
}

func (a *Allocation) GetMaxStorageCost(size int64) (float64, error) {
	var cost common.Balance // total price for size / duration

	for _, d := range a.BlobberDetails {
		fmt.Printf("write price for blobber %f datashards %d parity %d\n",
			float64(d.Terms.WritePrice), a.DataShards, a.ParityShards)

		var err error
		cost, err = common.AddBalance(cost, a.uploadCostForBlobber(float64(d.Terms.WritePrice), size,
			a.DataShards, a.ParityShards))
		if err != nil {
			return 0.0, err
		}
	}
	fmt.Printf("Total cost %d\n", cost)
	return cost.ToToken()
}

func (a *Allocation) GetMinStorageCost(size int64) (common.Balance, error) {
	minW, _, err := a.GetMinWriteRead()
	if err != nil {
		return 0, err
	}

	return a.uploadCostForBlobber(minW, size, a.DataShards, a.ParityShards), nil
}

func (a *Allocation) uploadCostForBlobber(price float64, size int64, data, parity int) (
	cost common.Balance) {

	if data == 0 || parity == 0 {
		return 0.0
	}

	var ps = (size + int64(data) - 1) / int64(data)
	ps = ps * int64(data+parity)

	return common.Balance(price * a.sizeInGB(ps))
}

func (a *Allocation) sizeInGB(size int64) float64 {
	return float64(size) / GB
}

func (a *Allocation) getConsensuses() (fullConsensus, consensusThreshold int) {
	if a.DataShards == 0 {
		return 0, 0
	}

	if a.ParityShards == 0 {
		return a.DataShards, a.DataShards
	}

	return a.DataShards + a.ParityShards, a.DataShards + 1
}

func (a *Allocation) SetConsensusThreshold() {
	a.consensusThreshold = a.DataShards
}

func (a *Allocation) UpdateWithRepair(
	size int64,
	extend bool,
	lock uint64,
	updateTerms bool,
	addBlobberId, removeBlobberId string,
	setThirdPartyExtendable bool, fileOptionsParams *FileOptionsParameters,
	statusCB StatusCallback,
) (string, error) {
	if lock > math.MaxInt64 {
		return "", errors.New("invalid_lock", "int64 overflow on lock value")
	}

	l.Logger.Info("Updating allocation")
	hash, _, err := UpdateAllocation(size, extend, a.ID, lock, updateTerms, addBlobberId, removeBlobberId, setThirdPartyExtendable, fileOptionsParams)
	if err != nil {
		return "", err
	}
	l.Logger.Info(fmt.Sprintf("allocation updated with hash: %s", hash))

	var alloc *Allocation
	if addBlobberId != "" {
		l.Logger.Info("waiting for a minute for the blobber to be added to network")

		deadline := time.Now().Add(1 * time.Minute)
		for time.Now().Before(deadline) {
			alloc, err = GetAllocation(a.ID)
			if err != nil {
				l.Logger.Error("failed to get allocation")
				return hash, err
			}

			for _, blobber := range alloc.Blobbers {
				if addBlobberId == blobber.ID {
					l.Logger.Info("allocation updated successfully")
					a = alloc
					goto repair
				}
			}
			time.Sleep(1 * time.Second)
		}
		return "", errors.New("", "new blobber not found in the updated allocation")
	}

repair:
	l.Logger.Info("starting repair")

	shouldRepair := false
	if addBlobberId != "" {
		shouldRepair = true
	}

	if shouldRepair {
		err := alloc.RepairAlloc(statusCB)
		if err != nil {
			return "", err
		}
	}

	return hash, nil
}<|MERGE_RESOLUTION|>--- conflicted
+++ resolved
@@ -1064,25 +1064,12 @@
 	isFinal bool,
 	localFilePath string,
 ) error {
-<<<<<<< HEAD
-	var connectionID string
-	a.mutex.Lock()
-	defer a.mutex.Unlock()
-	if len(a.downloadRequests) > 0 {
-		connectionID = a.downloadRequests[0].connectionID
-	} else {
-		connectionID = zboxutil.NewConnectionId()
-	}
-=======
->>>>>>> 19849a56
 	downloadReq, err := a.generateDownloadRequest(
 		fileHandler, remotePath, contentMode, startBlock, endBlock,
 		numBlocks, verifyDownload, status, "", localFilePath)
 	if err != nil {
 		return err
 	}
-<<<<<<< HEAD
-=======
 	a.mutex.Lock()
 	defer a.mutex.Unlock()
 	if len(a.downloadRequests) > 0 {
@@ -1090,7 +1077,6 @@
 	} else {
 		downloadReq.connectionID = zboxutil.NewConnectionId()
 	}
->>>>>>> 19849a56
 	a.downloadProgressMap[remotePath] = downloadReq
 	a.downloadRequests = append(a.downloadRequests, downloadReq)
 	if isFinal {

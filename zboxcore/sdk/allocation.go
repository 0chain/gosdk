--- conflicted
+++ resolved
@@ -1415,12 +1415,8 @@
 	}
 
 	if err != nil {
-<<<<<<< HEAD
 		l.Logger.Error("Error verifying the commit transaction", err.Error(), txn.Hash)
-=======
-		Logger.Error("Error verifying the commit transaction", err.Error(), txn.Hash)
 		transaction.Cache.Evict(txn.ClientID)
->>>>>>> 5eabd7b2
 		return "", err
 	}
 	if t == nil {
@@ -1436,12 +1432,8 @@
 
 	commitFolderReponseBytes, err := json.Marshal(commitFolderResponse)
 	if err != nil {
-<<<<<<< HEAD
 		l.Logger.Error("Failed to marshal commitFolderResponse to bytes")
-=======
-		Logger.Error("Failed to marshal commitFolderResponse to bytes")
 		transaction.Cache.Evict(txn.ClientID)
->>>>>>> 5eabd7b2
 		return "", err
 	}
 

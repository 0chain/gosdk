package sdk

import (
	"bytes"
	"context"
	"encoding/base64"
	"encoding/json"
	"fmt"
	"io"
	"io/ioutil"
	"math"
	"mime/multipart"
	"net/http"
	"net/url"
	"os"
	"path"
	"path/filepath"
	"strconv"
	"strings"
	"sync"
	"sync/atomic"
	"time"

	"github.com/0chain/common/core/currency"
	"github.com/0chain/errors"
	thrown "github.com/0chain/errors"
	"github.com/0chain/gosdk/constants"
	"github.com/0chain/gosdk/core/common"
	"github.com/0chain/gosdk/core/pathutil"
	"github.com/0chain/gosdk/core/sys"
	"github.com/0chain/gosdk/zboxcore/blockchain"
	"github.com/0chain/gosdk/zboxcore/fileref"
	"github.com/0chain/gosdk/zboxcore/logger"
	l "github.com/0chain/gosdk/zboxcore/logger"
	"github.com/0chain/gosdk/zboxcore/marker"
	"github.com/0chain/gosdk/zboxcore/zboxutil"
	"github.com/mitchellh/go-homedir"
	"go.uber.org/zap"
)

var (
	noBLOBBERS             = errors.New("", "No Blobbers set in this allocation")
	notInitialized         = errors.New("sdk_not_initialized", "Please call InitStorageSDK Init and use GetAllocation to get the allocation object")
	IsWasm                 = false
	MultiOpBatchSize       = 50
	RepairBatchSize        = 50
	Workdir                string
	multiOpRepairBatchSize = 10
)

const (
	KB = 1024
	MB = 1024 * KB
	GB = 1024 * MB
)

const (
	CanUploadMask = uint16(1)  // 0000 0001
	CanDeleteMask = uint16(2)  // 0000 0010
	CanUpdateMask = uint16(4)  // 0000 0100
	CanMoveMask   = uint16(8)  // 0000 1000
	CanCopyMask   = uint16(16) // 0001 0000
	CanRenameMask = uint16(32) // 0010 0000
)

const (
	emptyFileDataHash = "d41d8cd98f00b204e9800998ecf8427e"
<<<<<<< HEAD
	getRefPageLimit   = 1000
=======
	getRefPageLimit   = 100
>>>>>>> dcd33a81
)

// Expected success rate is calculated (NumDataShards)*100/(NumDataShards+NumParityShards)

var GetFileInfo = func(localpath string) (os.FileInfo, error) {
	return sys.Files.Stat(localpath)
}

// BlobberAllocationStats represents the blobber allocation statistics.
type BlobberAllocationStats struct {
	BlobberID        string
	BlobberURL       string
	ID               string `json:"ID"`
	Tx               string `json:"Tx"`
	TotalSize        int64  `json:"TotalSize"`
	UsedSize         int    `json:"UsedSize"`
	OwnerID          string `json:"OwnerID"`
	OwnerPublicKey   string `json:"OwnerPublicKey"`
	Expiration       int    `json:"Expiration"`
	AllocationRoot   string `json:"AllocationRoot"`
	BlobberSize      int    `json:"BlobberSize"`
	BlobberSizeUsed  int    `json:"BlobberSizeUsed"`
	LatestRedeemedWM string `json:"LatestRedeemedWM"`
	IsRedeemRequired bool   `json:"IsRedeemRequired"`
	CleanedUp        bool   `json:"CleanedUp"`
	Finalized        bool   `json:"Finalized"`
	Terms            []struct {
		ID           int    `json:"ID"`
		BlobberID    string `json:"BlobberID"`
		AllocationID string `json:"AllocationID"`
		ReadPrice    int    `json:"ReadPrice"`
		WritePrice   int    `json:"WritePrice"`
	} `json:"Terms"`
}

// ConsolidatedFileMeta represents the file meta data.
type ConsolidatedFileMeta struct {
	Name            string
	Type            string
	Path            string
	LookupHash      string
	Hash            string
	MimeType        string
	Size            int64
	NumBlocks       int64
	ActualFileSize  int64
	ActualNumBlocks int64
	EncryptedKey    string

	ActualThumbnailSize int64
	ActualThumbnailHash string

	Collaborators []fileref.Collaborator
}

type ConsolidatedFileMetaByName struct {
	Name                string
	Type                string
	Path                string
	LookupHash          string
	Hash                string
	MimeType            string
	Size                int64
	NumBlocks           int64
	ActualFileSize      int64
	ActualNumBlocks     int64
	EncryptedKey        string
	FileMetaHash        string
	ThumbnailHash       string
	ActualThumbnailSize int64
	ActualThumbnailHash string
	Collaborators       []fileref.Collaborator
	CreatedAt           common.Timestamp
	UpdatedAt           common.Timestamp
}

type AllocationStats struct {
	UsedSize                  int64  `json:"used_size"`
	NumWrites                 int64  `json:"num_of_writes"`
	NumReads                  int64  `json:"num_of_reads"`
	TotalChallenges           int64  `json:"total_challenges"`
	OpenChallenges            int64  `json:"num_open_challenges"`
	SuccessChallenges         int64  `json:"num_success_challenges"`
	FailedChallenges          int64  `json:"num_failed_challenges"`
	LastestClosedChallengeTxn string `json:"latest_closed_challenge"`
}

// PriceRange represents a price range allowed by user to filter blobbers.
type PriceRange struct {
	Min uint64 `json:"min"`
	Max uint64 `json:"max"`
}

// IsValid price range.
func (pr *PriceRange) IsValid() bool {
	return pr.Min <= pr.Max
}

// Terms represents Blobber terms. A Blobber can update its terms,
// but any existing offer will use terms of offer signing time.
type Terms struct {
	ReadPrice        common.Balance `json:"read_price"`  // tokens / GB
	WritePrice       common.Balance `json:"write_price"` // tokens / GB
	MaxOfferDuration time.Duration  `json:"max_offer_duration"`
}

// UpdateTerms represents Blobber terms during update blobber calls.
// A Blobber can update its terms, but any existing offer will use terms of offer signing time.
type UpdateTerms struct {
	ReadPrice        *common.Balance `json:"read_price,omitempty"`  // tokens / GB
	WritePrice       *common.Balance `json:"write_price,omitempty"` // tokens / GB
	MaxOfferDuration *time.Duration  `json:"max_offer_duration,omitempty"`
}

// BlobberAllocation represents the blobber in the context of an allocation
type BlobberAllocation struct {
	BlobberID       string         `json:"blobber_id"`
	Size            int64          `json:"size"`
	Terms           Terms          `json:"terms"`
	MinLockDemand   common.Balance `json:"min_lock_demand"`
	Spent           common.Balance `json:"spent"`
	Penalty         common.Balance `json:"penalty"`
	ReadReward      common.Balance `json:"read_reward"`
	Returned        common.Balance `json:"returned"`
	ChallengeReward common.Balance `json:"challenge_reward"`
	FinalReward     common.Balance `json:"final_reward"`
}

// Allocation represents a storage allocation.
type Allocation struct {
	// ID is the unique identifier of the allocation.
	ID string `json:"id"`
	// Tx is the transaction hash of the latest transaction related to the allocation.
	Tx string `json:"tx"`

	// DataShards is the number of data shards.
	DataShards int `json:"data_shards"`

	// ParityShards is the number of parity shards.
	ParityShards int `json:"parity_shards"`

	// Size is the size of the allocation.
	Size int64 `json:"size"`

	// Expiration is the expiration date of the allocation.
	Expiration int64 `json:"expiration_date"`

	// Owner is the id of the owner of the allocation.
	Owner string `json:"owner_id"`

	// OwnerPublicKey is the public key of the owner of the allocation.
	OwnerPublicKey string `json:"owner_public_key"`

	// Payer is the id of the payer of the allocation.
	Payer string `json:"payer_id"`

	// Blobbers is the list of blobbers that store the data of the allocation.
	Blobbers []*blockchain.StorageNode `json:"blobbers"`

	// Stats contains the statistics of the allocation.
	Stats *AllocationStats `json:"stats"`

	// TimeUnit is the time unit of the allocation.
	TimeUnit time.Duration `json:"time_unit"`

	// WritePool is the write pool of the allocation.
	WritePool common.Balance `json:"write_pool"`

	// BlobberDetails contains real terms used for the allocation.
	// If the allocation has updated, then terms calculated using
	// weighted average values.
	BlobberDetails []*BlobberAllocation `json:"blobber_details"`

	// ReadPriceRange is requested reading prices range.
	ReadPriceRange PriceRange `json:"read_price_range"`

	// WritePriceRange is requested writing prices range.
	WritePriceRange PriceRange `json:"write_price_range"`

	// MinLockDemand is the minimum lock demand of the allocation.
	MinLockDemand float64 `json:"min_lock_demand"`

	// ChallengeCompletionTime is the time taken to complete a challenge.
	ChallengeCompletionTime time.Duration `json:"challenge_completion_time"`

	// StartTime is the start time of the allocation.
	StartTime common.Timestamp `json:"start_time"`

	// Finalized is the flag to indicate if the allocation is finalized.
	Finalized bool `json:"finalized,omitempty"`

	// Cancelled is the flag to indicate if the allocation is cancelled.
	Canceled bool `json:"canceled,omitempty"`

	// MovedToChallenge is the amount moved to challenge pool related to the allocation.
	MovedToChallenge common.Balance `json:"moved_to_challenge,omitempty"`

	// MovedBack is the amount moved back from the challenge pool related to the allocation.
	MovedBack common.Balance `json:"moved_back,omitempty"`

	// MovedToValidators is the amount moved to validators related to the allocation.
	MovedToValidators common.Balance `json:"moved_to_validators,omitempty"`

	// FileOptions is a bitmask of file options, which are the permissions of the allocation.
	FileOptions uint16 `json:"file_options"`

	// FileOptions to define file restrictions on an allocation for third-parties
	// default 00000000 for all crud operations suggesting only owner has the below listed abilities.
	// enabling option/s allows any third party to perform certain ops
	// 		00000001 - 1  - upload
	// 		00000010 - 2  - delete
	// 		00000100 - 4  - update
	// 		00001000 - 8  - move
	// 		00010000 - 16 - copy
	// 		00100000 - 32 - rename
	ThirdPartyExtendable bool `json:"third_party_extendable"`

	numBlockDownloads       int
	downloadChan            chan *DownloadRequest
	repairChan              chan *RepairRequest
	ctx                     context.Context
	ctxCancelF              context.CancelFunc
	mutex                   *sync.Mutex
	commitMutex             *sync.Mutex
	downloadProgressMap     map[string]*DownloadRequest
	downloadRequests        []*DownloadRequest
	repairRequestInProgress *RepairRequest
	initialized             bool
	checkStatus             bool
	readFree                bool
	// conseususes
	consensusThreshold int
	fullconsensus      int
	allocationVersion  int64
}

// OperationRequest represents an operation request with its related options.
type OperationRequest struct {
	OperationType  string
	LocalPath      string
	RemotePath     string
	DestName       string // Required only for rename operation
	DestPath       string // Required for copy and move operation
	IsUpdate       bool
	IsRepair       bool // Required for repair operation
	IsWebstreaming bool
	EncryptedKey   string

	// Required for uploads
	Workdir         string
	FileMeta        FileMeta
	FileReader      io.Reader
	Mask            *zboxutil.Uint128 // Required for delete repair operation
	DownloadFile    bool              // Required for upload repair operation
	StreamUpload    bool              // Required for streaming file when actualSize is not available
	CancelCauseFunc context.CancelCauseFunc
	Opts            []ChunkedUploadOption
	CopyDirOnly     bool
}

// GetReadPriceRange returns the read price range from the global configuration.
func GetReadPriceRange() (PriceRange, error) {
	return getPriceRange("max_read_price")
}

// GetWritePriceRange returns the write price range from the global configuration.
func GetWritePriceRange() (PriceRange, error) {
	return getPriceRange("max_write_price")
}

func SetMultiOpBatchSize(size int) {
	MultiOpBatchSize = size
}

func SetWasm() {
	IsWasm = true
	BatchSize = 4
	extraCount = 0
	RepairBatchSize = 20
	RepairBlocks = 50
}

// SetCheckStatus sets the check status of the allocation.
//   - checkStatus: the check status to set.
func (a *Allocation) SetCheckStatus(checkStatus bool) {
	a.checkStatus = checkStatus
}

func getPriceRange(name string) (PriceRange, error) {
	conf, err := GetStorageSCConfig()
	if err != nil {
		return PriceRange{}, err
	}
	f := conf.Fields[name]
	fStr, ok := f.(string)
	if !ok {
		return PriceRange{}, fmt.Errorf("type is wrong")
	}
	mrp, err := strconv.ParseFloat(fStr, 64)
	if err != nil {
		return PriceRange{}, err
	}
	coin, err := currency.ParseZCN(mrp)
	if err != nil {
		return PriceRange{}, err
	}
	max, err := coin.Int64()
	if err != nil {
		return PriceRange{}, err
	}
	return PriceRange{0, uint64(max)}, err

}

// GetStats returns the statistics of the allocation.
func (a *Allocation) GetStats() *AllocationStats {
	return a.Stats
}

// GetBlobberStats returns the statistics of the blobbers in the allocation.
func (a *Allocation) GetBlobberStats() map[string]*BlobberAllocationStats {
	numList := len(a.Blobbers)
	wg := &sync.WaitGroup{}
	wg.Add(numList)
	rspCh := make(chan *BlobberAllocationStats, numList)
	for _, blobber := range a.Blobbers {
		go getAllocationDataFromBlobber(blobber, a.ID, a.Tx, rspCh, wg)
	}
	wg.Wait()
	result := make(map[string]*BlobberAllocationStats, len(a.Blobbers))
	for i := 0; i < numList; i++ {
		resp := <-rspCh
		result[resp.BlobberURL] = resp
	}
	return result
}

var downloadWorkerCount = 6

func SetDownloadWorkerCount(count int) {
	downloadWorkerCount = count
}

// InitAllocation initializes the allocation.
func (a *Allocation) InitAllocation() {
	a.downloadChan = make(chan *DownloadRequest, 100)
	a.repairChan = make(chan *RepairRequest, 1)
	a.ctx, a.ctxCancelF = context.WithCancel(context.Background())
	a.downloadProgressMap = make(map[string]*DownloadRequest)
	a.downloadRequests = make([]*DownloadRequest, 0, 100)
	a.mutex = &sync.Mutex{}
	a.commitMutex = &sync.Mutex{}
	a.fullconsensus, a.consensusThreshold = a.getConsensuses()
	a.readFree = true
	if a.ReadPriceRange.Max > 0 {
		for _, blobberDetail := range a.BlobberDetails {
			if blobberDetail.Terms.ReadPrice > 0 {
				a.readFree = false
				break
			}
		}
	}
	a.startWorker(a.ctx)
	InitCommitWorker(a.Blobbers)
	InitBlockDownloader(a.Blobbers, downloadWorkerCount)
	a.CheckAllocStatus() //nolint:errcheck
	a.initialized = true
}

func (a *Allocation) isInitialized() bool {
	return a.initialized && sdkInitialized
}

func (a *Allocation) startWorker(ctx context.Context) {
	go a.dispatchWork(ctx)
}

func (a *Allocation) dispatchWork(ctx context.Context) {
	for {
		select {
		case <-ctx.Done():
			l.Logger.Info("Upload cancelled by the parent")
			return
		case downloadReq := <-a.downloadChan:
			l.Logger.Info(fmt.Sprintf("received a download request for %v\n", downloadReq.remotefilepath))
			go func() {
				downloadReq.processDownload()
			}()
		case repairReq := <-a.repairChan:

			l.Logger.Info(fmt.Sprintf("received a repair request for %v\n", repairReq.listDir.Path))
			go repairReq.processRepair(ctx, a)
		}
	}
}

// CanUpload returns true if the allocation grants upload operation
func (a *Allocation) CanUpload() bool {
	return (a.FileOptions & CanUploadMask) > 0
}

// CanDelete returns true if the allocation grants delete operation
func (a *Allocation) CanDelete() bool {
	return (a.FileOptions & CanDeleteMask) > 0
}

// CanUpdate returns true if the allocation grants update operation
func (a *Allocation) CanUpdate() bool {
	return (a.FileOptions & CanUpdateMask) > 0
}

// CanMove returns true if the allocation grants move operation
func (a *Allocation) CanMove() bool {
	return (a.FileOptions & CanMoveMask) > 0
}

// CanCopy returns true if the allocation grants copy operation
func (a *Allocation) CanCopy() bool {
	return (a.FileOptions & CanCopyMask) > 0
}

// CanRename returns true if the allocation grants rename operation
func (a *Allocation) CanRename() bool {
	return (a.FileOptions & CanRenameMask) > 0
}

// UpdateFile [Deprecated]please use CreateChunkedUpload
func (a *Allocation) UpdateFile(workdir, localpath string, remotepath string,
	status StatusCallback) error {

	return a.StartChunkedUpload(workdir, localpath, remotepath, status, true, false, "", false, false)
}

// UploadFile [Deprecated]please use CreateChunkedUpload
func (a *Allocation) UploadFile(workdir, localpath string, remotepath string,
	status StatusCallback) error {

	return a.StartChunkedUpload(workdir, localpath, remotepath, status, false, false, "", false, false)
}

// RepairFile repair a file in the allocation.
//   - file: the file to repair.
//   - remotepath: the remote path of the file.
//   - statusCallback: a callback function to get the status of the repair.
//   - mask: the mask of the repair descriping the blobbers to repair.
//   - ref: the file reference, a representation of the file in the database.
func (a *Allocation) RepairFile(file sys.File, remotepath string, statusCallback StatusCallback, mask zboxutil.Uint128, ref ORef) *OperationRequest {
	idr, _ := homedir.Dir()
	if Workdir != "" {
		idr = Workdir
	}
	fileMeta := FileMeta{
		ActualSize: ref.ActualFileSize,
		MimeType:   ref.MimeType,
		RemoteName: ref.Name,
		RemotePath: remotepath,
		CustomMeta: ref.CustomMeta,
	}
	var opts []ChunkedUploadOption
	if ref.EncryptedKey != "" {
		opts = []ChunkedUploadOption{
			WithMask(mask),
			WithEncrypt(true),
			WithStatusCallback(statusCallback),
			WithEncryptedPoint(ref.EncryptedKeyPoint),
			WithChunkNumber(RepairBlocks),
		}
	} else {
		opts = []ChunkedUploadOption{
			WithMask(mask),
			WithStatusCallback(statusCallback),
			WithChunkNumber(RepairBlocks),
		}
	}
	op := &OperationRequest{
		OperationType: constants.FileOperationInsert,
		IsRepair:      true,
		RemotePath:    remotepath,
		Workdir:       idr,
		FileMeta:      fileMeta,
		Opts:          opts,
		FileReader:    file,
		Mask:          &mask,
		EncryptedKey:  ref.EncryptedKey,
	}
	if ref.ActualFileHash == emptyFileDataHash {
		op.FileMeta.ActualSize = 0
	}
	return op
}

// UpdateFileWithThumbnail [Deprecated]please use CreateChunkedUpload
func (a *Allocation) UpdateFileWithThumbnail(workdir, localpath string, remotepath string,
	thumbnailpath string, status StatusCallback) error {

	return a.StartChunkedUpload(workdir, localpath, remotepath, status, true, false,
		thumbnailpath, false, false)
}

// UploadFileWithThumbnail [Deprecated]please use CreateChunkedUpload
func (a *Allocation) UploadFileWithThumbnail(workdir string, localpath string,
	remotepath string, thumbnailpath string,
	status StatusCallback) error {

	return a.StartChunkedUpload(workdir, localpath, remotepath, status, false, false,
		thumbnailpath, false, false)
}

// EncryptAndUpdateFile [Deprecated]please use CreateChunkedUpload
func (a *Allocation) EncryptAndUpdateFile(workdir string, localpath string, remotepath string,
	status StatusCallback) error {

	return a.StartChunkedUpload(workdir, localpath, remotepath, status, true, false, "", true, false)
}

// EncryptAndUploadFile [Deprecated]please use CreateChunkedUpload
func (a *Allocation) EncryptAndUploadFile(workdir string, localpath string, remotepath string,
	status StatusCallback) error {

	return a.StartChunkedUpload(workdir, localpath, remotepath, status, false, false, "", true, false)
}

// EncryptAndUpdateFileWithThumbnail [Deprecated]please use CreateChunkedUpload
func (a *Allocation) EncryptAndUpdateFileWithThumbnail(workdir string, localpath string,
	remotepath string, thumbnailpath string, status StatusCallback) error {

	return a.StartChunkedUpload(workdir, localpath, remotepath, status, true, false,
		thumbnailpath, true, false)
}

// EncryptAndUploadFileWithThumbnail [Deprecated]please use CreateChunkedUpload
func (a *Allocation) EncryptAndUploadFileWithThumbnail(
	workdir string,
	localpath string,
	remotepath string,
	thumbnailpath string,

	status StatusCallback,
) error {

	return a.StartChunkedUpload(workdir,
		localpath,
		remotepath,
		status,
		false,
		false,
		thumbnailpath,
		true,
		false,
	)
}

// StartMultiUpload starts a multi upload operation.
// A multi upload operation uploads multiple files to the allocation, given ordered arrays of upload parameters.
// The paramteres are ordered in a way that the ith element of each array corresponds to the ith file to upload.
// The upload operation is done in parallel.
//   - workdir: the working directory, where the files are stored.
//   - localPaths: the local paths of the files to upload.
//   - fileNames: the names of the files to upload.
//   - thumbnailPaths: the paths of the thumbnails of the files to upload.
//   - encrypts: the encryption flags of the files to upload.
//   - chunkNumbers: the chunk numbers of the files to upload. Chunk number is used to upload the file in chunks.
//   - remotePaths: the remote paths of the files to upload.
//   - isUpdate: the update flags of the files to upload. If true, the file is to overwrite an existing file.
//   - isWebstreaming: the webstreaming flags of the files to upload.
//   - status: the status callback function. Will be used to gather the status of the upload operations.
//
// Returns any error encountered during any of the upload operations, or during preparation of the upload operations.
func (a *Allocation) StartMultiUpload(workdir string, localPaths []string, fileNames []string, thumbnailPaths []string, encrypts []bool, chunkNumbers []int, remotePaths []string, isUpdate []bool, isWebstreaming []bool, status StatusCallback) error {
	if len(localPaths) != len(thumbnailPaths) {
		return errors.New("invalid_value", "length of localpaths and thumbnailpaths must be equal")
	}
	if len(localPaths) != len(encrypts) {
		return errors.New("invalid_value", "length of encrypt not equal to number of files")
	}
	if !a.isInitialized() {
		return notInitialized
	}

	if !a.CanUpload() {
		return constants.ErrFileOptionNotPermitted
	}

	totalOperations := len(localPaths)
	if totalOperations == 0 {
		return nil
	}
	operationRequests := make([]OperationRequest, totalOperations)
	for idx, localPath := range localPaths {
		remotePath := zboxutil.RemoteClean(remotePaths[idx])
		isabs := zboxutil.IsRemoteAbs(remotePath)
		if !isabs {
			err := thrown.New("invalid_path", "Path should be valid and absolute")
			return err
		}
		fileReader, err := os.Open(localPath)
		if err != nil {
			return err
		}
		defer fileReader.Close()
		thumbnailPath := thumbnailPaths[idx]
		fileName := fileNames[idx]
		chunkNumber := chunkNumbers[idx]
		if fileName == "" {
			return thrown.New("invalid_param", "filename can't be empty")
		}
		encrypt := encrypts[idx]

		fileInfo, err := fileReader.Stat()
		if err != nil {
			return err
		}

		mimeType, err := zboxutil.GetFileContentType(path.Ext(fileName), fileReader)
		if err != nil {
			return err
		}

		if !strings.HasSuffix(remotePath, "/") {
			remotePath = remotePath + "/"
		}
		fullRemotePath := zboxutil.GetFullRemotePath(localPath, remotePath)
		fullRemotePathWithoutName, _ := pathutil.Split(fullRemotePath)
		fullRemotePath = fullRemotePathWithoutName + "/" + fileName

		fileMeta := FileMeta{
			Path:       localPath,
			ActualSize: fileInfo.Size(),
			MimeType:   mimeType,
			RemoteName: fileName,
			RemotePath: fullRemotePath,
		}
		options := []ChunkedUploadOption{
			WithStatusCallback(status),
			WithEncrypt(encrypt),
		}
		if chunkNumber != 0 {
			options = append(options, WithChunkNumber(chunkNumber))
		}
		if thumbnailPath != "" {
			buf, err := sys.Files.ReadFile(thumbnailPath)
			if err != nil {
				return err
			}

			options = append(options, WithThumbnail(buf))
		}
		operationRequests[idx] = OperationRequest{
			FileMeta:      fileMeta,
			FileReader:    fileReader,
			OperationType: constants.FileOperationInsert,
			Opts:          options,
			Workdir:       workdir,
			RemotePath:    fileMeta.RemotePath,
		}

		if isUpdate[idx] {
			operationRequests[idx].OperationType = constants.FileOperationUpdate
		}
		if isWebstreaming[idx] {
			operationRequests[idx].IsWebstreaming = true
		}

	}
	err := a.DoMultiOperation(operationRequests)
	if err != nil {
		logger.Logger.Error("Error in multi upload ", err.Error())
		return err
	}
	return nil
}

// StartChunkedUpload starts a chunked upload operation.
// A chunked upload operation uploads a file to the allocation in chunks.
//   - workdir: the working directory, where the file is stored.
//   - localPath: the local path of the file to upload.
//   - remotePath: the remote path of the file to upload.
//   - status: the status callback function. Will be used to gather the status of the upload operation.
//   - isUpdate: the update flag of the file to upload. If true, the file is to overwrite an existing file.
//   - isRepair: the repair flag of the file to upload. If true, the file is to repair an existing file.
//   - thumbnailPath: the path of the thumbnail of the file to upload.
//   - encryption: the encryption flag of the file to upload.
//   - webStreaming: the webstreaming flag of the file to upload.
//   - uploadOpts: the options of the upload operation as operation functions that customize the upload operation.
func (a *Allocation) StartChunkedUpload(workdir, localPath string,
	remotePath string,
	status StatusCallback,
	isUpdate bool,
	isRepair bool,
	thumbnailPath string,
	encryption bool,
	webStreaming bool,
	uploadOpts ...ChunkedUploadOption,
) error {

	if !a.isInitialized() {
		return notInitialized
	}

	if (!isUpdate && !a.CanUpload()) || (isUpdate && !a.CanUpdate()) {
		return constants.ErrFileOptionNotPermitted
	}

	fileReader, err := os.Open(localPath)
	if err != nil {
		return err
	}
	defer fileReader.Close()

	fileInfo, err := fileReader.Stat()
	if err != nil {
		return err
	}

	remotePath = zboxutil.RemoteClean(remotePath)
	isabs := zboxutil.IsRemoteAbs(remotePath)
	if !isabs {
		err = thrown.New("invalid_path", "Path should be valid and absolute")
		return err
	}
	remotePath = zboxutil.GetFullRemotePath(localPath, remotePath)

	_, fileName := pathutil.Split(remotePath)

	mimeType, err := zboxutil.GetFileContentType(path.Ext(fileName), fileReader)
	if err != nil {
		return err
	}

	fileMeta := FileMeta{
		Path:       localPath,
		ActualSize: fileInfo.Size(),
		MimeType:   mimeType,
		RemoteName: fileName,
		RemotePath: remotePath,
	}

	options := []ChunkedUploadOption{
		WithEncrypt(encryption),
		WithStatusCallback(status),
	}
	options = append(options, uploadOpts...)

	if thumbnailPath != "" {
		buf, err := sys.Files.ReadFile(thumbnailPath)
		if err != nil {
			return err
		}

		options = append(options, WithThumbnail(buf))
	}

	connectionId := zboxutil.NewConnectionId()
	now := time.Now()
	ChunkedUpload, err := CreateChunkedUpload(a.ctx, workdir,
		a, fileMeta, fileReader,
		isUpdate, isRepair, webStreaming, connectionId,
		options...)
	if err != nil {
		return err
	}
	elapsedCreateChunkedUpload := time.Since(now)
	logger.Logger.Info("[StartChunkedUpload]", zap.String("allocation_id", a.ID),
		zap.Duration("CreateChunkedUpload", elapsedCreateChunkedUpload))

	return ChunkedUpload.Start()
}

// GetCurrentVersion retrieves the current version of the allocation.
// The version of the allocation is the version of the latest write marker.
// The versions are gathered from the blobbers of the allocation.
// If the versions are not consistent, the allocation is repaired.
// Returns a boolean indicating if the allocation is repaired, and an error if any.
// In case of more than 2 versions found, an error is returned.
func (a *Allocation) GetCurrentVersion() (bool, error) {
	//get versions from blobbers

	wg := &sync.WaitGroup{}
	markerChan := make(chan *RollbackBlobber, len(a.Blobbers))
	var errCnt int32
	for _, blobber := range a.Blobbers {

		wg.Add(1)
		go func(blobber *blockchain.StorageNode) {

			defer wg.Done()
			wr, err := GetWritemarker(a.ID, a.Tx, blobber.ID, blobber.Baseurl)
			if err != nil {
				atomic.AddInt32(&errCnt, 1)
				logger.Logger.Error("error during getWritemarke", zap.Error(err))
			}
			if wr == nil {
				markerChan <- nil
			} else {
				markerChan <- &RollbackBlobber{
					blobber:      blobber,
					lvm:          wr,
					commitResult: &CommitResult{},
				}
			}
		}(blobber)

	}

	wg.Wait()
	close(markerChan)

	versionMap := make(map[int64][]*RollbackBlobber)

	for rb := range markerChan {

		if rb == nil || rb.lvm == nil {
			continue
		}

		if _, ok := versionMap[rb.lvm.VersionMarker.Version]; !ok {
			versionMap[rb.lvm.VersionMarker.Version] = make([]*RollbackBlobber, 0)
		}

		versionMap[rb.lvm.VersionMarker.Version] = append(versionMap[rb.lvm.VersionMarker.Version], rb)

		if len(versionMap) > 2 {
			return false, fmt.Errorf("more than 2 versions found")
		}

	}
	// TODO: check how many blobbers can be down
	if errCnt > 0 {
		return false, fmt.Errorf("error in getting writemarker from %v blobbers", errCnt)
	}

	if len(versionMap) == 0 {
		return true, nil
	}

	// TODO:return if len(versionMap) == 1

	var prevVersion int64
	var latestVersion int64

	for version := range versionMap {
		if prevVersion == 0 {
			prevVersion = version
		} else {
			latestVersion = version
		}
	}

	if prevVersion > latestVersion {
		prevVersion, latestVersion = latestVersion, prevVersion
	}

	// TODO: Check if allocation can be repaired

	success := true

	// rollback to prev version
	for _, rb := range versionMap[latestVersion] {

		wg.Add(1)
		go func(rb *RollbackBlobber) {
			defer wg.Done()
			err := rb.processRollback(context.TODO(), a.ID)
			if err != nil {
				success = false
			}
		}(rb)
	}

	wg.Wait()

	if !success {
		return false, fmt.Errorf("error in rollback")
	}

	return success, nil
}

// RepairRequired checks if a repair is required for the given remotepath in the allocation.
// The repair is required if the file is not found in all the blobbers.
// Returns the found mask, delete mask, a boolean indicating if the repair is required, and an error if any.
// The found mask is a 128-bitmask of the blobbers where the file is found.
// The delete mask is a 128-bitmask of the blobbers where the file is not found.
//   - remotepath: the remote path of the file to check.
func (a *Allocation) RepairRequired(remotepath string) (zboxutil.Uint128, zboxutil.Uint128, bool, *fileref.FileRef, error) {
	if !a.isInitialized() {
		return zboxutil.Uint128{}, zboxutil.Uint128{}, false, nil, notInitialized
	}

	listReq := &ListRequest{Consensus: Consensus{RWMutex: &sync.RWMutex{}}}
	listReq.allocationID = a.ID
	listReq.allocationTx = a.Tx
	listReq.blobbers = a.Blobbers
	listReq.fullconsensus = a.fullconsensus
	listReq.consensusThresh = a.DataShards
	listReq.ctx = a.ctx
	listReq.remotefilepath = remotepath
	found, deleteMask, fileRef, _ := listReq.getFileConsensusFromBlobbers()
	if fileRef == nil {
		var repairErr error
		if deleteMask.Equals(zboxutil.NewUint128(0)) {
			repairErr = errors.New("", "File not found for the given remotepath")
		}
		return found, deleteMask, false, fileRef, repairErr
	}

	uploadMask := zboxutil.NewUint128(1).Lsh(uint64(len(a.Blobbers))).Sub64(1)

	return found, deleteMask, !found.Equals(uploadMask), fileRef, nil
}

// DoMultiOperation performs multiple operations on the allocation.
// The operations are performed in parallel.
//   - operations: the operations to perform.
//   - opts: the options of the multi operation as operation functions that customize the multi operation.
func (a *Allocation) DoMultiOperation(operations []OperationRequest, opts ...MultiOperationOption) error {
	if len(operations) == 0 {
		return nil
	}
	if !a.isInitialized() {
		return notInitialized
	}
	connectionID := zboxutil.NewConnectionId()
	var mo MultiOperation
	for i := 0; i < len(operations); {
		// resetting multi operation and previous paths for every batch
		mo.allocationObj = a
		mo.operationMask = zboxutil.NewUint128(0)
		mo.maskMU = &sync.Mutex{}
		mo.connectionID = connectionID
		mo.ctx, mo.ctxCncl = context.WithCancelCause(a.ctx)
		mo.Consensus = Consensus{
			RWMutex:         &sync.RWMutex{},
			consensusThresh: a.consensusThreshold,
			fullconsensus:   a.fullconsensus,
		}
		for _, opt := range opts {
			opt(&mo)
		}
		previousPaths := make(map[string]bool)
		connectionErrors := make([]error, len(mo.allocationObj.Blobbers))

		var wg sync.WaitGroup
		for blobberIdx := range mo.allocationObj.Blobbers {
			wg.Add(1)
			go func(pos int) {
				defer wg.Done()
				err := mo.createConnectionObj(pos)
				if err != nil {
					l.Logger.Error(err.Error())
					connectionErrors[pos] = err
				}
			}(blobberIdx)
		}
		wg.Wait()
		// Check consensus
		if mo.operationMask.CountOnes() < mo.consensusThresh {
			l.Logger.Error("Multioperation: create connection failed. Required consensus not met",
				zap.Int("consensusThresh", mo.consensusThresh),
				zap.Int("operationMask", mo.operationMask.CountOnes()),
				zap.Any("connectionErrors", connectionErrors))

			majorErr := zboxutil.MajorError(connectionErrors)
			if majorErr != nil {
				return errors.New("consensus_not_met",
					fmt.Sprintf("Multioperation: create connection failed. Required consensus %d got %d. Major error: %s",
						mo.consensusThresh, mo.operationMask.CountOnes(), majorErr.Error()))
			}
			return errors.New("consensus_not_met",
				fmt.Sprintf("Multioperation: create connection failed. Required consensus %d got %d",
					mo.consensusThresh, mo.operationMask.CountOnes()))
		}

		for ; i < len(operations); i++ {
			if len(mo.operations) >= MultiOpBatchSize {
				// max batch size reached, commit
				connectionID = zboxutil.NewConnectionId()
				break
			}
			op := operations[i]
			op.RemotePath = strings.TrimSpace(op.RemotePath)
			if op.FileMeta.RemotePath != "" {
				op.FileMeta.RemotePath = strings.TrimSpace(op.FileMeta.RemotePath)
				op.FileMeta.RemoteName = strings.TrimSpace(op.FileMeta.RemoteName)
			}
			remotePath := op.RemotePath
			parentPaths := GenerateParentPaths(remotePath)

			if _, ok := previousPaths[remotePath]; ok {
				// conflict found, commit
				connectionID = zboxutil.NewConnectionId()
				break
			}

			var (
				operation       Operationer
				err             error
				newConnectionID string
			)

			switch op.OperationType {
			case constants.FileOperationRename:
				operation = NewRenameOperation(op.RemotePath, op.DestName, mo.operationMask, mo.maskMU, mo.consensusThresh, mo.fullconsensus, mo.ctx)

			case constants.FileOperationCopy:
				operation = NewCopyOperation(op.RemotePath, op.DestPath, mo.operationMask, mo.maskMU, mo.consensusThresh, mo.fullconsensus, op.CopyDirOnly, mo.ctx)

			case constants.FileOperationMove:
				operation = NewMoveOperation(op.RemotePath, op.DestPath, mo.operationMask, mo.maskMU, mo.consensusThresh, mo.fullconsensus, mo.ctx)

			case constants.FileOperationInsert:
				cancelLock.Lock()
				CancelOpCtx[op.FileMeta.RemotePath] = mo.ctxCncl
				cancelLock.Unlock()
				operation, newConnectionID, err = NewUploadOperation(mo.ctx, op.Workdir, mo.allocationObj, mo.connectionID, op.FileMeta, op.FileReader, false, op.IsWebstreaming, op.IsRepair, op.DownloadFile, op.StreamUpload, op.Opts...)

			case constants.FileOperationDelete:
				if op.Mask != nil {
					operation = NewDeleteOperation(op.RemotePath, *op.Mask, mo.maskMU, op.Mask.CountOnes(), mo.fullconsensus, mo.ctx)
				} else {
					operation = NewDeleteOperation(op.RemotePath, mo.operationMask, mo.maskMU, mo.consensusThresh, mo.fullconsensus, mo.ctx)
				}

			case constants.FileOperationUpdate:
				cancelLock.Lock()
				CancelOpCtx[op.FileMeta.RemotePath] = mo.ctxCncl
				cancelLock.Unlock()
				operation, newConnectionID, err = NewUploadOperation(mo.ctx, op.Workdir, mo.allocationObj, mo.connectionID, op.FileMeta, op.FileReader, true, op.IsWebstreaming, op.IsRepair, op.DownloadFile, op.StreamUpload, op.Opts...)

			case constants.FileOperationCreateDir:
				operation = NewDirOperation(op.RemotePath, op.FileMeta.CustomMeta, mo.operationMask, mo.maskMU, mo.consensusThresh, mo.fullconsensus, mo.ctx)

			default:
				return errors.New("invalid_operation", "Operation is not valid")
			}
			if err != nil {
				return err
			}

			if newConnectionID != "" && newConnectionID != connectionID {
				connectionID = newConnectionID
				break
			}
			err = operation.Verify(a)
			if err != nil {
				return err
			}

			for path := range parentPaths {
				previousPaths[path] = true
			}

			mo.operations = append(mo.operations, operation)
		}

		if len(mo.operations) > 0 {
			err := mo.Process()
			if err != nil {
				logger.Logger.Error("Error in multi operation", zap.Error(err))
				return err
			}

			mo.operations = nil
		}
	}
	return nil
}

// GenerateParentPath generates the parent path of the given path.
//   - path: the path to generate the parent path from.
func GenerateParentPaths(path string) map[string]bool {
	path = strings.Trim(path, "/")
	parts := strings.Split(path, "/")
	parentPaths := make(map[string]bool)

	for i := range parts {
		parentPaths["/"+strings.Join(parts[:i+1], "/")] = true
	}
	return parentPaths
}

// DownloadFileToFileHandler adds a download operation a file to a file handler.
// Triggers the download operations if the added download operation is final.
// The file is downloaded from the allocation to the file handler.
//   - fileHandler: the file handler to download the file to.
//   - remotePath: the remote path of the file to download.
//   - verifyDownload: a flag to verify the download. If true, the download should be verified against the client keys.
//   - status: the status callback function. Will be used to gather the status of the download operation.
//   - isFinal: a flag to indicate if the download is the final download, meaning no more downloads are expected. It triggers the finalization of the download operation.
//   - downloadReqOpts: the options of the download operation as operation functions that customize the download operation.
func (a *Allocation) DownloadFileToFileHandler(
	fileHandler sys.File,
	remotePath string,
	verifyDownload bool,
	status StatusCallback,
	isFinal bool,
	downloadReqOpts ...DownloadRequestOption,
) error {
	return a.addAndGenerateDownloadRequest(fileHandler, remotePath, DOWNLOAD_CONTENT_FULL, 1, 0,
		numBlockDownloads, verifyDownload, status, isFinal, "", downloadReqOpts...)
}

// DownloadFileByBlockToFileHandler adds a download operation of a file by block to a file handler.
// Triggers the download operations if the added download operation is final.
// The file is downloaded from the allocation to the file handler in blocks.
//   - fileHandler: the file handler to download the file to.
//   - remotePath: the remote path of the file to download.
//   - startBlock: the start block of the file to download.
//   - endBlock: the end block of the file to download.
//   - numBlocks: the number of blocks to download.
//   - verifyDownload: a flag to verify the download. If true, the download should be verified against the client keys.
//   - status: the status callback function. Will be used to gather the status of the download operation.
//   - isFinal: a flag to indicate if the download is the final download, meaning no more downloads are expected. It triggers the finalization of the download operation.
//   - downloadReqOpts: the options of the download operation as operation functions that customize the download operation.
func (a *Allocation) DownloadByBlocksToFileHandler(
	fileHandler sys.File,
	remotePath string,
	startBlock, endBlock int64,
	numBlocks int,
	verifyDownload bool,
	status StatusCallback,
	isFinal bool,
	downloadReqOpts ...DownloadRequestOption,
) error {
	return a.addAndGenerateDownloadRequest(fileHandler, remotePath, DOWNLOAD_CONTENT_FULL, startBlock, endBlock,
		numBlocks, verifyDownload, status, isFinal, "", downloadReqOpts...)
}

// DownloadThumbnailToFileHandler adds a download operation of a thumbnail to a file handler.
// Triggers the download operations if the added download operation is final.
// The thumbnail is downloaded from the allocation to the file handler.
//   - fileHandler: the file handler to download the thumbnail to.
//   - remotePath: the remote path of the thumbnail to download.
//   - verifyDownload: a flag to verify the download. If true, the download should be verified against the client keys.
//   - status: the status callback function. Will be used to gather the status of the download operation.
//   - isFinal: a flag to indicate if the download is the final download, meaning no more downloads are expected. It triggers the finalization of the download operation.
//   - downloadReqOpts: the options of the download operation as operation functions that customize the download operation.
func (a *Allocation) DownloadThumbnailToFileHandler(
	fileHandler sys.File,
	remotePath string,
	verifyDownload bool,
	status StatusCallback,
	isFinal bool,
	downloadReqOpts ...DownloadRequestOption,
) error {
	return a.addAndGenerateDownloadRequest(fileHandler, remotePath, DOWNLOAD_CONTENT_THUMB, 1, 0,
		numBlockDownloads, verifyDownload, status, isFinal, "", downloadReqOpts...)
}

// DownloadFile adds a download operation of a file from the allocation.
// Triggers the download operations if the added download operation is final.
// The file is downloaded from the allocation to the local path.
// 		- localPath: the local path to download the file to.
// 		- remotePath: the remote path of the file to download.
// 		- verifyDownload: a flag to verify the download. If true, the download should be verified against the client keys.
// 		- status: the status callback function. Will be used to gather the status of the download operation.
// 		- isFinal: a flag to indicate if the download is the final download, meaning no more downloads are expected. It triggers the finalization of the download operation.
// 		- downloadReqOpts: the options of the download operation as operation functions that customize the download operation.

func (a *Allocation) DownloadFile(localPath string, remotePath string, verifyDownload bool, status StatusCallback, isFinal bool, downloadReqOpts ...DownloadRequestOption) error {
	f, localFilePath, toKeep, err := a.prepareAndOpenLocalFile(localPath, remotePath)
	if err != nil {
		return err
	}
	downloadReqOpts = append(downloadReqOpts, WithFileCallback(func() {
		f.Close() //nolint: errcheck
	}))
	err = a.addAndGenerateDownloadRequest(f, remotePath, DOWNLOAD_CONTENT_FULL, 1, 0,
		numBlockDownloads, verifyDownload, status, isFinal, localFilePath, downloadReqOpts...)
	if err != nil {
		if !toKeep {
			os.Remove(localFilePath) //nolint: errcheck
		}
		f.Close() //nolint: errcheck
		return err
	}
	return nil
}

// DownloadFileByBlock adds a download operation of a file by block from the allocation.
// Triggers the download operations if the added download operation is final.
// The file is downloaded from the allocation to the local path in blocks.
// 		- localPath: the local path to download the file to.
// 		- remotePath: the remote path of the file to download.
// 		- startBlock: the start block of the file to download.
// 		- endBlock: the end block of the file to download.
// 		- numBlocks: the number of blocks to download.
// 		- verifyDownload: a flag to verify the download. If true, the download should be verified against the client keys.
// 		- status: the status callback function. Will be used to gather the status of the download operation.
// 		- isFinal: a flag to indicate if the download is the final download, meaning no more downloads are expected. It triggers the finalization of the download operation.
// 		- downloadReqOpts: the options of the download operation as operation functions that customize the download operation.

// TODO: Use a map to store the download request and use flag isFinal to start the download, calculate readCount in parallel if possible
func (a *Allocation) DownloadFileByBlock(
	localPath string, remotePath string, startBlock int64, endBlock int64,
	numBlocks int, verifyDownload bool, status StatusCallback, isFinal bool, downloadReqOpts ...DownloadRequestOption) error {
	f, localFilePath, toKeep, err := a.prepareAndOpenLocalFile(localPath, remotePath)
	if err != nil {
		return err
	}
	downloadReqOpts = append(downloadReqOpts, WithFileCallback(func() {
		f.Close() //nolint: errcheck
	}))
	err = a.addAndGenerateDownloadRequest(f, remotePath, DOWNLOAD_CONTENT_FULL, startBlock, endBlock,
		numBlockDownloads, verifyDownload, status, isFinal, localFilePath, downloadReqOpts...)
	if err != nil {
		if !toKeep {
			os.Remove(localFilePath) //nolint: errcheck
		}
		f.Close() //nolint: errcheck
		return err
	}
	return nil
}

// DownloadThumbnail adds a download operation of a thumbnail from the allocation.
// Triggers the download operations if the added download operation is final.
// The thumbnail is downloaded from the allocation to the local path.
//   - localPath: the local path to download the thumbnail to.
//   - remotePath: the remote path of the thumbnail to download.
//   - verifyDownload: a flag to verify the download. If true, the download should be verified against the client keys.
//   - status: the status callback function. Will be used to gather the status of the download operation.
//   - isFinal: a flag to indicate if the download is the final download, meaning no more downloads are expected. It triggers the finalization of the download operation.
func (a *Allocation) DownloadThumbnail(localPath string, remotePath string, verifyDownload bool, status StatusCallback, isFinal bool) error {
	f, localFilePath, toKeep, err := a.prepareAndOpenLocalFile(localPath, remotePath)
	if err != nil {
		return err
	}

	err = a.addAndGenerateDownloadRequest(f, remotePath, DOWNLOAD_CONTENT_THUMB, 1, 0,
		numBlockDownloads, verifyDownload, status, isFinal, localFilePath, WithFileCallback(func() {
			f.Close() //nolint: errcheck
		}))
	if err != nil {
		if !toKeep {
			os.Remove(localFilePath) //nolint: errcheck
		}
		f.Close() //nolint: errcheck
		return err
	}
	return nil
}

func (a *Allocation) generateDownloadRequest(
	fileHandler sys.File,
	remotePath string,
	contentMode string,
	startBlock, endBlock int64,
	numBlocks int,
	verifyDownload bool,
	status StatusCallback,
	connectionID string,
	localFilePath string,
) (*DownloadRequest, error) {
	if len(a.Blobbers) == 0 {
		return nil, noBLOBBERS
	}

	downloadReq := &DownloadRequest{Consensus: Consensus{RWMutex: &sync.RWMutex{}}}
	downloadReq.maskMu = &sync.Mutex{}
	downloadReq.allocationID = a.ID
	downloadReq.allocationTx = a.Tx
	downloadReq.allocOwnerID = a.Owner
	downloadReq.allocOwnerPubKey = a.OwnerPublicKey
	downloadReq.ctx, downloadReq.ctxCncl = context.WithCancel(a.ctx)
	downloadReq.fileHandler = fileHandler
	downloadReq.localFilePath = localFilePath
	downloadReq.remotefilepath = remotePath
	downloadReq.statusCallback = status
	downloadReq.downloadMask = zboxutil.NewUint128(1).Lsh(uint64(len(a.Blobbers))).Sub64(1)
	downloadReq.blobbers = a.Blobbers
	downloadReq.datashards = a.DataShards
	downloadReq.parityshards = a.ParityShards
	downloadReq.startBlock = startBlock - 1
	downloadReq.endBlock = endBlock
	downloadReq.numBlocks = int64(numBlocks)
	downloadReq.shouldVerify = verifyDownload
	downloadReq.fullconsensus = a.fullconsensus
	downloadReq.consensusThresh = a.DataShards
	downloadReq.completedCallback = func(remotepath string, remotepathhash string) {
		a.mutex.Lock()
		defer a.mutex.Unlock()
		delete(a.downloadProgressMap, remotepath)
	}
	// downloadReq.fileCallback = func() {
	// 	if downloadReq.fileHandler != nil {
	// 		downloadReq.fileHandler.Close() //nolint: errcheck
	// 	}
	// }
	downloadReq.contentMode = contentMode
	downloadReq.connectionID = connectionID
	downloadReq.downloadQueue = make(downloadQueue, len(a.Blobbers))
	for i := 0; i < len(a.Blobbers); i++ {
		downloadReq.downloadQueue[i].timeTaken = 1000000
	}

	return downloadReq, nil
}

func (a *Allocation) addAndGenerateDownloadRequest(
	fileHandler sys.File,
	remotePath, contentMode string,
	startBlock, endBlock int64,
	numBlocks int,
	verifyDownload bool,
	status StatusCallback,
	isFinal bool,
	localFilePath string,
	downloadReqOpts ...DownloadRequestOption,
) error {
	downloadReq, err := a.generateDownloadRequest(
		fileHandler, remotePath, contentMode, startBlock, endBlock,
		numBlocks, verifyDownload, status, "", localFilePath)
	if err != nil {
		return err
	}
	a.mutex.Lock()
	defer a.mutex.Unlock()
	if len(a.downloadRequests) > 0 {
		downloadReq.connectionID = a.downloadRequests[0].connectionID
	} else {
		downloadReq.connectionID = zboxutil.NewConnectionId()
	}
	for _, opt := range downloadReqOpts {
		opt(downloadReq)
	}
	downloadReq.workdir = filepath.Join(downloadReq.workdir, ".zcn")
	a.downloadProgressMap[remotePath] = downloadReq
	a.downloadRequests = append(a.downloadRequests, downloadReq)
	if isFinal {
		downloadOps := a.downloadRequests
		a.downloadRequests = nil
		go func() {
			a.processReadMarker(downloadOps)
		}()
	}
	return nil
}

func (a *Allocation) processReadMarker(drs []*DownloadRequest) {
	blobberMap := make(map[uint64]int64)
	mpLock := sync.Mutex{}
	wg := sync.WaitGroup{}
	now := time.Now()

	for _, dr := range drs {
		wg.Add(1)
		go func(dr *DownloadRequest) {
			defer wg.Done()
			if a.readFree {
				dr.freeRead = true
			}
			dr.processDownloadRequest()
			var pos uint64
			if !dr.skip {
				for i := dr.downloadMask; !i.Equals64(0); i = i.And(zboxutil.NewUint128(1).Lsh(pos).Not()) {
					pos = uint64(i.TrailingZeros())
					mpLock.Lock()
					blobberMap[pos] += dr.blocksPerShard
					mpLock.Unlock()
				}
			}
		}(dr)
	}
	wg.Wait()
	elapsedProcessDownloadRequest := time.Since(now)

	// Do not send readmarkers for free reads
	if a.readFree {
		for _, dr := range drs {
			if dr.skip {
				continue
			}
			go func(dr *DownloadRequest) {
				a.downloadChan <- dr
			}(dr)
		}
		l.Logger.Debug("[processReadMarker]", zap.String("allocation_id", a.ID),
			zap.Int("num of download requests", len(drs)),
			zap.Duration("processDownloadRequest", elapsedProcessDownloadRequest))
		return
	}

	successMask := zboxutil.NewUint128(0)
	var redeemError error

	for pos, totalBlocks := range blobberMap {
		if totalBlocks == 0 {
			continue
		}
		wg.Add(1)
		go func(pos uint64, totalBlocks int64) {
			blobber := drs[0].blobbers[pos]
			err := drs[0].submitReadMarker(blobber, totalBlocks)
			if err == nil {
				successMask = successMask.Or(zboxutil.NewUint128(1).Lsh(pos))
			} else {
				redeemError = err
			}
			wg.Done()
		}(pos, totalBlocks)
	}
	wg.Wait()
	elapsedSubmitReadmarker := time.Since(now) - elapsedProcessDownloadRequest

	l.Logger.Info("[processReadMarker]", zap.String("allocation_id", a.ID),
		zap.Int("num of download requests", len(drs)),
		zap.Duration("processDownloadRequest", elapsedProcessDownloadRequest),
		zap.Duration("submitReadmarker", elapsedSubmitReadmarker))
	for _, dr := range drs {
		if dr.skip {
			continue
		}
		dr.downloadMask = successMask.And(dr.downloadMask)
		if dr.consensusThresh > dr.downloadMask.CountOnes() {
			if redeemError == nil {
				redeemError = errors.New("read_marker_failed", "Failed to submit read marker to the blobbers")
			}
			dr.errorCB(redeemError, dr.remotefilepath)
			continue
		}
		go func(dr *DownloadRequest) {
			a.downloadChan <- dr
		}(dr)
	}
}

func (a *Allocation) prepareAndOpenLocalFile(localPath string, remotePath string) (*os.File, string, bool, error) {
	var toKeep bool

	if !a.isInitialized() {
		return nil, "", toKeep, notInitialized
	}

	var localFilePath string

	// If the localPath has a file extension, treat it as a file. Otherwise, treat it as a directory.
	if filepath.Ext(localPath) != "" {
		localFilePath = localPath
	} else {
		localFileName := filepath.Base(remotePath)
		localFilePath = filepath.Join(localPath, localFileName)
	}

	// Create necessary directories if they do not exist
	dir := filepath.Dir(localFilePath)
	if _, err := os.Stat(dir); os.IsNotExist(err) {
		if err := os.MkdirAll(dir, 0744); err != nil {
			return nil, "", toKeep, err
		}
	}

	var f *os.File
	info, err := os.Stat(localFilePath)
	if errors.Is(err, os.ErrNotExist) {
		f, err = os.OpenFile(localFilePath, os.O_WRONLY|os.O_CREATE, 0644)
		if err != nil {
			return nil, "", toKeep, errors.Wrap(err, "Can't create local file")
		}
	} else {
		f, err = os.OpenFile(localFilePath, os.O_WRONLY, 0644)
		if err != nil {
			return nil, "", toKeep, errors.Wrap(err, "Can't open local file in append mode")
		}
		if info.Size() > 0 {
			toKeep = true
		}
	}

	return f, localFilePath, toKeep, nil
}

// ListDirFromAuthTicket lists the allocation directory encoded in the given auth ticket.
// Usually used for directory sharing, the owner sets the directory as shared and generates an auth ticket which they should share with other non-owner users.
// The non-owner users can list the shared directory using the auth ticket.
//   - authTicket: the auth ticket to list the directory.
//   - lookupHash: the lookup hash of the directory to list. It's an augmentation of the allocation ID and the path hash.
//   - opts: the options of the list request as operation functions that customize the list request.
func (a *Allocation) ListDirFromAuthTicket(authTicket string, lookupHash string, opts ...ListRequestOptions) (*ListResult, error) {
	if !a.isInitialized() {
		return nil, notInitialized
	}
	sEnc, err := base64.StdEncoding.DecodeString(authTicket)
	if err != nil {
		return nil, errors.New("auth_ticket_decode_error", "Error decoding the auth ticket."+err.Error())
	}
	at := &marker.AuthTicket{}
	err = json.Unmarshal(sEnc, at)
	if err != nil {
		return nil, errors.New("auth_ticket_decode_error", "Error unmarshaling the auth ticket."+err.Error())
	}
	if len(at.FilePathHash) == 0 || len(lookupHash) == 0 {
		return nil, errors.New("invalid_path", "Invalid path for the list")
	}

	listReq := &ListRequest{Consensus: Consensus{RWMutex: &sync.RWMutex{}}}
	listReq.allocationID = a.ID
	listReq.allocationTx = a.Tx
	listReq.blobbers = a.Blobbers
	listReq.fullconsensus = a.fullconsensus
	listReq.consensusThresh = a.consensusThreshold
	listReq.ctx = a.ctx
	listReq.remotefilepathhash = lookupHash
	listReq.authToken = at
	for _, opt := range opts {
		opt(listReq)
	}
	ref, err := listReq.GetListFromBlobbers()

	if err != nil {
		return nil, err
	}

	if ref != nil {
		return ref, nil
	}
	return nil, errors.New("list_request_failed", "Failed to get list response from the blobbers")
}

// ListDir lists the allocation directory.
//   - path: the path of the directory to list.
//   - opts: the options of the list request as operation functions that customize the list request.
func (a *Allocation) ListDir(path string, opts ...ListRequestOptions) (*ListResult, error) {
	if !a.isInitialized() {
		return nil, notInitialized
	}
	if len(path) == 0 {
		return nil, errors.New("invalid_path", "Invalid path for the list")
	}
	path = zboxutil.RemoteClean(path)
	isabs := zboxutil.IsRemoteAbs(path)
	if !isabs {
		return nil, errors.New("invalid_path", "Path should be valid and absolute")
	}
	listReq := &ListRequest{Consensus: Consensus{RWMutex: &sync.RWMutex{}}}
	listReq.allocationID = a.ID
	listReq.allocationTx = a.Tx
	listReq.blobbers = a.Blobbers
	listReq.fullconsensus = a.fullconsensus
	listReq.consensusThresh = a.DataShards
	listReq.ctx = a.ctx
	listReq.remotefilepath = path
	for _, opt := range opts {
		opt(listReq)
	}
	ref, err := listReq.GetListFromBlobbers()
	if err != nil {
		return nil, err
	}

	if ref != nil {
		return ref, nil
	}
	return nil, errors.New("list_request_failed", "Failed to get list response from the blobbers")
}

func (a *Allocation) getRefs(path, pathHash, authToken, offsetPath, updatedDate, offsetDate, fileType, refType string, level, pageLimit int, opts ...ObjectTreeRequestOption) (*ObjectTreeResult, error) {
	if !a.isInitialized() {
		return nil, notInitialized
	}

	oTreeReq := &ObjectTreeRequest{
		allocationID:   a.ID,
		allocationTx:   a.Tx,
		blobbers:       a.Blobbers,
		authToken:      authToken,
		pathHash:       pathHash,
		remotefilepath: path,
		pageLimit:      pageLimit,
		level:          level,
		offsetPath:     offsetPath,
		updatedDate:    updatedDate,
		offsetDate:     offsetDate,
		fileType:       fileType,
		refType:        refType,
		ctx:            a.ctx,
		reqMask:        zboxutil.NewUint128(1).Lsh(uint64(len(a.Blobbers))).Sub64(1),
	}
	oTreeReq.fullconsensus = a.fullconsensus
	oTreeReq.consensusThresh = a.DataShards
	for _, opt := range opts {
		opt(oTreeReq)
	}
	//TODO: Have a mask on allocation object to track blobbers which are on latest version
	// if singleClientMode {
	// 	oTreeReq.singleBlobber = true
	// }
	return oTreeReq.GetRefs()
}

func (a *Allocation) getDownloadMaskForBlobber(blobberID string) (zboxutil.Uint128, []*blockchain.StorageNode, error) {

	x := zboxutil.NewUint128(1)
	blobberIdx := 0
	found := false
	for idx, b := range a.Blobbers {
		if b.ID == blobberID {
			found = true
			blobberIdx = idx
		}
	}

	if !found {
		return x, nil, fmt.Errorf("no blobber found with the given ID")
	}

	return x, a.Blobbers[blobberIdx : blobberIdx+1], nil
}

// DownloadFromBlobber downloads a file from a specific blobber.
//   - blobberID: the ID of the blobber to download the file from.
//   - localPath: the local path to download the file to.
//   - remotePath: the remote path of the file to download.
//   - status: the status callback function. Will be used to gather the status of the download operation.
//   - opts: the options of the download request as operation functions that customize the download request.
func (a *Allocation) DownloadFromBlobber(blobberID, localPath, remotePath string, status StatusCallback, opts ...DownloadRequestOption) error {

	mask, blobbers, err := a.getDownloadMaskForBlobber(blobberID)
	if err != nil {
		l.Logger.Error(err)
		return err
	}

	verifyDownload := false // should be set to false

	f, localFilePath, toKeep, err := a.prepareAndOpenLocalFile(localPath, remotePath)
	if err != nil {
		return err
	}
	downloadReq, err := a.generateDownloadRequest(f, remotePath, DOWNLOAD_CONTENT_FULL, 1, 0, numBlockDownloads, verifyDownload,
		status, zboxutil.NewConnectionId(), localFilePath)
	if err != nil {
		if !toKeep {
			os.Remove(localFilePath) //nolint: errcheck
		}
		f.Close() //nolint: errcheck
		return err
	}

	downloadReq.downloadMask = mask
	downloadReq.blobbers = blobbers
	downloadReq.fullconsensus = 1
	downloadReq.consensusThresh = 1
	opts = append(opts, WithFileCallback(func() {
		f.Close() //nolint: errcheck
	}))
	for _, opt := range opts {
		opt(downloadReq)
	}

	fRef, err := downloadReq.getFileRef()
	if err != nil {
		l.Logger.Error(err.Error())
		downloadReq.errorCB(fmt.Errorf("Error while getting file ref. Error: %v", err), remotePath)
		return err
	}
	downloadReq.numBlocks = fRef.NumBlocks

	a.processReadMarker([]*DownloadRequest{downloadReq})
	if downloadReq.skip {
		return errors.New("download_request_failed", "Failed to get download response from the blobbers")
	}
	return nil
}

// GetRefsWithAuthTicket retrieve file refs that are children of a shared remote path.
// Refs are the representations of files and directories in the blobber database.
// An auth ticket is provided in case the path is shared, and usually by a non-owner user.
// This function will retrieve paginated objectTree and will handle concensus; Required tree should be made in application side.
//   - authToken: the auth ticket to get the refs.
//   - offsetPath: the offset path to get the refs.
//   - updatedDate: the updated date to get the refs.
//   - offsetDate: the offset date to get the refs.
//   - fileType: the file type to get the refs.
//   - refType: the ref type to get the refs, e.g., file or directory.
//   - level: the level of the refs to get relative to the path root (strating from 0 as the root path).
//   - pageLimit: the limit of the refs to get per page.
func (a *Allocation) GetRefsWithAuthTicket(authToken, offsetPath, updatedDate, offsetDate, fileType, refType string, level, pageLimit int) (*ObjectTreeResult, error) {
	if authToken == "" {
		return nil, errors.New("empty_auth_token", "auth token cannot be empty")
	}
	sEnc, err := base64.StdEncoding.DecodeString(authToken)
	if err != nil {
		return nil, errors.New("auth_ticket_decode_error", "Error decoding the auth ticket."+err.Error())
	}

	authTicket := new(marker.AuthTicket)
	if err := json.Unmarshal(sEnc, authTicket); err != nil {
		return nil, errors.New("json_unmarshall_error", err.Error())
	}

	at, _ := json.Marshal(authTicket)
	return a.getRefs("", authTicket.FilePathHash, string(at), offsetPath, updatedDate, offsetDate, fileType, refType, level, pageLimit)
}

// GetRefs retrieve file refs that are children of a remote path.
// Used by the owner to get the refs of the files and directories in the allocation.
// This function will retrieve paginated objectTree and will handle concensus; Required tree should be made in application side.
//   - path: the path to get the refs.
//   - offsetPath: the offset path to get the refs.
//   - updatedDate: the updated date to get the refs.
//   - offsetDate: the offset date to get the refs.
//   - fileType: the file type to get the refs.
//   - refType: the ref type to get the refs, e.g., file or directory.
//   - level: the level of the refs to get relative to the path root (strating from 0 as the root path).
//   - pageLimit: the limit of the refs to get per page.
func (a *Allocation) GetRefs(path, offsetPath, updatedDate, offsetDate, fileType, refType string, level, pageLimit int, opts ...ObjectTreeRequestOption) (*ObjectTreeResult, error) {
	if len(path) == 0 || !zboxutil.IsRemoteAbs(path) {
		return nil, errors.New("invalid_path", fmt.Sprintf("Absolute path required. Path provided: %v", path))
	}

	return a.getRefs(path, "", "", offsetPath, updatedDate, offsetDate, fileType, refType, level, pageLimit, opts...)
}

func (a *Allocation) ListObjects(ctx context.Context, path, offsetPath, updatedDate, offsetDate, fileType, refType string, level, pageLimit int) <-chan ORef {
	oRefChan := make(chan ORef, 1)
	sendObjectRef := func(ref ORef) {
		select {
		case oRefChan <- ref:
		case <-ctx.Done():
		}
	}
	go func(oRefChan chan<- ORef) {
		defer func() {
			if contextCanceled(ctx) {
				oRefChan <- ORef{
					Err: ctx.Err(),
				}
			}
			close(oRefChan)
		}()
		continuationPath := offsetPath
		for {
			oRefs, err := a.GetRefs(path, continuationPath, updatedDate, offsetDate, fileType, refType, level, pageLimit)
			if err != nil {
				sendObjectRef(ORef{
					Err: err,
				})
				return
			}
			for _, ref := range oRefs.Refs {
				select {
				// Send object content.
				case oRefChan <- ref:
				// If receives done from the caller, return here.
				case <-ctx.Done():
					return
				}
			}
			if len(oRefs.Refs) < pageLimit {
				return
			}
			if oRefs.OffsetPath == "" || oRefs.OffsetPath == continuationPath {
				return
			}
			continuationPath = oRefs.OffsetPath
		}

	}(oRefChan)
	return oRefChan
}

func (a *Allocation) GetRefsFromLookupHash(pathHash, offsetPath, updatedDate, offsetDate, fileType, refType string, level, pageLimit int) (*ObjectTreeResult, error) {
	if pathHash == "" {
		return nil, errors.New("invalid_lookup_hash", "lookup hash cannot be empty")
	}

	return a.getRefs("", pathHash, "", offsetPath, updatedDate, offsetDate, fileType, refType, level, pageLimit)

}

// GetRecentlyAddedRefs retrieves the recently added refs in the allocation.
// The refs are the representations of files and directories in the blobber database.
// This function will retrieve paginated objectTree and will handle concensus; Required tree should be made in application side.
//   - page: the page number of the refs to get.
//   - fromDate: the date to get the refs from.
//   - pageLimit: the limit of the refs to get per page.
func (a *Allocation) GetRecentlyAddedRefs(page int, fromDate int64, pageLimit int) (*RecentlyAddedRefResult, error) {
	if !a.isInitialized() {
		return nil, notInitialized
	}

	if page < 1 {
		return nil, errors.New("invalid_params",
			fmt.Sprintf("page value should be greater than or equal to 1."+
				"Got page: %d", page))
	}

	offset := int64(page-1) * int64(pageLimit)
	req := &RecentlyAddedRefRequest{
		allocationID: a.ID,
		allocationTx: a.Tx,
		blobbers:     a.Blobbers,
		offset:       offset,
		fromDate:     fromDate,
		ctx:          a.ctx,
		wg:           &sync.WaitGroup{},
		pageLimit:    pageLimit,
		Consensus: Consensus{
			RWMutex:         &sync.RWMutex{},
			fullconsensus:   a.fullconsensus,
			consensusThresh: a.consensusThreshold,
		},
	}
	return req.GetRecentlyAddedRefs()
}

// GetFileMeta retrieves the file meta data of a file in the allocation.
// The file meta data includes the file type, name, hash, lookup hash, mime type, path, size, number of blocks, encrypted key, collaborators, actual file size, actual thumbnail hash, and actual thumbnail size.
//   - path: the path of the file to get the meta data.
func (a *Allocation) GetFileMeta(path string) (*ConsolidatedFileMeta, error) {
	if !a.isInitialized() {
		return nil, notInitialized
	}

	result := &ConsolidatedFileMeta{}
	listReq := &ListRequest{Consensus: Consensus{RWMutex: &sync.RWMutex{}}}
	listReq.allocationID = a.ID
	listReq.allocationTx = a.Tx
	listReq.blobbers = a.Blobbers
	listReq.fullconsensus = a.fullconsensus
	listReq.consensusThresh = a.consensusThreshold
	listReq.ctx = a.ctx
	listReq.remotefilepath = path
	_, _, ref, _ := listReq.getFileConsensusFromBlobbers()
	if ref != nil {
		result.Type = ref.Type
		result.Name = ref.Name
		result.Hash = ref.ActualFileHash
		result.LookupHash = ref.LookupHash
		result.MimeType = ref.MimeType
		result.Path = ref.Path
		result.Size = ref.Size
		result.NumBlocks = ref.NumBlocks
		result.EncryptedKey = ref.EncryptedKey
		result.Collaborators = ref.Collaborators
		result.ActualFileSize = ref.ActualFileSize
		result.ActualThumbnailHash = ref.ActualThumbnailHash
		result.ActualThumbnailSize = ref.ActualThumbnailSize
		if result.ActualFileSize > 0 {
			result.ActualNumBlocks = (ref.ActualFileSize + CHUNK_SIZE - 1) / CHUNK_SIZE
		}
		return result, nil
	}
	return nil, errors.New("file_meta_error", "Error getting the file meta data from blobbers")
}

// GetFileMetaByName retrieve consolidated file metadata given its name (its full path starting from root "/").
//   - fileName: full file path starting from the allocation root.
func (a *Allocation) GetFileMetaByName(fileName string) ([]*ConsolidatedFileMetaByName, error) {
	if !a.isInitialized() {
		return nil, notInitialized
	}

	resultArr := []*ConsolidatedFileMetaByName{}
	listReq := &ListRequest{Consensus: Consensus{RWMutex: &sync.RWMutex{}}}
	listReq.allocationID = a.ID
	listReq.allocationTx = a.Tx
	listReq.blobbers = a.Blobbers
	listReq.fullconsensus = a.fullconsensus
	listReq.consensusThresh = a.consensusThreshold
	listReq.ctx = a.ctx
	listReq.filename = fileName
	_, _, refs, _ := listReq.getMultipleFileConsensusFromBlobbers()
	if len(refs) != 0 {
		for _, ref := range refs {
			result := &ConsolidatedFileMetaByName{}
			if ref != nil {
				result.Type = ref.Type
				result.Name = ref.Name
				result.Hash = ref.ActualFileHash
				result.LookupHash = ref.LookupHash
				result.MimeType = ref.MimeType
				result.Path = ref.Path
				result.Size = ref.Size
				result.NumBlocks = ref.NumBlocks
				result.EncryptedKey = ref.EncryptedKey
				result.Collaborators = ref.Collaborators
				result.ActualFileSize = ref.ActualFileSize
				result.ActualThumbnailHash = ref.ActualThumbnailHash
				result.ActualThumbnailSize = ref.ActualThumbnailSize
				result.FileMetaHash = ref.FileMetaHash
				result.ThumbnailHash = ref.ThumbnailHash
				result.CreatedAt = ref.CreatedAt
				result.UpdatedAt = ref.UpdatedAt
				if result.ActualFileSize > 0 {
					result.ActualNumBlocks = (ref.ActualFileSize + CHUNK_SIZE - 1) / CHUNK_SIZE
				}
			}
			resultArr = append(resultArr, result)
		}
		return resultArr, nil
	}
	return nil, errors.New("file_meta_error", "Error getting the file meta data from blobbers")
}

// GetChunkReadSize returns the size of the chunk to read.
// The size of the chunk to read is calculated based on the data shards and the encryption flag.
// If the encryption flag is true, the size of the chunk to read is the chunk size minus the encrypted data padding size and the encryption header size.
// Otherwise, the size of the chunk to read is the chunk size multiplied by the data shards.
//   - encrypt: the flag to indicate if the chunk is encrypted.
func (a *Allocation) GetChunkReadSize(encrypt bool) int64 {
	chunkDataSize := int64(DefaultChunkSize)
	if encrypt {
		chunkDataSize -= (EncryptedDataPaddingSize + EncryptionHeaderSize)
	}
	return chunkDataSize * int64(a.DataShards)
}

// GetFileMetaFromAuthTicket retrieves the file meta data of a file in the allocation using the auth ticket.
// The file meta data includes the file type, name, hash, lookup hash, mime type, path, size, number of blocks, actual file size, actual thumbnail hash, and actual thumbnail size.
// The auth ticket is used to access the file meta data of a shared file.
// Usually used for file sharing, the owner sets the file as shared and generates an auth ticket which they should share with other non-owner users.
//   - authTicket: the auth ticket to get the file meta data.
//   - lookupHash: the lookup hash of the file to get the meta data. It's an augmentation of the allocation ID and the path hash.
func (a *Allocation) GetFileMetaFromAuthTicket(authTicket string, lookupHash string) (*ConsolidatedFileMeta, error) {
	if !a.isInitialized() {
		return nil, notInitialized
	}

	result := &ConsolidatedFileMeta{}
	sEnc, err := base64.StdEncoding.DecodeString(authTicket)
	if err != nil {
		return nil, errors.New("auth_ticket_decode_error", "Error decoding the auth ticket."+err.Error())
	}
	at := &marker.AuthTicket{}
	err = json.Unmarshal(sEnc, at)
	if err != nil {
		return nil, errors.New("auth_ticket_decode_error", "Error unmarshaling the auth ticket."+err.Error())
	}
	if len(at.FilePathHash) == 0 || len(lookupHash) == 0 {
		return nil, errors.New("invalid_path", "Invalid path for the list")
	}

	listReq := &ListRequest{Consensus: Consensus{RWMutex: &sync.RWMutex{}}}
	listReq.allocationID = a.ID
	listReq.allocationTx = a.Tx
	listReq.blobbers = a.Blobbers
	listReq.fullconsensus = a.fullconsensus
	listReq.consensusThresh = a.consensusThreshold
	listReq.ctx = a.ctx
	listReq.remotefilepathhash = lookupHash
	listReq.authToken = at
	_, _, ref, _ := listReq.getFileConsensusFromBlobbers()
	if ref != nil {
		result.Type = ref.Type
		result.Name = ref.Name
		result.Hash = ref.ActualFileHash
		result.LookupHash = ref.LookupHash
		result.MimeType = ref.MimeType
		result.Path = ref.Path
		result.Size = ref.Size
		result.NumBlocks = ref.NumBlocks
		result.ActualFileSize = ref.ActualFileSize
		result.ActualThumbnailHash = ref.ActualThumbnailHash
		result.ActualThumbnailSize = ref.ActualThumbnailSize
		if result.ActualFileSize > 0 {
			result.ActualNumBlocks = (result.ActualFileSize + CHUNK_SIZE - 1) / CHUNK_SIZE
		}
		return result, nil
	}
	return nil, errors.New("file_meta_error", "Error getting the file meta data from blobbers")
}

// GetFileStats retrieves the file stats of a file in the allocation.
// The file stats include the number of blocks, size, and actual file size.
//   - path: the path of the file to get the stats.
func (a *Allocation) GetFileStats(path string) (map[string]*FileStats, error) {
	if !a.isInitialized() {
		return nil, notInitialized
	}
	if len(path) == 0 {
		return nil, errors.New("invalid_path", "Invalid path for the list")
	}
	path = zboxutil.RemoteClean(path)
	isabs := zboxutil.IsRemoteAbs(path)
	if !isabs {
		return nil, errors.New("invalid_path", "Path should be valid and absolute")
	}
	listReq := &ListRequest{Consensus: Consensus{RWMutex: &sync.RWMutex{}}}
	listReq.allocationID = a.ID
	listReq.allocationTx = a.Tx
	listReq.blobbers = a.Blobbers
	listReq.fullconsensus = a.fullconsensus
	listReq.consensusThresh = a.consensusThreshold
	listReq.ctx = a.ctx
	listReq.remotefilepath = path
	ref := listReq.getFileStatsFromBlobbers()
	if ref != nil {
		return ref, nil
	}
	return nil, errors.New("file_stats_request_failed", "Failed to get file stats response from the blobbers")
}

// DeleteFile deletes a file from the allocation.
// The file is deleted from the allocation and the blobbers.
//   - path: the path of the file to delete.
func (a *Allocation) DeleteFile(path string) error {
	return a.deleteFile(path, a.consensusThreshold, a.fullconsensus, zboxutil.NewUint128(1).Lsh(uint64(len(a.Blobbers))).Sub64(1))
}

func (a *Allocation) deleteFile(path string, threshConsensus, fullConsensus int, mask zboxutil.Uint128) error {
	if !a.isInitialized() {
		return notInitialized
	}

	if !a.CanDelete() {
		return constants.ErrFileOptionNotPermitted
	}

	if len(path) == 0 {
		return errors.New("invalid_path", "Invalid path for the list")
	}
	path = zboxutil.RemoteClean(path)
	isabs := zboxutil.IsRemoteAbs(path)
	if !isabs {
		return errors.New("invalid_path", "Path should be valid and absolute")
	}

	req := &DeleteRequest{consensus: Consensus{RWMutex: &sync.RWMutex{}}}
	req.allocationObj = a
	req.blobbers = a.Blobbers
	req.allocationID = a.ID
	req.allocationTx = a.Tx
	req.consensus.Init(threshConsensus, fullConsensus)
	req.ctx, req.ctxCncl = context.WithCancel(a.ctx)
	req.remotefilepath = path
	req.connectionID = zboxutil.NewConnectionId()
	req.deleteMask = mask
	req.maskMu = &sync.Mutex{}
	req.timestamp = int64(common.Now())
	err := req.ProcessDelete()
	return err
}

func (a *Allocation) createDir(remotePath string, threshConsensus, fullConsensus int, mask zboxutil.Uint128) error {
	if !a.isInitialized() {
		return notInitialized
	}

	if remotePath == "" {
		return errors.New("invalid_name", "Invalid name for dir")
	}

	if !path.IsAbs(remotePath) {
		return errors.New("invalid_path", "Path is not absolute")
	}

	remotePath = zboxutil.RemoteClean(remotePath)
	timestamp := int64(common.Now())
	req := DirRequest{
		allocationObj: a,
		allocationID:  a.ID,
		allocationTx:  a.Tx,
		blobbers:      a.Blobbers,
		mu:            &sync.Mutex{},
		dirMask:       mask,
		connectionID:  zboxutil.NewConnectionId(),
		remotePath:    remotePath,
		wg:            &sync.WaitGroup{},
		timestamp:     timestamp,
		Consensus: Consensus{
			RWMutex:         &sync.RWMutex{},
			consensusThresh: threshConsensus,
			fullconsensus:   fullConsensus,
		},
		alreadyExists: make(map[uint64]bool),
	}
	req.ctx, req.ctxCncl = context.WithCancel(a.ctx)

	err := req.ProcessDir(a)
	return err
}

// GetAuthTicketForShare returns the authentication ticket for sharing a file or directory within the allocation.
// It generates an authentication ticket using the provided parameters and the current time.
// The authentication ticket can be used by the recipient to access the shared file or directory.
//
// Parameters:
//   - path: The path of the file or directory to be shared.
//   - filename: The name of the file to be shared.
//   - referenceType: The type of reference for the shared file or directory.
//   - refereeClientID: The client ID of the recipient who will be granted access to the shared file or directory.
//
// Returns:
//   - string: The authentication ticket for sharing the file or directory.
//   - error: An error if the authentication ticket generation fails.
func (a *Allocation) GetAuthTicketForShare(
	path, filename, referenceType, refereeClientID string) (string, error) {

	now := time.Now()
	return a.GetAuthTicket(path, filename, referenceType, refereeClientID, "", 0, &now)
}

// RevokeShare revokes the shared access to a file or directory within the allocation.
// It revokes the shared access to the file or directory for the specified recipient.
//
// Parameters:
//   - path: The path of the file or directory to revoke the shared access.
//   - refereeClientID: The client ID of the recipient whose shared access is to be revoked.
//
// Returns:
//   - error: An error if the shared access revocation fails.
func (a *Allocation) RevokeShare(path string, refereeClientID string) error {
	success := make(chan int, len(a.Blobbers))
	notFound := make(chan int, len(a.Blobbers))
	wg := &sync.WaitGroup{}
	for idx := range a.Blobbers {
		baseUrl := a.Blobbers[idx].Baseurl
		query := &url.Values{}
		query.Add("path", path)
		query.Add("refereeClientID", refereeClientID)

		httpreq, err := zboxutil.NewRevokeShareRequest(baseUrl, a.ID, a.Tx, query)
		if err != nil {
			return err
		}

		wg.Add(1)
		go func() {
			defer wg.Done()
			err := zboxutil.HttpDo(a.ctx, a.ctxCancelF, httpreq, func(resp *http.Response, err error) error {
				if err != nil {
					l.Logger.Error("Revoke share : ", err)
					return err
				}
				defer resp.Body.Close()

				respbody, err := ioutil.ReadAll(resp.Body)
				if err != nil {
					l.Logger.Error("Error: Resp ", err)
					return err
				}
				if resp.StatusCode != http.StatusOK {
					l.Logger.Error(baseUrl, " Revoke share error response: ", resp.StatusCode, string(respbody))
					return fmt.Errorf(string(respbody))
				}
				data := map[string]interface{}{}
				err = json.Unmarshal(respbody, &data)
				if err != nil {
					return err
				}
				if data["status"].(float64) == http.StatusNotFound {
					notFound <- 1
				}
				return nil
			})
			if err == nil {
				success <- 1
			}
		}()
	}
	wg.Wait()
	if len(success) == len(a.Blobbers) {
		if len(notFound) == len(a.Blobbers) {
			return errors.New("", "share not found")
		}
		return nil
	}
	return errors.New("", "consensus not reached")
}

var ErrInvalidPrivateShare = errors.New("invalid_private_share", "private sharing is only available for encrypted file")

// GetAuthTicket generates an authentication ticket for the specified file or directory in the allocation.
// The authentication ticket is used to grant access to the file or directory to another client.
// The function takes the following parameters:
//   - path: The path of the file or directory (should be absolute).
//   - filename: The name of the file.
//   - referenceType: The type of reference (file or directory).
//   - refereeClientID: The client ID of the referee.
//   - refereeEncryptionPublicKey: The encryption public key of the referee.
//   - expiration: The expiration time of the authentication ticket in Unix timestamp format.
//   - availableAfter: The time after which the authentication ticket becomes available in Unix timestamp format.
//
// Returns the authentication ticket as a base64-encoded string and an error if any.
func (a *Allocation) GetAuthTicket(path, filename string,
	referenceType, refereeClientID, refereeEncryptionPublicKey string, expiration int64, availableAfter *time.Time) (string, error) {

	if !a.isInitialized() {
		return "", notInitialized
	}

	if path == "" {
		return "", errors.New("invalid_path", "Invalid path for the list")
	}

	path = zboxutil.RemoteClean(path)
	isabs := zboxutil.IsRemoteAbs(path)
	if !isabs {
		return "", errors.New("invalid_path", "Path should be valid and absolute")
	}

	if referenceType == fileref.FILE && refereeClientID != "" {
		fileMeta, err := a.GetFileMeta(path)
		if err != nil {
			return "", err
		}

		// private sharing is only available for encrypted file
		if fileMeta.EncryptedKey == "" {
			return "", ErrInvalidPrivateShare
		}
	}

	shareReq := &ShareRequest{
		expirationSeconds: expiration,
		allocationID:      a.ID,
		allocationTx:      a.Tx,
		blobbers:          a.Blobbers,
		ctx:               a.ctx,
		remotefilepath:    path,
		remotefilename:    filename,
	}

	if referenceType == fileref.DIRECTORY {
		shareReq.refType = fileref.DIRECTORY
	} else {
		shareReq.refType = fileref.FILE
	}

	aTicket, err := shareReq.getAuthTicket(refereeClientID, refereeEncryptionPublicKey)
	if err != nil {
		return "", err
	}

	atBytes, err := json.Marshal(aTicket)
	if err != nil {
		return "", err
	}

	if err := a.UploadAuthTicketToBlobber(string(atBytes), refereeEncryptionPublicKey, availableAfter); err != nil {
		return "", err
	}

	aTicket.ReEncryptionKey = ""
	if err := aTicket.Sign(); err != nil {
		return "", err
	}

	atBytes, err = json.Marshal(aTicket)
	if err != nil {
		return "", err
	}

	return base64.StdEncoding.EncodeToString(atBytes), nil
}

// UploadAuthTicketToBlobber uploads the authentication ticket to the blobbers after creating it at the client side.
// The authentication ticket is uploaded to the blobbers to grant access to the file or directory to a client other than the owner.
//   - authTicket: The authentication ticket to upload.
//   - clientEncPubKey: The encryption public key of the client, used in case of private sharing.
//   - availableAfter: The time after which the authentication ticket becomes available in Unix timestamp format.
func (a *Allocation) UploadAuthTicketToBlobber(authTicket string, clientEncPubKey string, availableAfter *time.Time) error {
	success := make(chan int, len(a.Blobbers))
	wg := &sync.WaitGroup{}
	for idx := range a.Blobbers {
		url := a.Blobbers[idx].Baseurl
		body := new(bytes.Buffer)
		formWriter := multipart.NewWriter(body)
		if err := formWriter.WriteField("encryption_public_key", clientEncPubKey); err != nil {
			return err
		}
		if err := formWriter.WriteField("auth_ticket", authTicket); err != nil {
			return err
		}
		if availableAfter != nil {
			if err := formWriter.WriteField("available_after", strconv.FormatInt(availableAfter.Unix(), 10)); err != nil {
				return err
			}
		}

		if err := formWriter.Close(); err != nil {
			return err
		}
		httpreq, err := zboxutil.NewShareRequest(url, a.ID, a.Tx, body)
		if err != nil {
			return err
		}
		httpreq.Header.Set("Content-Type", formWriter.FormDataContentType())

		wg.Add(1)
		go func() {
			defer wg.Done()
			err := zboxutil.HttpDo(a.ctx, a.ctxCancelF, httpreq, func(resp *http.Response, err error) error {
				if err != nil {
					l.Logger.Error("Insert share info : ", err)
					return err
				}
				defer resp.Body.Close()

				respbody, err := ioutil.ReadAll(resp.Body)
				if err != nil {
					l.Logger.Error("Error: Resp ", err)
					return err
				}
				if resp.StatusCode != http.StatusOK {
					l.Logger.Error(url, " Insert share info error response: ", resp.StatusCode, string(respbody))
					return fmt.Errorf(string(respbody))
				}
				return nil
			})
			if err == nil {
				success <- 1
			}
		}()
	}
	wg.Wait()
	consensus := Consensus{
		RWMutex:         &sync.RWMutex{},
		consensus:       len(success),
		consensusThresh: a.DataShards,
		fullconsensus:   a.fullconsensus,
	}
	if !consensus.isConsensusOk() {
		return errors.New("", "consensus not reached")
	}
	return nil
}

// CancelDownload cancels the download operation for the specified remote path.
// It cancels the download operation and removes the download request from the download progress map.
//   - remotepath: The remote path of the file to cancel the download operation.
func (a *Allocation) CancelDownload(remotepath string) error {
	if downloadReq, ok := a.downloadProgressMap[remotepath]; ok {
		downloadReq.isDownloadCanceled = true
		downloadReq.ctxCncl()
		return nil
	}
	return errors.New("remote_path_not_found", "Invalid path. No download in progress for the path "+remotepath)
}

// DownloadFromReader downloads a file from the allocation to the specified local path using the provided reader.
// [DEPRECATED] Use DownloadFile or DownloadFromAuthTicket instead.
func (a *Allocation) DownloadFromReader(
	remotePath, localPath, lookupHash, authTicket, contentMode string,
	verifyDownload bool,
	blocksPerMarker uint,
) error {

	finfo, err := os.Stat(localPath)
	if err != nil {
		return err
	}
	if !finfo.IsDir() {
		return errors.New("invalid_path", "local path must be directory")
	}

	r, err := a.GetAllocationFileReader(remotePath, lookupHash, authTicket, contentMode, verifyDownload, blocksPerMarker)
	if err != nil {
		return err
	}

	sd := r.(*StreamDownload)

	fileName := filepath.Base(sd.remotefilepath)
	var localFPath string
	if contentMode == DOWNLOAD_CONTENT_THUMB {
		localFPath = filepath.Join(localPath, fileName, ".thumb")
	} else {
		localFPath = filepath.Join(localPath, fileName)
	}

	finfo, err = os.Stat(localFPath)

	var f *os.File
	if errors.Is(err, os.ErrNotExist) {
		f, err = os.Create(localFPath)
	} else {
		_, err = r.Seek(finfo.Size(), io.SeekStart)
		if err != nil {
			return err
		}
		f, err = os.OpenFile(localFPath, os.O_WRONLY|os.O_APPEND, 0644)
	}

	if err != nil {
		return err
	}
	defer f.Close()

	buf := make([]byte, 1024*KB)
	for {
		n, err := r.Read(buf)
		if err != nil && errors.Is(err, io.EOF) {
			_, err = f.Write(buf[:n])
			if err != nil {
				return err
			}
			break
		}
		_, err = f.Write(buf[:n])
		if err != nil {
			return err
		}
	}

	return nil
}

// GetAllocationFileReader will check file ref existence and returns an instance that provides
// io.ReadSeekerCloser interface.
// [DEPRECATED] Use DownloadFile or DownloadFromAuthTicket instead.
func (a *Allocation) GetAllocationFileReader(
	remotePath, lookupHash, authTicket, contentMode string,
	verifyDownload bool,
	blocksPerMarker uint,
) (io.ReadSeekCloser, error) {

	if !a.isInitialized() {
		return nil, notInitialized
	}
	//Remove content mode option
	remotePath = filepath.Clean(remotePath)
	var res *ObjectTreeResult
	var err error
	switch {
	case authTicket != "":
		res, err = a.GetRefsWithAuthTicket(authTicket, "", "", "", "", "regular", 0, 1)
	case remotePath != "":
		res, err = a.GetRefs(remotePath, "", "", "", "", "regular", 0, 1)
	case lookupHash != "":
		res, err = a.GetRefsFromLookupHash(lookupHash, "", "", "", "", "regular", 0, 1) //
	default:
		return nil, errors.New("invalid_path", "remote path or authticket is required")
	}

	if err != nil {
		return nil, err
	}

	if len(res.Refs) == 0 {
		return nil, errors.New("file_does_not_exist", "")
	}
	ref := &res.Refs[0]
	if ref.Type != fileref.FILE {
		return nil, errors.New("operation_not_supported", "downloading other than file is not supported")
	}

	if blocksPerMarker == 0 {
		blocksPerMarker = uint(numBlockDownloads)
	}

	sdo := &StreamDownloadOption{
		ContentMode:     contentMode,
		AuthTicket:      authTicket,
		VerifyDownload:  verifyDownload,
		BlocksPerMarker: blocksPerMarker,
	}

	return GetDStorageFileReader(a, ref, sdo)
}

// DownloadFileToFileHandlerFromAuthTicket adds a download operation of a file from the allocation to the specified file handler
// using the provided authentication ticket.
// Triggers the downaload operations if this download request is the final one.
//
// Parameters:
//   - fileHandler: The file handler to write the downloaded file to.
//   - authTicket: The authentication ticket for accessing the allocation.
//   - remoteLookupHash: The lookup hash of the remote file.
//   - remoteFilename: The name of the remote file.
//   - verifyDownload: A boolean indicating whether to verify the downloaded file.
//   - status: A callback function to receive status updates during the download.
//   - isFinal: A boolean indicating whether this is the final download request.
//   - downloadReqOpts: the options of the download operation as operation functions that customize the download operation.
//
// Returns:
// - An error if the download fails, nil otherwise.
func (a *Allocation) DownloadFileToFileHandlerFromAuthTicket(
	fileHandler sys.File,
	authTicket string,
	remoteLookupHash string,
	remoteFilename string,
	verifyDownload bool,
	status StatusCallback,
	isFinal bool,
	downloadReqOpts ...DownloadRequestOption,
) error {
	return a.downloadFromAuthTicket(fileHandler, authTicket, remoteLookupHash, 1, 0, numBlockDownloads,
		remoteFilename, DOWNLOAD_CONTENT_FULL, verifyDownload, status, isFinal, "", downloadReqOpts...)
}

// DownloadByBlocksToFileHandlerFromAuthTicket adds a download operation of a file from the allocation to the specified file handler
// using the provided authentication ticket.
// Triggers the downaload operations if this download request is the final one.
//
// Parameters:
//   - fileHandler: The file handler to write the downloaded file to.
//   - authTicket: The authentication ticket for accessing the allocation.
//   - remoteLookupHash: The lookup hash of the remote file.
//   - startBlock: The starting block number to download.
//   - endBlock: The ending block number to download.
//   - numBlocks: The number of blocks to download.
//   - remoteFilename: The name of the remote file.
//   - verifyDownload: A boolean indicating whether to verify the downloaded file.
//   - status: A callback function to receive status updates during the download.
//   - isFinal: A boolean indicating whether this is the final download request.
//   - downloadReqOpts: the options of the download operation as operation functions that customize the download operation.
func (a *Allocation) DownloadByBlocksToFileHandlerFromAuthTicket(
	fileHandler sys.File,
	authTicket string,
	remoteLookupHash string,
	startBlock, endBlock int64,
	numBlocks int,
	remoteFilename string,
	verifyDownload bool,
	status StatusCallback,
	isFinal bool,
	downloadReqOpts ...DownloadRequestOption,
) error {
	return a.downloadFromAuthTicket(fileHandler, authTicket, remoteLookupHash, startBlock, endBlock, numBlocks,
		remoteFilename, DOWNLOAD_CONTENT_FULL, verifyDownload, status, isFinal, "", downloadReqOpts...)
}

// DownloadThumbnailToFileHandlerFromAuthTicket adds a download operation of a thumbnail from the allocation to the specified file handler
// using the provided authentication ticket.
// Triggers the downaload operations if this download request is the final one.
//
// Parameters:
//   - fileHandler: The file handler to write the downloaded thumbnail to.
//   - authTicket: The authentication ticket for accessing the allocation.
//   - remoteLookupHash: The lookup hash of the remote file.
//   - remoteFilename: The name of the remote file.
//   - verifyDownload: A boolean indicating whether to verify the downloaded thumbnail.
//   - status: A callback function to receive status updates during the download.
//   - isFinal: A boolean indicating whether this is the final download request.
func (a *Allocation) DownloadThumbnailToFileHandlerFromAuthTicket(
	fileHandler sys.File,
	authTicket string,
	remoteLookupHash string,
	remoteFilename string,
	verifyDownload bool,
	status StatusCallback,
	isFinal bool,
) error {
	return a.downloadFromAuthTicket(fileHandler, authTicket, remoteLookupHash, 1, 0, numBlockDownloads,
		remoteFilename, DOWNLOAD_CONTENT_THUMB, verifyDownload, status, isFinal, "")
}

// DownloadThumbnailFromAuthTicket downloads a thumbnail from the allocation to the specified local path using the provided authentication ticket.
// Triggers the downaload operations if this download request is the final one.
//
// Parameters:
//   - localPath: The local path to save the downloaded thumbnail.
//   - authTicket: The authentication ticket for accessing the allocation.
//   - remoteLookupHash: The lookup hash of the remote file.
//   - remoteFilename: The name of the remote file.
//   - verifyDownload: A boolean indicating whether to verify the downloaded thumbnail.
//   - status: A callback function to receive status updates during the download.
//   - isFinal: A boolean indicating whether this is the final download request.
//   - downloadReqOpts: the options of the download operation as operation functions that customize the download operation.
func (a *Allocation) DownloadThumbnailFromAuthTicket(
	localPath string,
	authTicket string,
	remoteLookupHash string,
	remoteFilename string,
	verifyDownload bool,
	status StatusCallback,
	isFinal bool,
	downloadReqOpts ...DownloadRequestOption,
) error {
	f, localFilePath, toKeep, err := a.prepareAndOpenLocalFile(localPath, remoteFilename)
	if err != nil {
		return err
	}
	downloadReqOpts = append(downloadReqOpts, WithFileCallback(func() {
		f.Close() //nolint: errcheck
	}))
	err = a.downloadFromAuthTicket(f, authTicket, remoteLookupHash, 1, 0, numBlockDownloads, remoteFilename,
		DOWNLOAD_CONTENT_THUMB, verifyDownload, status, isFinal, localFilePath, downloadReqOpts...)
	if err != nil {
		if !toKeep {
			os.Remove(localFilePath) //nolint: errcheck
		}
		f.Close() //nolint: errcheck
		return err
	}
	return nil
}

// DownloadFromAuthTicket downloads a file from the allocation to the specified local path using the provided authentication ticket.
// Triggers the downaload operations if this download request is the final one.
//
// Parameters:
//   - localPath: The local path to save the downloaded file.
//   - authTicket: The authentication ticket for accessing the allocation.
//   - remoteLookupHash: The lookup hash of the remote file.
//   - remoteFilename: The name of the remote file.
//   - verifyDownload: A boolean indicating whether to verify the downloaded file.
//   - status: A callback function to receive status updates during the download.
//   - isFinal: A boolean indicating whether this is the final download request.
//   - downloadReqOpts: the options of the download operation as operation functions that customize the download operation.
func (a *Allocation) DownloadFromAuthTicket(localPath string, authTicket string,
	remoteLookupHash string, remoteFilename string, verifyDownload bool, status StatusCallback, isFinal bool, downloadReqOpts ...DownloadRequestOption) error {
	f, localFilePath, toKeep, err := a.prepareAndOpenLocalFile(localPath, remoteFilename)
	if err != nil {
		return err
	}
	downloadReqOpts = append(downloadReqOpts, WithFileCallback(func() {
		f.Close() //nolint: errcheck
	}))
	err = a.downloadFromAuthTicket(f, authTicket, remoteLookupHash, 1, 0, numBlockDownloads, remoteFilename,
		DOWNLOAD_CONTENT_FULL, verifyDownload, status, isFinal, localFilePath, downloadReqOpts...)
	if err != nil {
		if !toKeep {
			os.Remove(localFilePath) //nolint: errcheck
		}
		f.Close() //nolint: errcheck
		return err
	}
	return nil
}

// DownloadFromAuthTicketByBlocks downloads a file from the allocation to the specified local path using the provided authentication ticket.
// The file is downloaded by blocks from the specified start block to the end block.
// Triggers the downaload operations if this download request is the final one.
//
// Parameters:
//   - localPath: The local path to save the downloaded file.
//   - authTicket: The authentication ticket for accessing the allocation.
//   - startBlock: The starting block number to download.
//   - endBlock: The ending block number to download.
//   - numBlocks: The number of blocks to download.
//   - remoteLookupHash: The lookup hash of the remote file.
//   - remoteFilename: The name of the remote file.
//   - verifyDownload: A boolean indicating whether to verify the downloaded file.
//   - status: A callback function to receive status updates during the download.
//   - isFinal: A boolean indicating whether this is the final download request.
//   - downloadReqOpts: the options of the download operation as operation functions that customize the download operation.
func (a *Allocation) DownloadFromAuthTicketByBlocks(localPath string,
	authTicket string, startBlock int64, endBlock int64, numBlocks int,
	remoteLookupHash string, remoteFilename string, verifyDownload bool,
	status StatusCallback, isFinal bool, downloadReqOpts ...DownloadRequestOption) error {

	f, localFilePath, toKeep, err := a.prepareAndOpenLocalFile(localPath, remoteFilename)
	if err != nil {
		return err
	}
	downloadReqOpts = append(downloadReqOpts, WithFileCallback(func() {
		f.Close() //nolint: errcheck
	}))
	err = a.downloadFromAuthTicket(f, authTicket, remoteLookupHash, startBlock, endBlock, numBlockDownloads, remoteFilename,
		DOWNLOAD_CONTENT_FULL, verifyDownload, status, isFinal, localFilePath, downloadReqOpts...)
	if err != nil {
		if !toKeep {
			os.Remove(localFilePath) //nolint: errcheck
		}
		f.Close() //nolint: errcheck
		return err
	}
	return nil
}

func (a *Allocation) downloadFromAuthTicket(fileHandler sys.File, authTicket string,
	remoteLookupHash string, startBlock int64, endBlock int64, numBlocks int,
	remoteFilename string, contentMode string, verifyDownload bool,
	status StatusCallback, isFinal bool, localFilePath string, downlaodReqOpts ...DownloadRequestOption) error {

	sEnc, err := base64.StdEncoding.DecodeString(authTicket)
	if err != nil {
		return errors.New("auth_ticket_decode_error", "Error decoding the auth ticket."+err.Error())
	}
	at := &marker.AuthTicket{}
	err = json.Unmarshal(sEnc, at)
	if err != nil {
		return errors.New("auth_ticket_decode_error", "Error unmarshaling the auth ticket."+err.Error())
	}

	if len(a.Blobbers) == 0 {
		return noBLOBBERS
	}

	downloadReq := &DownloadRequest{Consensus: Consensus{RWMutex: &sync.RWMutex{}}}
	downloadReq.maskMu = &sync.Mutex{}
	downloadReq.allocationID = a.ID
	downloadReq.allocationTx = a.Tx
	downloadReq.allocOwnerID = a.Owner
	downloadReq.allocOwnerPubKey = a.OwnerPublicKey
	downloadReq.ctx, downloadReq.ctxCncl = context.WithCancel(a.ctx)
	downloadReq.fileHandler = fileHandler
	downloadReq.localFilePath = localFilePath
	downloadReq.remotefilepathhash = remoteLookupHash
	downloadReq.authTicket = at
	downloadReq.statusCallback = status
	downloadReq.downloadMask = zboxutil.NewUint128(1).Lsh(uint64(len(a.Blobbers))).Sub64(1)
	downloadReq.blobbers = a.Blobbers
	downloadReq.datashards = a.DataShards
	downloadReq.parityshards = a.ParityShards
	downloadReq.contentMode = contentMode
	downloadReq.startBlock = startBlock - 1
	downloadReq.endBlock = endBlock
	downloadReq.numBlocks = int64(numBlocks)
	downloadReq.shouldVerify = verifyDownload
	downloadReq.fullconsensus = a.fullconsensus
	downloadReq.consensusThresh = a.consensusThreshold
	downloadReq.downloadQueue = make(downloadQueue, len(a.Blobbers))
	for i := 0; i < len(a.Blobbers); i++ {
		downloadReq.downloadQueue[i].timeTaken = 1000000
	}
	downloadReq.connectionID = zboxutil.NewConnectionId()
	downloadReq.completedCallback = func(remotepath string, remotepathHash string) {
		a.mutex.Lock()
		defer a.mutex.Unlock()
		delete(a.downloadProgressMap, remotepathHash)
	}
	downloadReq.fileCallback = func() {
		if downloadReq.fileHandler != nil {
			downloadReq.fileHandler.Close() //nolint: errcheck
		}
	}
	for _, opt := range downlaodReqOpts {
		opt(downloadReq)
	}
	a.mutex.Lock()
	a.downloadProgressMap[remoteLookupHash] = downloadReq
	if len(a.downloadRequests) > 0 {
		downloadReq.connectionID = a.downloadRequests[0].connectionID
	}
	a.downloadRequests = append(a.downloadRequests, downloadReq)
	if isFinal {
		downloadOps := a.downloadRequests
		a.downloadRequests = nil
		go func() {
			a.processReadMarker(downloadOps)
		}()
	}
	a.mutex.Unlock()
	return nil
}

// StartRepair starts the repair operation for the specified path in the allocation.
// It starts the repair operation and returns an error if the path is not found.
// Repair operation is used to repair the files in the allocation, which are corrupted or missing in some blobbers.
//   - localRootPath: The local root path to repair the files.
//   - pathToRepair: The path to repair in the allocation.
//   - statusCB: A callback function to receive status updates during the repair operation.
func (a *Allocation) StartRepair(localRootPath, pathToRepair string, statusCB StatusCallback) error {
	if !a.isInitialized() {
		return notInitialized
	}

	listDir, err := a.ListDir(pathToRepair,
		WithListRequestForRepair(true),
		WithListRequestPageLimit(-1),
	)
	if err != nil {
		return err
	}
	a.CheckAllocStatus() //nolint:errcheck

	repairReq := &RepairRequest{
		listDir:       listDir,
		localRootPath: localRootPath,
		statusCB:      statusCB,
		repairPath:    pathToRepair,
	}

	repairReq.completedCallback = func() {
		a.mutex.Lock()
		defer a.mutex.Unlock()
		a.repairRequestInProgress = nil
	}

	go func() {
		a.repairChan <- repairReq
		a.mutex.Lock()
		defer a.mutex.Unlock()
		a.repairRequestInProgress = repairReq
	}()
	return nil
}

// RepairAlloc repairs all the files in allocation
func (a *Allocation) RepairAlloc(statusCB StatusCallback) (err error) {
	var dir string
	if IsWasm {
		dir = "/tmp"
	} else {
		dir, err = os.Getwd()
		if err != nil {
			return err
		}
	}
	return a.StartRepair(dir, "/", statusCB)
}

// RepairSize Gets the size in bytes to repair allocation
//   - remotePath: the path to repair in the allocation.
func (a *Allocation) RepairSize(remotePath string) (RepairSize, error) {
	if !a.isInitialized() {
		return RepairSize{}, notInitialized
	}

	dir, err := a.ListDir(remotePath,
		WithListRequestForRepair(true),
		WithListRequestPageLimit(-1),
	)
	if err != nil {
		return RepairSize{}, err
	}

	repairReq := RepairRequest{
		allocation: a,
	}
	return repairReq.Size(context.Background(), dir)
}

// CancelUpload cancels the upload operation for the specified remote path.
// It cancels the upload operation and returns an error if the remote path is not found.
//   - remotePath: The remote path to cancel the upload operation.
func (a *Allocation) CancelUpload(remotePath string) error {
	cancelLock.Lock()
	cancelFunc, ok := CancelOpCtx[remotePath]
	cancelLock.Unlock()
	if !ok {
		return errors.New("remote_path_not_found", "Invalid path. No upload in progress for the path "+remotePath)
	} else {
		cancelFunc(fmt.Errorf("upload canceled by user"))
	}
	return nil
}

// PauseUpload pauses the upload operation for the specified remote path.
// It pauses the upload operation and returns an error if the remote path is not found.
//   - remotePath: The remote path to pause the upload operation.
func (a *Allocation) PauseUpload(remotePath string) error {
	cancelLock.Lock()
	cancelFunc, ok := CancelOpCtx[remotePath]
	cancelLock.Unlock()
	if !ok {
		logger.Logger.Error("PauseUpload: remote path not found", remotePath)
		return errors.New("remote_path_not_found", "Invalid path. No upload in progress for the path "+remotePath)
	} else {
		logger.Logger.Info("PauseUpload: remote path found", remotePath)
		cancelFunc(ErrPauseUpload)
	}
	return nil
}

// CancelRepair cancels the repair operation for the allocation.
// It cancels the repair operation and returns an error if no repair is in progress for the allocation.
func (a *Allocation) CancelRepair() error {
	if a.repairRequestInProgress != nil {
		a.repairRequestInProgress.isRepairCanceled = true
		return nil
	}
	return errors.New("invalid_cancel_repair_request", "No repair in progress for the allocation")
}

func (a *Allocation) GetMaxWriteReadFromBlobbers(blobbers []*BlobberAllocation) (maxW float64, maxR float64, err error) {
	if !a.isInitialized() {
		return 0, 0, notInitialized
	}

	if len(blobbers) == 0 {
		return 0, 0, noBLOBBERS
	}

	maxWritePrice, maxReadPrice := 0.0, 0.0
	for _, v := range blobbers {
		writePrice, err := v.Terms.WritePrice.ToToken()
		if err != nil {
			return 0, 0, err
		}
		if writePrice > maxWritePrice {
			maxWritePrice = writePrice
		}
		readPrice, err := v.Terms.ReadPrice.ToToken()
		if err != nil {
			return 0, 0, err
		}
		if readPrice > maxReadPrice {
			maxReadPrice = readPrice
		}
	}

	return maxWritePrice, maxReadPrice, nil
}

// GetMaxWriteRead returns the maximum write and read prices from the blobbers in the allocation.
func (a *Allocation) GetMaxWriteRead() (maxW float64, maxR float64, err error) {
	return a.GetMaxWriteReadFromBlobbers(a.BlobberDetails)
}

// GetMinWriteRead returns the minimum write and read prices from the blobbers in the allocation.
func (a *Allocation) GetMinWriteRead() (minW float64, minR float64, err error) {
	if !a.isInitialized() {
		return 0, 0, notInitialized
	}

	blobbersCopy := a.BlobberDetails
	if len(blobbersCopy) == 0 {
		return 0, 0, noBLOBBERS
	}

	minWritePrice, minReadPrice := -1.0, -1.0
	for _, v := range blobbersCopy {
		writePrice, err := v.Terms.WritePrice.ToToken()
		if err != nil {
			return 0, 0, err
		}
		if writePrice < minWritePrice || minWritePrice < 0 {
			minWritePrice = writePrice
		}
		readPrice, err := v.Terms.ReadPrice.ToToken()
		if err != nil {
			return 0, 0, err
		}
		if readPrice < minReadPrice || minReadPrice < 0 {
			minReadPrice = readPrice
		}
	}

	return minWritePrice, minReadPrice, nil
}

// GetMaxStorageCostFromBlobbers returns the maximum storage cost from a given list of allocation blobbers.
//   - size: The size of the file to calculate the storage cost.
//   - blobbers: The list of blobbers to calculate the storage cost.
func (a *Allocation) GetMaxStorageCostFromBlobbers(size int64, blobbers []*BlobberAllocation) (float64, error) {
	var cost common.Balance // total price for size / duration

	for _, d := range blobbers {
		var err error
		cost, err = common.AddBalance(cost, a.uploadCostForBlobber(float64(d.Terms.WritePrice), size,
			a.DataShards, a.ParityShards))
		if err != nil {
			return 0.0, err
		}
	}

	return cost.ToToken()
}

// GetMaxStorageCost returns the maximum storage cost from the blobbers in the allocation.
//   - size: The size of the file to calculate the storage cost.
func (a *Allocation) GetMaxStorageCost(size int64) (float64, error) {
	var cost common.Balance // total price for size / duration

	for _, d := range a.BlobberDetails {
		fmt.Printf("write price for blobber %f datashards %d parity %d\n",
			float64(d.Terms.WritePrice), a.DataShards, a.ParityShards)

		var err error
		cost, err = common.AddBalance(cost, a.uploadCostForBlobber(float64(d.Terms.WritePrice), size,
			a.DataShards, a.ParityShards))
		if err != nil {
			return 0.0, err
		}
	}
	fmt.Printf("Total cost %d\n", cost)
	return cost.ToToken()
}

// GetMinStorageCost returns the minimum storage cost from the blobbers in the allocation.
//   - size: The size of the file to calculate the storage cost.
func (a *Allocation) GetMinStorageCost(size int64) (common.Balance, error) {
	minW, _, err := a.GetMinWriteRead()
	if err != nil {
		return 0, err
	}

	return a.uploadCostForBlobber(minW, size, a.DataShards, a.ParityShards), nil
}

func (a *Allocation) uploadCostForBlobber(price float64, size int64, data, parity int) (
	cost common.Balance) {

	if data == 0 || parity == 0 {
		return 0.0
	}

	var ps = (size + int64(data) - 1) / int64(data)
	ps = ps * int64(data+parity)

	return common.Balance(price * a.sizeInGB(ps))
}

func (a *Allocation) sizeInGB(size int64) float64 {
	return float64(size) / GB
}

func (a *Allocation) getConsensuses() (fullConsensus, consensusThreshold int) {
	if a.DataShards == 0 {
		return 0, 0
	}

	if a.ParityShards == 0 {
		return a.DataShards, a.DataShards
	}

	return a.DataShards + a.ParityShards, a.DataShards + 1
}

func (a *Allocation) SetConsensusThreshold() {
	a.consensusThreshold = a.DataShards
}

// UpdateWithRepair updates the allocation with the specified parameters and starts the repair operation if required.
// It updates the allocation with the specified parameters and starts the repair operation if required.
//   - size: The updated size of the allocation to update.
//   - extend: A boolean indicating whether to extend the expiration of the allocation.
//   - lock: The lock value to update the allocation.
//   - addBlobberId: The blobber ID to add to the allocation.
//   - addBlobberAuthTicket: The authentication ticket for the blobber to add to the allocation.
//   - removeBlobberId: The blobber ID to remove from the allocation.
//   - setThirdPartyExtendable: A boolean indicating whether to set the allocation as third-party extendable. If set to true, the allocation can be extended in terms of size by a non-owner.
//   - fileOptionsParams: The file options parameters which control permissions of the files of the allocations.
//   - statusCB: A callback function to receive status updates during the update operation.
func (a *Allocation) UpdateWithRepair(
	size int64,
	extend bool,
	lock uint64,
	addBlobberId, addBlobberAuthTicket, removeBlobberId string,
	setThirdPartyExtendable bool, fileOptionsParams *FileOptionsParameters,
	statusCB StatusCallback,
) (string, error) {
	updatedAlloc, hash, isRepairRequired, err := a.UpdateWithStatus(size, extend, lock, addBlobberId, addBlobberAuthTicket, removeBlobberId, setThirdPartyExtendable, fileOptionsParams, statusCB)
	if err != nil {
		return hash, err
	}

	if isRepairRequired {
		if err := updatedAlloc.RepairAlloc(statusCB); err != nil {
			return hash, err
		}
	}

	return hash, nil
}

// UpdateWithStatus updates the allocation with the specified parameters.
// It updates the allocation with the specified parameters and returns the updated allocation, hash, and a boolean indicating whether repair is required.
//   - size: The updated size of the allocation to update.
//   - extend: A boolean indicating whether to extend the expiration of the allocation.
//   - lock: The lock value to update the allocation.
//   - addBlobberId: The blobber ID to add to the allocation.
//   - addBlobberAuthTicket: The authentication ticket for the blobber to add to the allocation. Used in case of adding a restricted blobber.
//   - removeBlobberId: The blobber ID to remove from the allocation.
//   - setThirdPartyExtendable: A boolean indicating whether to set the allocation as third-party extendable. If set to true, the allocation can be extended in terms of size by a non-owner.
//   - fileOptionsParams: The file options parameters which control permissions of the files of the allocations.
//   - statusCB: A callback function to receive status updates during the update operation.
//
// Returns the updated allocation, hash, and a boolean indicating whether repair is required.
func (a *Allocation) UpdateWithStatus(
	size int64,
	extend bool,
	lock uint64,
	addBlobberId, addBlobberAuthTicket, removeBlobberId string,
	setThirdPartyExtendable bool, fileOptionsParams *FileOptionsParameters,
	statusCB StatusCallback,
) (*Allocation, string, bool, error) {
	var (
		alloc            *Allocation
		isRepairRequired bool
	)
	if lock > math.MaxInt64 {
		return alloc, "", isRepairRequired, errors.New("invalid_lock", "int64 overflow on lock value")
	}

	l.Logger.Info("Updating allocation")
	hash, _, err := UpdateAllocation(size, extend, a.ID, lock, addBlobberId, addBlobberAuthTicket, removeBlobberId, setThirdPartyExtendable, fileOptionsParams)
	if err != nil {
		return alloc, "", isRepairRequired, err
	}
	l.Logger.Info(fmt.Sprintf("allocation updated with hash: %s", hash))

	if addBlobberId != "" {
		l.Logger.Info("waiting for a minute for the blobber to be added to network")

		deadline := time.Now().Add(1 * time.Minute)
		for time.Now().Before(deadline) {
			alloc, err = GetAllocation(a.ID)
			if err != nil {
				l.Logger.Error("failed to get allocation")
				return alloc, hash, isRepairRequired, err
			}

			for _, blobber := range alloc.Blobbers {
				if addBlobberId == blobber.ID {
					l.Logger.Info("allocation updated successfully")
					a = alloc
					goto repair
				}
			}
			time.Sleep(1 * time.Second)
		}
		return alloc, "", isRepairRequired, errors.New("", "new blobber not found in the updated allocation")
	}

repair:
	l.Logger.Info("starting repair")

	shouldRepair := false
	if addBlobberId != "" {
		shouldRepair = true
	}

	if shouldRepair {
		isRepairRequired = true
	}

	return alloc, hash, isRepairRequired, nil
}

func (a *Allocation) DownloadDirectory(ctx context.Context, remotePath, localPath, authTicket string, sb StatusCallback) error {
	if len(a.Blobbers) == 0 {
		return noBLOBBERS
	}
	localPath = filepath.Clean(localPath)
	dirID := zboxutil.NewConnectionId()
	err := sys.Files.CreateDirectory(dirID)
	if err != nil {
		if sb != nil {
			sb.Error(a.ID, remotePath, OpDownload, err)
		}
		return err
	}
	defer sys.Files.RemoveAllDirectories()

	oRefChan := a.ListObjects(ctx, remotePath, "", "", "", fileref.FILE, fileref.REGULAR, 0, getRefPageLimit)
	refSlice := make([]ORef, BatchSize)
	refIndex := 0
	wg := &sync.WaitGroup{}
	dirPath := path.Dir(remotePath)
	var totalSize int
	for oRef := range oRefChan {
		if contextCanceled(ctx) {
			if sb != nil {
				sb.Error(a.ID, remotePath, OpDownload, ctx.Err())
			}
			return ctx.Err()
		}
		if oRef.Err != nil {
			if sb != nil {
				sb.Error(a.ID, remotePath, OpDownload, oRef.Err)
			}
			return oRef.Err
		}
		refSlice[refIndex] = oRef
		refIndex++
		if refIndex == BatchSize {
			wg.Add(refIndex)
			downloadStatusBar := &StatusBar{
				wg: wg,
				sb: sb,
			}
			for ind, ref := range refSlice {
				fPath := ref.Path
				if dirPath != "/" {
					fPath = strings.TrimPrefix(ref.Path, dirPath)
				}
				if localPath != "" {
					fPath = filepath.Join(localPath, fPath)
				}
				fh, err := sys.Files.GetFileHandler(dirID, fPath)
				if err != nil {
					if sb != nil {
						sb.Error(a.ID, remotePath, OpDownload, err)
					}
					return err
				}
				if authTicket == "" {
					_ = a.DownloadFileToFileHandler(fh, ref.Path, false, downloadStatusBar, ind == BatchSize-1, WithFileCallback(func() {
						fh.Close() //nolint: errcheck
					})) //nolint: errcheck
				} else {
					_ = a.DownloadFileToFileHandlerFromAuthTicket(fh, authTicket, ref.LookupHash, ref.Path, false, downloadStatusBar, ind == BatchSize-1, WithFileCallback(func() {
						fh.Close() //nolint: errcheck
					})) //nolint: errcheck
				}
				totalSize += int(ref.ActualFileSize)
			}
			wg.Wait()
			if downloadStatusBar.err != nil {
				return downloadStatusBar.err
			}
			refIndex = 0
		}
	}
	if refIndex > 0 {
		wg.Add(refIndex)
		downloadStatusBar := &StatusBar{
			wg: wg,
			sb: sb,
		}
		for ind, ref := range refSlice[:refIndex] {
			fPath := ref.Path
			if dirPath != "/" {
				fPath = strings.TrimPrefix(ref.Path, dirPath)
			}
			if localPath != "" {
				fPath = filepath.Join(localPath, fPath)
			}
			fh, err := sys.Files.GetFileHandler(dirID, fPath)
			if err != nil {
				if sb != nil {
					sb.Error(a.ID, remotePath, OpDownload, err)
				}
				return err
			}
			if authTicket == "" {
				_ = a.DownloadFileToFileHandler(fh, ref.Path, false, downloadStatusBar, ind == refIndex-1, WithFileCallback(func() {
					fh.Close() //nolint: errcheck
				})) //nolint: errcheck
			} else {
				_ = a.DownloadFileToFileHandlerFromAuthTicket(fh, authTicket, ref.LookupHash, ref.Path, false, downloadStatusBar, ind == refIndex-1, WithFileCallback(func() {
					fh.Close() //nolint: errcheck
				})) //nolint: errcheck
			}
			totalSize += int(ref.ActualFileSize)
		}
		wg.Wait()
		if downloadStatusBar.err != nil {
			if sb != nil {
				sb.Error(a.ID, remotePath, OpDownload, downloadStatusBar.err)
			}
			return downloadStatusBar.err
		}
	}
	refSlice = nil
	if sb != nil {
		sb.Completed(a.ID, remotePath, filepath.Base(remotePath), "", totalSize, OpDownload)
	}
	return nil
}

// contextCanceled returns whether a context is canceled.
func contextCanceled(ctx context.Context) bool {
	select {
	case <-ctx.Done():
		return true
	default:
		return false
	}
}<|MERGE_RESOLUTION|>--- conflicted
+++ resolved
@@ -65,11 +65,7 @@
 
 const (
 	emptyFileDataHash = "d41d8cd98f00b204e9800998ecf8427e"
-<<<<<<< HEAD
 	getRefPageLimit   = 1000
-=======
-	getRefPageLimit   = 100
->>>>>>> dcd33a81
 )
 
 // Expected success rate is calculated (NumDataShards)*100/(NumDataShards+NumParityShards)
@@ -1918,6 +1914,7 @@
 }
 
 // GetFileMetaByName retrieve consolidated file metadata given its name (its full path starting from root "/").
+//   - fileName: full file path starting from the allocation root.
 //   - fileName: full file path starting from the allocation root.
 func (a *Allocation) GetFileMetaByName(fileName string) ([]*ConsolidatedFileMetaByName, error) {
 	if !a.isInitialized() {

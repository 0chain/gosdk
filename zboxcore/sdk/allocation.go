package sdk

import (
	"bytes"
	"context"
	"encoding/base64"
	"encoding/json"
	"fmt"
	"io"
	"io/ioutil"
	"math"
	"mime/multipart"
	"net/http"
	"net/url"
	"os"
	"path"
	"path/filepath"
	"strconv"
	"strings"
	"sync"
	"sync/atomic"
	"time"

	"github.com/0chain/common/core/currency"
	"github.com/0chain/errors"
	thrown "github.com/0chain/errors"
	"github.com/0chain/gosdk/constants"
	"github.com/0chain/gosdk/core/common"
	"github.com/0chain/gosdk/core/pathutil"
	"github.com/0chain/gosdk/core/sys"
	"github.com/0chain/gosdk/zboxcore/blockchain"
	"github.com/0chain/gosdk/zboxcore/fileref"
	"github.com/0chain/gosdk/zboxcore/logger"
	l "github.com/0chain/gosdk/zboxcore/logger"
	"github.com/0chain/gosdk/zboxcore/marker"
	"github.com/0chain/gosdk/zboxcore/zboxutil"
	"github.com/mitchellh/go-homedir"
	"go.uber.org/zap"
)

// timing logs for upload
var (
	numRequest         int
	totalChunkRead     int64
	totalChunkWrite    int64
	totalChunkUpload   int64
	totalStatusWM      int64
	totalCommitBlobber int64
)

var (
	noBLOBBERS       = errors.New("", "No Blobbers set in this allocation")
	notInitialized   = errors.New("sdk_not_initialized", "Please call InitStorageSDK Init and use GetAllocation to get the allocation object")
	IsWasm           = false
	MultiOpBatchSize = 10
)

const (
	KB = 1024
	MB = 1024 * KB
	GB = 1024 * MB
)

const (
	CanUploadMask = uint16(1)  // 0000 0001
	CanDeleteMask = uint16(2)  // 0000 0010
	CanUpdateMask = uint16(4)  // 0000 0100
	CanMoveMask   = uint16(8)  // 0000 1000
	CanCopyMask   = uint16(16) // 0001 0000
	CanRenameMask = uint16(32) // 0010 0000
)

const (
	emptyFileDataHash = "d41d8cd98f00b204e9800998ecf8427e"
)

// Expected success rate is calculated (NumDataShards)*100/(NumDataShards+NumParityShards)

var GetFileInfo = func(localpath string) (os.FileInfo, error) {
	return sys.Files.Stat(localpath)
}

type BlobberAllocationStats struct {
	BlobberID        string
	BlobberURL       string
	ID               string `json:"ID"`
	Tx               string `json:"Tx"`
	TotalSize        int64  `json:"TotalSize"`
	UsedSize         int    `json:"UsedSize"`
	OwnerID          string `json:"OwnerID"`
	OwnerPublicKey   string `json:"OwnerPublicKey"`
	Expiration       int    `json:"Expiration"`
	AllocationRoot   string `json:"AllocationRoot"`
	BlobberSize      int    `json:"BlobberSize"`
	BlobberSizeUsed  int    `json:"BlobberSizeUsed"`
	LatestRedeemedWM string `json:"LatestRedeemedWM"`
	IsRedeemRequired bool   `json:"IsRedeemRequired"`
	CleanedUp        bool   `json:"CleanedUp"`
	Finalized        bool   `json:"Finalized"`
	Terms            []struct {
		ID           int    `json:"ID"`
		BlobberID    string `json:"BlobberID"`
		AllocationID string `json:"AllocationID"`
		ReadPrice    int    `json:"ReadPrice"`
		WritePrice   int    `json:"WritePrice"`
	} `json:"Terms"`
}

type ConsolidatedFileMeta struct {
	Name            string
	Type            string
	Path            string
	LookupHash      string
	Hash            string
	MimeType        string
	Size            int64
	NumBlocks       int64
	ActualFileSize  int64
	ActualNumBlocks int64
	EncryptedKey    string

	ActualThumbnailSize int64
	ActualThumbnailHash string

	Collaborators []fileref.Collaborator
}

type AllocationStats struct {
	UsedSize                  int64  `json:"used_size"`
	NumWrites                 int64  `json:"num_of_writes"`
	NumReads                  int64  `json:"num_of_reads"`
	TotalChallenges           int64  `json:"total_challenges"`
	OpenChallenges            int64  `json:"num_open_challenges"`
	SuccessChallenges         int64  `json:"num_success_challenges"`
	FailedChallenges          int64  `json:"num_failed_challenges"`
	LastestClosedChallengeTxn string `json:"latest_closed_challenge"`
}

// PriceRange represents a price range allowed by user to filter blobbers.
type PriceRange struct {
	Min uint64 `json:"min"`
	Max uint64 `json:"max"`
}

// IsValid price range.
func (pr *PriceRange) IsValid() bool {
	return pr.Min <= pr.Max
}

// Terms represents Blobber terms. A Blobber can update its terms,
// but any existing offer will use terms of offer signing time.
type Terms struct {
	ReadPrice        common.Balance `json:"read_price"`  // tokens / GB
	WritePrice       common.Balance `json:"write_price"` // tokens / GB
	MaxOfferDuration time.Duration  `json:"max_offer_duration"`
}

// UpdateTerms represents Blobber terms during update blobber calls.
// A Blobber can update its terms, but any existing offer will use terms of offer signing time.
type UpdateTerms struct {
	ReadPrice        *common.Balance `json:"read_price,omitempty"`  // tokens / GB
	WritePrice       *common.Balance `json:"write_price,omitempty"` // tokens / GB
	MaxOfferDuration *time.Duration  `json:"max_offer_duration,omitempty"`
}

type BlobberAllocation struct {
	BlobberID       string         `json:"blobber_id"`
	Size            int64          `json:"size"`
	Terms           Terms          `json:"terms"`
	MinLockDemand   common.Balance `json:"min_lock_demand"`
	Spent           common.Balance `json:"spent"`
	Penalty         common.Balance `json:"penalty"`
	ReadReward      common.Balance `json:"read_reward"`
	Returned        common.Balance `json:"returned"`
	ChallengeReward common.Balance `json:"challenge_reward"`
	FinalReward     common.Balance `json:"final_reward"`
}

type Allocation struct {
	ID             string                    `json:"id"`
	Tx             string                    `json:"tx"`
	DataShards     int                       `json:"data_shards"`
	ParityShards   int                       `json:"parity_shards"`
	Size           int64                     `json:"size"`
	Expiration     int64                     `json:"expiration_date"`
	Owner          string                    `json:"owner_id"`
	OwnerPublicKey string                    `json:"owner_public_key"`
	Payer          string                    `json:"payer_id"`
	Blobbers       []*blockchain.StorageNode `json:"blobbers"`
	Stats          *AllocationStats          `json:"stats"`
	TimeUnit       time.Duration             `json:"time_unit"`
	WritePool      common.Balance            `json:"write_pool"`
	// BlobberDetails contains real terms used for the allocation.
	// If the allocation has updated, then terms calculated using
	// weighted average values.
	BlobberDetails []*BlobberAllocation `json:"blobber_details"`

	// ReadPriceRange is requested reading prices range.
	ReadPriceRange PriceRange `json:"read_price_range"`
	// WritePriceRange is requested writing prices range.
	WritePriceRange         PriceRange       `json:"write_price_range"`
	MinLockDemand           float64          `json:"min_lock_demand"`
	ChallengeCompletionTime time.Duration    `json:"challenge_completion_time"`
	StartTime               common.Timestamp `json:"start_time"`
	Finalized               bool             `json:"finalized,omitempty"`
	Canceled                bool             `json:"canceled,omitempty"`
	MovedToChallenge        common.Balance   `json:"moved_to_challenge,omitempty"`
	MovedBack               common.Balance   `json:"moved_back,omitempty"`
	MovedToValidators       common.Balance   `json:"moved_to_validators,omitempty"`
	FileOptions             uint16           `json:"file_options"`
	ThirdPartyExtendable    bool             `json:"third_party_extendable"`

	numBlockDownloads       int
	downloadChan            chan *DownloadRequest
	repairChan              chan *RepairRequest
	ctx                     context.Context
	ctxCancelF              context.CancelFunc
	mutex                   *sync.Mutex
	downloadProgressMap     map[string]*DownloadRequest
	downloadRequests        []*DownloadRequest
	repairRequestInProgress *RepairRequest
	initialized             bool

	// conseususes
	consensusThreshold int
	fullconsensus      int
}

type OperationRequest struct {
	OperationType  string
	LocalPath      string
	RemotePath     string
	DestName       string // Required only for rename operation
	DestPath       string // Required for copy and move operation
	IsUpdate       bool
	IsWebstreaming bool

	// Required for uploads
	Workdir    string
	FileMeta   FileMeta
	FileReader io.Reader
	Opts       []ChunkedUploadOption
}

func GetReadPriceRange() (PriceRange, error) {
	return getPriceRange("max_read_price")
}
func GetWritePriceRange() (PriceRange, error) {
	return getPriceRange("max_write_price")
}

func SetWasm() {
	IsWasm = true
	BatchSize = 5
	MultiOpBatchSize = 7
}

func getPriceRange(name string) (PriceRange, error) {
	conf, err := GetStorageSCConfig()
	if err != nil {
		return PriceRange{}, err
	}
	f := conf.Fields[name]
	fStr, ok := f.(string)
	if !ok {
		return PriceRange{}, fmt.Errorf("type is wrong")
	}
	mrp, err := strconv.ParseFloat(fStr, 64)
	if err != nil {
		return PriceRange{}, err
	}
	coin, err := currency.ParseZCN(mrp)
	if err != nil {
		return PriceRange{}, err
	}
	max, err := coin.Int64()
	if err != nil {
		return PriceRange{}, err
	}
	return PriceRange{0, uint64(max)}, err

}

func (a *Allocation) GetStats() *AllocationStats {
	return a.Stats
}

func (a *Allocation) GetBlobberStats() map[string]*BlobberAllocationStats {
	numList := len(a.Blobbers)
	wg := &sync.WaitGroup{}
	wg.Add(numList)
	rspCh := make(chan *BlobberAllocationStats, numList)
	for _, blobber := range a.Blobbers {
		go getAllocationDataFromBlobber(blobber, a.ID, a.Tx, rspCh, wg)
	}
	wg.Wait()
	result := make(map[string]*BlobberAllocationStats, len(a.Blobbers))
	for i := 0; i < numList; i++ {
		resp := <-rspCh
		result[resp.BlobberURL] = resp
	}
	return result
}

const downloadWorkerCount = 5

func (a *Allocation) InitAllocation() {
	a.downloadChan = make(chan *DownloadRequest, 100)
	a.repairChan = make(chan *RepairRequest, 1)
	a.ctx, a.ctxCancelF = context.WithCancel(context.Background())
	a.downloadProgressMap = make(map[string]*DownloadRequest)
	a.downloadRequests = make([]*DownloadRequest, 0, 100)
	a.mutex = &sync.Mutex{}
	a.fullconsensus, a.consensusThreshold = a.getConsensuses()
	a.startWorker(a.ctx)
	InitCommitWorker(a.Blobbers)
	InitBlockDownloader(a.Blobbers, downloadWorkerCount)
	a.initialized = true
}

func (a *Allocation) isInitialized() bool {
	return a.initialized && sdkInitialized
}

func (a *Allocation) startWorker(ctx context.Context) {
	go a.dispatchWork(ctx)
}

func (a *Allocation) dispatchWork(ctx context.Context) {
	for {
		select {
		case <-ctx.Done():
			l.Logger.Info("Upload cancelled by the parent")
			return
		case downloadReq := <-a.downloadChan:
			l.Logger.Info(fmt.Sprintf("received a download request for %v\n", downloadReq.remotefilepath))
			go func() {
				start := time.Now()
				downloadReq.processDownload(ctx)
				l.Logger.Info("[processDownload]", time.Since(start).Seconds())
			}()
		case repairReq := <-a.repairChan:

			l.Logger.Info(fmt.Sprintf("received a repair request for %v\n", repairReq.listDir.Path))
			go repairReq.processRepair(ctx, a)
		}
	}
}

func (a *Allocation) CanUpload() bool {
	return (a.FileOptions & CanUploadMask) > 0
}

func (a *Allocation) CanDelete() bool {
	return (a.FileOptions & CanDeleteMask) > 0
}

func (a *Allocation) CanUpdate() bool {
	return (a.FileOptions & CanUpdateMask) > 0
}

func (a *Allocation) CanMove() bool {
	return (a.FileOptions & CanMoveMask) > 0
}

func (a *Allocation) CanCopy() bool {
	return (a.FileOptions & CanCopyMask) > 0
}

func (a *Allocation) CanRename() bool {
	return (a.FileOptions & CanRenameMask) > 0
}

// UpdateFile [Deprecated]please use CreateChunkedUpload
func (a *Allocation) UpdateFile(workdir, localpath string, remotepath string,
	status StatusCallback) error {

	return a.StartChunkedUpload(workdir, localpath, remotepath, status, true, false, "", false, false)
}

// UploadFile [Deprecated]please use CreateChunkedUpload
func (a *Allocation) UploadFile(workdir, localpath string, remotepath string,
	status StatusCallback) error {

	return a.StartChunkedUpload(workdir, localpath, remotepath, status, false, false, "", false, false)
}

func (a *Allocation) RepairFile(file sys.File, remotepath string,
	status StatusCallback, mask zboxutil.Uint128, ref *fileref.FileRef) error {

	idr, _ := homedir.Dir()
	mask = mask.Not().And(zboxutil.NewUint128(1).Lsh(uint64(len(a.Blobbers))).Sub64(1))
	fileMeta := FileMeta{
		ActualSize: ref.ActualFileSize,
		MimeType:   ref.MimeType,
		RemoteName: ref.Name,
		RemotePath: remotepath,
	}
	var opts []ChunkedUploadOption
	if ref.EncryptedKey != "" {
		opts = []ChunkedUploadOption{
			WithMask(mask),
			WithChunkNumber(10),
			WithStatusCallback(status),
			WithEncrypt(true),
			WithEncryptedPoint(ref.EncryptedKeyPoint),
		}
	} else {
		opts = []ChunkedUploadOption{
			WithMask(mask),
			WithChunkNumber(10),
			WithStatusCallback(status),
		}
	}
	connectionID := zboxutil.NewConnectionId()
	chunkedUpload, err := CreateChunkedUpload(idr, a, fileMeta, file, false, true, false, connectionID, opts...)
	if err != nil {
		return err
	}
	return chunkedUpload.Start()
}

// UpdateFileWithThumbnail [Deprecated]please use CreateChunkedUpload
func (a *Allocation) UpdateFileWithThumbnail(workdir, localpath string, remotepath string,
	thumbnailpath string, status StatusCallback) error {

	return a.StartChunkedUpload(workdir, localpath, remotepath, status, true, false,
		thumbnailpath, false, false)
}

// UploadFileWithThumbnail [Deprecated]please use CreateChunkedUpload
func (a *Allocation) UploadFileWithThumbnail(workdir string, localpath string,
	remotepath string, thumbnailpath string,
	status StatusCallback) error {

	return a.StartChunkedUpload(workdir, localpath, remotepath, status, false, false,
		thumbnailpath, false, false)
}

// EncryptAndUpdateFile [Deprecated]please use CreateChunkedUpload
func (a *Allocation) EncryptAndUpdateFile(workdir string, localpath string, remotepath string,
	status StatusCallback) error {

	return a.StartChunkedUpload(workdir, localpath, remotepath, status, true, false, "", true, false)
}

// EncryptAndUploadFile [Deprecated]please use CreateChunkedUpload
func (a *Allocation) EncryptAndUploadFile(workdir string, localpath string, remotepath string,
	status StatusCallback) error {

	return a.StartChunkedUpload(workdir, localpath, remotepath, status, false, false, "", true, false)
}

// EncryptAndUpdateFileWithThumbnail [Deprecated]please use CreateChunkedUpload
func (a *Allocation) EncryptAndUpdateFileWithThumbnail(workdir string, localpath string,
	remotepath string, thumbnailpath string, status StatusCallback) error {

	return a.StartChunkedUpload(workdir, localpath, remotepath, status, true, false,
		thumbnailpath, true, false)
}

// EncryptAndUploadFileWithThumbnail [Deprecated]please use CreateChunkedUpload
func (a *Allocation) EncryptAndUploadFileWithThumbnail(
	workdir string,
	localpath string,
	remotepath string,
	thumbnailpath string,

	status StatusCallback,
) error {

	return a.StartChunkedUpload(workdir,
		localpath,
		remotepath,
		status,
		false,
		false,
		thumbnailpath,
		true,
		false,
	)
}

func (a *Allocation) StartMultiUpload(workdir string, localPaths []string, fileNames []string, thumbnailPaths []string, encrypts []bool, chunkNumbers []int, remotePaths []string, isUpdate []bool, isWebstreaming []bool, status StatusCallback) error {
<<<<<<< HEAD
	l.Logger.Debug("Initialize batch: ", BatchSize, MultiOpBatchSize)
	now := time.Now()
=======
>>>>>>> 60d8a76d
	if len(localPaths) != len(thumbnailPaths) {
		return errors.New("invalid_value", "length of localpaths and thumbnailpaths must be equal")
	}
	if len(localPaths) != len(encrypts) {
		return errors.New("invalid_value", "length of encrypt not equal to number of files")
	}
	if !a.isInitialized() {
		return notInitialized
	}

	if !a.CanUpload() {
		return constants.ErrFileOptionNotPermitted
	}

	totalOperations := len(localPaths)
	if totalOperations == 0 {
		return nil
	}
	operationRequests := make([]OperationRequest, totalOperations)
	for idx, localPath := range localPaths {
		remotePath := zboxutil.RemoteClean(remotePaths[idx])
		isabs := zboxutil.IsRemoteAbs(remotePath)
		if !isabs {
			err := thrown.New("invalid_path", "Path should be valid and absolute")
			return err
		}
		fileReader, err := os.Open(localPath)
		if err != nil {
			return err
		}
		defer fileReader.Close()
		thumbnailPath := thumbnailPaths[idx]
		fileName := fileNames[idx]
		chunkNumber := chunkNumbers[idx]
		if fileName == "" {
			return thrown.New("invalid_param", "filename can't be empty")
		}
		encrypt := encrypts[idx]

		fileInfo, err := fileReader.Stat()
		if err != nil {
			return err
		}

		mimeType, err := zboxutil.GetFileContentType(fileReader)
		if err != nil {
			return err
		}

		if !strings.HasSuffix(remotePath, "/") {
			remotePath = remotePath + "/"
		}
		fullRemotePath := zboxutil.GetFullRemotePath(localPath, remotePath)
		fullRemotePathWithoutName, _ := pathutil.Split(fullRemotePath)
		fullRemotePath = fullRemotePathWithoutName + "/" + fileName
		if err != nil {
			return err
		}

		fileMeta := FileMeta{
			Path:       localPath,
			ActualSize: fileInfo.Size(),
			MimeType:   mimeType,
			RemoteName: fileName,
			RemotePath: fullRemotePath,
		}
		options := []ChunkedUploadOption{
			WithStatusCallback(status),
			WithEncrypt(encrypt),
		}
		if chunkNumber != 0 {
			options = append(options, WithChunkNumber(chunkNumber))
		}
		if thumbnailPath != "" {
			buf, err := sys.Files.ReadFile(thumbnailPath)
			if err != nil {
				return err
			}

			options = append(options, WithThumbnail(buf))
		}
		operationRequests[idx] = OperationRequest{
			FileMeta:      fileMeta,
			FileReader:    fileReader,
			OperationType: constants.FileOperationInsert,
			Opts:          options,
			Workdir:       workdir,
			RemotePath:    fileMeta.RemotePath,
		}

		if isUpdate[idx] {
			operationRequests[idx].OperationType = constants.FileOperationUpdate
		}
		if isWebstreaming[idx] {
			operationRequests[idx].IsWebstreaming = true
		}

	}
	err := a.DoMultiOperation(operationRequests)
	if err != nil {
		logger.Logger.Error("Error in multi upload ", err.Error())
		return err
	}
	logger.Logger.Info("Multi upload completed", zap.Float64("time", time.Since(now).Seconds()))
	return nil
}

func (a *Allocation) StartChunkedUpload(workdir, localPath string,
	remotePath string,
	status StatusCallback,
	isUpdate bool,
	isRepair bool,
	thumbnailPath string,
	encryption bool,
	webStreaming bool,
	uploadOpts ...ChunkedUploadOption,
) error {

	if !a.isInitialized() {
		return notInitialized
	}

	if (!isUpdate && !a.CanUpload()) || (isUpdate && !a.CanUpdate()) {
		return constants.ErrFileOptionNotPermitted
	}

	fileReader, err := os.Open(localPath)
	if err != nil {
		return err
	}
	defer fileReader.Close()

	fileInfo, err := fileReader.Stat()
	if err != nil {
		return err
	}

	mimeType, err := zboxutil.GetFileContentType(fileReader)
	if err != nil {
		return err
	}
	remotePath = zboxutil.RemoteClean(remotePath)
	isabs := zboxutil.IsRemoteAbs(remotePath)
	if !isabs {
		err = thrown.New("invalid_path", "Path should be valid and absolute")
		return err
	}
	remotePath = zboxutil.GetFullRemotePath(localPath, remotePath)

	_, fileName := pathutil.Split(remotePath)

	fileMeta := FileMeta{
		Path:       localPath,
		ActualSize: fileInfo.Size(),
		MimeType:   mimeType,
		RemoteName: fileName,
		RemotePath: remotePath,
	}

	options := []ChunkedUploadOption{
		WithEncrypt(encryption),
		WithStatusCallback(status),
	}
	options = append(options, uploadOpts...)

	if thumbnailPath != "" {
		buf, err := sys.Files.ReadFile(thumbnailPath)
		if err != nil {
			return err
		}

		options = append(options, WithThumbnail(buf))
	}

	connectionId := zboxutil.NewConnectionId()
	now := time.Now()
	ChunkedUpload, err := CreateChunkedUpload(workdir,
		a, fileMeta, fileReader,
		isUpdate, isRepair, webStreaming, connectionId,
		options...)
	if err != nil {
		return err
	}
	elapsedCreateChunkedUpload := time.Since(now)
	logger.Logger.Info("[StartChunkedUpload]", zap.String("allocation_id", a.ID),
		zap.Duration("CreateChunkedUpload", elapsedCreateChunkedUpload))

	return ChunkedUpload.Start()
}

func (a *Allocation) GetCurrentVersion() (bool, error) {
	//get versions from blobbers

	wg := &sync.WaitGroup{}
	markerChan := make(chan *RollbackBlobber, len(a.Blobbers))
	var errCnt int32
	for _, blobber := range a.Blobbers {

		wg.Add(1)
		go func(blobber *blockchain.StorageNode) {

			defer wg.Done()
			wr, err := GetWritemarker(a.ID, a.Tx, blobber.ID, blobber.Baseurl)
			if err != nil {
				atomic.AddInt32(&errCnt, 1)
				logger.Logger.Error("error during getWritemarke", zap.Error(err))
			}
			if wr == nil {
				markerChan <- nil
			} else {
				markerChan <- &RollbackBlobber{
					blobber:      blobber,
					lpm:          wr,
					commitResult: &CommitResult{},
				}
			}
		}(blobber)

	}

	wg.Wait()
	close(markerChan)

	versionMap := make(map[int64][]*RollbackBlobber)

	for rb := range markerChan {

		if rb == nil {
			continue
		}

		if _, ok := versionMap[rb.lpm.LatestWM.Timestamp]; !ok {
			versionMap[rb.lpm.LatestWM.Timestamp] = make([]*RollbackBlobber, 0)
		}

		versionMap[rb.lpm.LatestWM.Timestamp] = append(versionMap[rb.lpm.LatestWM.Timestamp], rb)

		if len(versionMap) > 2 {
			return false, fmt.Errorf("more than 2 versions found")
		}

	}
	// TODO: check how many blobbers can be down
	if errCnt > 0 {
		return false, fmt.Errorf("error in getting writemarker from %v blobbers", errCnt)
	}

	if len(versionMap) == 0 {
		return false, nil
	}

	// TODO:return if len(versionMap) == 1

	var prevVersion int64
	var latestVersion int64

	for version := range versionMap {
		if prevVersion == 0 {
			prevVersion = version
		} else {
			latestVersion = version
		}
	}

	if prevVersion > latestVersion {
		prevVersion, latestVersion = latestVersion, prevVersion
	}

	// TODO: Check if allocation can be repaired

	success := true

	// rollback to prev version
	for _, rb := range versionMap[latestVersion] {

		wg.Add(1)
		go func(rb *RollbackBlobber) {
			defer wg.Done()
			err := rb.processRollback(context.TODO(), a.ID)
			if err != nil {
				success = false
			}
		}(rb)
	}

	wg.Wait()

	if !success {
		return false, fmt.Errorf("error in rollback")
	}

	return success, nil
}

func (a *Allocation) RepairRequired(remotepath string) (zboxutil.Uint128, zboxutil.Uint128, bool, *fileref.FileRef, error) {
	if !a.isInitialized() {
		return zboxutil.Uint128{}, zboxutil.Uint128{}, false, nil, notInitialized
	}

	listReq := &ListRequest{Consensus: Consensus{RWMutex: &sync.RWMutex{}}}
	listReq.allocationID = a.ID
	listReq.allocationTx = a.Tx
	listReq.blobbers = a.Blobbers
	listReq.fullconsensus = a.fullconsensus
	listReq.consensusThresh = a.DataShards
	listReq.ctx = a.ctx
	listReq.remotefilepath = remotepath
	found, deleteMask, fileRef, _ := listReq.getFileConsensusFromBlobbers()
	if fileRef == nil {
		var repairErr error
		if deleteMask.Equals(zboxutil.NewUint128(0)) {
			repairErr = errors.New("", "File not found for the given remotepath")
		}
		return found, deleteMask, false, fileRef, repairErr
	}

	uploadMask := zboxutil.NewUint128(1).Lsh(uint64(len(a.Blobbers))).Sub64(1)

	return found, deleteMask, !found.Equals(uploadMask), fileRef, nil
}

func (a *Allocation) DoMultiOperation(operations []OperationRequest) error {
	if len(operations) == 0 {
		return nil
	}
	if !a.isInitialized() {
		return notInitialized
	}
	connectionID := zboxutil.NewConnectionId()
	printLog := true
	var mo MultiOperation
	for i := 0; i < len(operations); {
		// resetting multi operation and previous paths for every batch
		mo.allocationObj = a
		mo.operationMask = zboxutil.NewUint128(0)
		mo.maskMU = &sync.Mutex{}
		mo.connectionID = connectionID
		mo.ctx, mo.ctxCncl = context.WithCancel(a.ctx)
		mo.Consensus = Consensus{
			RWMutex:         &sync.RWMutex{},
			consensusThresh: a.consensusThreshold,
			fullconsensus:   a.fullconsensus,
		}
		previousPaths := make(map[string]bool)
		connectionErrors := make([]error, len(mo.allocationObj.Blobbers))

		var wg sync.WaitGroup
		for blobberIdx := range mo.allocationObj.Blobbers {
			wg.Add(1)
			go func(pos int) {
				defer wg.Done()
				err := mo.createConnectionObj(pos)
				if err != nil {
					l.Logger.Error(err.Error())
					connectionErrors[pos] = err
				}
			}(blobberIdx)
		}
		wg.Wait()
		// Check consensus
		if mo.operationMask.CountOnes() < mo.consensusThresh {
			majorErr := zboxutil.MajorError(connectionErrors)
			if majorErr != nil {
				return errors.New("consensus_not_met",
					fmt.Sprintf("Multioperation: create connection failed. Required consensus %d got %d. Major error: %s",
						mo.consensusThresh, mo.operationMask.CountOnes(), majorErr.Error()))
			}
			return errors.New("consensus_not_met",
				fmt.Sprintf("Multioperation: create connection failed. Required consensus %d got %d",
					mo.consensusThresh, mo.operationMask.CountOnes()))
		}

		for ; i < len(operations); i++ {
			if len(mo.operations) >= MultiOpBatchSize {
				// max batch size reached, commit
				connectionID = zboxutil.NewConnectionId()
				break
			}
			op := operations[i]
			remotePath := op.RemotePath
			parentPaths := GenerateParentPaths(remotePath)

			if _, ok := previousPaths[remotePath]; ok {
				// conflict found, commit
				connectionID = zboxutil.NewConnectionId()
				break
			}

			var (
				operation       Operationer
				err             error
				newConnectionID string
			)

			switch op.OperationType {
			case constants.FileOperationRename:
				operation = NewRenameOperation(op.RemotePath, op.DestName, mo.operationMask, mo.maskMU, mo.consensusThresh, mo.fullconsensus, mo.ctx)

			case constants.FileOperationCopy:
				operation = NewCopyOperation(op.RemotePath, op.DestPath, mo.operationMask, mo.maskMU, mo.consensusThresh, mo.fullconsensus, mo.ctx)

			case constants.FileOperationMove:
				operation = NewMoveOperation(op.RemotePath, op.DestPath, mo.operationMask, mo.maskMU, mo.consensusThresh, mo.fullconsensus, mo.ctx)

			case constants.FileOperationInsert:
				operation, newConnectionID, err = NewUploadOperation(op.Workdir, mo.allocationObj, mo.connectionID, op.FileMeta, op.FileReader, false, op.IsWebstreaming, op.Opts...)

			case constants.FileOperationDelete:
				printLog = false
				operation = NewDeleteOperation(op.RemotePath, mo.operationMask, mo.maskMU, mo.consensusThresh, mo.fullconsensus, mo.ctx)

			case constants.FileOperationUpdate:
				operation, newConnectionID, err = NewUploadOperation(op.Workdir, mo.allocationObj, mo.connectionID, op.FileMeta, op.FileReader, true, op.IsWebstreaming, op.Opts...)

			case constants.FileOperationCreateDir:
				operation = NewDirOperation(op.RemotePath, mo.operationMask, mo.maskMU, mo.consensusThresh, mo.fullconsensus, mo.ctx)

			default:
				return errors.New("invalid_operation", "Operation is not valid")
			}
			if err != nil {
				return err
			}

			if newConnectionID != "" && newConnectionID != connectionID {
				connectionID = newConnectionID
				break
			}
			err = operation.Verify(a)
			if err != nil {
				return err
			}

			for path := range parentPaths {
				previousPaths[path] = true
			}

			mo.operations = append(mo.operations, operation)
		}

		if len(mo.operations) > 0 {
			err := mo.Process()
			if err != nil {
				return err
			}
			mo.operations = nil
		}
	}
	l.Logger.Info("-----------------MultiOperation completed-----------------")
	if printLog {
		l.Logger.Info(fmt.Sprintf("numRequests: %v avgReadChunk: %v avgWriteChunk: %v avgUploadTime: %v lockWMStatus: %v commitBlobber: %v", numRequest, totalChunkRead/int64(numRequest), totalChunkWrite/int64(numRequest), totalChunkUpload/int64(numRequest), totalStatusWM, totalCommitBlobber))
	}
	// "numRequests", numRequest, "avgReadChunk", totalChunkRead/int64(numRequest), "avgWriteChunk", totalChunkWrite/int64(numRequest), "avgUploadTime", totalChunkUpload/int64(numRequest), "lockWMStatus", totalStatusWM), ("commitBlobber", totalCommitBlobber))
	return nil
}

func GenerateParentPaths(path string) map[string]bool {
	path = strings.Trim(path, "/")
	parts := strings.Split(path, "/")
	parentPaths := make(map[string]bool)

	for i := range parts {
		parentPaths["/"+strings.Join(parts[:i+1], "/")] = true
	}
	return parentPaths
}

func (a *Allocation) DownloadFileToFileHandler(
	fileHandler sys.File,
	remotePath string,
	verifyDownload bool,
	status StatusCallback,
	isFinal bool,
) error {
	return a.addAndGenerateDownloadRequest(fileHandler, remotePath, DOWNLOAD_CONTENT_FULL, 1, 0,
		numBlockDownloads, verifyDownload, status, isFinal, "")
}

func (a *Allocation) DownloadByBlocksToFileHandler(
	fileHandler sys.File,
	remotePath string,
	startBlock, endBlock int64,
	numBlocks int,
	verifyDownload bool,
	status StatusCallback,
	isFinal bool,
) error {
	return a.addAndGenerateDownloadRequest(fileHandler, remotePath, DOWNLOAD_CONTENT_FULL, startBlock, endBlock,
		numBlocks, verifyDownload, status, isFinal, "")
}

func (a *Allocation) DownloadThumbnailToFileHandler(
	fileHandler sys.File,
	remotePath string,
	verifyDownload bool,
	status StatusCallback,
	isFinal bool,
) error {
	return a.addAndGenerateDownloadRequest(fileHandler, remotePath, DOWNLOAD_CONTENT_THUMB, 1, 0,
		numBlockDownloads, verifyDownload, status, isFinal, "")
}

func (a *Allocation) DownloadFile(localPath string, remotePath string, verifyDownload bool, status StatusCallback, isFinal bool) error {
	f, localFilePath, toKeep, err := a.prepareAndOpenLocalFile(localPath, remotePath)
	if err != nil {
		return err
	}

	err = a.addAndGenerateDownloadRequest(f, remotePath, DOWNLOAD_CONTENT_FULL, 1, 0,
		numBlockDownloads, verifyDownload, status, isFinal, localFilePath)
	if err != nil {
		if !toKeep {
			os.Remove(localFilePath) //nolint: errcheck
		}
		f.Close() //nolint: errcheck
		return err
	}
	return nil
}

// TODO: Use a map to store the download request and use flag isFinal to start the download, calculate readCount in parallel if possible
func (a *Allocation) DownloadFileByBlock(
	localPath string, remotePath string, startBlock int64, endBlock int64,
	numBlocks int, verifyDownload bool, status StatusCallback, isFinal bool) error {
	f, localFilePath, toKeep, err := a.prepareAndOpenLocalFile(localPath, remotePath)
	if err != nil {
		return err
	}

	err = a.addAndGenerateDownloadRequest(f, remotePath, DOWNLOAD_CONTENT_FULL, startBlock, endBlock,
		numBlockDownloads, verifyDownload, status, isFinal, localFilePath)
	if err != nil {
		if !toKeep {
			os.Remove(localFilePath) //nolint: errcheck
		}
		f.Close() //nolint: errcheck
		return err
	}
	return nil
}

func (a *Allocation) DownloadThumbnail(localPath string, remotePath string, verifyDownload bool, status StatusCallback, isFinal bool) error {
	f, localFilePath, toKeep, err := a.prepareAndOpenLocalFile(localPath, remotePath)
	if err != nil {
		return err
	}

	err = a.addAndGenerateDownloadRequest(f, remotePath, DOWNLOAD_CONTENT_THUMB, 1, 0,
		numBlockDownloads, verifyDownload, status, isFinal, localFilePath)
	if err != nil {
		if !toKeep {
			os.Remove(localFilePath) //nolint: errcheck
		}
		f.Close() //nolint: errcheck
		return err
	}
	return nil
}

func (a *Allocation) generateDownloadRequest(
	fileHandler sys.File,
	remotePath string,
	contentMode string,
	startBlock, endBlock int64,
	numBlocks int,
	verifyDownload bool,
	status StatusCallback,
	connectionID string,
	localFilePath string,
) (*DownloadRequest, error) {
	if len(a.Blobbers) == 0 {
		return nil, noBLOBBERS
	}

	downloadReq := &DownloadRequest{Consensus: Consensus{RWMutex: &sync.RWMutex{}}}
	downloadReq.maskMu = &sync.Mutex{}
	downloadReq.allocationID = a.ID
	downloadReq.allocationTx = a.Tx
	downloadReq.allocOwnerID = a.Owner
	downloadReq.allocOwnerPubKey = a.OwnerPublicKey
	downloadReq.ctx, downloadReq.ctxCncl = context.WithCancel(a.ctx)
	downloadReq.fileHandler = fileHandler
	downloadReq.localFilePath = localFilePath
	downloadReq.remotefilepath = remotePath
	downloadReq.statusCallback = status
	downloadReq.downloadMask = zboxutil.NewUint128(1).Lsh(uint64(len(a.Blobbers))).Sub64(1)
	downloadReq.blobbers = a.Blobbers
	downloadReq.datashards = a.DataShards
	downloadReq.parityshards = a.ParityShards
	downloadReq.startBlock = startBlock - 1
	downloadReq.endBlock = endBlock
	downloadReq.numBlocks = int64(numBlocks)
	downloadReq.shouldVerify = verifyDownload
	downloadReq.fullconsensus = a.fullconsensus
	downloadReq.consensusThresh = a.DataShards
	downloadReq.completedCallback = func(remotepath string, remotepathhash string) {
		a.mutex.Lock()
		defer a.mutex.Unlock()
		delete(a.downloadProgressMap, remotepath)
	}
	downloadReq.fileCallback = func() {
		if downloadReq.fileHandler != nil {
			downloadReq.fileHandler.Close() //nolint: errcheck
		}
	}
	downloadReq.contentMode = contentMode
	downloadReq.connectionID = connectionID

	return downloadReq, nil
}

func (a *Allocation) addAndGenerateDownloadRequest(
	fileHandler sys.File,
	remotePath, contentMode string,
	startBlock, endBlock int64,
	numBlocks int,
	verifyDownload bool,
	status StatusCallback,
	isFinal bool,
	localFilePath string,
) error {
	downloadReq, err := a.generateDownloadRequest(
		fileHandler, remotePath, contentMode, startBlock, endBlock,
		numBlocks, verifyDownload, status, "", localFilePath)
	if err != nil {
		return err
	}
	a.mutex.Lock()
	defer a.mutex.Unlock()
	if len(a.downloadRequests) > 0 {
		downloadReq.connectionID = a.downloadRequests[0].connectionID
	} else {
		downloadReq.connectionID = zboxutil.NewConnectionId()
	}
	a.downloadProgressMap[remotePath] = downloadReq
	a.downloadRequests = append(a.downloadRequests, downloadReq)
	if isFinal {
		downloadOps := a.downloadRequests
		a.downloadRequests = nil
		go func() {
			a.processReadMarker(downloadOps)
		}()
	}
	return nil
}

func (a *Allocation) processReadMarker(drs []*DownloadRequest) {
	blobberMap := make(map[uint64]int64)
	mpLock := sync.Mutex{}
	wg := sync.WaitGroup{}
	var isReadFree bool
	if a.ReadPriceRange.Max == 0 && a.ReadPriceRange.Min == 0 {
		isReadFree = true
	}
	now := time.Now()

	for _, dr := range drs {
		wg.Add(1)
		go func(dr *DownloadRequest) {
			defer wg.Done()
			dr.processDownloadRequest()
			var pos uint64
			if !dr.skip {
				for i := dr.downloadMask; !i.Equals64(0); i = i.And(zboxutil.NewUint128(1).Lsh(pos).Not()) {
					pos = uint64(i.TrailingZeros())
					mpLock.Lock()
					blobberMap[pos] += dr.blocksPerShard
					mpLock.Unlock()
				}
			}
		}(dr)
	}
	wg.Wait()
	elapsedProcessDownloadRequest := time.Since(now)

	// Do not send readmarkers for free reads
	if isReadFree {
		for _, dr := range drs {
			if dr.skip {
				continue
			}
			go func(dr *DownloadRequest) {
				a.downloadChan <- dr
			}(dr)
		}
		l.Logger.Info("[processReadMarker]",
			zap.Int("num of download requests", len(drs)),
			zap.Duration("processDownloadRequest", elapsedProcessDownloadRequest))
		return
	}

	successMask := zboxutil.NewUint128(0)
	var redeemError error

	for pos, totalBlocks := range blobberMap {
		if totalBlocks == 0 {
			continue
		}
		wg.Add(1)
		go func(pos uint64, totalBlocks int64) {
			blobber := drs[0].blobbers[pos]
			err := drs[0].submitReadMarker(blobber, totalBlocks)
			if err == nil {
				successMask = successMask.Or(zboxutil.NewUint128(1).Lsh(pos))
			} else {
				redeemError = err
			}
			wg.Done()
		}(pos, totalBlocks)
	}
	wg.Wait()
	elapsedSubmitReadmarker := time.Since(now) - elapsedProcessDownloadRequest

	l.Logger.Info("[processReadMarker]",
		zap.Int("num of download requests", len(drs)),
		zap.Duration("processDownloadRequest", elapsedProcessDownloadRequest),
		zap.Duration("submitReadmarker", elapsedSubmitReadmarker))
	for _, dr := range drs {
		if dr.skip {
			continue
		}
		dr.downloadMask = successMask.And(dr.downloadMask)
		if dr.consensusThresh > dr.downloadMask.CountOnes() {
			if redeemError == nil {
				redeemError = errors.New("read_marker_failed", "Failed to submit read marker to the blobbers")
			}
			dr.errorCB(redeemError, dr.remotefilepath)
			continue
		}
		go func(dr *DownloadRequest) {
			a.downloadChan <- dr
		}(dr)
	}
}

func (a *Allocation) prepareAndOpenLocalFile(localPath string, remotePath string) (*os.File, string, bool, error) {
	var toKeep bool

	if !a.isInitialized() {
		return nil, "", toKeep, notInitialized
	}

	var localFilePath string

	// If the localPath has a file extension, treat it as a file. Otherwise, treat it as a directory.
	if filepath.Ext(localPath) != "" {
		localFilePath = localPath
	} else {
		localFileName := filepath.Base(remotePath)
		localFilePath = filepath.Join(localPath, localFileName)
	}

	// Create necessary directories if they do not exist
	dir := filepath.Dir(localFilePath)
	if _, err := os.Stat(dir); os.IsNotExist(err) {
		if err := os.MkdirAll(dir, 0744); err != nil {
			return nil, "", toKeep, err
		}
	}

	var f *os.File
	info, err := os.Stat(localFilePath)
	if errors.Is(err, os.ErrNotExist) {
		f, err = os.OpenFile(localFilePath, os.O_WRONLY|os.O_CREATE, 0644)
		if err != nil {
			return nil, "", toKeep, errors.Wrap(err, "Can't create local file")
		}
	} else {
		f, err = os.OpenFile(localFilePath, os.O_WRONLY, 0644)
		if err != nil {
			return nil, "", toKeep, errors.Wrap(err, "Can't open local file in append mode")
		}
		if info.Size() > 0 {
			toKeep = true
		}
	}

	return f, localFilePath, toKeep, nil
}

func (a *Allocation) ListDirFromAuthTicket(authTicket string, lookupHash string) (*ListResult, error) {
	if !a.isInitialized() {
		return nil, notInitialized
	}
	sEnc, err := base64.StdEncoding.DecodeString(authTicket)
	if err != nil {
		return nil, errors.New("auth_ticket_decode_error", "Error decoding the auth ticket."+err.Error())
	}
	at := &marker.AuthTicket{}
	err = json.Unmarshal(sEnc, at)
	if err != nil {
		return nil, errors.New("auth_ticket_decode_error", "Error unmarshaling the auth ticket."+err.Error())
	}
	if len(at.FilePathHash) == 0 || len(lookupHash) == 0 {
		return nil, errors.New("invalid_path", "Invalid path for the list")
	}

	listReq := &ListRequest{Consensus: Consensus{RWMutex: &sync.RWMutex{}}}
	listReq.allocationID = a.ID
	listReq.allocationTx = a.Tx
	listReq.blobbers = a.Blobbers
	listReq.fullconsensus = a.fullconsensus
	listReq.consensusThresh = a.consensusThreshold
	listReq.ctx = a.ctx
	listReq.remotefilepathhash = lookupHash
	listReq.authToken = at
	ref, err := listReq.GetListFromBlobbers()

	if err != nil {
		return nil, err
	}

	if ref != nil {
		return ref, nil
	}
	return nil, errors.New("list_request_failed", "Failed to get list response from the blobbers")
}

func (a *Allocation) ListDir(path string, opts ...bool) (*ListResult, error) {
	if !a.isInitialized() {
		return nil, notInitialized
	}
	if len(path) == 0 {
		return nil, errors.New("invalid_path", "Invalid path for the list")
	}
	path = zboxutil.RemoteClean(path)
	isabs := zboxutil.IsRemoteAbs(path)
	if !isabs {
		return nil, errors.New("invalid_path", "Path should be valid and absolute")
	}
	listReq := &ListRequest{Consensus: Consensus{RWMutex: &sync.RWMutex{}}}
	listReq.allocationID = a.ID
	listReq.allocationTx = a.Tx
	listReq.blobbers = a.Blobbers
	listReq.fullconsensus = a.fullconsensus
	listReq.consensusThresh = a.DataShards
	listReq.ctx = a.ctx
	listReq.remotefilepath = path
	if len(opts) > 0 {
		listReq.forRepair = opts[0]
	}
	ref, err := listReq.GetListFromBlobbers()
	if err != nil {
		return nil, err
	}

	if ref != nil {
		return ref, nil
	}
	return nil, errors.New("list_request_failed", "Failed to get list response from the blobbers")
}

func (a *Allocation) getRefs(path, pathHash, authToken, offsetPath, updatedDate, offsetDate, fileType, refType string, level, pageLimit int) (*ObjectTreeResult, error) {
	if !a.isInitialized() {
		return nil, notInitialized
	}

	oTreeReq := &ObjectTreeRequest{
		allocationID:   a.ID,
		allocationTx:   a.Tx,
		blobbers:       a.Blobbers,
		authToken:      authToken,
		pathHash:       pathHash,
		remotefilepath: path,
		pageLimit:      pageLimit,
		level:          level,
		offsetPath:     offsetPath,
		updatedDate:    updatedDate,
		offsetDate:     offsetDate,
		fileType:       fileType,
		refType:        refType,
		wg:             &sync.WaitGroup{},
		ctx:            a.ctx,
	}
	oTreeReq.fullconsensus = a.fullconsensus
	oTreeReq.consensusThresh = a.consensusThreshold
	return oTreeReq.GetRefs()
}

func (a *Allocation) getDownloadMaskForBlobber(blobberID string) (zboxutil.Uint128, []*blockchain.StorageNode, error) {

	x := zboxutil.NewUint128(1)
	blobberIdx := 0
	found := false
	for idx, b := range a.Blobbers {
		if b.ID == blobberID {
			found = true
			blobberIdx = idx
		}
	}

	if !found {
		return x, nil, fmt.Errorf("no blobber found with the given ID")
	}

	return x, a.Blobbers[blobberIdx : blobberIdx+1], nil
}

func (a *Allocation) DownloadFromBlobber(blobberID, localPath, remotePath string, status StatusCallback) error {

	mask, blobbers, err := a.getDownloadMaskForBlobber(blobberID)
	if err != nil {
		l.Logger.Error(err)
		return err
	}

	verifyDownload := false // should be set to false

	f, localFilePath, toKeep, err := a.prepareAndOpenLocalFile(localPath, remotePath)
	if err != nil {
		return err
	}
	downloadReq, err := a.generateDownloadRequest(f, remotePath, DOWNLOAD_CONTENT_FULL, 1, 0, numBlockDownloads, verifyDownload,
		status, zboxutil.NewConnectionId(), localFilePath)
	if err != nil {
		if !toKeep {
			os.Remove(localFilePath) //nolint: errcheck
		}
		f.Close() //nolint: errcheck
		return err
	}

	downloadReq.downloadMask = mask
	downloadReq.blobbers = blobbers
	downloadReq.fullconsensus = 1
	downloadReq.consensusThresh = 1

	fRef, err := downloadReq.getFileRef(remotePath)
	if err != nil {
		l.Logger.Error(err.Error())
		downloadReq.errorCB(fmt.Errorf("Error while getting file ref. Error: %v", err), remotePath)
		return err
	}
	downloadReq.numBlocks = fRef.NumBlocks

	a.processReadMarker([]*DownloadRequest{downloadReq})
	if downloadReq.skip {
		return errors.New("download_request_failed", "Failed to get download response from the blobbers")
	}
	return nil
}

// GetRefsWithAuthTicket get refs that are children of shared remote path.
func (a *Allocation) GetRefsWithAuthTicket(authToken, offsetPath, updatedDate, offsetDate, fileType, refType string, level, pageLimit int) (*ObjectTreeResult, error) {
	if authToken == "" {
		return nil, errors.New("empty_auth_token", "auth token cannot be empty")
	}
	sEnc, err := base64.StdEncoding.DecodeString(authToken)
	if err != nil {
		return nil, errors.New("auth_ticket_decode_error", "Error decoding the auth ticket."+err.Error())
	}

	authTicket := new(marker.AuthTicket)
	if err := json.Unmarshal(sEnc, authTicket); err != nil {
		return nil, errors.New("json_unmarshall_error", err.Error())
	}

	at, _ := json.Marshal(authTicket)
	return a.getRefs("", authTicket.FilePathHash, string(at), offsetPath, updatedDate, offsetDate, fileType, refType, level, pageLimit)
}

// This function will retrieve paginated objectTree and will handle concensus; Required tree should be made in application side.
func (a *Allocation) GetRefs(path, offsetPath, updatedDate, offsetDate, fileType, refType string, level, pageLimit int) (*ObjectTreeResult, error) {
	if len(path) == 0 || !zboxutil.IsRemoteAbs(path) {
		return nil, errors.New("invalid_path", fmt.Sprintf("Absolute path required. Path provided: %v", path))
	}

	return a.getRefs(path, "", "", offsetPath, updatedDate, offsetDate, fileType, refType, level, pageLimit)
}

func (a *Allocation) GetRefsFromLookupHash(pathHash, offsetPath, updatedDate, offsetDate, fileType, refType string, level, pageLimit int) (*ObjectTreeResult, error) {
	if pathHash == "" {
		return nil, errors.New("invalid_lookup_hash", "lookup hash cannot be empty")
	}

	return a.getRefs("", pathHash, "", offsetPath, updatedDate, offsetDate, fileType, refType, level, pageLimit)

}

func (a *Allocation) GetRecentlyAddedRefs(page int, fromDate int64, pageLimit int) (*RecentlyAddedRefResult, error) {
	if !a.isInitialized() {
		return nil, notInitialized
	}

	if page < 1 {
		return nil, errors.New("invalid_params",
			fmt.Sprintf("page value should be greater than or equal to 1."+
				"Got page: %d", page))
	}

	offset := int64(page-1) * int64(pageLimit)
	req := &RecentlyAddedRefRequest{
		allocationID: a.ID,
		allocationTx: a.Tx,
		blobbers:     a.Blobbers,
		offset:       offset,
		fromDate:     fromDate,
		ctx:          a.ctx,
		wg:           &sync.WaitGroup{},
		pageLimit:    pageLimit,
		Consensus: Consensus{
			RWMutex:         &sync.RWMutex{},
			fullconsensus:   a.fullconsensus,
			consensusThresh: a.consensusThreshold,
		},
	}
	return req.GetRecentlyAddedRefs()
}

func (a *Allocation) GetFileMeta(path string) (*ConsolidatedFileMeta, error) {
	if !a.isInitialized() {
		return nil, notInitialized
	}

	result := &ConsolidatedFileMeta{}
	listReq := &ListRequest{Consensus: Consensus{RWMutex: &sync.RWMutex{}}}
	listReq.allocationID = a.ID
	listReq.allocationTx = a.Tx
	listReq.blobbers = a.Blobbers
	listReq.fullconsensus = a.fullconsensus
	listReq.consensusThresh = a.consensusThreshold
	listReq.ctx = a.ctx
	listReq.remotefilepath = path
	_, _, ref, _ := listReq.getFileConsensusFromBlobbers()
	if ref != nil {
		result.Type = ref.Type
		result.Name = ref.Name
		result.Hash = ref.ActualFileHash
		result.LookupHash = ref.LookupHash
		result.MimeType = ref.MimeType
		result.Path = ref.Path
		result.Size = ref.Size
		result.NumBlocks = ref.NumBlocks
		result.EncryptedKey = ref.EncryptedKey
		result.Collaborators = ref.Collaborators
		result.ActualFileSize = ref.ActualFileSize
		result.ActualThumbnailHash = ref.ActualThumbnailHash
		result.ActualThumbnailSize = ref.ActualThumbnailSize
		if result.ActualFileSize > 0 {
			result.ActualNumBlocks = (ref.ActualFileSize + CHUNK_SIZE - 1) / CHUNK_SIZE
		}
		return result, nil
	}
	return nil, errors.New("file_meta_error", "Error getting the file meta data from blobbers")
}

func (a *Allocation) GetChunkReadSize(encrypt bool) int64 {
	chunkDataSize := int64(DefaultChunkSize)
	if encrypt {
		chunkDataSize -= (EncryptedDataPaddingSize + EncryptionHeaderSize)
	}
	return chunkDataSize * int64(a.DataShards)
}

func (a *Allocation) GetFileMetaFromAuthTicket(authTicket string, lookupHash string) (*ConsolidatedFileMeta, error) {
	if !a.isInitialized() {
		return nil, notInitialized
	}

	result := &ConsolidatedFileMeta{}
	sEnc, err := base64.StdEncoding.DecodeString(authTicket)
	if err != nil {
		return nil, errors.New("auth_ticket_decode_error", "Error decoding the auth ticket."+err.Error())
	}
	at := &marker.AuthTicket{}
	err = json.Unmarshal(sEnc, at)
	if err != nil {
		return nil, errors.New("auth_ticket_decode_error", "Error unmarshaling the auth ticket."+err.Error())
	}
	if len(at.FilePathHash) == 0 || len(lookupHash) == 0 {
		return nil, errors.New("invalid_path", "Invalid path for the list")
	}

	listReq := &ListRequest{Consensus: Consensus{RWMutex: &sync.RWMutex{}}}
	listReq.allocationID = a.ID
	listReq.allocationTx = a.Tx
	listReq.blobbers = a.Blobbers
	listReq.fullconsensus = a.fullconsensus
	listReq.consensusThresh = a.consensusThreshold
	listReq.ctx = a.ctx
	listReq.remotefilepathhash = lookupHash
	listReq.authToken = at
	_, _, ref, _ := listReq.getFileConsensusFromBlobbers()
	if ref != nil {
		result.Type = ref.Type
		result.Name = ref.Name
		result.Hash = ref.ActualFileHash
		result.LookupHash = ref.LookupHash
		result.MimeType = ref.MimeType
		result.Path = ref.Path
		result.Size = ref.Size
		result.NumBlocks = ref.NumBlocks
		result.ActualFileSize = ref.ActualFileSize
		result.ActualThumbnailHash = ref.ActualThumbnailHash
		result.ActualThumbnailSize = ref.ActualThumbnailSize
		if result.ActualFileSize > 0 {
			result.ActualNumBlocks = (result.ActualFileSize + CHUNK_SIZE - 1) / CHUNK_SIZE
		}
		return result, nil
	}
	return nil, errors.New("file_meta_error", "Error getting the file meta data from blobbers")
}

func (a *Allocation) GetFileStats(path string) (map[string]*FileStats, error) {
	if !a.isInitialized() {
		return nil, notInitialized
	}
	if len(path) == 0 {
		return nil, errors.New("invalid_path", "Invalid path for the list")
	}
	path = zboxutil.RemoteClean(path)
	isabs := zboxutil.IsRemoteAbs(path)
	if !isabs {
		return nil, errors.New("invalid_path", "Path should be valid and absolute")
	}
	listReq := &ListRequest{Consensus: Consensus{RWMutex: &sync.RWMutex{}}}
	listReq.allocationID = a.ID
	listReq.allocationTx = a.Tx
	listReq.blobbers = a.Blobbers
	listReq.fullconsensus = a.fullconsensus
	listReq.consensusThresh = a.consensusThreshold
	listReq.ctx = a.ctx
	listReq.remotefilepath = path
	ref := listReq.getFileStatsFromBlobbers()
	if ref != nil {
		return ref, nil
	}
	return nil, errors.New("file_stats_request_failed", "Failed to get file stats response from the blobbers")
}

func (a *Allocation) DeleteFile(path string) error {
	return a.deleteFile(path, a.consensusThreshold, a.fullconsensus, zboxutil.NewUint128(1).Lsh(uint64(len(a.Blobbers))).Sub64(1))
}

func (a *Allocation) deleteFile(path string, threshConsensus, fullConsensus int, mask zboxutil.Uint128) error {
	if !a.isInitialized() {
		return notInitialized
	}

	if !a.CanDelete() {
		return constants.ErrFileOptionNotPermitted
	}

	if len(path) == 0 {
		return errors.New("invalid_path", "Invalid path for the list")
	}
	path = zboxutil.RemoteClean(path)
	isabs := zboxutil.IsRemoteAbs(path)
	if !isabs {
		return errors.New("invalid_path", "Path should be valid and absolute")
	}

	req := &DeleteRequest{consensus: Consensus{RWMutex: &sync.RWMutex{}}}
	req.allocationObj = a
	req.blobbers = a.Blobbers
	req.allocationID = a.ID
	req.allocationTx = a.Tx
	req.consensus.Init(threshConsensus, fullConsensus)
	req.ctx, req.ctxCncl = context.WithCancel(a.ctx)
	req.remotefilepath = path
	req.connectionID = zboxutil.NewConnectionId()
	req.deleteMask = mask
	req.maskMu = &sync.Mutex{}
	req.timestamp = int64(common.Now())
	err := req.ProcessDelete()
	return err
}

func (a *Allocation) createDir(remotePath string, threshConsensus, fullConsensus int, mask zboxutil.Uint128) error {
	if !a.isInitialized() {
		return notInitialized
	}

	if remotePath == "" {
		return errors.New("invalid_name", "Invalid name for dir")
	}

	if !path.IsAbs(remotePath) {
		return errors.New("invalid_path", "Path is not absolute")
	}

	remotePath = zboxutil.RemoteClean(remotePath)
	timestamp := int64(common.Now())
	req := DirRequest{
		allocationObj: a,
		allocationID:  a.ID,
		allocationTx:  a.Tx,
		blobbers:      a.Blobbers,
		mu:            &sync.Mutex{},
		dirMask:       mask,
		connectionID:  zboxutil.NewConnectionId(),
		remotePath:    remotePath,
		wg:            &sync.WaitGroup{},
		timestamp:     timestamp,
		Consensus: Consensus{
			RWMutex:         &sync.RWMutex{},
			consensusThresh: threshConsensus,
			fullconsensus:   fullConsensus,
		},
	}
	req.ctx, req.ctxCncl = context.WithCancel(a.ctx)

	err := req.ProcessDir(a)
	return err
}

func (a *Allocation) GetAuthTicketForShare(
	path, filename, referenceType, refereeClientID string) (string, error) {

	now := time.Now()
	return a.GetAuthTicket(path, filename, referenceType, refereeClientID, "", 0, &now)
}

func (a *Allocation) RevokeShare(path string, refereeClientID string) error {
	success := make(chan int, len(a.Blobbers))
	notFound := make(chan int, len(a.Blobbers))
	wg := &sync.WaitGroup{}
	for idx := range a.Blobbers {
		baseUrl := a.Blobbers[idx].Baseurl
		query := &url.Values{}
		query.Add("path", path)
		query.Add("refereeClientID", refereeClientID)

		httpreq, err := zboxutil.NewRevokeShareRequest(baseUrl, a.ID, a.Tx, query)
		if err != nil {
			return err
		}

		wg.Add(1)
		go func() {
			defer wg.Done()
			err := zboxutil.HttpDo(a.ctx, a.ctxCancelF, httpreq, func(resp *http.Response, err error) error {
				if err != nil {
					l.Logger.Error("Revoke share : ", err)
					return err
				}
				defer resp.Body.Close()

				respbody, err := ioutil.ReadAll(resp.Body)
				if err != nil {
					l.Logger.Error("Error: Resp ", err)
					return err
				}
				if resp.StatusCode != http.StatusOK {
					l.Logger.Error(baseUrl, " Revoke share error response: ", resp.StatusCode, string(respbody))
					return fmt.Errorf(string(respbody))
				}
				data := map[string]interface{}{}
				err = json.Unmarshal(respbody, &data)
				if err != nil {
					return err
				}
				if data["status"].(float64) == http.StatusNotFound {
					notFound <- 1
				}
				return nil
			})
			if err == nil {
				success <- 1
			}
		}()
	}
	wg.Wait()
	if len(success) == len(a.Blobbers) {
		if len(notFound) == len(a.Blobbers) {
			return errors.New("", "share not found")
		}
		return nil
	}
	return errors.New("", "consensus not reached")
}

var ErrInvalidPrivateShare = errors.New("invalid_private_share", "private sharing is only available for encrypted file")

func (a *Allocation) GetAuthTicket(path, filename string,
	referenceType, refereeClientID, refereeEncryptionPublicKey string, expiration int64, availableAfter *time.Time) (string, error) {

	if !a.isInitialized() {
		return "", notInitialized
	}

	if path == "" {
		return "", errors.New("invalid_path", "Invalid path for the list")
	}

	path = zboxutil.RemoteClean(path)
	isabs := zboxutil.IsRemoteAbs(path)
	if !isabs {
		return "", errors.New("invalid_path", "Path should be valid and absolute")
	}

	if referenceType == fileref.FILE && refereeClientID != "" {
		fileMeta, err := a.GetFileMeta(path)
		if err != nil {
			return "", err
		}

		// private sharing is only available for encrypted file
		if fileMeta.EncryptedKey == "" {
			return "", ErrInvalidPrivateShare
		}
	}

	shareReq := &ShareRequest{
		expirationSeconds: expiration,
		allocationID:      a.ID,
		allocationTx:      a.Tx,
		blobbers:          a.Blobbers,
		ctx:               a.ctx,
		remotefilepath:    path,
		remotefilename:    filename,
	}

	if referenceType == fileref.DIRECTORY {
		shareReq.refType = fileref.DIRECTORY
	} else {
		shareReq.refType = fileref.FILE
	}

	aTicket, err := shareReq.getAuthTicket(refereeClientID, refereeEncryptionPublicKey)
	if err != nil {
		return "", err
	}

	atBytes, err := json.Marshal(aTicket)
	if err != nil {
		return "", err
	}

	if err := a.UploadAuthTicketToBlobber(string(atBytes), refereeEncryptionPublicKey, availableAfter); err != nil {
		return "", err
	}

	aTicket.ReEncryptionKey = ""
	if err := aTicket.Sign(); err != nil {
		return "", err
	}

	atBytes, err = json.Marshal(aTicket)
	if err != nil {
		return "", err
	}

	return base64.StdEncoding.EncodeToString(atBytes), nil
}

func (a *Allocation) UploadAuthTicketToBlobber(authTicket string, clientEncPubKey string, availableAfter *time.Time) error {
	success := make(chan int, len(a.Blobbers))
	wg := &sync.WaitGroup{}
	for idx := range a.Blobbers {
		url := a.Blobbers[idx].Baseurl
		body := new(bytes.Buffer)
		formWriter := multipart.NewWriter(body)
		if err := formWriter.WriteField("encryption_public_key", clientEncPubKey); err != nil {
			return err
		}
		if err := formWriter.WriteField("auth_ticket", authTicket); err != nil {
			return err
		}
		if availableAfter != nil {
			if err := formWriter.WriteField("available_after", strconv.FormatInt(availableAfter.Unix(), 10)); err != nil {
				return err
			}
		}

		if err := formWriter.Close(); err != nil {
			return err
		}
		httpreq, err := zboxutil.NewShareRequest(url, a.ID, a.Tx, body)
		if err != nil {
			return err
		}
		httpreq.Header.Set("Content-Type", formWriter.FormDataContentType())

		wg.Add(1)
		go func() {
			defer wg.Done()
			err := zboxutil.HttpDo(a.ctx, a.ctxCancelF, httpreq, func(resp *http.Response, err error) error {
				if err != nil {
					l.Logger.Error("Insert share info : ", err)
					return err
				}
				defer resp.Body.Close()

				respbody, err := ioutil.ReadAll(resp.Body)
				if err != nil {
					l.Logger.Error("Error: Resp ", err)
					return err
				}
				if resp.StatusCode != http.StatusOK {
					l.Logger.Error(url, " Insert share info error response: ", resp.StatusCode, string(respbody))
					return fmt.Errorf(string(respbody))
				}
				return nil
			})
			if err == nil {
				success <- 1
			}
		}()
	}
	wg.Wait()
	consensus := Consensus{
		RWMutex:         &sync.RWMutex{},
		consensus:       len(success),
		consensusThresh: a.DataShards,
		fullconsensus:   a.fullconsensus,
	}
	if !consensus.isConsensusOk() {
		return errors.New("", "consensus not reached")
	}
	return nil
}

func (a *Allocation) CancelDownload(remotepath string) error {
	if downloadReq, ok := a.downloadProgressMap[remotepath]; ok {
		downloadReq.isDownloadCanceled = true
		downloadReq.ctxCncl()
		return nil
	}
	return errors.New("remote_path_not_found", "Invalid path. No download in progress for the path "+remotepath)
}

func (a *Allocation) DownloadFromReader(
	remotePath, localPath, lookupHash, authTicket, contentMode string,
	verifyDownload bool,
	blocksPerMarker uint,
) error {

	finfo, err := os.Stat(localPath)
	if err != nil {
		return err
	}
	if !finfo.IsDir() {
		return errors.New("invalid_path", "local path must be directory")
	}

	r, err := a.GetAllocationFileReader(remotePath, lookupHash, authTicket, contentMode, verifyDownload, blocksPerMarker)
	if err != nil {
		return err
	}

	sd := r.(*StreamDownload)

	fileName := filepath.Base(sd.remotefilepath)
	var localFPath string
	if contentMode == DOWNLOAD_CONTENT_THUMB {
		localFPath = filepath.Join(localPath, fileName, ".thumb")
	} else {
		localFPath = filepath.Join(localPath, fileName)
	}

	finfo, err = os.Stat(localFPath)

	var f *os.File
	if errors.Is(err, os.ErrNotExist) {
		f, err = os.Create(localFPath)
	} else {
		_, err = r.Seek(finfo.Size(), io.SeekStart)
		if err != nil {
			return err
		}
		f, err = os.OpenFile(localFPath, os.O_WRONLY|os.O_APPEND, 0644)
	}

	if err != nil {
		return err
	}
	defer f.Close()

	buf := make([]byte, 1024*KB)
	for {
		n, err := r.Read(buf)
		if err != nil && errors.Is(err, io.EOF) {
			_, err = f.Write(buf[:n])
			if err != nil {
				return err
			}
			break
		}
		_, err = f.Write(buf[:n])
		if err != nil {
			return err
		}
	}

	return nil
}

// GetStreamDownloader will check file ref existence and returns an instance that provides
// io.ReadSeekerCloser interface
func (a *Allocation) GetAllocationFileReader(
	remotePath, lookupHash, authTicket, contentMode string,
	verifyDownload bool,
	blocksPerMarker uint,
) (io.ReadSeekCloser, error) {

	if !a.isInitialized() {
		return nil, notInitialized
	}
	//Remove content mode option
	remotePath = filepath.Clean(remotePath)
	var res *ObjectTreeResult
	var err error
	switch {
	case authTicket != "":
		res, err = a.GetRefsWithAuthTicket(authTicket, "", "", "", "", "regular", 0, 1)
	case remotePath != "":
		res, err = a.GetRefs(remotePath, "", "", "", "", "regular", 0, 1)
	case lookupHash != "":
		res, err = a.GetRefsFromLookupHash(lookupHash, "", "", "", "", "regular", 0, 1) //
	default:
		return nil, errors.New("invalid_path", "remote path or authticket is required")
	}

	if err != nil {
		return nil, err
	}

	if len(res.Refs) == 0 {
		return nil, errors.New("file_does_not_exist", "")
	}
	ref := &res.Refs[0]
	if ref.Type != fileref.FILE {
		return nil, errors.New("operation_not_supported", "downloading other than file is not supported")
	}

	if blocksPerMarker == 0 {
		blocksPerMarker = uint(numBlockDownloads)
	}

	sdo := &StreamDownloadOption{
		ContentMode:     contentMode,
		AuthTicket:      authTicket,
		VerifyDownload:  verifyDownload,
		BlocksPerMarker: blocksPerMarker,
	}

	return GetDStorageFileReader(a, ref, sdo)
}

func (a *Allocation) DownloadFileToFileHandlerFromAuthTicket(
	fileHandler sys.File,
	authTicket string,
	remoteLookupHash string,
	remoteFilename string,
	verifyDownload bool,
	status StatusCallback,
	isFinal bool,
) error {
	return a.downloadFromAuthTicket(fileHandler, authTicket, remoteLookupHash, 1, 0, numBlockDownloads,
		remoteFilename, DOWNLOAD_CONTENT_FULL, verifyDownload, status, isFinal, "")
}

func (a *Allocation) DownloadByBlocksToFileHandlerFromAuthTicket(
	fileHandler sys.File,
	authTicket string,
	remoteLookupHash string,
	startBlock, endBlock int64,
	numBlocks int,
	remoteFilename string,
	verifyDownload bool,
	status StatusCallback,
	isFinal bool,
) error {
	return a.downloadFromAuthTicket(fileHandler, authTicket, remoteLookupHash, startBlock, endBlock, numBlocks,
		remoteFilename, DOWNLOAD_CONTENT_FULL, verifyDownload, status, isFinal, "")
}

func (a *Allocation) DownloadThumbnailToFileHandlerFromAuthTicket(
	fileHandler sys.File,
	authTicket string,
	remoteLookupHash string,
	remoteFilename string,
	verifyDownload bool,
	status StatusCallback,
	isFinal bool,
) error {
	return a.downloadFromAuthTicket(fileHandler, authTicket, remoteLookupHash, 1, 0, numBlockDownloads,
		remoteFilename, DOWNLOAD_CONTENT_THUMB, verifyDownload, status, isFinal, "")
}

func (a *Allocation) DownloadThumbnailFromAuthTicket(
	localPath string,
	authTicket string,
	remoteLookupHash string,
	remoteFilename string,
	verifyDownload bool,
	status StatusCallback,
	isFinal bool,
) error {
	f, localFilePath, toKeep, err := a.prepareAndOpenLocalFile(localPath, remoteFilename)
	if err != nil {
		return err
	}

	err = a.downloadFromAuthTicket(f, authTicket, remoteLookupHash, 1, 0, numBlockDownloads, remoteFilename,
		DOWNLOAD_CONTENT_THUMB, verifyDownload, status, isFinal, localFilePath)
	if err != nil {
		if !toKeep {
			os.Remove(localFilePath) //nolint: errcheck
		}
		f.Close() //nolint: errcheck
		return err
	}
	return nil
}

func (a *Allocation) DownloadFromAuthTicket(localPath string, authTicket string,
	remoteLookupHash string, remoteFilename string, verifyDownload bool, status StatusCallback, isFinal bool) error {
	f, localFilePath, toKeep, err := a.prepareAndOpenLocalFile(localPath, remoteFilename)
	if err != nil {
		return err
	}

	err = a.downloadFromAuthTicket(f, authTicket, remoteLookupHash, 1, 0, numBlockDownloads, remoteFilename,
		DOWNLOAD_CONTENT_FULL, verifyDownload, status, isFinal, localFilePath)
	if err != nil {
		if !toKeep {
			os.Remove(localFilePath) //nolint: errcheck
		}
		f.Close() //nolint: errcheck
		return err
	}
	return nil
}

func (a *Allocation) DownloadFromAuthTicketByBlocks(localPath string,
	authTicket string, startBlock int64, endBlock int64, numBlocks int,
	remoteLookupHash string, remoteFilename string, verifyDownload bool,
	status StatusCallback, isFinal bool) error {

	f, localFilePath, toKeep, err := a.prepareAndOpenLocalFile(localPath, remoteFilename)
	if err != nil {
		return err
	}

	err = a.downloadFromAuthTicket(f, authTicket, remoteLookupHash, startBlock, endBlock, numBlockDownloads, remoteFilename,
		DOWNLOAD_CONTENT_FULL, verifyDownload, status, isFinal, localFilePath)
	if err != nil {
		if !toKeep {
			os.Remove(localFilePath) //nolint: errcheck
		}
		f.Close() //nolint: errcheck
		return err
	}
	return nil
}

func (a *Allocation) downloadFromAuthTicket(fileHandler sys.File, authTicket string,
	remoteLookupHash string, startBlock int64, endBlock int64, numBlocks int,
	remoteFilename string, contentMode string, verifyDownload bool,
	status StatusCallback, isFinal bool, localFilePath string) error {

	sEnc, err := base64.StdEncoding.DecodeString(authTicket)
	if err != nil {
		return errors.New("auth_ticket_decode_error", "Error decoding the auth ticket."+err.Error())
	}
	at := &marker.AuthTicket{}
	err = json.Unmarshal(sEnc, at)
	if err != nil {
		return errors.New("auth_ticket_decode_error", "Error unmarshaling the auth ticket."+err.Error())
	}

	if len(a.Blobbers) == 0 {
		return noBLOBBERS
	}

	downloadReq := &DownloadRequest{Consensus: Consensus{RWMutex: &sync.RWMutex{}}}
	downloadReq.maskMu = &sync.Mutex{}
	downloadReq.allocationID = a.ID
	downloadReq.allocationTx = a.Tx
	downloadReq.allocOwnerID = a.Owner
	downloadReq.allocOwnerPubKey = a.OwnerPublicKey
	downloadReq.ctx, downloadReq.ctxCncl = context.WithCancel(a.ctx)
	downloadReq.fileHandler = fileHandler
	downloadReq.localFilePath = localFilePath
	downloadReq.remotefilepathhash = remoteLookupHash
	downloadReq.authTicket = at
	downloadReq.statusCallback = status
	downloadReq.downloadMask = zboxutil.NewUint128(1).Lsh(uint64(len(a.Blobbers))).Sub64(1)
	downloadReq.blobbers = a.Blobbers
	downloadReq.datashards = a.DataShards
	downloadReq.parityshards = a.ParityShards
	downloadReq.contentMode = contentMode
	downloadReq.startBlock = startBlock - 1
	downloadReq.endBlock = endBlock
	downloadReq.numBlocks = int64(numBlocks)
	downloadReq.shouldVerify = verifyDownload
	downloadReq.fullconsensus = a.fullconsensus
	downloadReq.consensusThresh = a.consensusThreshold
	downloadReq.connectionID = zboxutil.NewConnectionId()
	downloadReq.completedCallback = func(remotepath string, remotepathHash string) {
		a.mutex.Lock()
		defer a.mutex.Unlock()
		delete(a.downloadProgressMap, remotepathHash)
	}
	downloadReq.fileCallback = func() {
		if downloadReq.fileHandler != nil {
			downloadReq.fileHandler.Close() //nolint: errcheck
		}
	}
	a.mutex.Lock()
	a.downloadProgressMap[remoteLookupHash] = downloadReq
	if len(a.downloadRequests) > 0 {
		downloadReq.connectionID = a.downloadRequests[0].connectionID
	}
	a.downloadRequests = append(a.downloadRequests, downloadReq)
	if isFinal {
		downloadOps := a.downloadRequests
		a.downloadRequests = nil
		go func() {
			a.processReadMarker(downloadOps)
		}()
	}
	a.mutex.Unlock()
	return nil
}

func (a *Allocation) StartRepair(localRootPath, pathToRepair string, statusCB StatusCallback) error {
	if !a.isInitialized() {
		return notInitialized
	}

	listDir, err := a.ListDir(pathToRepair, true)
	if err != nil {
		return err
	}

	repairReq := &RepairRequest{
		listDir:       listDir,
		localRootPath: localRootPath,
		statusCB:      statusCB,
	}

	repairReq.completedCallback = func() {
		a.mutex.Lock()
		defer a.mutex.Unlock()
		a.repairRequestInProgress = nil
	}

	go func() {
		a.repairChan <- repairReq
		a.mutex.Lock()
		defer a.mutex.Unlock()
		a.repairRequestInProgress = repairReq
	}()
	return nil
}

// RepairAlloc repairs all the files in allocation
func (a *Allocation) RepairAlloc(statusCB StatusCallback) (err error) {
	var dir string
	if IsWasm {
		dir = "/tmp"
	} else {
		dir, err = os.Getwd()
		if err != nil {
			return err
		}
	}
	return a.StartRepair(dir, "/", statusCB)
}

func (a *Allocation) CancelUpload(localpath string) error {
	return nil
}

func (a *Allocation) CancelRepair() error {
	if a.repairRequestInProgress != nil {
		a.repairRequestInProgress.isRepairCanceled = true
		return nil
	}
	return errors.New("invalid_cancel_repair_request", "No repair in progress for the allocation")
}

func (a *Allocation) GetMaxWriteReadFromBlobbers(blobbers []*BlobberAllocation) (maxW float64, maxR float64, err error) {
	if !a.isInitialized() {
		return 0, 0, notInitialized
	}

	if len(blobbers) == 0 {
		return 0, 0, noBLOBBERS
	}

	maxWritePrice, maxReadPrice := 0.0, 0.0
	for _, v := range blobbers {
		writePrice, err := v.Terms.WritePrice.ToToken()
		if err != nil {
			return 0, 0, err
		}
		if writePrice > maxWritePrice {
			maxWritePrice = writePrice
		}
		readPrice, err := v.Terms.ReadPrice.ToToken()
		if err != nil {
			return 0, 0, err
		}
		if readPrice > maxReadPrice {
			maxReadPrice = readPrice
		}
	}

	return maxWritePrice, maxReadPrice, nil
}

func (a *Allocation) GetMaxWriteRead() (maxW float64, maxR float64, err error) {
	return a.GetMaxWriteReadFromBlobbers(a.BlobberDetails)
}

func (a *Allocation) GetMinWriteRead() (minW float64, minR float64, err error) {
	if !a.isInitialized() {
		return 0, 0, notInitialized
	}

	blobbersCopy := a.BlobberDetails
	if len(blobbersCopy) == 0 {
		return 0, 0, noBLOBBERS
	}

	minWritePrice, minReadPrice := -1.0, -1.0
	for _, v := range blobbersCopy {
		writePrice, err := v.Terms.WritePrice.ToToken()
		if err != nil {
			return 0, 0, err
		}
		if writePrice < minWritePrice || minWritePrice < 0 {
			minWritePrice = writePrice
		}
		readPrice, err := v.Terms.ReadPrice.ToToken()
		if err != nil {
			return 0, 0, err
		}
		if readPrice < minReadPrice || minReadPrice < 0 {
			minReadPrice = readPrice
		}
	}

	return minWritePrice, minReadPrice, nil
}

func (a *Allocation) GetMaxStorageCostFromBlobbers(size int64, blobbers []*BlobberAllocation) (float64, error) {
	var cost common.Balance // total price for size / duration

	for _, d := range blobbers {
		var err error
		cost, err = common.AddBalance(cost, a.uploadCostForBlobber(float64(d.Terms.WritePrice), size,
			a.DataShards, a.ParityShards))
		if err != nil {
			return 0.0, err
		}
	}

	return cost.ToToken()
}

func (a *Allocation) GetMaxStorageCost(size int64) (float64, error) {
	var cost common.Balance // total price for size / duration

	for _, d := range a.BlobberDetails {
		fmt.Printf("write price for blobber %f datashards %d parity %d\n",
			float64(d.Terms.WritePrice), a.DataShards, a.ParityShards)

		var err error
		cost, err = common.AddBalance(cost, a.uploadCostForBlobber(float64(d.Terms.WritePrice), size,
			a.DataShards, a.ParityShards))
		if err != nil {
			return 0.0, err
		}
	}
	fmt.Printf("Total cost %d\n", cost)
	return cost.ToToken()
}

func (a *Allocation) GetMinStorageCost(size int64) (common.Balance, error) {
	minW, _, err := a.GetMinWriteRead()
	if err != nil {
		return 0, err
	}

	return a.uploadCostForBlobber(minW, size, a.DataShards, a.ParityShards), nil
}

func (a *Allocation) uploadCostForBlobber(price float64, size int64, data, parity int) (
	cost common.Balance) {

	if data == 0 || parity == 0 {
		return 0.0
	}

	var ps = (size + int64(data) - 1) / int64(data)
	ps = ps * int64(data+parity)

	return common.Balance(price * a.sizeInGB(ps))
}

func (a *Allocation) sizeInGB(size int64) float64 {
	return float64(size) / GB
}

func (a *Allocation) getConsensuses() (fullConsensus, consensusThreshold int) {
	if a.DataShards == 0 {
		return 0, 0
	}

	if a.ParityShards == 0 {
		return a.DataShards, a.DataShards
	}

	return a.DataShards + a.ParityShards, a.DataShards + 1
}

func (a *Allocation) SetConsensusThreshold() {
	a.consensusThreshold = a.DataShards
}

func (a *Allocation) UpdateWithRepair(
	size int64,
	extend bool,
	lock uint64,
	addBlobberId, removeBlobberId string,
	setThirdPartyExtendable bool, fileOptionsParams *FileOptionsParameters,
	statusCB StatusCallback,
) (string, error) {
	if lock > math.MaxInt64 {
		return "", errors.New("invalid_lock", "int64 overflow on lock value")
	}

	l.Logger.Info("Updating allocation")
	hash, _, err := UpdateAllocation(size, extend, a.ID, lock, addBlobberId, removeBlobberId, setThirdPartyExtendable, fileOptionsParams)
	if err != nil {
		return "", err
	}
	l.Logger.Info(fmt.Sprintf("allocation updated with hash: %s", hash))

	var alloc *Allocation
	if addBlobberId != "" {
		l.Logger.Info("waiting for a minute for the blobber to be added to network")

		deadline := time.Now().Add(1 * time.Minute)
		for time.Now().Before(deadline) {
			alloc, err = GetAllocation(a.ID)
			if err != nil {
				l.Logger.Error("failed to get allocation")
				return hash, err
			}

			for _, blobber := range alloc.Blobbers {
				if addBlobberId == blobber.ID {
					l.Logger.Info("allocation updated successfully")
					a = alloc
					goto repair
				}
			}
			time.Sleep(1 * time.Second)
		}
		return "", errors.New("", "new blobber not found in the updated allocation")
	}

repair:
	l.Logger.Info("starting repair")

	shouldRepair := false
	if addBlobberId != "" {
		shouldRepair = true
	}

	if shouldRepair {
		err := alloc.RepairAlloc(statusCB)
		if err != nil {
			return "", err
		}
	}

	return hash, nil
}<|MERGE_RESOLUTION|>--- conflicted
+++ resolved
@@ -482,11 +482,7 @@
 }
 
 func (a *Allocation) StartMultiUpload(workdir string, localPaths []string, fileNames []string, thumbnailPaths []string, encrypts []bool, chunkNumbers []int, remotePaths []string, isUpdate []bool, isWebstreaming []bool, status StatusCallback) error {
-<<<<<<< HEAD
-	l.Logger.Debug("Initialize batch: ", BatchSize, MultiOpBatchSize)
 	now := time.Now()
-=======
->>>>>>> 60d8a76d
 	if len(localPaths) != len(thumbnailPaths) {
 		return errors.New("invalid_value", "length of localpaths and thumbnailpaths must be equal")
 	}

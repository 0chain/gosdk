package sdk

import (
	"bytes"
	"context"
	"encoding/base64"
	"encoding/json"
	"fmt"
	"io"
	"io/ioutil"
	"math"
	"mime/multipart"
	"net/http"
	"net/url"
	"os"
	"path"
	"path/filepath"
	"strconv"
	"strings"
	"sync"
	"sync/atomic"
	"time"

	"github.com/0chain/common/core/currency"
	"github.com/0chain/errors"
	thrown "github.com/0chain/errors"
	"github.com/0chain/gosdk/constants"
	"github.com/0chain/gosdk/core/common"
	"github.com/0chain/gosdk/core/pathutil"
	"github.com/0chain/gosdk/core/sys"
	"github.com/0chain/gosdk/zboxcore/blockchain"
	"github.com/0chain/gosdk/zboxcore/fileref"
	"github.com/0chain/gosdk/zboxcore/logger"
	l "github.com/0chain/gosdk/zboxcore/logger"
	"github.com/0chain/gosdk/zboxcore/marker"
	"github.com/0chain/gosdk/zboxcore/zboxutil"
	"github.com/mitchellh/go-homedir"
	"go.uber.org/zap"
)

var (
	noBLOBBERS       = errors.New("", "No Blobbers set in this allocation")
	notInitialized   = errors.New("sdk_not_initialized", "Please call InitStorageSDK Init and use GetAllocation to get the allocation object")
	IsWasm           = false
	MultiOpBatchSize = 50
	Workdir          string
)

const (
	KB = 1024
	MB = 1024 * KB
	GB = 1024 * MB
)

const (
	CanUploadMask = uint16(1)  // 0000 0001
	CanDeleteMask = uint16(2)  // 0000 0010
	CanUpdateMask = uint16(4)  // 0000 0100
	CanMoveMask   = uint16(8)  // 0000 1000
	CanCopyMask   = uint16(16) // 0001 0000
	CanRenameMask = uint16(32) // 0010 0000
)

const (
	emptyFileDataHash = "d41d8cd98f00b204e9800998ecf8427e"
)

// Expected success rate is calculated (NumDataShards)*100/(NumDataShards+NumParityShards)

var GetFileInfo = func(localpath string) (os.FileInfo, error) {
	return sys.Files.Stat(localpath)
}

type BlobberAllocationStats struct {
	BlobberID        string
	BlobberURL       string
	ID               string `json:"ID"`
	Tx               string `json:"Tx"`
	TotalSize        int64  `json:"TotalSize"`
	UsedSize         int    `json:"UsedSize"`
	OwnerID          string `json:"OwnerID"`
	OwnerPublicKey   string `json:"OwnerPublicKey"`
	Expiration       int    `json:"Expiration"`
	AllocationRoot   string `json:"AllocationRoot"`
	BlobberSize      int    `json:"BlobberSize"`
	BlobberSizeUsed  int    `json:"BlobberSizeUsed"`
	LatestRedeemedWM string `json:"LatestRedeemedWM"`
	IsRedeemRequired bool   `json:"IsRedeemRequired"`
	CleanedUp        bool   `json:"CleanedUp"`
	Finalized        bool   `json:"Finalized"`
	Terms            []struct {
		ID           int    `json:"ID"`
		BlobberID    string `json:"BlobberID"`
		AllocationID string `json:"AllocationID"`
		ReadPrice    int    `json:"ReadPrice"`
		WritePrice   int    `json:"WritePrice"`
	} `json:"Terms"`
}

type ConsolidatedFileMeta struct {
	Name            string
	Type            string
	Path            string
	LookupHash      string
	Hash            string
	MimeType        string
	Size            int64
	NumBlocks       int64
	ActualFileSize  int64
	ActualNumBlocks int64
	EncryptedKey    string

	ActualThumbnailSize int64
	ActualThumbnailHash string

	Collaborators []fileref.Collaborator
}

type AllocationStats struct {
	UsedSize                  int64  `json:"used_size"`
	NumWrites                 int64  `json:"num_of_writes"`
	NumReads                  int64  `json:"num_of_reads"`
	TotalChallenges           int64  `json:"total_challenges"`
	OpenChallenges            int64  `json:"num_open_challenges"`
	SuccessChallenges         int64  `json:"num_success_challenges"`
	FailedChallenges          int64  `json:"num_failed_challenges"`
	LastestClosedChallengeTxn string `json:"latest_closed_challenge"`
}

// PriceRange represents a price range allowed by user to filter blobbers.
type PriceRange struct {
	Min uint64 `json:"min"`
	Max uint64 `json:"max"`
}

// IsValid price range.
func (pr *PriceRange) IsValid() bool {
	return pr.Min <= pr.Max
}

// Terms represents Blobber terms. A Blobber can update its terms,
// but any existing offer will use terms of offer signing time.
type Terms struct {
	ReadPrice        common.Balance `json:"read_price"`  // tokens / GB
	WritePrice       common.Balance `json:"write_price"` // tokens / GB
	MaxOfferDuration time.Duration  `json:"max_offer_duration"`
}

// UpdateTerms represents Blobber terms during update blobber calls.
// A Blobber can update its terms, but any existing offer will use terms of offer signing time.
type UpdateTerms struct {
	ReadPrice        *common.Balance `json:"read_price,omitempty"`  // tokens / GB
	WritePrice       *common.Balance `json:"write_price,omitempty"` // tokens / GB
	MaxOfferDuration *time.Duration  `json:"max_offer_duration,omitempty"`
}

type BlobberAllocation struct {
	BlobberID       string         `json:"blobber_id"`
	Size            int64          `json:"size"`
	Terms           Terms          `json:"terms"`
	MinLockDemand   common.Balance `json:"min_lock_demand"`
	Spent           common.Balance `json:"spent"`
	Penalty         common.Balance `json:"penalty"`
	ReadReward      common.Balance `json:"read_reward"`
	Returned        common.Balance `json:"returned"`
	ChallengeReward common.Balance `json:"challenge_reward"`
	FinalReward     common.Balance `json:"final_reward"`
}

type Allocation struct {
	ID             string                    `json:"id"`
	Tx             string                    `json:"tx"`
	DataShards     int                       `json:"data_shards"`
	ParityShards   int                       `json:"parity_shards"`
	Size           int64                     `json:"size"`
	Expiration     int64                     `json:"expiration_date"`
	Owner          string                    `json:"owner_id"`
	OwnerPublicKey string                    `json:"owner_public_key"`
	Payer          string                    `json:"payer_id"`
	Blobbers       []*blockchain.StorageNode `json:"blobbers"`
	Stats          *AllocationStats          `json:"stats"`
	TimeUnit       time.Duration             `json:"time_unit"`
	WritePool      common.Balance            `json:"write_pool"`
	// BlobberDetails contains real terms used for the allocation.
	// If the allocation has updated, then terms calculated using
	// weighted average values.
	BlobberDetails []*BlobberAllocation `json:"blobber_details"`

	// ReadPriceRange is requested reading prices range.
	ReadPriceRange PriceRange `json:"read_price_range"`
	// WritePriceRange is requested writing prices range.
	WritePriceRange         PriceRange       `json:"write_price_range"`
	MinLockDemand           float64          `json:"min_lock_demand"`
	ChallengeCompletionTime time.Duration    `json:"challenge_completion_time"`
	StartTime               common.Timestamp `json:"start_time"`
	Finalized               bool             `json:"finalized,omitempty"`
	Canceled                bool             `json:"canceled,omitempty"`
	MovedToChallenge        common.Balance   `json:"moved_to_challenge,omitempty"`
	MovedBack               common.Balance   `json:"moved_back,omitempty"`
	MovedToValidators       common.Balance   `json:"moved_to_validators,omitempty"`
	FileOptions             uint16           `json:"file_options"`
	ThirdPartyExtendable    bool             `json:"third_party_extendable"`

	numBlockDownloads       int
	downloadChan            chan *DownloadRequest
	repairChan              chan *RepairRequest
	ctx                     context.Context
	ctxCancelF              context.CancelFunc
	mutex                   *sync.Mutex
	downloadProgressMap     map[string]*DownloadRequest
	downloadRequests        []*DownloadRequest
	repairRequestInProgress *RepairRequest
	initialized             bool

	// conseususes
	consensusThreshold int
	fullconsensus      int
}

type OperationRequest struct {
	OperationType  string
	LocalPath      string
	RemotePath     string
	DestName       string // Required only for rename operation
	DestPath       string // Required for copy and move operation
	IsUpdate       bool
	IsRepair       bool // Required for repair operation
	IsWebstreaming bool

	// Required for uploads
	Workdir      string
	FileMeta     FileMeta
	FileReader   io.Reader
	Mask         *zboxutil.Uint128 // Required for delete repair operation
	DownloadFile bool              // Required for upload repair operation
	Opts         []ChunkedUploadOption
}

func GetReadPriceRange() (PriceRange, error) {
	return getPriceRange("max_read_price")
}
func GetWritePriceRange() (PriceRange, error) {
	return getPriceRange("max_write_price")
}

func SetMultiOpBatchSize(size int) {
	MultiOpBatchSize = size
}

func SetWasm() {
	IsWasm = true
	BatchSize = 5
<<<<<<< HEAD
	MultiOpBatchSize = 8
=======
>>>>>>> 2e55c3f1
}

func getPriceRange(name string) (PriceRange, error) {
	conf, err := GetStorageSCConfig()
	if err != nil {
		return PriceRange{}, err
	}
	f := conf.Fields[name]
	fStr, ok := f.(string)
	if !ok {
		return PriceRange{}, fmt.Errorf("type is wrong")
	}
	mrp, err := strconv.ParseFloat(fStr, 64)
	if err != nil {
		return PriceRange{}, err
	}
	coin, err := currency.ParseZCN(mrp)
	if err != nil {
		return PriceRange{}, err
	}
	max, err := coin.Int64()
	if err != nil {
		return PriceRange{}, err
	}
	return PriceRange{0, uint64(max)}, err

}

func (a *Allocation) GetStats() *AllocationStats {
	return a.Stats
}

func (a *Allocation) GetBlobberStats() map[string]*BlobberAllocationStats {
	numList := len(a.Blobbers)
	wg := &sync.WaitGroup{}
	wg.Add(numList)
	rspCh := make(chan *BlobberAllocationStats, numList)
	for _, blobber := range a.Blobbers {
		go getAllocationDataFromBlobber(blobber, a.ID, a.Tx, rspCh, wg)
	}
	wg.Wait()
	result := make(map[string]*BlobberAllocationStats, len(a.Blobbers))
	for i := 0; i < numList; i++ {
		resp := <-rspCh
		result[resp.BlobberURL] = resp
	}
	return result
}

const downloadWorkerCount = 10

func (a *Allocation) InitAllocation() {
	a.downloadChan = make(chan *DownloadRequest, 100)
	a.repairChan = make(chan *RepairRequest, 1)
	a.ctx, a.ctxCancelF = context.WithCancel(context.Background())
	a.downloadProgressMap = make(map[string]*DownloadRequest)
	a.downloadRequests = make([]*DownloadRequest, 0, 100)
	a.mutex = &sync.Mutex{}
	a.fullconsensus, a.consensusThreshold = a.getConsensuses()
	a.startWorker(a.ctx)
	InitCommitWorker(a.Blobbers)
	InitBlockDownloader(a.Blobbers, downloadWorkerCount)
	a.initialized = true
}

func (a *Allocation) isInitialized() bool {
	return a.initialized && sdkInitialized
}

func (a *Allocation) startWorker(ctx context.Context) {
	go a.dispatchWork(ctx)
}

func (a *Allocation) dispatchWork(ctx context.Context) {
	for {
		select {
		case <-ctx.Done():
			l.Logger.Info("Upload cancelled by the parent")
			return
		case downloadReq := <-a.downloadChan:
			l.Logger.Info(fmt.Sprintf("received a download request for %v\n", downloadReq.remotefilepath))
			go func() {
				downloadReq.processDownload(ctx)
			}()
		case repairReq := <-a.repairChan:

			l.Logger.Info(fmt.Sprintf("received a repair request for %v\n", repairReq.listDir.Path))
			go repairReq.processRepair(ctx, a)
		}
	}
}

func (a *Allocation) CanUpload() bool {
	return (a.FileOptions & CanUploadMask) > 0
}

func (a *Allocation) CanDelete() bool {
	return (a.FileOptions & CanDeleteMask) > 0
}

func (a *Allocation) CanUpdate() bool {
	return (a.FileOptions & CanUpdateMask) > 0
}

func (a *Allocation) CanMove() bool {
	return (a.FileOptions & CanMoveMask) > 0
}

func (a *Allocation) CanCopy() bool {
	return (a.FileOptions & CanCopyMask) > 0
}

func (a *Allocation) CanRename() bool {
	return (a.FileOptions & CanRenameMask) > 0
}

// UpdateFile [Deprecated]please use CreateChunkedUpload
func (a *Allocation) UpdateFile(workdir, localpath string, remotepath string,
	status StatusCallback) error {

	return a.StartChunkedUpload(workdir, localpath, remotepath, status, true, false, "", false, false)
}

// UploadFile [Deprecated]please use CreateChunkedUpload
func (a *Allocation) UploadFile(workdir, localpath string, remotepath string,
	status StatusCallback) error {

	return a.StartChunkedUpload(workdir, localpath, remotepath, status, false, false, "", false, false)
}

func (a *Allocation) RepairFile(file sys.File, remotepath string, statusCallback StatusCallback, mask zboxutil.Uint128, ref *fileref.FileRef) *OperationRequest {
	idr, _ := homedir.Dir()
	if Workdir != "" {
		idr = Workdir
	}
	mask = mask.Not().And(zboxutil.NewUint128(1).Lsh(uint64(len(a.Blobbers))).Sub64(1))
	fileMeta := FileMeta{
		ActualSize: ref.ActualFileSize,
		MimeType:   ref.MimeType,
		RemoteName: ref.Name,
		RemotePath: remotepath,
	}
	var opts []ChunkedUploadOption
	if ref.EncryptedKey != "" {
		opts = []ChunkedUploadOption{
			WithMask(mask),
			WithEncrypt(true),
			WithStatusCallback(statusCallback),
			WithEncryptedPoint(ref.EncryptedKeyPoint),
		}
	} else {
		opts = []ChunkedUploadOption{
			WithMask(mask),
			WithStatusCallback(statusCallback),
		}
	}
	op := &OperationRequest{
		OperationType: constants.FileOperationInsert,
		IsRepair:      true,
		RemotePath:    remotepath,
		Workdir:       idr,
		FileMeta:      fileMeta,
		Opts:          opts,
		FileReader:    file,
	}
	return op
}

// UpdateFileWithThumbnail [Deprecated]please use CreateChunkedUpload
func (a *Allocation) UpdateFileWithThumbnail(workdir, localpath string, remotepath string,
	thumbnailpath string, status StatusCallback) error {

	return a.StartChunkedUpload(workdir, localpath, remotepath, status, true, false,
		thumbnailpath, false, false)
}

// UploadFileWithThumbnail [Deprecated]please use CreateChunkedUpload
func (a *Allocation) UploadFileWithThumbnail(workdir string, localpath string,
	remotepath string, thumbnailpath string,
	status StatusCallback) error {

	return a.StartChunkedUpload(workdir, localpath, remotepath, status, false, false,
		thumbnailpath, false, false)
}

// EncryptAndUpdateFile [Deprecated]please use CreateChunkedUpload
func (a *Allocation) EncryptAndUpdateFile(workdir string, localpath string, remotepath string,
	status StatusCallback) error {

	return a.StartChunkedUpload(workdir, localpath, remotepath, status, true, false, "", true, false)
}

// EncryptAndUploadFile [Deprecated]please use CreateChunkedUpload
func (a *Allocation) EncryptAndUploadFile(workdir string, localpath string, remotepath string,
	status StatusCallback) error {

	return a.StartChunkedUpload(workdir, localpath, remotepath, status, false, false, "", true, false)
}

// EncryptAndUpdateFileWithThumbnail [Deprecated]please use CreateChunkedUpload
func (a *Allocation) EncryptAndUpdateFileWithThumbnail(workdir string, localpath string,
	remotepath string, thumbnailpath string, status StatusCallback) error {

	return a.StartChunkedUpload(workdir, localpath, remotepath, status, true, false,
		thumbnailpath, true, false)
}

// EncryptAndUploadFileWithThumbnail [Deprecated]please use CreateChunkedUpload
func (a *Allocation) EncryptAndUploadFileWithThumbnail(
	workdir string,
	localpath string,
	remotepath string,
	thumbnailpath string,

	status StatusCallback,
) error {

	return a.StartChunkedUpload(workdir,
		localpath,
		remotepath,
		status,
		false,
		false,
		thumbnailpath,
		true,
		false,
	)
}

func (a *Allocation) StartMultiUpload(workdir string, localPaths []string, fileNames []string, thumbnailPaths []string, encrypts []bool, chunkNumbers []int, remotePaths []string, isUpdate []bool, isWebstreaming []bool, status StatusCallback) error {
	if len(localPaths) != len(thumbnailPaths) {
		return errors.New("invalid_value", "length of localpaths and thumbnailpaths must be equal")
	}
	if len(localPaths) != len(encrypts) {
		return errors.New("invalid_value", "length of encrypt not equal to number of files")
	}
	if !a.isInitialized() {
		return notInitialized
	}

	if !a.CanUpload() {
		return constants.ErrFileOptionNotPermitted
	}

	totalOperations := len(localPaths)
	if totalOperations == 0 {
		return nil
	}
	operationRequests := make([]OperationRequest, totalOperations)
	for idx, localPath := range localPaths {
		remotePath := zboxutil.RemoteClean(remotePaths[idx])
		isabs := zboxutil.IsRemoteAbs(remotePath)
		if !isabs {
			err := thrown.New("invalid_path", "Path should be valid and absolute")
			return err
		}
		fileReader, err := os.Open(localPath)
		if err != nil {
			return err
		}
		defer fileReader.Close()
		thumbnailPath := thumbnailPaths[idx]
		fileName := fileNames[idx]
		chunkNumber := chunkNumbers[idx]
		if fileName == "" {
			return thrown.New("invalid_param", "filename can't be empty")
		}
		encrypt := encrypts[idx]

		fileInfo, err := fileReader.Stat()
		if err != nil {
			return err
		}

		mimeType, err := zboxutil.GetFileContentType(fileReader)
		if err != nil {
			return err
		}

		if !strings.HasSuffix(remotePath, "/") {
			remotePath = remotePath + "/"
		}
		fullRemotePath := zboxutil.GetFullRemotePath(localPath, remotePath)
		fullRemotePathWithoutName, _ := pathutil.Split(fullRemotePath)
		fullRemotePath = fullRemotePathWithoutName + "/" + fileName
		if err != nil {
			return err
		}

		fileMeta := FileMeta{
			Path:       localPath,
			ActualSize: fileInfo.Size(),
			MimeType:   mimeType,
			RemoteName: fileName,
			RemotePath: fullRemotePath,
		}
		options := []ChunkedUploadOption{
			WithStatusCallback(status),
			WithEncrypt(encrypt),
		}
		if chunkNumber != 0 {
			options = append(options, WithChunkNumber(chunkNumber))
		}
		if thumbnailPath != "" {
			buf, err := sys.Files.ReadFile(thumbnailPath)
			if err != nil {
				return err
			}

			options = append(options, WithThumbnail(buf))
		}
		operationRequests[idx] = OperationRequest{
			FileMeta:      fileMeta,
			FileReader:    fileReader,
			OperationType: constants.FileOperationInsert,
			Opts:          options,
			Workdir:       workdir,
			RemotePath:    fileMeta.RemotePath,
		}

		if isUpdate[idx] {
			operationRequests[idx].OperationType = constants.FileOperationUpdate
		}
		if isWebstreaming[idx] {
			operationRequests[idx].IsWebstreaming = true
		}

	}
	err := a.DoMultiOperation(operationRequests)
	if err != nil {
		logger.Logger.Error("Error in multi upload ", err.Error())
		return err
	}
	return nil
}

func (a *Allocation) StartChunkedUpload(workdir, localPath string,
	remotePath string,
	status StatusCallback,
	isUpdate bool,
	isRepair bool,
	thumbnailPath string,
	encryption bool,
	webStreaming bool,
	uploadOpts ...ChunkedUploadOption,
) error {

	if !a.isInitialized() {
		return notInitialized
	}

	if (!isUpdate && !a.CanUpload()) || (isUpdate && !a.CanUpdate()) {
		return constants.ErrFileOptionNotPermitted
	}

	fileReader, err := os.Open(localPath)
	if err != nil {
		return err
	}
	defer fileReader.Close()

	fileInfo, err := fileReader.Stat()
	if err != nil {
		return err
	}

	mimeType, err := zboxutil.GetFileContentType(fileReader)
	if err != nil {
		return err
	}
	remotePath = zboxutil.RemoteClean(remotePath)
	isabs := zboxutil.IsRemoteAbs(remotePath)
	if !isabs {
		err = thrown.New("invalid_path", "Path should be valid and absolute")
		return err
	}
	remotePath = zboxutil.GetFullRemotePath(localPath, remotePath)

	_, fileName := pathutil.Split(remotePath)

	fileMeta := FileMeta{
		Path:       localPath,
		ActualSize: fileInfo.Size(),
		MimeType:   mimeType,
		RemoteName: fileName,
		RemotePath: remotePath,
	}

	options := []ChunkedUploadOption{
		WithEncrypt(encryption),
		WithStatusCallback(status),
	}
	options = append(options, uploadOpts...)

	if thumbnailPath != "" {
		buf, err := sys.Files.ReadFile(thumbnailPath)
		if err != nil {
			return err
		}

		options = append(options, WithThumbnail(buf))
	}

	connectionId := zboxutil.NewConnectionId()
	now := time.Now()
	ChunkedUpload, err := CreateChunkedUpload(workdir,
		a, fileMeta, fileReader,
		isUpdate, isRepair, webStreaming, connectionId,
		options...)
	if err != nil {
		return err
	}
	elapsedCreateChunkedUpload := time.Since(now)
	logger.Logger.Info("[StartChunkedUpload]", zap.String("allocation_id", a.ID),
		zap.Duration("CreateChunkedUpload", elapsedCreateChunkedUpload))

	return ChunkedUpload.Start()
}

func (a *Allocation) GetCurrentVersion() (bool, error) {
	//get versions from blobbers

	wg := &sync.WaitGroup{}
	markerChan := make(chan *RollbackBlobber, len(a.Blobbers))
	var errCnt int32
	for _, blobber := range a.Blobbers {

		wg.Add(1)
		go func(blobber *blockchain.StorageNode) {

			defer wg.Done()
			wr, err := GetWritemarker(a.ID, a.Tx, blobber.ID, blobber.Baseurl)
			if err != nil {
				atomic.AddInt32(&errCnt, 1)
				logger.Logger.Error("error during getWritemarke", zap.Error(err))
			}
			if wr == nil {
				markerChan <- nil
			} else {
				markerChan <- &RollbackBlobber{
					blobber:      blobber,
					lpm:          wr,
					commitResult: &CommitResult{},
				}
			}
		}(blobber)

	}

	wg.Wait()
	close(markerChan)

	versionMap := make(map[int64][]*RollbackBlobber)

	for rb := range markerChan {

		if rb == nil {
			continue
		}

		if _, ok := versionMap[rb.lpm.LatestWM.Timestamp]; !ok {
			versionMap[rb.lpm.LatestWM.Timestamp] = make([]*RollbackBlobber, 0)
		}

		versionMap[rb.lpm.LatestWM.Timestamp] = append(versionMap[rb.lpm.LatestWM.Timestamp], rb)

		if len(versionMap) > 2 {
			return false, fmt.Errorf("more than 2 versions found")
		}

	}
	// TODO: check how many blobbers can be down
	if errCnt > 0 {
		return false, fmt.Errorf("error in getting writemarker from %v blobbers", errCnt)
	}

	if len(versionMap) == 0 {
		return false, nil
	}

	// TODO:return if len(versionMap) == 1

	var prevVersion int64
	var latestVersion int64

	for version := range versionMap {
		if prevVersion == 0 {
			prevVersion = version
		} else {
			latestVersion = version
		}
	}

	if prevVersion > latestVersion {
		prevVersion, latestVersion = latestVersion, prevVersion
	}

	// TODO: Check if allocation can be repaired

	success := true

	// rollback to prev version
	for _, rb := range versionMap[latestVersion] {

		wg.Add(1)
		go func(rb *RollbackBlobber) {
			defer wg.Done()
			err := rb.processRollback(context.TODO(), a.ID)
			if err != nil {
				success = false
			}
		}(rb)
	}

	wg.Wait()

	if !success {
		return false, fmt.Errorf("error in rollback")
	}

	return success, nil
}

func (a *Allocation) RepairRequired(remotepath string) (zboxutil.Uint128, zboxutil.Uint128, bool, *fileref.FileRef, error) {
	if !a.isInitialized() {
		return zboxutil.Uint128{}, zboxutil.Uint128{}, false, nil, notInitialized
	}

	listReq := &ListRequest{Consensus: Consensus{RWMutex: &sync.RWMutex{}}}
	listReq.allocationID = a.ID
	listReq.allocationTx = a.Tx
	listReq.blobbers = a.Blobbers
	listReq.fullconsensus = a.fullconsensus
	listReq.consensusThresh = a.DataShards
	listReq.ctx = a.ctx
	listReq.remotefilepath = remotepath
	found, deleteMask, fileRef, _ := listReq.getFileConsensusFromBlobbers()
	if fileRef == nil {
		var repairErr error
		if deleteMask.Equals(zboxutil.NewUint128(0)) {
			repairErr = errors.New("", "File not found for the given remotepath")
		}
		return found, deleteMask, false, fileRef, repairErr
	}

	uploadMask := zboxutil.NewUint128(1).Lsh(uint64(len(a.Blobbers))).Sub64(1)

	return found, deleteMask, !found.Equals(uploadMask), fileRef, nil
}

func (a *Allocation) DoMultiOperation(operations []OperationRequest, opts ...MultiOperationOption) error {
	if len(operations) == 0 {
		return nil
	}
	if !a.isInitialized() {
		return notInitialized
	}
	connectionID := zboxutil.NewConnectionId()
	var mo MultiOperation
	for i := 0; i < len(operations); {
		// resetting multi operation and previous paths for every batch
		mo.allocationObj = a
		mo.operationMask = zboxutil.NewUint128(0)
		mo.maskMU = &sync.Mutex{}
		mo.connectionID = connectionID
		mo.ctx, mo.ctxCncl = context.WithCancel(a.ctx)
		mo.Consensus = Consensus{
			RWMutex:         &sync.RWMutex{},
			consensusThresh: a.consensusThreshold,
			fullconsensus:   a.fullconsensus,
		}
		for _, opt := range opts {
			opt(&mo)
		}
		previousPaths := make(map[string]bool)
		connectionErrors := make([]error, len(mo.allocationObj.Blobbers))

		var wg sync.WaitGroup
		for blobberIdx := range mo.allocationObj.Blobbers {
			wg.Add(1)
			go func(pos int) {
				defer wg.Done()
				err := mo.createConnectionObj(pos)
				if err != nil {
					l.Logger.Error(err.Error())
					connectionErrors[pos] = err
				}
			}(blobberIdx)
		}
		wg.Wait()
		// Check consensus
		if mo.operationMask.CountOnes() < mo.consensusThresh {
			majorErr := zboxutil.MajorError(connectionErrors)
			if majorErr != nil {
				return errors.New("consensus_not_met",
					fmt.Sprintf("Multioperation: create connection failed. Required consensus %d got %d. Major error: %s",
						mo.consensusThresh, mo.operationMask.CountOnes(), majorErr.Error()))
			}
			return errors.New("consensus_not_met",
				fmt.Sprintf("Multioperation: create connection failed. Required consensus %d got %d",
					mo.consensusThresh, mo.operationMask.CountOnes()))
		}

		for ; i < len(operations); i++ {
			if len(mo.operations) >= MultiOpBatchSize {
				// max batch size reached, commit
				connectionID = zboxutil.NewConnectionId()
				break
			}
			op := operations[i]
			op.RemotePath = strings.TrimSpace(op.RemotePath)
			if op.FileMeta.RemotePath != "" {
				op.FileMeta.RemotePath = strings.TrimSpace(op.FileMeta.RemotePath)
				op.FileMeta.RemoteName = strings.TrimSpace(op.FileMeta.RemoteName)
			}
			remotePath := op.RemotePath
			parentPaths := GenerateParentPaths(remotePath)

			if _, ok := previousPaths[remotePath]; ok {
				// conflict found, commit
				connectionID = zboxutil.NewConnectionId()
				break
			}

			var (
				operation       Operationer
				err             error
				newConnectionID string
			)

			switch op.OperationType {
			case constants.FileOperationRename:
				operation = NewRenameOperation(op.RemotePath, op.DestName, mo.operationMask, mo.maskMU, mo.consensusThresh, mo.fullconsensus, mo.ctx)

			case constants.FileOperationCopy:
				operation = NewCopyOperation(op.RemotePath, op.DestPath, mo.operationMask, mo.maskMU, mo.consensusThresh, mo.fullconsensus, mo.ctx)

			case constants.FileOperationMove:
				operation = NewMoveOperation(op.RemotePath, op.DestPath, mo.operationMask, mo.maskMU, mo.consensusThresh, mo.fullconsensus, mo.ctx)

			case constants.FileOperationInsert:
				operation, newConnectionID, err = NewUploadOperation(op.Workdir, mo.allocationObj, mo.connectionID, op.FileMeta, op.FileReader, false, op.IsWebstreaming, op.IsRepair, op.DownloadFile, op.Opts...)

			case constants.FileOperationDelete:
				if op.Mask != nil {
					operation = NewDeleteOperation(op.RemotePath, *op.Mask, mo.maskMU, mo.consensusThresh, mo.fullconsensus, mo.ctx)
				} else {
					operation = NewDeleteOperation(op.RemotePath, mo.operationMask, mo.maskMU, mo.consensusThresh, mo.fullconsensus, mo.ctx)
				}
			case constants.FileOperationUpdate:
				operation, newConnectionID, err = NewUploadOperation(op.Workdir, mo.allocationObj, mo.connectionID, op.FileMeta, op.FileReader, true, op.IsWebstreaming, op.IsRepair, op.DownloadFile, op.Opts...)

			case constants.FileOperationCreateDir:
				operation = NewDirOperation(op.RemotePath, mo.operationMask, mo.maskMU, mo.consensusThresh, mo.fullconsensus, mo.ctx)

			default:
				return errors.New("invalid_operation", "Operation is not valid")
			}
			if err != nil {
				return err
			}

			if newConnectionID != "" && newConnectionID != connectionID {
				connectionID = newConnectionID
				break
			}
			err = operation.Verify(a)
			if err != nil {
				return err
			}

			for path := range parentPaths {
				previousPaths[path] = true
			}

			mo.operations = append(mo.operations, operation)
		}

		if len(mo.operations) > 0 {
			err := mo.Process()
			if err != nil {
				return err
			}
			mo.operations = nil
		}
	}
	return nil
}

func GenerateParentPaths(path string) map[string]bool {
	path = strings.Trim(path, "/")
	parts := strings.Split(path, "/")
	parentPaths := make(map[string]bool)

	for i := range parts {
		parentPaths["/"+strings.Join(parts[:i+1], "/")] = true
	}
	return parentPaths
}

func (a *Allocation) DownloadFileToFileHandler(
	fileHandler sys.File,
	remotePath string,
	verifyDownload bool,
	status StatusCallback,
	isFinal bool,
) error {
	return a.addAndGenerateDownloadRequest(fileHandler, remotePath, DOWNLOAD_CONTENT_FULL, 1, 0,
		numBlockDownloads, verifyDownload, status, isFinal, "")
}

func (a *Allocation) DownloadByBlocksToFileHandler(
	fileHandler sys.File,
	remotePath string,
	startBlock, endBlock int64,
	numBlocks int,
	verifyDownload bool,
	status StatusCallback,
	isFinal bool,
) error {
	return a.addAndGenerateDownloadRequest(fileHandler, remotePath, DOWNLOAD_CONTENT_FULL, startBlock, endBlock,
		numBlocks, verifyDownload, status, isFinal, "")
}

func (a *Allocation) DownloadThumbnailToFileHandler(
	fileHandler sys.File,
	remotePath string,
	verifyDownload bool,
	status StatusCallback,
	isFinal bool,
) error {
	return a.addAndGenerateDownloadRequest(fileHandler, remotePath, DOWNLOAD_CONTENT_THUMB, 1, 0,
		numBlockDownloads, verifyDownload, status, isFinal, "")
}

func (a *Allocation) DownloadFile(localPath string, remotePath string, verifyDownload bool, status StatusCallback, isFinal bool) error {
	f, localFilePath, toKeep, err := a.prepareAndOpenLocalFile(localPath, remotePath)
	if err != nil {
		return err
	}

	err = a.addAndGenerateDownloadRequest(f, remotePath, DOWNLOAD_CONTENT_FULL, 1, 0,
		numBlockDownloads, verifyDownload, status, isFinal, localFilePath)
	if err != nil {
		if !toKeep {
			os.Remove(localFilePath) //nolint: errcheck
		}
		f.Close() //nolint: errcheck
		return err
	}
	return nil
}

// TODO: Use a map to store the download request and use flag isFinal to start the download, calculate readCount in parallel if possible
func (a *Allocation) DownloadFileByBlock(
	localPath string, remotePath string, startBlock int64, endBlock int64,
	numBlocks int, verifyDownload bool, status StatusCallback, isFinal bool) error {
	f, localFilePath, toKeep, err := a.prepareAndOpenLocalFile(localPath, remotePath)
	if err != nil {
		return err
	}

	err = a.addAndGenerateDownloadRequest(f, remotePath, DOWNLOAD_CONTENT_FULL, startBlock, endBlock,
		numBlockDownloads, verifyDownload, status, isFinal, localFilePath)
	if err != nil {
		if !toKeep {
			os.Remove(localFilePath) //nolint: errcheck
		}
		f.Close() //nolint: errcheck
		return err
	}
	return nil
}

func (a *Allocation) DownloadThumbnail(localPath string, remotePath string, verifyDownload bool, status StatusCallback, isFinal bool) error {
	f, localFilePath, toKeep, err := a.prepareAndOpenLocalFile(localPath, remotePath)
	if err != nil {
		return err
	}

	err = a.addAndGenerateDownloadRequest(f, remotePath, DOWNLOAD_CONTENT_THUMB, 1, 0,
		numBlockDownloads, verifyDownload, status, isFinal, localFilePath)
	if err != nil {
		if !toKeep {
			os.Remove(localFilePath) //nolint: errcheck
		}
		f.Close() //nolint: errcheck
		return err
	}
	return nil
}

func (a *Allocation) generateDownloadRequest(
	fileHandler sys.File,
	remotePath string,
	contentMode string,
	startBlock, endBlock int64,
	numBlocks int,
	verifyDownload bool,
	status StatusCallback,
	connectionID string,
	localFilePath string,
) (*DownloadRequest, error) {
	if len(a.Blobbers) == 0 {
		return nil, noBLOBBERS
	}

	downloadReq := &DownloadRequest{Consensus: Consensus{RWMutex: &sync.RWMutex{}}}
	downloadReq.maskMu = &sync.Mutex{}
	downloadReq.allocationID = a.ID
	downloadReq.allocationTx = a.Tx
	downloadReq.allocOwnerID = a.Owner
	downloadReq.allocOwnerPubKey = a.OwnerPublicKey
	downloadReq.ctx, downloadReq.ctxCncl = context.WithCancel(a.ctx)
	downloadReq.fileHandler = fileHandler
	downloadReq.localFilePath = localFilePath
	downloadReq.remotefilepath = remotePath
	downloadReq.statusCallback = status
	downloadReq.downloadMask = zboxutil.NewUint128(1).Lsh(uint64(len(a.Blobbers))).Sub64(1)
	downloadReq.blobbers = a.Blobbers
	downloadReq.datashards = a.DataShards
	downloadReq.parityshards = a.ParityShards
	downloadReq.startBlock = startBlock - 1
	downloadReq.endBlock = endBlock
	downloadReq.numBlocks = int64(numBlocks)
	downloadReq.shouldVerify = verifyDownload
	downloadReq.fullconsensus = a.fullconsensus
	downloadReq.consensusThresh = a.DataShards
	downloadReq.completedCallback = func(remotepath string, remotepathhash string) {
		a.mutex.Lock()
		defer a.mutex.Unlock()
		delete(a.downloadProgressMap, remotepath)
	}
	downloadReq.fileCallback = func() {
		if downloadReq.fileHandler != nil {
			downloadReq.fileHandler.Close() //nolint: errcheck
		}
	}
	downloadReq.contentMode = contentMode
	downloadReq.connectionID = connectionID

	return downloadReq, nil
}

func (a *Allocation) addAndGenerateDownloadRequest(
	fileHandler sys.File,
	remotePath, contentMode string,
	startBlock, endBlock int64,
	numBlocks int,
	verifyDownload bool,
	status StatusCallback,
	isFinal bool,
	localFilePath string,
) error {
	downloadReq, err := a.generateDownloadRequest(
		fileHandler, remotePath, contentMode, startBlock, endBlock,
		numBlocks, verifyDownload, status, "", localFilePath)
	if err != nil {
		return err
	}
	a.mutex.Lock()
	defer a.mutex.Unlock()
	if len(a.downloadRequests) > 0 {
		downloadReq.connectionID = a.downloadRequests[0].connectionID
	} else {
		downloadReq.connectionID = zboxutil.NewConnectionId()
	}
	a.downloadProgressMap[remotePath] = downloadReq
	a.downloadRequests = append(a.downloadRequests, downloadReq)
	if isFinal {
		downloadOps := a.downloadRequests
		a.downloadRequests = nil
		go func() {
			a.processReadMarker(downloadOps)
		}()
	}
	return nil
}

func (a *Allocation) processReadMarker(drs []*DownloadRequest) {
	blobberMap := make(map[uint64]int64)
	mpLock := sync.Mutex{}
	wg := sync.WaitGroup{}
	var isReadFree bool
	if a.ReadPriceRange.Max == 0 && a.ReadPriceRange.Min == 0 {
		isReadFree = true
	}
	now := time.Now()

	for _, dr := range drs {
		wg.Add(1)
		go func(dr *DownloadRequest) {
			defer wg.Done()
			dr.processDownloadRequest()
			var pos uint64
			if !dr.skip {
				for i := dr.downloadMask; !i.Equals64(0); i = i.And(zboxutil.NewUint128(1).Lsh(pos).Not()) {
					pos = uint64(i.TrailingZeros())
					mpLock.Lock()
					blobberMap[pos] += dr.blocksPerShard
					mpLock.Unlock()
				}
			}
		}(dr)
	}
	wg.Wait()
	elapsedProcessDownloadRequest := time.Since(now)

	// Do not send readmarkers for free reads
	if isReadFree {
		for _, dr := range drs {
			if dr.skip {
				continue
			}
			go func(dr *DownloadRequest) {
				a.downloadChan <- dr
			}(dr)
		}
		l.Logger.Info("[processReadMarker]", zap.String("allocation_id", a.ID),
			zap.Int("num of download requests", len(drs)),
			zap.Duration("processDownloadRequest", elapsedProcessDownloadRequest))
		return
	}

	successMask := zboxutil.NewUint128(0)
	var redeemError error

	for pos, totalBlocks := range blobberMap {
		if totalBlocks == 0 {
			continue
		}
		wg.Add(1)
		go func(pos uint64, totalBlocks int64) {
			blobber := drs[0].blobbers[pos]
			err := drs[0].submitReadMarker(blobber, totalBlocks)
			if err == nil {
				successMask = successMask.Or(zboxutil.NewUint128(1).Lsh(pos))
			} else {
				redeemError = err
			}
			wg.Done()
		}(pos, totalBlocks)
	}
	wg.Wait()
	elapsedSubmitReadmarker := time.Since(now) - elapsedProcessDownloadRequest

	l.Logger.Info("[processReadMarker]", zap.String("allocation_id", a.ID),
		zap.Int("num of download requests", len(drs)),
		zap.Duration("processDownloadRequest", elapsedProcessDownloadRequest),
		zap.Duration("submitReadmarker", elapsedSubmitReadmarker))
	for _, dr := range drs {
		if dr.skip {
			continue
		}
		dr.downloadMask = successMask.And(dr.downloadMask)
		if dr.consensusThresh > dr.downloadMask.CountOnes() {
			if redeemError == nil {
				redeemError = errors.New("read_marker_failed", "Failed to submit read marker to the blobbers")
			}
			dr.errorCB(redeemError, dr.remotefilepath)
			continue
		}
		go func(dr *DownloadRequest) {
			a.downloadChan <- dr
		}(dr)
	}
}

func (a *Allocation) prepareAndOpenLocalFile(localPath string, remotePath string) (*os.File, string, bool, error) {
	var toKeep bool

	if !a.isInitialized() {
		return nil, "", toKeep, notInitialized
	}

	var localFilePath string

	// If the localPath has a file extension, treat it as a file. Otherwise, treat it as a directory.
	if filepath.Ext(localPath) != "" {
		localFilePath = localPath
	} else {
		localFileName := filepath.Base(remotePath)
		localFilePath = filepath.Join(localPath, localFileName)
	}

	// Create necessary directories if they do not exist
	dir := filepath.Dir(localFilePath)
	if _, err := os.Stat(dir); os.IsNotExist(err) {
		if err := os.MkdirAll(dir, 0744); err != nil {
			return nil, "", toKeep, err
		}
	}

	var f *os.File
	info, err := os.Stat(localFilePath)
	if errors.Is(err, os.ErrNotExist) {
		f, err = os.OpenFile(localFilePath, os.O_WRONLY|os.O_CREATE, 0644)
		if err != nil {
			return nil, "", toKeep, errors.Wrap(err, "Can't create local file")
		}
	} else {
		f, err = os.OpenFile(localFilePath, os.O_WRONLY, 0644)
		if err != nil {
			return nil, "", toKeep, errors.Wrap(err, "Can't open local file in append mode")
		}
		if info.Size() > 0 {
			toKeep = true
		}
	}

	return f, localFilePath, toKeep, nil
}

func (a *Allocation) ListDirFromAuthTicket(authTicket string, lookupHash string) (*ListResult, error) {
	if !a.isInitialized() {
		return nil, notInitialized
	}
	sEnc, err := base64.StdEncoding.DecodeString(authTicket)
	if err != nil {
		return nil, errors.New("auth_ticket_decode_error", "Error decoding the auth ticket."+err.Error())
	}
	at := &marker.AuthTicket{}
	err = json.Unmarshal(sEnc, at)
	if err != nil {
		return nil, errors.New("auth_ticket_decode_error", "Error unmarshaling the auth ticket."+err.Error())
	}
	if len(at.FilePathHash) == 0 || len(lookupHash) == 0 {
		return nil, errors.New("invalid_path", "Invalid path for the list")
	}

	listReq := &ListRequest{Consensus: Consensus{RWMutex: &sync.RWMutex{}}}
	listReq.allocationID = a.ID
	listReq.allocationTx = a.Tx
	listReq.blobbers = a.Blobbers
	listReq.fullconsensus = a.fullconsensus
	listReq.consensusThresh = a.consensusThreshold
	listReq.ctx = a.ctx
	listReq.remotefilepathhash = lookupHash
	listReq.authToken = at
	ref, err := listReq.GetListFromBlobbers()

	if err != nil {
		return nil, err
	}

	if ref != nil {
		return ref, nil
	}
	return nil, errors.New("list_request_failed", "Failed to get list response from the blobbers")
}

func (a *Allocation) ListDir(path string, opts ...bool) (*ListResult, error) {
	if !a.isInitialized() {
		return nil, notInitialized
	}
	if len(path) == 0 {
		return nil, errors.New("invalid_path", "Invalid path for the list")
	}
	path = zboxutil.RemoteClean(path)
	isabs := zboxutil.IsRemoteAbs(path)
	if !isabs {
		return nil, errors.New("invalid_path", "Path should be valid and absolute")
	}
	listReq := &ListRequest{Consensus: Consensus{RWMutex: &sync.RWMutex{}}}
	listReq.allocationID = a.ID
	listReq.allocationTx = a.Tx
	listReq.blobbers = a.Blobbers
	listReq.fullconsensus = a.fullconsensus
	listReq.consensusThresh = a.DataShards
	listReq.ctx = a.ctx
	listReq.remotefilepath = path
	if len(opts) > 0 {
		listReq.forRepair = opts[0]
	}
	ref, err := listReq.GetListFromBlobbers()
	if err != nil {
		return nil, err
	}

	if ref != nil {
		return ref, nil
	}
	return nil, errors.New("list_request_failed", "Failed to get list response from the blobbers")
}

func (a *Allocation) getRefs(path, pathHash, authToken, offsetPath, updatedDate, offsetDate, fileType, refType string, level, pageLimit int) (*ObjectTreeResult, error) {
	if !a.isInitialized() {
		return nil, notInitialized
	}

	oTreeReq := &ObjectTreeRequest{
		allocationID:   a.ID,
		allocationTx:   a.Tx,
		blobbers:       a.Blobbers,
		authToken:      authToken,
		pathHash:       pathHash,
		remotefilepath: path,
		pageLimit:      pageLimit,
		level:          level,
		offsetPath:     offsetPath,
		updatedDate:    updatedDate,
		offsetDate:     offsetDate,
		fileType:       fileType,
		refType:        refType,
		wg:             &sync.WaitGroup{},
		ctx:            a.ctx,
	}
	oTreeReq.fullconsensus = a.fullconsensus
	oTreeReq.consensusThresh = a.consensusThreshold
	return oTreeReq.GetRefs()
}

func (a *Allocation) getDownloadMaskForBlobber(blobberID string) (zboxutil.Uint128, []*blockchain.StorageNode, error) {

	x := zboxutil.NewUint128(1)
	blobberIdx := 0
	found := false
	for idx, b := range a.Blobbers {
		if b.ID == blobberID {
			found = true
			blobberIdx = idx
		}
	}

	if !found {
		return x, nil, fmt.Errorf("no blobber found with the given ID")
	}

	return x, a.Blobbers[blobberIdx : blobberIdx+1], nil
}

func (a *Allocation) DownloadFromBlobber(blobberID, localPath, remotePath string, status StatusCallback) error {

	mask, blobbers, err := a.getDownloadMaskForBlobber(blobberID)
	if err != nil {
		l.Logger.Error(err)
		return err
	}

	verifyDownload := false // should be set to false

	f, localFilePath, toKeep, err := a.prepareAndOpenLocalFile(localPath, remotePath)
	if err != nil {
		return err
	}
	downloadReq, err := a.generateDownloadRequest(f, remotePath, DOWNLOAD_CONTENT_FULL, 1, 0, numBlockDownloads, verifyDownload,
		status, zboxutil.NewConnectionId(), localFilePath)
	if err != nil {
		if !toKeep {
			os.Remove(localFilePath) //nolint: errcheck
		}
		f.Close() //nolint: errcheck
		return err
	}

	downloadReq.downloadMask = mask
	downloadReq.blobbers = blobbers
	downloadReq.fullconsensus = 1
	downloadReq.consensusThresh = 1

	fRef, err := downloadReq.getFileRef(remotePath)
	if err != nil {
		l.Logger.Error(err.Error())
		downloadReq.errorCB(fmt.Errorf("Error while getting file ref. Error: %v", err), remotePath)
		return err
	}
	downloadReq.numBlocks = fRef.NumBlocks

	a.processReadMarker([]*DownloadRequest{downloadReq})
	if downloadReq.skip {
		return errors.New("download_request_failed", "Failed to get download response from the blobbers")
	}
	return nil
}

// GetRefsWithAuthTicket get refs that are children of shared remote path.
func (a *Allocation) GetRefsWithAuthTicket(authToken, offsetPath, updatedDate, offsetDate, fileType, refType string, level, pageLimit int) (*ObjectTreeResult, error) {
	if authToken == "" {
		return nil, errors.New("empty_auth_token", "auth token cannot be empty")
	}
	sEnc, err := base64.StdEncoding.DecodeString(authToken)
	if err != nil {
		return nil, errors.New("auth_ticket_decode_error", "Error decoding the auth ticket."+err.Error())
	}

	authTicket := new(marker.AuthTicket)
	if err := json.Unmarshal(sEnc, authTicket); err != nil {
		return nil, errors.New("json_unmarshall_error", err.Error())
	}

	at, _ := json.Marshal(authTicket)
	return a.getRefs("", authTicket.FilePathHash, string(at), offsetPath, updatedDate, offsetDate, fileType, refType, level, pageLimit)
}

// This function will retrieve paginated objectTree and will handle concensus; Required tree should be made in application side.
func (a *Allocation) GetRefs(path, offsetPath, updatedDate, offsetDate, fileType, refType string, level, pageLimit int) (*ObjectTreeResult, error) {
	if len(path) == 0 || !zboxutil.IsRemoteAbs(path) {
		return nil, errors.New("invalid_path", fmt.Sprintf("Absolute path required. Path provided: %v", path))
	}

	return a.getRefs(path, "", "", offsetPath, updatedDate, offsetDate, fileType, refType, level, pageLimit)
}

func (a *Allocation) GetRefsFromLookupHash(pathHash, offsetPath, updatedDate, offsetDate, fileType, refType string, level, pageLimit int) (*ObjectTreeResult, error) {
	if pathHash == "" {
		return nil, errors.New("invalid_lookup_hash", "lookup hash cannot be empty")
	}

	return a.getRefs("", pathHash, "", offsetPath, updatedDate, offsetDate, fileType, refType, level, pageLimit)

}

func (a *Allocation) GetRecentlyAddedRefs(page int, fromDate int64, pageLimit int) (*RecentlyAddedRefResult, error) {
	if !a.isInitialized() {
		return nil, notInitialized
	}

	if page < 1 {
		return nil, errors.New("invalid_params",
			fmt.Sprintf("page value should be greater than or equal to 1."+
				"Got page: %d", page))
	}

	offset := int64(page-1) * int64(pageLimit)
	req := &RecentlyAddedRefRequest{
		allocationID: a.ID,
		allocationTx: a.Tx,
		blobbers:     a.Blobbers,
		offset:       offset,
		fromDate:     fromDate,
		ctx:          a.ctx,
		wg:           &sync.WaitGroup{},
		pageLimit:    pageLimit,
		Consensus: Consensus{
			RWMutex:         &sync.RWMutex{},
			fullconsensus:   a.fullconsensus,
			consensusThresh: a.consensusThreshold,
		},
	}
	return req.GetRecentlyAddedRefs()
}

func (a *Allocation) GetFileMeta(path string) (*ConsolidatedFileMeta, error) {
	if !a.isInitialized() {
		return nil, notInitialized
	}

	result := &ConsolidatedFileMeta{}
	listReq := &ListRequest{Consensus: Consensus{RWMutex: &sync.RWMutex{}}}
	listReq.allocationID = a.ID
	listReq.allocationTx = a.Tx
	listReq.blobbers = a.Blobbers
	listReq.fullconsensus = a.fullconsensus
	listReq.consensusThresh = a.consensusThreshold
	listReq.ctx = a.ctx
	listReq.remotefilepath = path
	_, _, ref, _ := listReq.getFileConsensusFromBlobbers()
	if ref != nil {
		result.Type = ref.Type
		result.Name = ref.Name
		result.Hash = ref.ActualFileHash
		result.LookupHash = ref.LookupHash
		result.MimeType = ref.MimeType
		result.Path = ref.Path
		result.Size = ref.Size
		result.NumBlocks = ref.NumBlocks
		result.EncryptedKey = ref.EncryptedKey
		result.Collaborators = ref.Collaborators
		result.ActualFileSize = ref.ActualFileSize
		result.ActualThumbnailHash = ref.ActualThumbnailHash
		result.ActualThumbnailSize = ref.ActualThumbnailSize
		if result.ActualFileSize > 0 {
			result.ActualNumBlocks = (ref.ActualFileSize + CHUNK_SIZE - 1) / CHUNK_SIZE
		}
		return result, nil
	}
	return nil, errors.New("file_meta_error", "Error getting the file meta data from blobbers")
}

func (a *Allocation) GetChunkReadSize(encrypt bool) int64 {
	chunkDataSize := int64(DefaultChunkSize)
	if encrypt {
		chunkDataSize -= (EncryptedDataPaddingSize + EncryptionHeaderSize)
	}
	return chunkDataSize * int64(a.DataShards)
}

func (a *Allocation) GetFileMetaFromAuthTicket(authTicket string, lookupHash string) (*ConsolidatedFileMeta, error) {
	if !a.isInitialized() {
		return nil, notInitialized
	}

	result := &ConsolidatedFileMeta{}
	sEnc, err := base64.StdEncoding.DecodeString(authTicket)
	if err != nil {
		return nil, errors.New("auth_ticket_decode_error", "Error decoding the auth ticket."+err.Error())
	}
	at := &marker.AuthTicket{}
	err = json.Unmarshal(sEnc, at)
	if err != nil {
		return nil, errors.New("auth_ticket_decode_error", "Error unmarshaling the auth ticket."+err.Error())
	}
	if len(at.FilePathHash) == 0 || len(lookupHash) == 0 {
		return nil, errors.New("invalid_path", "Invalid path for the list")
	}

	listReq := &ListRequest{Consensus: Consensus{RWMutex: &sync.RWMutex{}}}
	listReq.allocationID = a.ID
	listReq.allocationTx = a.Tx
	listReq.blobbers = a.Blobbers
	listReq.fullconsensus = a.fullconsensus
	listReq.consensusThresh = a.consensusThreshold
	listReq.ctx = a.ctx
	listReq.remotefilepathhash = lookupHash
	listReq.authToken = at
	_, _, ref, _ := listReq.getFileConsensusFromBlobbers()
	if ref != nil {
		result.Type = ref.Type
		result.Name = ref.Name
		result.Hash = ref.ActualFileHash
		result.LookupHash = ref.LookupHash
		result.MimeType = ref.MimeType
		result.Path = ref.Path
		result.Size = ref.Size
		result.NumBlocks = ref.NumBlocks
		result.ActualFileSize = ref.ActualFileSize
		result.ActualThumbnailHash = ref.ActualThumbnailHash
		result.ActualThumbnailSize = ref.ActualThumbnailSize
		if result.ActualFileSize > 0 {
			result.ActualNumBlocks = (result.ActualFileSize + CHUNK_SIZE - 1) / CHUNK_SIZE
		}
		return result, nil
	}
	return nil, errors.New("file_meta_error", "Error getting the file meta data from blobbers")
}

func (a *Allocation) GetFileStats(path string) (map[string]*FileStats, error) {
	if !a.isInitialized() {
		return nil, notInitialized
	}
	if len(path) == 0 {
		return nil, errors.New("invalid_path", "Invalid path for the list")
	}
	path = zboxutil.RemoteClean(path)
	isabs := zboxutil.IsRemoteAbs(path)
	if !isabs {
		return nil, errors.New("invalid_path", "Path should be valid and absolute")
	}
	listReq := &ListRequest{Consensus: Consensus{RWMutex: &sync.RWMutex{}}}
	listReq.allocationID = a.ID
	listReq.allocationTx = a.Tx
	listReq.blobbers = a.Blobbers
	listReq.fullconsensus = a.fullconsensus
	listReq.consensusThresh = a.consensusThreshold
	listReq.ctx = a.ctx
	listReq.remotefilepath = path
	ref := listReq.getFileStatsFromBlobbers()
	if ref != nil {
		return ref, nil
	}
	return nil, errors.New("file_stats_request_failed", "Failed to get file stats response from the blobbers")
}

func (a *Allocation) DeleteFile(path string) error {
	return a.deleteFile(path, a.consensusThreshold, a.fullconsensus, zboxutil.NewUint128(1).Lsh(uint64(len(a.Blobbers))).Sub64(1))
}

func (a *Allocation) deleteFile(path string, threshConsensus, fullConsensus int, mask zboxutil.Uint128) error {
	if !a.isInitialized() {
		return notInitialized
	}

	if !a.CanDelete() {
		return constants.ErrFileOptionNotPermitted
	}

	if len(path) == 0 {
		return errors.New("invalid_path", "Invalid path for the list")
	}
	path = zboxutil.RemoteClean(path)
	isabs := zboxutil.IsRemoteAbs(path)
	if !isabs {
		return errors.New("invalid_path", "Path should be valid and absolute")
	}

	req := &DeleteRequest{consensus: Consensus{RWMutex: &sync.RWMutex{}}}
	req.allocationObj = a
	req.blobbers = a.Blobbers
	req.allocationID = a.ID
	req.allocationTx = a.Tx
	req.consensus.Init(threshConsensus, fullConsensus)
	req.ctx, req.ctxCncl = context.WithCancel(a.ctx)
	req.remotefilepath = path
	req.connectionID = zboxutil.NewConnectionId()
	req.deleteMask = mask
	req.maskMu = &sync.Mutex{}
	req.timestamp = int64(common.Now())
	err := req.ProcessDelete()
	return err
}

func (a *Allocation) createDir(remotePath string, threshConsensus, fullConsensus int, mask zboxutil.Uint128) error {
	if !a.isInitialized() {
		return notInitialized
	}

	if remotePath == "" {
		return errors.New("invalid_name", "Invalid name for dir")
	}

	if !path.IsAbs(remotePath) {
		return errors.New("invalid_path", "Path is not absolute")
	}

	remotePath = zboxutil.RemoteClean(remotePath)
	timestamp := int64(common.Now())
	req := DirRequest{
		allocationObj: a,
		allocationID:  a.ID,
		allocationTx:  a.Tx,
		blobbers:      a.Blobbers,
		mu:            &sync.Mutex{},
		dirMask:       mask,
		connectionID:  zboxutil.NewConnectionId(),
		remotePath:    remotePath,
		wg:            &sync.WaitGroup{},
		timestamp:     timestamp,
		Consensus: Consensus{
			RWMutex:         &sync.RWMutex{},
			consensusThresh: threshConsensus,
			fullconsensus:   fullConsensus,
		},
	}
	req.ctx, req.ctxCncl = context.WithCancel(a.ctx)

	err := req.ProcessDir(a)
	return err
}

func (a *Allocation) GetAuthTicketForShare(
	path, filename, referenceType, refereeClientID string) (string, error) {

	now := time.Now()
	return a.GetAuthTicket(path, filename, referenceType, refereeClientID, "", 0, &now)
}

func (a *Allocation) RevokeShare(path string, refereeClientID string) error {
	success := make(chan int, len(a.Blobbers))
	notFound := make(chan int, len(a.Blobbers))
	wg := &sync.WaitGroup{}
	for idx := range a.Blobbers {
		baseUrl := a.Blobbers[idx].Baseurl
		query := &url.Values{}
		query.Add("path", path)
		query.Add("refereeClientID", refereeClientID)

		httpreq, err := zboxutil.NewRevokeShareRequest(baseUrl, a.ID, a.Tx, query)
		if err != nil {
			return err
		}

		wg.Add(1)
		go func() {
			defer wg.Done()
			err := zboxutil.HttpDo(a.ctx, a.ctxCancelF, httpreq, func(resp *http.Response, err error) error {
				if err != nil {
					l.Logger.Error("Revoke share : ", err)
					return err
				}
				defer resp.Body.Close()

				respbody, err := ioutil.ReadAll(resp.Body)
				if err != nil {
					l.Logger.Error("Error: Resp ", err)
					return err
				}
				if resp.StatusCode != http.StatusOK {
					l.Logger.Error(baseUrl, " Revoke share error response: ", resp.StatusCode, string(respbody))
					return fmt.Errorf(string(respbody))
				}
				data := map[string]interface{}{}
				err = json.Unmarshal(respbody, &data)
				if err != nil {
					return err
				}
				if data["status"].(float64) == http.StatusNotFound {
					notFound <- 1
				}
				return nil
			})
			if err == nil {
				success <- 1
			}
		}()
	}
	wg.Wait()
	if len(success) == len(a.Blobbers) {
		if len(notFound) == len(a.Blobbers) {
			return errors.New("", "share not found")
		}
		return nil
	}
	return errors.New("", "consensus not reached")
}

var ErrInvalidPrivateShare = errors.New("invalid_private_share", "private sharing is only available for encrypted file")

func (a *Allocation) GetAuthTicket(path, filename string,
	referenceType, refereeClientID, refereeEncryptionPublicKey string, expiration int64, availableAfter *time.Time) (string, error) {

	if !a.isInitialized() {
		return "", notInitialized
	}

	if path == "" {
		return "", errors.New("invalid_path", "Invalid path for the list")
	}

	path = zboxutil.RemoteClean(path)
	isabs := zboxutil.IsRemoteAbs(path)
	if !isabs {
		return "", errors.New("invalid_path", "Path should be valid and absolute")
	}

	if referenceType == fileref.FILE && refereeClientID != "" {
		fileMeta, err := a.GetFileMeta(path)
		if err != nil {
			return "", err
		}

		// private sharing is only available for encrypted file
		if fileMeta.EncryptedKey == "" {
			return "", ErrInvalidPrivateShare
		}
	}

	shareReq := &ShareRequest{
		expirationSeconds: expiration,
		allocationID:      a.ID,
		allocationTx:      a.Tx,
		blobbers:          a.Blobbers,
		ctx:               a.ctx,
		remotefilepath:    path,
		remotefilename:    filename,
	}

	if referenceType == fileref.DIRECTORY {
		shareReq.refType = fileref.DIRECTORY
	} else {
		shareReq.refType = fileref.FILE
	}

	aTicket, err := shareReq.getAuthTicket(refereeClientID, refereeEncryptionPublicKey)
	if err != nil {
		return "", err
	}

	atBytes, err := json.Marshal(aTicket)
	if err != nil {
		return "", err
	}

	if err := a.UploadAuthTicketToBlobber(string(atBytes), refereeEncryptionPublicKey, availableAfter); err != nil {
		return "", err
	}

	aTicket.ReEncryptionKey = ""
	if err := aTicket.Sign(); err != nil {
		return "", err
	}

	atBytes, err = json.Marshal(aTicket)
	if err != nil {
		return "", err
	}

	return base64.StdEncoding.EncodeToString(atBytes), nil
}

func (a *Allocation) UploadAuthTicketToBlobber(authTicket string, clientEncPubKey string, availableAfter *time.Time) error {
	success := make(chan int, len(a.Blobbers))
	wg := &sync.WaitGroup{}
	for idx := range a.Blobbers {
		url := a.Blobbers[idx].Baseurl
		body := new(bytes.Buffer)
		formWriter := multipart.NewWriter(body)
		if err := formWriter.WriteField("encryption_public_key", clientEncPubKey); err != nil {
			return err
		}
		if err := formWriter.WriteField("auth_ticket", authTicket); err != nil {
			return err
		}
		if availableAfter != nil {
			if err := formWriter.WriteField("available_after", strconv.FormatInt(availableAfter.Unix(), 10)); err != nil {
				return err
			}
		}

		if err := formWriter.Close(); err != nil {
			return err
		}
		httpreq, err := zboxutil.NewShareRequest(url, a.ID, a.Tx, body)
		if err != nil {
			return err
		}
		httpreq.Header.Set("Content-Type", formWriter.FormDataContentType())

		wg.Add(1)
		go func() {
			defer wg.Done()
			err := zboxutil.HttpDo(a.ctx, a.ctxCancelF, httpreq, func(resp *http.Response, err error) error {
				if err != nil {
					l.Logger.Error("Insert share info : ", err)
					return err
				}
				defer resp.Body.Close()

				respbody, err := ioutil.ReadAll(resp.Body)
				if err != nil {
					l.Logger.Error("Error: Resp ", err)
					return err
				}
				if resp.StatusCode != http.StatusOK {
					l.Logger.Error(url, " Insert share info error response: ", resp.StatusCode, string(respbody))
					return fmt.Errorf(string(respbody))
				}
				return nil
			})
			if err == nil {
				success <- 1
			}
		}()
	}
	wg.Wait()
	consensus := Consensus{
		RWMutex:         &sync.RWMutex{},
		consensus:       len(success),
		consensusThresh: a.DataShards,
		fullconsensus:   a.fullconsensus,
	}
	if !consensus.isConsensusOk() {
		return errors.New("", "consensus not reached")
	}
	return nil
}

func (a *Allocation) CancelDownload(remotepath string) error {
	if downloadReq, ok := a.downloadProgressMap[remotepath]; ok {
		downloadReq.isDownloadCanceled = true
		downloadReq.ctxCncl()
		return nil
	}
	return errors.New("remote_path_not_found", "Invalid path. No download in progress for the path "+remotepath)
}

func (a *Allocation) DownloadFromReader(
	remotePath, localPath, lookupHash, authTicket, contentMode string,
	verifyDownload bool,
	blocksPerMarker uint,
) error {

	finfo, err := os.Stat(localPath)
	if err != nil {
		return err
	}
	if !finfo.IsDir() {
		return errors.New("invalid_path", "local path must be directory")
	}

	r, err := a.GetAllocationFileReader(remotePath, lookupHash, authTicket, contentMode, verifyDownload, blocksPerMarker)
	if err != nil {
		return err
	}

	sd := r.(*StreamDownload)

	fileName := filepath.Base(sd.remotefilepath)
	var localFPath string
	if contentMode == DOWNLOAD_CONTENT_THUMB {
		localFPath = filepath.Join(localPath, fileName, ".thumb")
	} else {
		localFPath = filepath.Join(localPath, fileName)
	}

	finfo, err = os.Stat(localFPath)

	var f *os.File
	if errors.Is(err, os.ErrNotExist) {
		f, err = os.Create(localFPath)
	} else {
		_, err = r.Seek(finfo.Size(), io.SeekStart)
		if err != nil {
			return err
		}
		f, err = os.OpenFile(localFPath, os.O_WRONLY|os.O_APPEND, 0644)
	}

	if err != nil {
		return err
	}
	defer f.Close()

	buf := make([]byte, 1024*KB)
	for {
		n, err := r.Read(buf)
		if err != nil && errors.Is(err, io.EOF) {
			_, err = f.Write(buf[:n])
			if err != nil {
				return err
			}
			break
		}
		_, err = f.Write(buf[:n])
		if err != nil {
			return err
		}
	}

	return nil
}

// GetStreamDownloader will check file ref existence and returns an instance that provides
// io.ReadSeekerCloser interface
func (a *Allocation) GetAllocationFileReader(
	remotePath, lookupHash, authTicket, contentMode string,
	verifyDownload bool,
	blocksPerMarker uint,
) (io.ReadSeekCloser, error) {

	if !a.isInitialized() {
		return nil, notInitialized
	}
	//Remove content mode option
	remotePath = filepath.Clean(remotePath)
	var res *ObjectTreeResult
	var err error
	switch {
	case authTicket != "":
		res, err = a.GetRefsWithAuthTicket(authTicket, "", "", "", "", "regular", 0, 1)
	case remotePath != "":
		res, err = a.GetRefs(remotePath, "", "", "", "", "regular", 0, 1)
	case lookupHash != "":
		res, err = a.GetRefsFromLookupHash(lookupHash, "", "", "", "", "regular", 0, 1) //
	default:
		return nil, errors.New("invalid_path", "remote path or authticket is required")
	}

	if err != nil {
		return nil, err
	}

	if len(res.Refs) == 0 {
		return nil, errors.New("file_does_not_exist", "")
	}
	ref := &res.Refs[0]
	if ref.Type != fileref.FILE {
		return nil, errors.New("operation_not_supported", "downloading other than file is not supported")
	}

	if blocksPerMarker == 0 {
		blocksPerMarker = uint(numBlockDownloads)
	}

	sdo := &StreamDownloadOption{
		ContentMode:     contentMode,
		AuthTicket:      authTicket,
		VerifyDownload:  verifyDownload,
		BlocksPerMarker: blocksPerMarker,
	}

	return GetDStorageFileReader(a, ref, sdo)
}

func (a *Allocation) DownloadFileToFileHandlerFromAuthTicket(
	fileHandler sys.File,
	authTicket string,
	remoteLookupHash string,
	remoteFilename string,
	verifyDownload bool,
	status StatusCallback,
	isFinal bool,
) error {
	return a.downloadFromAuthTicket(fileHandler, authTicket, remoteLookupHash, 1, 0, numBlockDownloads,
		remoteFilename, DOWNLOAD_CONTENT_FULL, verifyDownload, status, isFinal, "")
}

func (a *Allocation) DownloadByBlocksToFileHandlerFromAuthTicket(
	fileHandler sys.File,
	authTicket string,
	remoteLookupHash string,
	startBlock, endBlock int64,
	numBlocks int,
	remoteFilename string,
	verifyDownload bool,
	status StatusCallback,
	isFinal bool,
) error {
	return a.downloadFromAuthTicket(fileHandler, authTicket, remoteLookupHash, startBlock, endBlock, numBlocks,
		remoteFilename, DOWNLOAD_CONTENT_FULL, verifyDownload, status, isFinal, "")
}

func (a *Allocation) DownloadThumbnailToFileHandlerFromAuthTicket(
	fileHandler sys.File,
	authTicket string,
	remoteLookupHash string,
	remoteFilename string,
	verifyDownload bool,
	status StatusCallback,
	isFinal bool,
) error {
	return a.downloadFromAuthTicket(fileHandler, authTicket, remoteLookupHash, 1, 0, numBlockDownloads,
		remoteFilename, DOWNLOAD_CONTENT_THUMB, verifyDownload, status, isFinal, "")
}

func (a *Allocation) DownloadThumbnailFromAuthTicket(
	localPath string,
	authTicket string,
	remoteLookupHash string,
	remoteFilename string,
	verifyDownload bool,
	status StatusCallback,
	isFinal bool,
) error {
	f, localFilePath, toKeep, err := a.prepareAndOpenLocalFile(localPath, remoteFilename)
	if err != nil {
		return err
	}

	err = a.downloadFromAuthTicket(f, authTicket, remoteLookupHash, 1, 0, numBlockDownloads, remoteFilename,
		DOWNLOAD_CONTENT_THUMB, verifyDownload, status, isFinal, localFilePath)
	if err != nil {
		if !toKeep {
			os.Remove(localFilePath) //nolint: errcheck
		}
		f.Close() //nolint: errcheck
		return err
	}
	return nil
}

func (a *Allocation) DownloadFromAuthTicket(localPath string, authTicket string,
	remoteLookupHash string, remoteFilename string, verifyDownload bool, status StatusCallback, isFinal bool) error {
	f, localFilePath, toKeep, err := a.prepareAndOpenLocalFile(localPath, remoteFilename)
	if err != nil {
		return err
	}

	err = a.downloadFromAuthTicket(f, authTicket, remoteLookupHash, 1, 0, numBlockDownloads, remoteFilename,
		DOWNLOAD_CONTENT_FULL, verifyDownload, status, isFinal, localFilePath)
	if err != nil {
		if !toKeep {
			os.Remove(localFilePath) //nolint: errcheck
		}
		f.Close() //nolint: errcheck
		return err
	}
	return nil
}

func (a *Allocation) DownloadFromAuthTicketByBlocks(localPath string,
	authTicket string, startBlock int64, endBlock int64, numBlocks int,
	remoteLookupHash string, remoteFilename string, verifyDownload bool,
	status StatusCallback, isFinal bool) error {

	f, localFilePath, toKeep, err := a.prepareAndOpenLocalFile(localPath, remoteFilename)
	if err != nil {
		return err
	}

	err = a.downloadFromAuthTicket(f, authTicket, remoteLookupHash, startBlock, endBlock, numBlockDownloads, remoteFilename,
		DOWNLOAD_CONTENT_FULL, verifyDownload, status, isFinal, localFilePath)
	if err != nil {
		if !toKeep {
			os.Remove(localFilePath) //nolint: errcheck
		}
		f.Close() //nolint: errcheck
		return err
	}
	return nil
}

func (a *Allocation) downloadFromAuthTicket(fileHandler sys.File, authTicket string,
	remoteLookupHash string, startBlock int64, endBlock int64, numBlocks int,
	remoteFilename string, contentMode string, verifyDownload bool,
	status StatusCallback, isFinal bool, localFilePath string) error {

	sEnc, err := base64.StdEncoding.DecodeString(authTicket)
	if err != nil {
		return errors.New("auth_ticket_decode_error", "Error decoding the auth ticket."+err.Error())
	}
	at := &marker.AuthTicket{}
	err = json.Unmarshal(sEnc, at)
	if err != nil {
		return errors.New("auth_ticket_decode_error", "Error unmarshaling the auth ticket."+err.Error())
	}

	if len(a.Blobbers) == 0 {
		return noBLOBBERS
	}

	downloadReq := &DownloadRequest{Consensus: Consensus{RWMutex: &sync.RWMutex{}}}
	downloadReq.maskMu = &sync.Mutex{}
	downloadReq.allocationID = a.ID
	downloadReq.allocationTx = a.Tx
	downloadReq.allocOwnerID = a.Owner
	downloadReq.allocOwnerPubKey = a.OwnerPublicKey
	downloadReq.ctx, downloadReq.ctxCncl = context.WithCancel(a.ctx)
	downloadReq.fileHandler = fileHandler
	downloadReq.localFilePath = localFilePath
	downloadReq.remotefilepathhash = remoteLookupHash
	downloadReq.authTicket = at
	downloadReq.statusCallback = status
	downloadReq.downloadMask = zboxutil.NewUint128(1).Lsh(uint64(len(a.Blobbers))).Sub64(1)
	downloadReq.blobbers = a.Blobbers
	downloadReq.datashards = a.DataShards
	downloadReq.parityshards = a.ParityShards
	downloadReq.contentMode = contentMode
	downloadReq.startBlock = startBlock - 1
	downloadReq.endBlock = endBlock
	downloadReq.numBlocks = int64(numBlocks)
	downloadReq.shouldVerify = verifyDownload
	downloadReq.fullconsensus = a.fullconsensus
	downloadReq.consensusThresh = a.consensusThreshold
	downloadReq.connectionID = zboxutil.NewConnectionId()
	downloadReq.completedCallback = func(remotepath string, remotepathHash string) {
		a.mutex.Lock()
		defer a.mutex.Unlock()
		delete(a.downloadProgressMap, remotepathHash)
	}
	downloadReq.fileCallback = func() {
		if downloadReq.fileHandler != nil {
			downloadReq.fileHandler.Close() //nolint: errcheck
		}
	}
	a.mutex.Lock()
	a.downloadProgressMap[remoteLookupHash] = downloadReq
	if len(a.downloadRequests) > 0 {
		downloadReq.connectionID = a.downloadRequests[0].connectionID
	}
	a.downloadRequests = append(a.downloadRequests, downloadReq)
	if isFinal {
		downloadOps := a.downloadRequests
		a.downloadRequests = nil
		go func() {
			a.processReadMarker(downloadOps)
		}()
	}
	a.mutex.Unlock()
	return nil
}

func (a *Allocation) StartRepair(localRootPath, pathToRepair string, statusCB StatusCallback) error {
	if !a.isInitialized() {
		return notInitialized
	}

	listDir, err := a.ListDir(pathToRepair, true)
	if err != nil {
		return err
	}

	repairReq := &RepairRequest{
		listDir:       listDir,
		localRootPath: localRootPath,
		statusCB:      statusCB,
	}

	repairReq.completedCallback = func() {
		a.mutex.Lock()
		defer a.mutex.Unlock()
		a.repairRequestInProgress = nil
	}

	go func() {
		a.repairChan <- repairReq
		a.mutex.Lock()
		defer a.mutex.Unlock()
		a.repairRequestInProgress = repairReq
	}()
	return nil
}

// RepairAlloc repairs all the files in allocation
func (a *Allocation) RepairAlloc(statusCB StatusCallback) (err error) {
	var dir string
	if IsWasm {
		dir = "/tmp"
	} else {
		dir, err = os.Getwd()
		if err != nil {
			return err
		}
	}
	return a.StartRepair(dir, "/", statusCB)
}

func (a *Allocation) CancelUpload(localpath string) error {
	return nil
}

func (a *Allocation) CancelRepair() error {
	if a.repairRequestInProgress != nil {
		a.repairRequestInProgress.isRepairCanceled = true
		return nil
	}
	return errors.New("invalid_cancel_repair_request", "No repair in progress for the allocation")
}

func (a *Allocation) GetMaxWriteReadFromBlobbers(blobbers []*BlobberAllocation) (maxW float64, maxR float64, err error) {
	if !a.isInitialized() {
		return 0, 0, notInitialized
	}

	if len(blobbers) == 0 {
		return 0, 0, noBLOBBERS
	}

	maxWritePrice, maxReadPrice := 0.0, 0.0
	for _, v := range blobbers {
		writePrice, err := v.Terms.WritePrice.ToToken()
		if err != nil {
			return 0, 0, err
		}
		if writePrice > maxWritePrice {
			maxWritePrice = writePrice
		}
		readPrice, err := v.Terms.ReadPrice.ToToken()
		if err != nil {
			return 0, 0, err
		}
		if readPrice > maxReadPrice {
			maxReadPrice = readPrice
		}
	}

	return maxWritePrice, maxReadPrice, nil
}

func (a *Allocation) GetMaxWriteRead() (maxW float64, maxR float64, err error) {
	return a.GetMaxWriteReadFromBlobbers(a.BlobberDetails)
}

func (a *Allocation) GetMinWriteRead() (minW float64, minR float64, err error) {
	if !a.isInitialized() {
		return 0, 0, notInitialized
	}

	blobbersCopy := a.BlobberDetails
	if len(blobbersCopy) == 0 {
		return 0, 0, noBLOBBERS
	}

	minWritePrice, minReadPrice := -1.0, -1.0
	for _, v := range blobbersCopy {
		writePrice, err := v.Terms.WritePrice.ToToken()
		if err != nil {
			return 0, 0, err
		}
		if writePrice < minWritePrice || minWritePrice < 0 {
			minWritePrice = writePrice
		}
		readPrice, err := v.Terms.ReadPrice.ToToken()
		if err != nil {
			return 0, 0, err
		}
		if readPrice < minReadPrice || minReadPrice < 0 {
			minReadPrice = readPrice
		}
	}

	return minWritePrice, minReadPrice, nil
}

func (a *Allocation) GetMaxStorageCostFromBlobbers(size int64, blobbers []*BlobberAllocation) (float64, error) {
	var cost common.Balance // total price for size / duration

	for _, d := range blobbers {
		var err error
		cost, err = common.AddBalance(cost, a.uploadCostForBlobber(float64(d.Terms.WritePrice), size,
			a.DataShards, a.ParityShards))
		if err != nil {
			return 0.0, err
		}
	}

	return cost.ToToken()
}

func (a *Allocation) GetMaxStorageCost(size int64) (float64, error) {
	var cost common.Balance // total price for size / duration

	for _, d := range a.BlobberDetails {
		fmt.Printf("write price for blobber %f datashards %d parity %d\n",
			float64(d.Terms.WritePrice), a.DataShards, a.ParityShards)

		var err error
		cost, err = common.AddBalance(cost, a.uploadCostForBlobber(float64(d.Terms.WritePrice), size,
			a.DataShards, a.ParityShards))
		if err != nil {
			return 0.0, err
		}
	}
	fmt.Printf("Total cost %d\n", cost)
	return cost.ToToken()
}

func (a *Allocation) GetMinStorageCost(size int64) (common.Balance, error) {
	minW, _, err := a.GetMinWriteRead()
	if err != nil {
		return 0, err
	}

	return a.uploadCostForBlobber(minW, size, a.DataShards, a.ParityShards), nil
}

func (a *Allocation) uploadCostForBlobber(price float64, size int64, data, parity int) (
	cost common.Balance) {

	if data == 0 || parity == 0 {
		return 0.0
	}

	var ps = (size + int64(data) - 1) / int64(data)
	ps = ps * int64(data+parity)

	return common.Balance(price * a.sizeInGB(ps))
}

func (a *Allocation) sizeInGB(size int64) float64 {
	return float64(size) / GB
}

func (a *Allocation) getConsensuses() (fullConsensus, consensusThreshold int) {
	if a.DataShards == 0 {
		return 0, 0
	}

	if a.ParityShards == 0 {
		return a.DataShards, a.DataShards
	}

	return a.DataShards + a.ParityShards, a.DataShards + 1
}

func (a *Allocation) SetConsensusThreshold() {
	a.consensusThreshold = a.DataShards
}

func (a *Allocation) UpdateWithRepair(
	size int64,
	extend bool,
	lock uint64,
	addBlobberId, removeBlobberId string,
	setThirdPartyExtendable bool, fileOptionsParams *FileOptionsParameters,
	statusCB StatusCallback,
) (string, error) {
	if lock > math.MaxInt64 {
		return "", errors.New("invalid_lock", "int64 overflow on lock value")
	}

	l.Logger.Info("Updating allocation")
	hash, _, err := UpdateAllocation(size, extend, a.ID, lock, addBlobberId, removeBlobberId, setThirdPartyExtendable, fileOptionsParams)
	if err != nil {
		return "", err
	}
	l.Logger.Info(fmt.Sprintf("allocation updated with hash: %s", hash))

	var alloc *Allocation
	if addBlobberId != "" {
		l.Logger.Info("waiting for a minute for the blobber to be added to network")

		deadline := time.Now().Add(1 * time.Minute)
		for time.Now().Before(deadline) {
			alloc, err = GetAllocation(a.ID)
			if err != nil {
				l.Logger.Error("failed to get allocation")
				return hash, err
			}

			for _, blobber := range alloc.Blobbers {
				if addBlobberId == blobber.ID {
					l.Logger.Info("allocation updated successfully")
					a = alloc
					goto repair
				}
			}
			time.Sleep(1 * time.Second)
		}
		return "", errors.New("", "new blobber not found in the updated allocation")
	}

repair:
	l.Logger.Info("starting repair")

	shouldRepair := false
	if addBlobberId != "" {
		shouldRepair = true
	}

	if shouldRepair {
		err := alloc.RepairAlloc(statusCB)
		if err != nil {
			return "", err
		}
	}

	return hash, nil
}<|MERGE_RESOLUTION|>--- conflicted
+++ resolved
@@ -250,10 +250,6 @@
 func SetWasm() {
 	IsWasm = true
 	BatchSize = 5
-<<<<<<< HEAD
-	MultiOpBatchSize = 8
-=======
->>>>>>> 2e55c3f1
 }
 
 func getPriceRange(name string) (PriceRange, error) {

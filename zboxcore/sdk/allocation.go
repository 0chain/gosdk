--- conflicted
+++ resolved
@@ -506,17 +506,13 @@
 	return a.StartChunkedUpload(workdir, localpath, remotepath, status, false, false, "", false, false)
 }
 
-<<<<<<< HEAD
-func (a *Allocation) RepairFile(file sys.File, remotepath string, statusCallback StatusCallback, mask zboxutil.Uint128, ref ORef) *OperationRequest {
-=======
 // RepairFile repair a file in the allocation.
 //   - file: the file to repair.
 //   - remotepath: the remote path of the file.
 //   - statusCallback: a callback function to get the status of the repair.
 //   - mask: the mask of the repair descriping the blobbers to repair.
 //   - ref: the file reference, a representation of the file in the database.
-func (a *Allocation) RepairFile(file sys.File, remotepath string, statusCallback StatusCallback, mask zboxutil.Uint128, ref *fileref.FileRef) *OperationRequest {
->>>>>>> 52ef7b6b
+func (a *Allocation) RepairFile(file sys.File, remotepath string, statusCallback StatusCallback, mask zboxutil.Uint128, ref ORef) *OperationRequest {
 	idr, _ := homedir.Dir()
 	if Workdir != "" {
 		idr = Workdir
@@ -1768,9 +1764,6 @@
 // GetRefs retrieve file refs that are children of a remote path.
 // Used by the owner to get the refs of the files and directories in the allocation.
 // This function will retrieve paginated objectTree and will handle concensus; Required tree should be made in application side.
-<<<<<<< HEAD
-func (a *Allocation) GetRefs(path, offsetPath, updatedDate, offsetDate, fileType, refType string, level, pageLimit int, opts ...ObjectTreeRequestOption) (*ObjectTreeResult, error) {
-=======
 //   - path: the path to get the refs.
 //   - offsetPath: the offset path to get the refs.
 //   - updatedDate: the updated date to get the refs.
@@ -1779,8 +1772,7 @@
 //   - refType: the ref type to get the refs, e.g., file or directory.
 //   - level: the level of the refs to get relative to the path root (strating from 0 as the root path).
 //   - pageLimit: the limit of the refs to get per page.
-func (a *Allocation) GetRefs(path, offsetPath, updatedDate, offsetDate, fileType, refType string, level, pageLimit int) (*ObjectTreeResult, error) {
->>>>>>> 52ef7b6b
+func (a *Allocation) GetRefs(path, offsetPath, updatedDate, offsetDate, fileType, refType string, level, pageLimit int, opts ...ObjectTreeRequestOption) (*ObjectTreeResult, error) {
 	if len(path) == 0 || !zboxutil.IsRemoteAbs(path) {
 		return nil, errors.New("invalid_path", fmt.Sprintf("Absolute path required. Path provided: %v", path))
 	}
@@ -1874,7 +1866,7 @@
 }
 
 // GetFileMetaByName retrieve consolidated file metadata given its name (its full path starting from root "/").
-//    - fileName: full file path starting from the allocation root.
+//   - fileName: full file path starting from the allocation root.
 func (a *Allocation) GetFileMetaByName(fileName string) ([]*ConsolidatedFileMetaByName, error) {
 	if !a.isInitialized() {
 		return nil, notInitialized
@@ -1922,7 +1914,6 @@
 	return nil, errors.New("file_meta_error", "Error getting the file meta data from blobbers")
 }
 
-
 // GetChunkReadSize returns the size of the chunk to read.
 // The size of the chunk to read is calculated based on the data shards and the encryption flag.
 // If the encryption flag is true, the size of the chunk to read is the chunk size minus the encrypted data padding size and the encryption header size.

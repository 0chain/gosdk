package sdk

import (
	"bytes"
	"context"
	"encoding/base64"
	"encoding/json"
	"fmt"
	"io"
	"io/ioutil"
	"mime/multipart"
	"net/http"
	"net/url"
	"os"
	"path"
	"path/filepath"
	"strconv"
	"strings"
	"sync"
	"time"

	"github.com/0chain/common/core/currency"
	"github.com/0chain/errors"
	thrown "github.com/0chain/errors"
	"github.com/0chain/gosdk/constants"
	"github.com/0chain/gosdk/core/common"
	"github.com/0chain/gosdk/core/pathutil"
	"github.com/0chain/gosdk/core/sys"
	"github.com/0chain/gosdk/zboxcore/blockchain"
	"github.com/0chain/gosdk/zboxcore/fileref"
	l "github.com/0chain/gosdk/zboxcore/logger"
	"github.com/0chain/gosdk/zboxcore/marker"
	"github.com/0chain/gosdk/zboxcore/zboxutil"
	"github.com/mitchellh/go-homedir"
)

var (
	noBLOBBERS     = errors.New("", "No Blobbers set in this allocation")
	notInitialized = errors.New("sdk_not_initialized", "Please call InitStorageSDK Init and use GetAllocation to get the allocation object")
)

const (
	KB = 1024
	MB = 1024 * KB
	GB = 1024 * MB
)

const (
	CanUploadMask = uint16(1)  // 0000 0001
	CanDeleteMask = uint16(2)  // 0000 0010
	CanUpdateMask = uint16(4)  // 0000 0100
	CanMoveMask   = uint16(8)  // 0000 1000
	CanCopyMask   = uint16(16) // 0001 0000
	CanRenameMask = uint16(32) // 0010 0000
)

// Expected success rate is calculated (NumDataShards)*100/(NumDataShards+NumParityShards)
// Additional success percentage on top of expected success rate
const additionalSuccessRate = (10)

var GetFileInfo = func(localpath string) (os.FileInfo, error) {
	return sys.Files.Stat(localpath)
}

type BlobberAllocationStats struct {
	BlobberID        string
	BlobberURL       string
	ID               string `json:"ID"`
	Tx               string `json:"Tx"`
	TotalSize        int64  `json:"TotalSize"`
	UsedSize         int    `json:"UsedSize"`
	OwnerID          string `json:"OwnerID"`
	OwnerPublicKey   string `json:"OwnerPublicKey"`
	Expiration       int    `json:"Expiration"`
	AllocationRoot   string `json:"AllocationRoot"`
	BlobberSize      int    `json:"BlobberSize"`
	BlobberSizeUsed  int    `json:"BlobberSizeUsed"`
	LatestRedeemedWM string `json:"LatestRedeemedWM"`
	IsRedeemRequired bool   `json:"IsRedeemRequired"`
	CleanedUp        bool   `json:"CleanedUp"`
	Finalized        bool   `json:"Finalized"`
	Terms            []struct {
		ID           int    `json:"ID"`
		BlobberID    string `json:"BlobberID"`
		AllocationID string `json:"AllocationID"`
		ReadPrice    int    `json:"ReadPrice"`
		WritePrice   int    `json:"WritePrice"`
	} `json:"Terms"`
}

type ConsolidatedFileMeta struct {
	Name            string
	Type            string
	Path            string
	LookupHash      string
	Hash            string
	MimeType        string
	Size            int64
	ActualFileSize  int64
	ActualNumBlocks int64
	EncryptedKey    string
	CommitMetaTxns  []fileref.CommitMetaTxn
	Collaborators   []fileref.Collaborator
}

type AllocationStats struct {
	UsedSize                  int64  `json:"used_size"`
	NumWrites                 int64  `json:"num_of_writes"`
	NumReads                  int64  `json:"num_of_reads"`
	TotalChallenges           int64  `json:"total_challenges"`
	OpenChallenges            int64  `json:"num_open_challenges"`
	SuccessChallenges         int64  `json:"num_success_challenges"`
	FailedChallenges          int64  `json:"num_failed_challenges"`
	LastestClosedChallengeTxn string `json:"latest_closed_challenge"`
}

// PriceRange represents a price range allowed by user to filter blobbers.
type PriceRange struct {
	Min uint64 `json:"min"`
	Max uint64 `json:"max"`
}

// IsValid price range.
func (pr *PriceRange) IsValid() bool {
	return pr.Min <= pr.Max
}

// Terms represents Blobber terms. A Blobber can update its terms,
// but any existing offer will use terms of offer signing time.
type Terms struct {
	ReadPrice        common.Balance `json:"read_price"`  // tokens / GB
	WritePrice       common.Balance `json:"write_price"` // tokens / GB
	MinLockDemand    float64        `json:"min_lock_demand"`
	MaxOfferDuration time.Duration  `json:"max_offer_duration"`
}

type BlobberAllocation struct {
	BlobberID       string         `json:"blobber_id"`
	Size            int64          `json:"size"`
	Terms           Terms          `json:"terms"`
	MinLockDemand   common.Balance `json:"min_lock_demand"`
	Spent           common.Balance `json:"spent"`
	Penalty         common.Balance `json:"penalty"`
	ReadReward      common.Balance `json:"read_reward"`
	Returned        common.Balance `json:"returned"`
	ChallengeReward common.Balance `json:"challenge_reward"`
	FinalReward     common.Balance `json:"final_reward"`
}

type Allocation struct {
	ID             string                    `json:"id"`
	Tx             string                    `json:"tx"`
	DataShards     int                       `json:"data_shards"`
	ParityShards   int                       `json:"parity_shards"`
	Size           int64                     `json:"size"`
	Expiration     int64                     `json:"expiration_date"`
	Owner          string                    `json:"owner_id"`
	OwnerPublicKey string                    `json:"owner_public_key"`
	Payer          string                    `json:"payer_id"`
	Blobbers       []*blockchain.StorageNode `json:"blobbers"`
	Stats          *AllocationStats          `json:"stats"`
	TimeUnit       time.Duration             `json:"time_unit"`
	WritePool      common.Balance            `json:"write_pool"`
	// BlobberDetails contains real terms used for the allocation.
	// If the allocation has updated, then terms calculated using
	// weighted average values.
	BlobberDetails []*BlobberAllocation `json:"blobber_details"`

	// ReadPriceRange is requested reading prices range.
	ReadPriceRange PriceRange `json:"read_price_range"`
	// WritePriceRange is requested writing prices range.
	WritePriceRange PriceRange `json:"write_price_range"`

	ChallengeCompletionTime time.Duration    `json:"challenge_completion_time"`
	StartTime               common.Timestamp `json:"start_time"`
	Finalized               bool             `json:"finalized,omitempty"`
	Canceled                bool             `json:"canceled,omitempty"`
	MovedToChallenge        common.Balance   `json:"moved_to_challenge,omitempty"`
	MovedBack               common.Balance   `json:"moved_back,omitempty"`
	MovedToValidators       common.Balance   `json:"moved_to_validators,omitempty"`
	FileOptions             uint16           `json:"file_options"`
	ThirdPartyExtendable    bool             `json:"third_party_extendable"`

	numBlockDownloads       int
	downloadChan            chan *DownloadRequest
	repairChan              chan *RepairRequest
	ctx                     context.Context
	ctxCancelF              context.CancelFunc
	mutex                   *sync.Mutex
	downloadProgressMap     map[string]*DownloadRequest
	repairRequestInProgress *RepairRequest
	initialized             bool

	// conseususes
	consensusThreshold int
	fullconsensus      int
}

type OperationRequest struct {
	OperationType string
	LocalPath     string
	RemotePath    string
	DestName      string // Required only for rename operation
	DestPath      string // Required for copy and move operation

	// Required for uploads
	Workdir    string
	FileMeta   FileMeta
	FileReader io.Reader
	Opts       []ChunkedUploadOption
}

func GetReadPriceRange() (PriceRange, error) {
	return getPriceRange("max_read_price")
}
func GetWritePriceRange() (PriceRange, error) {
	return getPriceRange("max_write_price")
}

func getPriceRange(name string) (PriceRange, error) {
	conf, err := GetStorageSCConfig()
	if err != nil {
		return PriceRange{}, err
	}
	f := conf.Fields[name]
	fStr, ok := f.(string)
	if !ok {
		return PriceRange{}, fmt.Errorf("type is wrong")
	}
	mrp, err := strconv.ParseFloat(fStr, 64)
	if err != nil {
		return PriceRange{}, err
	}
	coin, err := currency.ParseZCN(mrp)
	if err != nil {
		return PriceRange{}, err
	}
	max, err := coin.Int64()
	if err != nil {
		return PriceRange{}, err
	}
	return PriceRange{0, uint64(max)}, err

}

func (a *Allocation) GetStats() *AllocationStats {
	return a.Stats
}

func (a *Allocation) GetBlobberStats() map[string]*BlobberAllocationStats {
	numList := len(a.Blobbers)
	wg := &sync.WaitGroup{}
	wg.Add(numList)
	rspCh := make(chan *BlobberAllocationStats, numList)
	for _, blobber := range a.Blobbers {
		go getAllocationDataFromBlobber(blobber, a.Tx, rspCh, wg)
	}
	wg.Wait()
	result := make(map[string]*BlobberAllocationStats, len(a.Blobbers))
	for i := 0; i < numList; i++ {
		resp := <-rspCh
		result[resp.BlobberURL] = resp
	}
	return result
}

const downloadWorkerCount = 10

func (a *Allocation) InitAllocation() {
	a.downloadChan = make(chan *DownloadRequest, 10)
	a.repairChan = make(chan *RepairRequest, 1)
	a.ctx, a.ctxCancelF = context.WithCancel(context.Background())
	a.downloadProgressMap = make(map[string]*DownloadRequest)
	a.mutex = &sync.Mutex{}
	a.fullconsensus, a.consensusThreshold = a.getConsensuses()
	a.startWorker(a.ctx)
	InitCommitWorker(a.Blobbers)
	InitBlockDownloader(a.Blobbers, downloadWorkerCount)
	a.initialized = true
}

func (a *Allocation) isInitialized() bool {
	return a.initialized && sdkInitialized
}

func (a *Allocation) startWorker(ctx context.Context) {
	go a.dispatchWork(ctx)
}

func (a *Allocation) dispatchWork(ctx context.Context) {
	for {
		select {
		case <-ctx.Done():
			l.Logger.Info("Upload cancelled by the parent")
			return
		case downloadReq := <-a.downloadChan:

			l.Logger.Info(fmt.Sprintf("received a download request for %v\n", downloadReq.remotefilepath))
			go downloadReq.processDownload(ctx)
		case repairReq := <-a.repairChan:

			l.Logger.Info(fmt.Sprintf("received a repair request for %v\n", repairReq.listDir.Path))
			go repairReq.processRepair(ctx, a)
		}
	}
}

func (a *Allocation) CanUpload() bool {
	return (a.FileOptions & CanUploadMask) > 0
}

func (a *Allocation) CanDelete() bool {
	return (a.FileOptions & CanDeleteMask) > 0
}

func (a *Allocation) CanUpdate() bool {
	return (a.FileOptions & CanUpdateMask) > 0
}

func (a *Allocation) CanMove() bool {
	return (a.FileOptions & CanMoveMask) > 0
}

func (a *Allocation) CanCopy() bool {
	return (a.FileOptions & CanCopyMask) > 0
}

func (a *Allocation) CanRename() bool {
	return (a.FileOptions & CanRenameMask) > 0
}

// UpdateFile [Deprecated]please use CreateChunkedUpload
func (a *Allocation) UpdateFile(workdir, localpath string, remotepath string,
	status StatusCallback) error {

	return a.StartChunkedUpload(workdir, localpath, remotepath, status, true, false, "", false, false)
}

// UploadFile [Deprecated]please use CreateChunkedUpload
func (a *Allocation) UploadFile(workdir, localpath string, remotepath string,
	status StatusCallback) error {

	return a.StartChunkedUpload(workdir, localpath, remotepath, status, false, false, "", false, false)
}

func (a *Allocation) CreateDir(remotePath string) error {
	if !a.isInitialized() {
		return notInitialized
	}

	if remotePath == "" {
		return errors.New("invalid_name", "Invalid name for dir")
	}

	if !path.IsAbs(remotePath) {
		return errors.New("invalid_path", "Path is not absolute")
	}

	remotePath = zboxutil.RemoteClean(remotePath)
	req := DirRequest{
		allocationID: a.ID,
		allocationTx: a.Tx,
		blobbers:     a.Blobbers,
		mu:           &sync.Mutex{},
		dirMask:      zboxutil.NewUint128(1).Lsh(uint64(len(a.Blobbers))).Sub64(1),
		connectionID: zboxutil.NewConnectionId(),
		remotePath:   remotePath,
		wg:           &sync.WaitGroup{},
		Consensus: Consensus{
			consensusThresh: a.consensusThreshold,
			fullconsensus:   a.fullconsensus,
		},
	}
	req.ctx, req.ctxCncl = context.WithCancel(a.ctx)

	err := req.ProcessDir(a)
	return err
}

func (a *Allocation) RepairFile(localpath string, remotepath string,
	status StatusCallback) error {

	idr, _ := homedir.Dir()
	return a.StartChunkedUpload(idr, localpath, remotepath, status, false, true,
		"", false, false)
}

// UpdateFileWithThumbnail [Deprecated]please use CreateChunkedUpload
func (a *Allocation) UpdateFileWithThumbnail(workdir, localpath string, remotepath string,
	thumbnailpath string, status StatusCallback) error {

	return a.StartChunkedUpload(workdir, localpath, remotepath, status, true, false,
		thumbnailpath, false, false)
}

// UploadFileWithThumbnail [Deprecated]please use CreateChunkedUpload
func (a *Allocation) UploadFileWithThumbnail(workdir string, localpath string,
	remotepath string, thumbnailpath string,
	status StatusCallback) error {

	return a.StartChunkedUpload(workdir, localpath, remotepath, status, false, false,
		thumbnailpath, false, false)
}

// EncryptAndUpdateFile [Deprecated]please use CreateChunkedUpload
func (a *Allocation) EncryptAndUpdateFile(workdir string, localpath string, remotepath string,
	status StatusCallback) error {

	return a.StartChunkedUpload(workdir, localpath, remotepath, status, true, false, "", true, false)
}

// EncryptAndUploadFile [Deprecated]please use CreateChunkedUpload
func (a *Allocation) EncryptAndUploadFile(workdir string, localpath string, remotepath string,
	status StatusCallback) error {

	return a.StartChunkedUpload(workdir, localpath, remotepath, status, false, false, "", true, false)
}

// EncryptAndUpdateFileWithThumbnail [Deprecated]please use CreateChunkedUpload
func (a *Allocation) EncryptAndUpdateFileWithThumbnail(workdir string, localpath string,
	remotepath string, thumbnailpath string, status StatusCallback) error {

	return a.StartChunkedUpload(workdir, localpath, remotepath, status, true, false,
		thumbnailpath, true, false)
}

// EncryptAndUploadFileWithThumbnail [Deprecated]please use CreateChunkedUpload
func (a *Allocation) EncryptAndUploadFileWithThumbnail(
	workdir string,
	localpath string,
	remotepath string,
	thumbnailpath string,

	status StatusCallback,
) error {

	return a.StartChunkedUpload(workdir,
		localpath,
		remotepath,
		status,
		false,
		false,
		thumbnailpath,
		true,
		false,
	)
}

func (a *Allocation) StartChunkedUpload(workdir, localPath string,
	remotePath string,
	status StatusCallback,
	isUpdate bool,
	isRepair bool,
	thumbnailPath string,
	encryption bool,
	webStreaming bool,
) error {

	if !a.isInitialized() {
		return notInitialized
	}

	if (!isUpdate && !a.CanUpload()) || (isUpdate && !a.CanUpdate()) {
		return constants.ErrFileOptionNotPermitted
	}

	fileReader, err := os.Open(localPath)
	if err != nil {
		return err
	}
	defer fileReader.Close()

	fileInfo, err := fileReader.Stat()
	if err != nil {
		return err
	}

	mimeType, err := zboxutil.GetFileContentType(fileReader)
	if err != nil {
		return err
	}

	remotePath = zboxutil.RemoteClean(remotePath)
	isabs := zboxutil.IsRemoteAbs(remotePath)
	if !isabs {
		err = thrown.New("invalid_path", "Path should be valid and absolute")
		return err
	}
	remotePath = zboxutil.GetFullRemotePath(localPath, remotePath)

	_, fileName := pathutil.Split(remotePath)

	fileMeta := FileMeta{
		Path:       localPath,
		ActualSize: fileInfo.Size(),
		MimeType:   mimeType,
		RemoteName: fileName,
		RemotePath: remotePath,
	}

	options := []ChunkedUploadOption{
		WithEncrypt(encryption),
		WithStatusCallback(status),
	}

	if thumbnailPath != "" {
		buf, err := sys.Files.ReadFile(thumbnailPath)
		if err != nil {
			return err
		}

		options = append(options, WithThumbnail(buf))
	}

	connectionId := zboxutil.NewConnectionId()
	ChunkedUpload, err := CreateChunkedUpload(workdir,
		a, fileMeta, fileReader,
		isUpdate, isRepair, webStreaming, connectionId,
		options...)
	if err != nil {
		return err
	}

	return ChunkedUpload.Start()
}

func (a *Allocation) RepairRequired(remotepath string) (zboxutil.Uint128, bool, *fileref.FileRef, error) {
	if !a.isInitialized() {
		return zboxutil.Uint128{}, false, nil, notInitialized
	}

	listReq := &ListRequest{}
	listReq.allocationID = a.ID
	listReq.allocationTx = a.Tx
	listReq.blobbers = a.Blobbers
	listReq.fullconsensus = a.fullconsensus
	listReq.consensusThresh = a.consensusThreshold
	listReq.ctx = a.ctx
	listReq.remotefilepath = remotepath
	found, fileRef, _ := listReq.getFileConsensusFromBlobbers()
	if fileRef == nil {
		return found, false, fileRef, errors.New("", "File not found for the given remotepath")
	}

	uploadMask := zboxutil.NewUint128(1).Lsh(uint64(len(a.Blobbers))).Sub64(1)

	return found, !found.Equals(uploadMask), fileRef, nil
}

func (a *Allocation) DownloadFile(localPath string, remotePath string, verifyDownload bool, status StatusCallback) error {
	return a.downloadFile(localPath, remotePath, DOWNLOAD_CONTENT_FULL, 1, 0, numBlockDownloads, verifyDownload, status)
}

func (a *Allocation) DoMultiOperation(operations []OperationRequest) error {
	if len(operations) == 0 {
		return nil
	}
	if !a.isInitialized() {
		return notInitialized
	}
	var mo MultiOperation
	mo.allocationObj = a
	mo.operationMask = zboxutil.NewUint128(1).Lsh(uint64(len(a.Blobbers))).Sub64(1)
	mo.maskMU = &sync.Mutex{}
	mo.ctx, mo.ctxCncl = context.WithCancel(a.ctx)
	mo.Consensus = Consensus{
		consensusThresh: a.consensusThreshold,
		fullconsensus:   a.fullconsensus,
	}
	mo.connectionID = zboxutil.NewConnectionId()
	allFiles := make(map[string]bool)
	for _, op := range operations {
		remotePath := op.RemotePath
		var operation Operationer
		switch op.OperationType {

		case constants.FileOperationRename:
			operation = NewRenameOperation(op.RemotePath, op.DestName, mo.operationMask, mo.maskMU, mo.consensusThresh, mo.fullconsensus, mo.ctx)

		case constants.FileOperationCopy:
			operation = NewCopyOperation(op.RemotePath, op.DestPath, mo.operationMask, mo.maskMU, mo.consensusThresh, mo.fullconsensus, mo.ctx)

		case constants.FileOperationMove:
			operation = NewMoveOperation(op.RemotePath, op.DestPath, mo.operationMask, mo.maskMU, mo.consensusThresh, mo.fullconsensus, mo.ctx)

		case constants.FileOperationInsert:
			remotePath = op.FileMeta.RemotePath
			operation = NewUploadOperation(op.Workdir, op.FileMeta, op.FileReader, false, op.Opts...)

		case constants.FileOperationDelete:
			operation = NewDeleteOperation(op.RemotePath, mo.operationMask, mo.maskMU, mo.consensusThresh, mo.fullconsensus, mo.ctx)

		case constants.FileOperationUpdate:
			remotePath = op.FileMeta.RemotePath
			operation = NewUploadOperation(op.Workdir, op.FileMeta, op.FileReader, true, op.Opts...)

		case constants.FileOperationCreateDir:
			operation = NewDirOperation(op.RemotePath, mo.operationMask, mo.maskMU, mo.consensusThresh, mo.fullconsensus, mo.ctx)

		default:
			return errors.New("invalid_operation", "Operation is not valid")

		}
		if _, ok := allFiles[remotePath]; ok {
			return errors.New("conflicting_operation", "Conflicting operations are not allowed")
		}
		err := operation.Verify(a)
		if err != nil {
			return err
		}
		mo.operations = append(mo.operations, operation)
		allFiles[remotePath] = true

	}

	return mo.Process()

}

func (a *Allocation) DownloadFileByBlock(
	localPath string, remotePath string, startBlock int64, endBlock int64,
	numBlocks int, verifyDownload bool, status StatusCallback) error {

	return a.downloadFile(localPath, remotePath, DOWNLOAD_CONTENT_FULL, startBlock, endBlock,
		numBlocks, verifyDownload, status)
}

func (a *Allocation) DownloadThumbnail(localPath string, remotePath string, verifyDownload bool, status StatusCallback) error {

	return a.downloadFile(localPath, remotePath, DOWNLOAD_CONTENT_THUMB, 1, 0,
		numBlockDownloads, verifyDownload, status)
}

func (a *Allocation) generateDownloadRequest(localPath string, remotePath string, contentMode string,
	startBlock int64, endBlock int64, numBlocks int, verifyDownload bool,
	status StatusCallback) (*DownloadRequest, error) {
	if !a.isInitialized() {
		return nil, notInitialized
	}
	if stat, err := sys.Files.Stat(localPath); err == nil {
		if !stat.IsDir() {
			return nil, fmt.Errorf("Local path is not a directory '%s'", localPath)
		}
		localPath = strings.TrimRight(localPath, "/")
		_, rFile := pathutil.Split(remotePath)
		localPath = fmt.Sprintf("%s/%s", localPath, rFile)
		if _, err := sys.Files.Stat(localPath); err == nil {
			return nil, fmt.Errorf("Local file already exists '%s'", localPath)
		}
	}
	dir, _ := filepath.Split(localPath)
	if dir != "" {
		if err := sys.Files.MkdirAll(dir, 0744); err != nil {
			return nil, err
		}
	}

	if len(a.Blobbers) == 0 {
		return nil, noBLOBBERS
	}

	downloadReq := &DownloadRequest{}
	downloadReq.maskMu = &sync.Mutex{}
	downloadReq.allocationID = a.ID
	downloadReq.allocationTx = a.Tx
	downloadReq.allocOwnerID = a.Owner
	downloadReq.allocOwnerPubKey = a.OwnerPublicKey
	downloadReq.ctx, downloadReq.ctxCncl = context.WithCancel(a.ctx)
	downloadReq.localpath = localPath
	downloadReq.remotefilepath = remotePath
	downloadReq.statusCallback = status
	downloadReq.downloadMask = zboxutil.NewUint128(1).Lsh(uint64(len(a.Blobbers))).Sub64(1)
	downloadReq.blobbers = a.Blobbers
	downloadReq.datashards = a.DataShards
	downloadReq.parityshards = a.ParityShards
	downloadReq.startBlock = startBlock - 1
	downloadReq.endBlock = endBlock
	downloadReq.numBlocks = int64(numBlocks)
	downloadReq.shouldVerify = verifyDownload
	downloadReq.fullconsensus = a.fullconsensus
	downloadReq.consensusThresh = a.consensusThreshold
	downloadReq.completedCallback = func(remotepath string, remotepathhash string) {
		a.mutex.Lock()
		defer a.mutex.Unlock()
		delete(a.downloadProgressMap, remotepath)
	}
	downloadReq.contentMode = contentMode
<<<<<<< HEAD
	downloadReq.prepaidBlobbers = make(map[string]bool)
	downloadReq.connectionID = zboxutil.NewConnectionId()
=======
	return downloadReq, nil
}

func (a *Allocation) downloadFile(localPath string, remotePath string, contentMode string,
	startBlock int64, endBlock int64, numBlocks int, verifyDownload bool,
	status StatusCallback) error {

	downloadReq, err := a.generateDownloadRequest(
		localPath, remotePath, contentMode,
		startBlock, endBlock, numBlocks, verifyDownload, status,
	)

	if err != nil {
		return err
	}
>>>>>>> 4210e70c
	go func() {
		a.downloadChan <- downloadReq
		a.mutex.Lock()
		defer a.mutex.Unlock()
		a.downloadProgressMap[remotePath] = downloadReq
	}()
	return nil
}

func (a *Allocation) ListDirFromAuthTicket(authTicket string, lookupHash string) (*ListResult, error) {
	if !a.isInitialized() {
		return nil, notInitialized
	}
	sEnc, err := base64.StdEncoding.DecodeString(authTicket)
	if err != nil {
		return nil, errors.New("auth_ticket_decode_error", "Error decoding the auth ticket."+err.Error())
	}
	at := &marker.AuthTicket{}
	err = json.Unmarshal(sEnc, at)
	if err != nil {
		return nil, errors.New("auth_ticket_decode_error", "Error unmarshaling the auth ticket."+err.Error())
	}
	if len(at.FilePathHash) == 0 || len(lookupHash) == 0 {
		return nil, errors.New("invalid_path", "Invalid path for the list")
	}

	listReq := &ListRequest{}
	listReq.allocationID = a.ID
	listReq.allocationTx = a.Tx
	listReq.blobbers = a.Blobbers
	listReq.fullconsensus = a.fullconsensus
	listReq.consensusThresh = a.consensusThreshold
	listReq.ctx = a.ctx
	listReq.remotefilepathhash = lookupHash
	listReq.authToken = at
	ref, err := listReq.GetListFromBlobbers()

	if err != nil {
		return nil, err
	}

	if ref != nil {
		return ref, nil
	}
	return nil, errors.New("list_request_failed", "Failed to get list response from the blobbers")
}

func (a *Allocation) ListDir(path string) (*ListResult, error) {
	if !a.isInitialized() {
		return nil, notInitialized
	}
	if len(path) == 0 {
		return nil, errors.New("invalid_path", "Invalid path for the list")
	}
	path = zboxutil.RemoteClean(path)
	isabs := zboxutil.IsRemoteAbs(path)
	if !isabs {
		return nil, errors.New("invalid_path", "Path should be valid and absolute")
	}
	listReq := &ListRequest{}
	listReq.allocationID = a.ID
	listReq.allocationTx = a.Tx
	listReq.blobbers = a.Blobbers
	listReq.fullconsensus = a.fullconsensus
	listReq.consensusThresh = a.consensusThreshold
	listReq.ctx = a.ctx
	listReq.remotefilepath = path
	ref, err := listReq.GetListFromBlobbers()
	if err != nil {
		return nil, err
	}

	if ref != nil {
		return ref, nil
	}
	return nil, errors.New("list_request_failed", "Failed to get list response from the blobbers")
}

func (a *Allocation) getRefs(path, pathHash, authToken, offsetPath, updatedDate, offsetDate, fileType, refType string, level, pageLimit int) (*ObjectTreeResult, error) {
	if !a.isInitialized() {
		return nil, notInitialized
	}

	oTreeReq := &ObjectTreeRequest{
		allocationID:   a.ID,
		allocationTx:   a.Tx,
		blobbers:       a.Blobbers,
		authToken:      authToken,
		pathHash:       pathHash,
		remotefilepath: path,
		pageLimit:      pageLimit,
		level:          level,
		offsetPath:     offsetPath,
		updatedDate:    updatedDate,
		offsetDate:     offsetDate,
		fileType:       fileType,
		refType:        refType,
		wg:             &sync.WaitGroup{},
		ctx:            a.ctx,
	}
	oTreeReq.fullconsensus = a.fullconsensus
	oTreeReq.consensusThresh = a.consensusThreshold
	return oTreeReq.GetRefs()
}

func (a *Allocation) getDownloadMaskForBlobber(blobberID string) (zboxutil.Uint128, []*blockchain.StorageNode, error) {

	x := zboxutil.NewUint128(1)
	blobberIdx := 0
	found := false
	for idx, b := range a.Blobbers {
		if b.ID == blobberID {
			found = true
			blobberIdx = idx
		}
	}

	if !found {
		return x, nil, fmt.Errorf("no blobber found with the given ID")
	}

	return x, a.Blobbers[blobberIdx : blobberIdx+1], nil
}

func (a *Allocation) DownloadFromBlobber(blobberID, localPath, remotePath string, status StatusCallback) error {

	mask, blobbers, err := a.getDownloadMaskForBlobber(blobberID)
	if err != nil {
		l.Logger.Error(err)
		return err
	}

	verifyDownload := false // should be set to false
	downloadReq, err := a.generateDownloadRequest(
		localPath, remotePath, DOWNLOAD_CONTENT_FULL, 1, 0, numBlockDownloads, verifyDownload, status,
	)
	if err != nil {
		l.Logger.Error(err)
		return err
	}

	downloadReq.downloadMask = mask
	downloadReq.blobbers = blobbers
	downloadReq.fullconsensus = 1
	downloadReq.consensusThresh = 1

	fRef, err := downloadReq.getFileRef(remotePath)
	if err != nil {
		l.Logger.Error(err.Error())
		downloadReq.errorCB(
			fmt.Errorf("Error while getting file ref. Error: %v",
				err), remotePath)

		return err
	}

	downloadReq.numBlocks = fRef.NumBlocks
	_, err = downloadReq.getBlocksDataFromBlobbers(
		downloadReq.startBlock,
		downloadReq.numBlocks,
	)
	return err
}

// GetRefsWithAuthTicket get refs that are children of shared remote path.
func (a *Allocation) GetRefsWithAuthTicket(authToken, offsetPath, updatedDate, offsetDate, fileType, refType string, level, pageLimit int) (*ObjectTreeResult, error) {
	if authToken == "" {
		return nil, errors.New("empty_auth_token", "auth token cannot be empty")
	}
	sEnc, err := base64.StdEncoding.DecodeString(authToken)
	if err != nil {
		return nil, errors.New("auth_ticket_decode_error", "Error decoding the auth ticket."+err.Error())
	}

	authTicket := new(marker.AuthTicket)
	if err := json.Unmarshal(sEnc, authTicket); err != nil {
		return nil, errors.New("json_unmarshall_error", err.Error())
	}

	at, _ := json.Marshal(authTicket)
	return a.getRefs("", authTicket.FilePathHash, string(at), offsetPath, updatedDate, offsetDate, fileType, refType, level, pageLimit)
}

// This function will retrieve paginated objectTree and will handle concensus; Required tree should be made in application side.
func (a *Allocation) GetRefs(path, offsetPath, updatedDate, offsetDate, fileType, refType string, level, pageLimit int) (*ObjectTreeResult, error) {
	if len(path) == 0 || !zboxutil.IsRemoteAbs(path) {
		return nil, errors.New("invalid_path", fmt.Sprintf("Absolute path required. Path provided: %v", path))
	}

	return a.getRefs(path, "", "", offsetPath, updatedDate, offsetDate, fileType, refType, level, pageLimit)
}

func (a *Allocation) GetRefsFromLookupHash(pathHash, offsetPath, updatedDate, offsetDate, fileType, refType string, level, pageLimit int) (*ObjectTreeResult, error) {
	if pathHash == "" {
		return nil, errors.New("invalid_lookup_hash", "lookup hash cannot be empty")
	}

	return a.getRefs("", pathHash, "", offsetPath, updatedDate, offsetDate, fileType, refType, level, pageLimit)

}

func (a *Allocation) GetRecentlyAddedRefs(page int, fromDate int64, pageLimit int) (*RecentlyAddedRefResult, error) {
	if !a.isInitialized() {
		return nil, notInitialized
	}

	if page < 1 {
		return nil, errors.New("invalid_params",
			fmt.Sprintf("page value should be greater than or equal to 1."+
				"Got page: %d", page))
	}

	offset := int64(page-1) * int64(pageLimit)
	req := &RecentlyAddedRefRequest{
		allocationID: a.ID,
		allocationTx: a.Tx,
		blobbers:     a.Blobbers,
		offset:       offset,
		fromDate:     fromDate,
		ctx:          a.ctx,
		wg:           &sync.WaitGroup{},
		pageLimit:    pageLimit,
		Consensus: Consensus{
			fullconsensus:   a.fullconsensus,
			consensusThresh: a.consensusThreshold,
		},
	}
	return req.GetRecentlyAddedRefs()
}

func (a *Allocation) GetFileMeta(path string) (*ConsolidatedFileMeta, error) {
	if !a.isInitialized() {
		return nil, notInitialized
	}

	result := &ConsolidatedFileMeta{}
	listReq := &ListRequest{}
	listReq.allocationID = a.ID
	listReq.allocationTx = a.Tx
	listReq.blobbers = a.Blobbers
	listReq.fullconsensus = a.fullconsensus
	listReq.consensusThresh = a.consensusThreshold
	listReq.ctx = a.ctx
	listReq.remotefilepath = path
	_, ref, _ := listReq.getFileConsensusFromBlobbers()
	if ref != nil {
		result.Type = ref.Type
		result.Name = ref.Name
		result.Hash = ref.ActualFileHash
		result.LookupHash = ref.LookupHash
		result.MimeType = ref.MimeType
		result.Path = ref.Path
		result.Size = ref.ActualFileSize
		result.EncryptedKey = ref.EncryptedKey
		result.CommitMetaTxns = ref.CommitMetaTxns
		result.Collaborators = ref.Collaborators
		result.ActualFileSize = ref.ActualFileSize
		result.ActualNumBlocks = ref.NumBlocks
		return result, nil
	}
	return nil, errors.New("file_meta_error", "Error getting the file meta data from blobbers")
}

func (a *Allocation) GetFileMetaFromAuthTicket(authTicket string, lookupHash string) (*ConsolidatedFileMeta, error) {
	if !a.isInitialized() {
		return nil, notInitialized
	}

	result := &ConsolidatedFileMeta{}
	sEnc, err := base64.StdEncoding.DecodeString(authTicket)
	if err != nil {
		return nil, errors.New("auth_ticket_decode_error", "Error decoding the auth ticket."+err.Error())
	}
	at := &marker.AuthTicket{}
	err = json.Unmarshal(sEnc, at)
	if err != nil {
		return nil, errors.New("auth_ticket_decode_error", "Error unmarshaling the auth ticket."+err.Error())
	}
	if len(at.FilePathHash) == 0 || len(lookupHash) == 0 {
		return nil, errors.New("invalid_path", "Invalid path for the list")
	}

	listReq := &ListRequest{}
	listReq.allocationID = a.ID
	listReq.allocationTx = a.Tx
	listReq.blobbers = a.Blobbers
	listReq.fullconsensus = a.fullconsensus
	listReq.consensusThresh = a.consensusThreshold
	listReq.ctx = a.ctx
	listReq.remotefilepathhash = lookupHash
	listReq.authToken = at
	_, ref, _ := listReq.getFileConsensusFromBlobbers()
	if ref != nil {
		result.Type = ref.Type
		result.Name = ref.Name
		result.Hash = ref.ActualFileHash
		result.LookupHash = ref.LookupHash
		result.MimeType = ref.MimeType
		result.Path = ref.Path
		result.Size = ref.ActualFileSize
		result.CommitMetaTxns = ref.CommitMetaTxns
		result.ActualFileSize = ref.Size
		result.ActualNumBlocks = ref.NumBlocks
		return result, nil
	}
	return nil, errors.New("file_meta_error", "Error getting the file meta data from blobbers")
}

func (a *Allocation) GetFileStats(path string) (map[string]*FileStats, error) {
	if !a.isInitialized() {
		return nil, notInitialized
	}
	if len(path) == 0 {
		return nil, errors.New("invalid_path", "Invalid path for the list")
	}
	path = zboxutil.RemoteClean(path)
	isabs := zboxutil.IsRemoteAbs(path)
	if !isabs {
		return nil, errors.New("invalid_path", "Path should be valid and absolute")
	}
	listReq := &ListRequest{}
	listReq.allocationID = a.ID
	listReq.allocationTx = a.Tx
	listReq.blobbers = a.Blobbers
	listReq.fullconsensus = a.fullconsensus
	listReq.consensusThresh = a.consensusThreshold
	listReq.ctx = a.ctx
	listReq.remotefilepath = path
	ref := listReq.getFileStatsFromBlobbers()
	if ref != nil {
		return ref, nil
	}
	return nil, errors.New("file_stats_request_failed", "Failed to get file stats response from the blobbers")
}

func (a *Allocation) DeleteFile(path string) error {
	return a.deleteFile(path, a.consensusThreshold, a.fullconsensus)
}

func (a *Allocation) deleteFile(path string, threshConsensus, fullConsensus int) error {
	if !a.isInitialized() {
		return notInitialized
	}

	if !a.CanDelete() {
		return constants.ErrFileOptionNotPermitted
	}

	if len(path) == 0 {
		return errors.New("invalid_path", "Invalid path for the list")
	}
	path = zboxutil.RemoteClean(path)
	isabs := zboxutil.IsRemoteAbs(path)
	if !isabs {
		return errors.New("invalid_path", "Path should be valid and absolute")
	}

	req := &DeleteRequest{}
	req.allocationObj = a
	req.blobbers = a.Blobbers
	req.allocationID = a.ID
	req.allocationTx = a.Tx
	req.consensus.Init(threshConsensus, fullConsensus)
	req.ctx, req.ctxCncl = context.WithCancel(a.ctx)
	req.remotefilepath = path
	req.connectionID = zboxutil.NewConnectionId()
	req.deleteMask = zboxutil.NewUint128(1).Lsh(uint64(len(a.Blobbers))).Sub64(1)
	req.maskMu = &sync.Mutex{}
	err := req.ProcessDelete()
	return err
}

func (a *Allocation) RenameObject(path string, destName string) error {
	if !a.isInitialized() {
		return notInitialized
	}

	if !a.CanRename() {
		return constants.ErrFileOptionNotPermitted
	}

	if path == "" {
		return errors.New("invalid_path", "Invalid path for the list")
	}

	if path == "/" {
		return errors.New("invalid_operation", "cannot rename root path")
	}

	path = zboxutil.RemoteClean(path)
	isabs := zboxutil.IsRemoteAbs(path)
	if !isabs {
		return errors.New("invalid_path", "Path should be valid and absolute")
	}

	err := ValidateRemoteFileName(destName)
	if err != nil {
		return err
	}

	req := &RenameRequest{}
	req.allocationObj = a
	req.blobbers = a.Blobbers
	req.allocationID = a.ID
	req.allocationTx = a.Tx
	req.newName = destName
	req.consensus.fullconsensus = a.fullconsensus
	req.consensus.consensusThresh = a.consensusThreshold
	req.ctx, req.ctxCncl = context.WithCancel(a.ctx)
	req.remotefilepath = path
	req.renameMask = zboxutil.NewUint128(1).Lsh(uint64(len(a.Blobbers))).Sub64(1)
	req.maskMU = &sync.Mutex{}
	req.connectionID = zboxutil.NewConnectionId()
	return req.ProcessRename()
}

func (a *Allocation) MoveObject(srcPath string, destPath string) error {
	if !a.isInitialized() {
		return notInitialized
	}

	if !a.CanMove() {
		return constants.ErrFileOptionNotPermitted
	}

	if len(srcPath) == 0 || len(destPath) == 0 {
		return errors.New("invalid_path", "Invalid path for copy")
	}
	srcPath = zboxutil.RemoteClean(srcPath)
	isabs := zboxutil.IsRemoteAbs(srcPath)
	if !isabs {
		return errors.New("invalid_path", "Path should be valid and absolute")
	}

	err := ValidateRemoteFileName(destPath)
	if err != nil {
		return err
	}

	req := &MoveRequest{}
	req.allocationObj = a
	req.blobbers = a.Blobbers
	req.allocationID = a.ID
	req.allocationTx = a.Tx
	if destPath != "/" {
		destPath = strings.TrimSuffix(destPath, "/")
	}
	req.destPath = destPath
	req.fullconsensus = a.fullconsensus
	req.consensusThresh = a.consensusThreshold
	req.ctx, req.ctxCncl = context.WithCancel(a.ctx)
	req.remotefilepath = srcPath
	req.moveMask = zboxutil.NewUint128(1).Lsh(uint64(len(a.Blobbers))).Sub64(1)
	req.maskMU = &sync.Mutex{}
	req.connectionID = zboxutil.NewConnectionId()
	return req.ProcessMove()
}

func (a *Allocation) CopyObject(path string, destPath string) error {
	if !a.isInitialized() {
		return notInitialized
	}

	if !a.CanCopy() {
		return constants.ErrFileOptionNotPermitted
	}

	if len(path) == 0 || len(destPath) == 0 {
		return errors.New("invalid_path", "Invalid path for copy")
	}
	path = zboxutil.RemoteClean(path)
	isabs := zboxutil.IsRemoteAbs(path)
	if !isabs {
		return errors.New("invalid_path", "Path should be valid and absolute")
	}

	err := ValidateRemoteFileName(destPath)
	if err != nil {
		return err
	}

	req := &CopyRequest{}
	req.allocationObj = a
	req.blobbers = a.Blobbers
	req.allocationID = a.ID
	req.allocationTx = a.Tx
	if destPath != "/" {
		destPath = strings.TrimSuffix(destPath, "/")
	}
	req.destPath = destPath
	req.fullconsensus = a.fullconsensus
	req.consensusThresh = a.consensusThreshold
	req.ctx, req.ctxCncl = context.WithCancel(a.ctx)
	req.remotefilepath = path
	req.copyMask = zboxutil.NewUint128(1).Lsh(uint64(len(a.Blobbers))).Sub64(1)
	req.maskMU = &sync.Mutex{}
	req.connectionID = zboxutil.NewConnectionId()
	return req.ProcessCopy()
}

func (a *Allocation) GetAuthTicketForShare(
	path, filename, referenceType, refereeClientID string) (string, error) {

	now := time.Now()
	return a.GetAuthTicket(path, filename, referenceType, refereeClientID, "", 0, &now)
}

func (a *Allocation) RevokeShare(path string, refereeClientID string) error {
	success := make(chan int, len(a.Blobbers))
	notFound := make(chan int, len(a.Blobbers))
	wg := &sync.WaitGroup{}
	for idx := range a.Blobbers {
		baseUrl := a.Blobbers[idx].Baseurl
		query := &url.Values{}
		query.Add("path", path)
		query.Add("refereeClientID", refereeClientID)

		httpreq, err := zboxutil.NewRevokeShareRequest(baseUrl, a.Tx, query)
		if err != nil {
			return err
		}

		wg.Add(1)
		go func() {
			defer wg.Done()
			err := zboxutil.HttpDo(a.ctx, a.ctxCancelF, httpreq, func(resp *http.Response, err error) error {
				if err != nil {
					l.Logger.Error("Revoke share : ", err)
					return err
				}
				defer resp.Body.Close()

				respbody, err := ioutil.ReadAll(resp.Body)
				if err != nil {
					l.Logger.Error("Error: Resp ", err)
					return err
				}
				if resp.StatusCode != http.StatusOK {
					l.Logger.Error(baseUrl, " Revoke share error response: ", resp.StatusCode, string(respbody))
					return fmt.Errorf(string(respbody))
				}
				data := map[string]interface{}{}
				err = json.Unmarshal(respbody, &data)
				if err != nil {
					return err
				}
				if data["status"].(float64) == http.StatusNotFound {
					notFound <- 1
				}
				return nil
			})
			if err == nil {
				success <- 1
			}
		}()
	}
	wg.Wait()
	if len(success) == len(a.Blobbers) {
		if len(notFound) == len(a.Blobbers) {
			return errors.New("", "share not found")
		}
		return nil
	}
	return errors.New("", "consensus not reached")
}

var ErrInvalidPrivateShare = errors.New("invalid_private_share", "private sharing is only available for encrypted file")

func (a *Allocation) GetAuthTicket(path, filename string,
	referenceType, refereeClientID, refereeEncryptionPublicKey string, expiration int64, availableAfter *time.Time) (string, error) {

	if !a.isInitialized() {
		return "", notInitialized
	}

	if path == "" {
		return "", errors.New("invalid_path", "Invalid path for the list")
	}

	path = zboxutil.RemoteClean(path)
	isabs := zboxutil.IsRemoteAbs(path)
	if !isabs {
		return "", errors.New("invalid_path", "Path should be valid and absolute")
	}

	if referenceType == fileref.FILE && refereeClientID != "" {
		fileMeta, err := a.GetFileMeta(path)
		if err != nil {
			return "", err
		}

		// private sharing is only available for encrypted file
		if fileMeta.EncryptedKey == "" {
			return "", ErrInvalidPrivateShare
		}
	}

	shareReq := &ShareRequest{
		expirationSeconds: expiration,
		allocationID:      a.ID,
		allocationTx:      a.Tx,
		blobbers:          a.Blobbers,
		ctx:               a.ctx,
		remotefilepath:    path,
		remotefilename:    filename,
	}

	if referenceType == fileref.DIRECTORY {
		shareReq.refType = fileref.DIRECTORY
	} else {
		shareReq.refType = fileref.FILE
	}

	aTicket, err := shareReq.getAuthTicket(refereeClientID, refereeEncryptionPublicKey)
	if err != nil {
		return "", err
	}

	atBytes, err := json.Marshal(aTicket)
	if err != nil {
		return "", err
	}

	if err := a.UploadAuthTicketToBlobber(string(atBytes), refereeEncryptionPublicKey, availableAfter); err != nil {
		return "", err
	}

	aTicket.ReEncryptionKey = ""
	if err := aTicket.Sign(); err != nil {
		return "", err
	}

	atBytes, err = json.Marshal(aTicket)
	if err != nil {
		return "", err
	}

	return base64.StdEncoding.EncodeToString(atBytes), nil
}

func (a *Allocation) UploadAuthTicketToBlobber(authTicket string, clientEncPubKey string, availableAfter *time.Time) error {
	success := make(chan int, len(a.Blobbers))
	wg := &sync.WaitGroup{}
	for idx := range a.Blobbers {
		url := a.Blobbers[idx].Baseurl
		body := new(bytes.Buffer)
		formWriter := multipart.NewWriter(body)
		if err := formWriter.WriteField("encryption_public_key", clientEncPubKey); err != nil {
			return err
		}
		if err := formWriter.WriteField("auth_ticket", authTicket); err != nil {
			return err
		}
		if availableAfter != nil {
			if err := formWriter.WriteField("available_after", strconv.FormatInt(availableAfter.Unix(), 10)); err != nil {
				return err
			}
		}

		if err := formWriter.Close(); err != nil {
			return err
		}
		httpreq, err := zboxutil.NewShareRequest(url, a.Tx, body)
		if err != nil {
			return err
		}
		httpreq.Header.Set("Content-Type", formWriter.FormDataContentType())

		wg.Add(1)
		go func() {
			defer wg.Done()
			err := zboxutil.HttpDo(a.ctx, a.ctxCancelF, httpreq, func(resp *http.Response, err error) error {
				if err != nil {
					l.Logger.Error("Insert share info : ", err)
					return err
				}
				defer resp.Body.Close()

				respbody, err := ioutil.ReadAll(resp.Body)
				if err != nil {
					l.Logger.Error("Error: Resp ", err)
					return err
				}
				if resp.StatusCode != http.StatusOK {
					l.Logger.Error(url, " Insert share info error response: ", resp.StatusCode, string(respbody))
					return fmt.Errorf(string(respbody))
				}
				return nil
			})
			if err == nil {
				success <- 1
			}
		}()
	}
	wg.Wait()
	consensus := Consensus{
		consensus:       len(success),
		consensusThresh: a.consensusThreshold,
		fullconsensus:   a.fullconsensus,
	}
	if !consensus.isConsensusOk() {
		return errors.New("", "consensus not reached")
	}
	return nil
}

func (a *Allocation) CancelDownload(remotepath string) error {
	if downloadReq, ok := a.downloadProgressMap[remotepath]; ok {
		downloadReq.isDownloadCanceled = true
		downloadReq.ctxCncl()
		return nil
	}
	return errors.New("remote_path_not_found", "Invalid path. No download in progress for the path "+remotepath)
}

func (a *Allocation) DownloadFromReader(
	remotePath, localPath, pathHash, authToken, contentMode string,
	verifyDownload bool, blocksPerMarker uint) error {

	finfo, err := os.Stat(localPath)
	if err != nil {
		return err
	}
	if !finfo.IsDir() {
		return errors.New("invalid_path", "local path must be directory")
	}

	r, err := a.GetAllocationFileReader(
		remotePath, pathHash, authToken, contentMode, verifyDownload, blocksPerMarker)
	if err != nil {
		return err
	}

	sd := r.(*StreamDownload)

	fileName := filepath.Base(sd.remotefilepath)
	var localFPath string
	if contentMode == DOWNLOAD_CONTENT_THUMB {
		localFPath = filepath.Join(localPath, fileName, ".thumb")
	} else {
		localFPath = filepath.Join(localPath, fileName)
	}

	finfo, err = os.Stat(localFPath)

	var f *os.File
	if errors.Is(err, os.ErrNotExist) {
		f, err = os.Create(localFPath)
	} else {
		r.Seek(finfo.Size(), io.SeekStart)
		f, err = os.OpenFile(localFPath, os.O_WRONLY|os.O_APPEND, 0644)
	}

	if err != nil {
		return err
	}
	defer f.Close()

	buf := make([]byte, 1024*KB)
	for {
		n, err := r.Read(buf)
		if err != nil && errors.Is(err, io.EOF) {
			_, err = f.Write(buf[:n])
			if err != nil {
				return err
			}
			break
		}
		_, err = f.Write(buf[:n])
		if err != nil {
			return err
		}
	}

	return nil
}

// GetStreamDownloader will check file ref existence and returns an instance that provides
// io.ReadSeekerCloser interface
func (a *Allocation) GetAllocationFileReader(
	remotePath,
	pathHash,
	authToken,
	contentMode string,
	verifyDownload bool,
	blocksPerMarker uint) (io.ReadSeekCloser, error) {

	if !a.isInitialized() {
		return nil, notInitialized
	}
	//Remove content mode option
	remotePath = filepath.Clean(remotePath)
	var res *ObjectTreeResult
	var err error
	switch {
	case authToken != "":
		res, err = a.GetRefsWithAuthTicket(authToken, "", "", "", "", "regular", 0, 1)
	case remotePath != "":
		res, err = a.GetRefs(remotePath, "", "", "", "", "regular", 0, 1)
	case pathHash != "":
		res, err = a.GetRefsFromLookupHash(pathHash, "", "", "", "", "regular", 0, 1) //
	default:
		return nil, errors.New("invalid_path", "remote path or authticket is required")
	}

	if err != nil {
		return nil, err
	}

	if len(res.Refs) == 0 {
		return nil, errors.New("file_does_not_exist", "")
	}
	ref := &res.Refs[0]
	if ref.Type != fileref.FILE {
		return nil, errors.New("operation_not_supported", "downloading other than file is not supported")
	}

	sdo := &StreamDownloadOption{
		ContentMode:     contentMode,
		AuthTicket:      authToken,
		VerifyDownload:  verifyDownload,
		BlocksPerMarker: blocksPerMarker,
	}

	return GetDStorageFileReader(a, ref, sdo)
}

func (a *Allocation) DownloadThumbnailFromAuthTicket(localPath string,
	authTicket string, remoteLookupHash string, remoteFilename string, verifyDownload bool,
	status StatusCallback) error {

	return a.downloadFromAuthTicket(localPath, authTicket, remoteLookupHash,
		1, 0, numBlockDownloads, remoteFilename, DOWNLOAD_CONTENT_THUMB,
		verifyDownload, status)
}

func (a *Allocation) DownloadFromAuthTicket(localPath string, authTicket string,
	remoteLookupHash string, remoteFilename string, verifyDownload bool, status StatusCallback) error {

	return a.downloadFromAuthTicket(localPath, authTicket, remoteLookupHash,
		1, 0, numBlockDownloads, remoteFilename, DOWNLOAD_CONTENT_FULL,
		verifyDownload, status)
}

func (a *Allocation) DownloadFromAuthTicketByBlocks(localPath string,
	authTicket string, startBlock int64, endBlock int64, numBlocks int,
	remoteLookupHash string, remoteFilename string, verifyDownload bool,
	status StatusCallback) error {

	return a.downloadFromAuthTicket(localPath, authTicket, remoteLookupHash,
		startBlock, endBlock, numBlocks, remoteFilename, DOWNLOAD_CONTENT_FULL,
		verifyDownload, status)
}

func (a *Allocation) downloadFromAuthTicket(localPath string, authTicket string,
	remoteLookupHash string, startBlock int64, endBlock int64, numBlocks int,
	remoteFilename string, contentMode string, verifyDownload bool,
	status StatusCallback) error {

	if !a.isInitialized() {
		return notInitialized
	}
	sEnc, err := base64.StdEncoding.DecodeString(authTicket)
	if err != nil {
		return errors.New("auth_ticket_decode_error", "Error decoding the auth ticket."+err.Error())
	}
	at := &marker.AuthTicket{}
	err = json.Unmarshal(sEnc, at)
	if err != nil {
		return errors.New("auth_ticket_decode_error", "Error unmarshaling the auth ticket."+err.Error())
	}

	if stat, err := sys.Files.Stat(localPath); err == nil {
		if !stat.IsDir() {
			return fmt.Errorf("Local path is not a directory '%s'", localPath)
		}
		localPath = strings.TrimRight(localPath, "/")
		_, rFile := pathutil.Split(remoteFilename)
		localPath = fmt.Sprintf("%s/%s", localPath, rFile)
		if _, err := sys.Files.Stat(localPath); err == nil {
			return fmt.Errorf("Local file already exists '%s'", localPath)
		}
	}
	if len(a.Blobbers) == 0 {
		return noBLOBBERS
	}

	downloadReq := &DownloadRequest{}
	downloadReq.maskMu = &sync.Mutex{}
	downloadReq.allocationID = a.ID
	downloadReq.allocationTx = a.Tx
	downloadReq.allocOwnerID = a.Owner
	downloadReq.allocOwnerPubKey = a.OwnerPublicKey
	downloadReq.ctx, downloadReq.ctxCncl = context.WithCancel(a.ctx)
	downloadReq.localpath = localPath
	downloadReq.remotefilepathhash = remoteLookupHash
	downloadReq.authTicket = at
	downloadReq.statusCallback = status
	downloadReq.downloadMask = zboxutil.NewUint128(1).Lsh(uint64(len(a.Blobbers))).Sub64(1)
	downloadReq.blobbers = a.Blobbers
	downloadReq.datashards = a.DataShards
	downloadReq.parityshards = a.ParityShards
	downloadReq.contentMode = contentMode
	downloadReq.startBlock = startBlock - 1
	downloadReq.endBlock = endBlock
	downloadReq.numBlocks = int64(numBlocks)
	downloadReq.shouldVerify = verifyDownload
	downloadReq.fullconsensus = a.fullconsensus
	downloadReq.consensusThresh = a.consensusThreshold
	downloadReq.prepaidBlobbers = make(map[string]bool)
	downloadReq.connectionID = zboxutil.NewConnectionId()
	downloadReq.completedCallback = func(remotepath string, remotepathHash string) {
		a.mutex.Lock()
		defer a.mutex.Unlock()
		delete(a.downloadProgressMap, remotepathHash)
	}
	go func() {
		a.downloadChan <- downloadReq
		a.mutex.Lock()
		defer a.mutex.Unlock()
		a.downloadProgressMap[remoteLookupHash] = downloadReq
	}()
	return nil
}

func (a *Allocation) StartRepair(localRootPath, pathToRepair string, statusCB StatusCallback) error {
	if !a.isInitialized() {
		return notInitialized
	}

	listDir, err := a.ListDir(pathToRepair)
	if err != nil {
		return err
	}

	repairReq := &RepairRequest{
		listDir:       listDir,
		localRootPath: localRootPath,
		statusCB:      statusCB,
	}

	repairReq.completedCallback = func() {
		a.mutex.Lock()
		defer a.mutex.Unlock()
		a.repairRequestInProgress = nil
	}

	go func() {
		a.repairChan <- repairReq
		a.mutex.Lock()
		defer a.mutex.Unlock()
		a.repairRequestInProgress = repairReq
	}()
	return nil
}

// RepairAlloc repairs all the files in allocation
func (a *Allocation) RepairAlloc(statusCB StatusCallback) error {
	// todo: will this work in wasm?
	dir, err := os.Getwd()
	if err != nil {
		return err
	}
	return a.StartRepair(dir, "/", statusCB)
}

func (a *Allocation) CancelUpload(localpath string) error {
	return nil
}

func (a *Allocation) CancelRepair() error {
	if a.repairRequestInProgress != nil {
		a.repairRequestInProgress.isRepairCanceled = true
		return nil
	}
	return errors.New("invalid_cancel_repair_request", "No repair in progress for the allocation")
}

func (a *Allocation) GetMaxWriteReadFromBlobbers(blobbers []*BlobberAllocation) (maxW float64, maxR float64, err error) {
	if !a.isInitialized() {
		return 0, 0, notInitialized
	}

	if len(blobbers) == 0 {
		return 0, 0, noBLOBBERS
	}

	maxWritePrice, maxReadPrice := 0.0, 0.0
	for _, v := range blobbers {
		writePrice, err := v.Terms.WritePrice.ToToken()
		if err != nil {
			return 0, 0, err
		}
		if writePrice > maxWritePrice {
			maxWritePrice = writePrice
		}
		readPrice, err := v.Terms.ReadPrice.ToToken()
		if err != nil {
			return 0, 0, err
		}
		if readPrice > maxReadPrice {
			maxReadPrice = readPrice
		}
	}

	return maxWritePrice, maxReadPrice, nil
}

func (a *Allocation) GetMaxWriteRead() (maxW float64, maxR float64, err error) {
	return a.GetMaxWriteReadFromBlobbers(a.BlobberDetails)
}

func (a *Allocation) GetMinWriteRead() (minW float64, minR float64, err error) {
	if !a.isInitialized() {
		return 0, 0, notInitialized
	}

	blobbersCopy := a.BlobberDetails
	if len(blobbersCopy) == 0 {
		return 0, 0, noBLOBBERS
	}

	minWritePrice, minReadPrice := -1.0, -1.0
	for _, v := range blobbersCopy {
		writePrice, err := v.Terms.WritePrice.ToToken()
		if err != nil {
			return 0, 0, err
		}
		if writePrice < minWritePrice || minWritePrice < 0 {
			minWritePrice = writePrice
		}
		readPrice, err := v.Terms.ReadPrice.ToToken()
		if err != nil {
			return 0, 0, err
		}
		if readPrice < minReadPrice || minReadPrice < 0 {
			minReadPrice = readPrice
		}
	}

	return minWritePrice, minReadPrice, nil
}

func (a *Allocation) GetMaxStorageCostFromBlobbers(size int64, blobbers []*BlobberAllocation) (float64, error) {
	var cost common.Balance // total price for size / duration

	for _, d := range blobbers {
		var err error
		cost, err = common.AddBalance(cost, a.uploadCostForBlobber(float64(d.Terms.WritePrice), size,
			a.DataShards, a.ParityShards))
		if err != nil {
			return 0.0, err
		}
	}

	return cost.ToToken()
}

func (a *Allocation) GetMaxStorageCost(size int64) (float64, error) {
	var cost common.Balance // total price for size / duration

	for _, d := range a.BlobberDetails {
		fmt.Printf("write price for blobber %f datashards %d parity %d\n",
			float64(d.Terms.WritePrice), a.DataShards, a.ParityShards)

		var err error
		cost, err = common.AddBalance(cost, a.uploadCostForBlobber(float64(d.Terms.WritePrice), size,
			a.DataShards, a.ParityShards))
		if err != nil {
			return 0.0, err
		}
	}
	fmt.Printf("Total cost %d\n", cost)
	return cost.ToToken()
}

func (a *Allocation) GetMinStorageCost(size int64) (common.Balance, error) {
	minW, _, err := a.GetMinWriteRead()
	if err != nil {
		return 0, err
	}

	return a.uploadCostForBlobber(minW, size, a.DataShards, a.ParityShards), nil
}

func (a *Allocation) uploadCostForBlobber(price float64, size int64, data, parity int) (
	cost common.Balance) {

	if data == 0 || parity == 0 {
		return 0.0
	}

	var ps = (size + int64(data) - 1) / int64(data)
	ps = ps * int64(data+parity)

	return common.Balance(price * a.sizeInGB(ps))
}

func (a *Allocation) sizeInGB(size int64) float64 {
	return float64(size) / GB
}

func (a *Allocation) getConsensuses() (fullConsensus, consensusThreshold int) {
	if a.DataShards == 0 {
		return 0, 0
	}

	if a.ParityShards == 0 {
		return a.DataShards, a.DataShards
	}

	return a.DataShards + a.ParityShards, a.DataShards + 1
}

func (a *Allocation) UpdateWithRepair(
	size, expiry int64,
	lock uint64,
	updateTerms bool,
	addBlobberId, removeBlobberId string,
	setThirdPartyExtendable bool, fileOptionsParams *FileOptionsParameters,
	statusCB StatusCallback,
) (string, error) {

	l.Logger.Info("Uploadating allocation")
	hash, _, err := UpdateAllocation(size, expiry, a.ID, lock, updateTerms, addBlobberId, removeBlobberId, setThirdPartyExtendable, fileOptionsParams)
	if err != nil {
		return "", err
	}
	l.Logger.Info(fmt.Sprintf("allocation updated with hash: %s", hash))

	if addBlobberId != "" {
		l.Logger.Info("waiting for a minute for the blobber to be added to network")

		deadline := time.Now().Add(1 * time.Minute)
		for time.Now().Before(deadline) {
			alloc, err := GetAllocation(a.ID)
			if err != nil {
				l.Logger.Error("failed to get allocation")
				return hash, err
			}

			for _, blobber := range alloc.Blobbers {
				if addBlobberId == blobber.ID {
					l.Logger.Info("allocation updated successfully")
					a = alloc
					goto repair
				}
			}
			time.Sleep(1 * time.Second)
		}
		return "", errors.New("", "new blobber not found in the updated allocation")
	}

repair:
	l.Logger.Info("starting repair")

	shouldRepair := false
	if addBlobberId != "" {
		shouldRepair = true
	}

	if shouldRepair {
		a.RepairAlloc(statusCB)
	}

	return hash, nil
}<|MERGE_RESOLUTION|>--- conflicted
+++ resolved
@@ -685,10 +685,9 @@
 		delete(a.downloadProgressMap, remotepath)
 	}
 	downloadReq.contentMode = contentMode
-<<<<<<< HEAD
 	downloadReq.prepaidBlobbers = make(map[string]bool)
 	downloadReq.connectionID = zboxutil.NewConnectionId()
-=======
+  
 	return downloadReq, nil
 }
 
@@ -704,7 +703,6 @@
 	if err != nil {
 		return err
 	}
->>>>>>> 4210e70c
 	go func() {
 		a.downloadChan <- downloadReq
 		a.mutex.Lock()

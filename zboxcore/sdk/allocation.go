package sdk

import (
	"bytes"
	"context"
	"encoding/base64"
	"encoding/json"
	"fmt"
	"io"
	"io/ioutil"
	"mime/multipart"
	"net/http"
	"net/url"
	"os"
	"path"
	"path/filepath"
	"strconv"
	"strings"
	"sync"
	"time"

	"github.com/0chain/common/core/currency"
	"github.com/0chain/errors"
	thrown "github.com/0chain/errors"
	"github.com/0chain/gosdk/constants"
	"github.com/0chain/gosdk/core/common"
	"github.com/0chain/gosdk/core/pathutil"
	"github.com/0chain/gosdk/core/sys"
	"github.com/0chain/gosdk/zboxcore/blockchain"
	"github.com/0chain/gosdk/zboxcore/fileref"
	l "github.com/0chain/gosdk/zboxcore/logger"
	"github.com/0chain/gosdk/zboxcore/marker"
	"github.com/0chain/gosdk/zboxcore/zboxutil"
	"github.com/mitchellh/go-homedir"
)

var (
	noBLOBBERS     = errors.New("", "No Blobbers set in this allocation")
	notInitialized = errors.New("sdk_not_initialized", "Please call InitStorageSDK Init and use GetAllocation to get the allocation object")
)

const (
	KB = 1024
	MB = 1024 * KB
	GB = 1024 * MB
)

const (
	CanUploadMask = uint16(1)  // 0000 0001
	CanDeleteMask = uint16(2)  // 0000 0010
	CanUpdateMask = uint16(4)  // 0000 0100
	CanMoveMask   = uint16(8)  // 0000 1000
	CanCopyMask   = uint16(16) // 0001 0000
	CanRenameMask = uint16(32) // 0010 0000
)

// Expected success rate is calculated (NumDataShards)*100/(NumDataShards+NumParityShards)
// Additional success percentage on top of expected success rate
const additionalSuccessRate = (10)

var GetFileInfo = func(localpath string) (os.FileInfo, error) {
	return sys.Files.Stat(localpath)
}

type BlobberAllocationStats struct {
	BlobberID        string
	BlobberURL       string
	ID               string `json:"ID"`
	Tx               string `json:"Tx"`
	TotalSize        int64  `json:"TotalSize"`
	UsedSize         int    `json:"UsedSize"`
	OwnerID          string `json:"OwnerID"`
	OwnerPublicKey   string `json:"OwnerPublicKey"`
	Expiration       int    `json:"Expiration"`
	AllocationRoot   string `json:"AllocationRoot"`
	BlobberSize      int    `json:"BlobberSize"`
	BlobberSizeUsed  int    `json:"BlobberSizeUsed"`
	LatestRedeemedWM string `json:"LatestRedeemedWM"`
	IsRedeemRequired bool   `json:"IsRedeemRequired"`
	CleanedUp        bool   `json:"CleanedUp"`
	Finalized        bool   `json:"Finalized"`
	Terms            []struct {
		ID           int    `json:"ID"`
		BlobberID    string `json:"BlobberID"`
		AllocationID string `json:"AllocationID"`
		ReadPrice    int    `json:"ReadPrice"`
		WritePrice   int    `json:"WritePrice"`
	} `json:"Terms"`
}

type ConsolidatedFileMeta struct {
	Name            string
	Type            string
	Path            string
	LookupHash      string
	Hash            string
	MimeType        string
	Size            int64
	ActualFileSize  int64
	ActualNumBlocks int64
	EncryptedKey    string
	CommitMetaTxns  []fileref.CommitMetaTxn
	Collaborators   []fileref.Collaborator
}

type AllocationStats struct {
	UsedSize                  int64  `json:"used_size"`
	NumWrites                 int64  `json:"num_of_writes"`
	NumReads                  int64  `json:"num_of_reads"`
	TotalChallenges           int64  `json:"total_challenges"`
	OpenChallenges            int64  `json:"num_open_challenges"`
	SuccessChallenges         int64  `json:"num_success_challenges"`
	FailedChallenges          int64  `json:"num_failed_challenges"`
	LastestClosedChallengeTxn string `json:"latest_closed_challenge"`
}

// PriceRange represents a price range allowed by user to filter blobbers.
type PriceRange struct {
	Min uint64 `json:"min"`
	Max uint64 `json:"max"`
}

// IsValid price range.
func (pr *PriceRange) IsValid() bool {
	return pr.Min <= pr.Max
}

// Terms represents Blobber terms. A Blobber can update its terms,
// but any existing offer will use terms of offer signing time.
type Terms struct {
	ReadPrice        common.Balance `json:"read_price"`  // tokens / GB
	WritePrice       common.Balance `json:"write_price"` // tokens / GB
	MinLockDemand    float64        `json:"min_lock_demand"`
	MaxOfferDuration time.Duration  `json:"max_offer_duration"`
}

type BlobberAllocation struct {
	BlobberID       string         `json:"blobber_id"`
	Size            int64          `json:"size"`
	Terms           Terms          `json:"terms"`
	MinLockDemand   common.Balance `json:"min_lock_demand"`
	Spent           common.Balance `json:"spent"`
	Penalty         common.Balance `json:"penalty"`
	ReadReward      common.Balance `json:"read_reward"`
	Returned        common.Balance `json:"returned"`
	ChallengeReward common.Balance `json:"challenge_reward"`
	FinalReward     common.Balance `json:"final_reward"`
}

type Allocation struct {
	ID             string                    `json:"id"`
	Tx             string                    `json:"tx"`
	DataShards     int                       `json:"data_shards"`
	ParityShards   int                       `json:"parity_shards"`
	Size           int64                     `json:"size"`
	Expiration     int64                     `json:"expiration_date"`
	Owner          string                    `json:"owner_id"`
	OwnerPublicKey string                    `json:"owner_public_key"`
	Payer          string                    `json:"payer_id"`
	Blobbers       []*blockchain.StorageNode `json:"blobbers"`
	Stats          *AllocationStats          `json:"stats"`
	TimeUnit       time.Duration             `json:"time_unit"`
	WritePool      common.Balance            `json:"write_pool"`
	// BlobberDetails contains real terms used for the allocation.
	// If the allocation has updated, then terms calculated using
	// weighted average values.
	BlobberDetails []*BlobberAllocation `json:"blobber_details"`

	// ReadPriceRange is requested reading prices range.
	ReadPriceRange PriceRange `json:"read_price_range"`
	// WritePriceRange is requested writing prices range.
	WritePriceRange PriceRange `json:"write_price_range"`

	ChallengeCompletionTime time.Duration    `json:"challenge_completion_time"`
	StartTime               common.Timestamp `json:"start_time"`
	Finalized               bool             `json:"finalized,omitempty"`
	Canceled                bool             `json:"canceled,omitempty"`
	MovedToChallenge        common.Balance   `json:"moved_to_challenge,omitempty"`
	MovedBack               common.Balance   `json:"moved_back,omitempty"`
	MovedToValidators       common.Balance   `json:"moved_to_validators,omitempty"`
	FileOptions             uint16           `json:"file_options"`
	ThirdPartyExtendable    bool             `json:"third_party_extendable"`

	numBlockDownloads       int
	downloadChan            chan *DownloadRequest
	repairChan              chan *RepairRequest
	ctx                     context.Context
	ctxCancelF              context.CancelFunc
	mutex                   *sync.Mutex
	downloadProgressMap     map[string]*DownloadRequest
	repairRequestInProgress *RepairRequest
	initialized             bool

	// conseususes
	consensusThreshold int
	fullconsensus      int
}

func GetReadPriceRange() (PriceRange, error) {
	return getPriceRange("max_read_price")
}
func GetWritePriceRange() (PriceRange, error) {
	return getPriceRange("max_write_price")
}

func getPriceRange(name string) (PriceRange, error) {
	conf, err := GetStorageSCConfig()
	if err != nil {
		return PriceRange{}, err
	}
	f := conf.Fields[name]
	fStr, ok := f.(string)
	if !ok {
		return PriceRange{}, fmt.Errorf("type is wrong")
	}
	mrp, err := strconv.ParseFloat(fStr, 64)
	if err != nil {
		return PriceRange{}, err
	}
	coin, err := currency.ParseZCN(mrp)
	if err != nil {
		return PriceRange{}, err
	}
	max, err := coin.Int64()
	if err != nil {
		return PriceRange{}, err
	}
	return PriceRange{0, uint64(max)}, err
}

func (a *Allocation) GetStats() *AllocationStats {
	return a.Stats
}

func (a *Allocation) GetBlobberStats() map[string]*BlobberAllocationStats {
	numList := len(a.Blobbers)
	wg := &sync.WaitGroup{}
	wg.Add(numList)
	rspCh := make(chan *BlobberAllocationStats, numList)
	for _, blobber := range a.Blobbers {
		go getAllocationDataFromBlobber(blobber, a.Tx, rspCh, wg)
	}
	wg.Wait()
	result := make(map[string]*BlobberAllocationStats, len(a.Blobbers))
	for i := 0; i < numList; i++ {
		resp := <-rspCh
		result[resp.BlobberURL] = resp
	}
	return result
}

func (a *Allocation) InitAllocation() {
	a.downloadChan = make(chan *DownloadRequest, 10)
	a.repairChan = make(chan *RepairRequest, 1)
	a.ctx, a.ctxCancelF = context.WithCancel(context.Background())
	a.downloadProgressMap = make(map[string]*DownloadRequest)
	a.mutex = &sync.Mutex{}
	a.fullconsensus, a.consensusThreshold = a.getConsensuses()
	a.startWorker(a.ctx)
	InitCommitWorker(a.Blobbers)
	InitBlockDownloader(a.Blobbers)
	a.initialized = true
}

func (a *Allocation) isInitialized() bool {
	return a.initialized && sdkInitialized
}

func (a *Allocation) startWorker(ctx context.Context) {
	go a.dispatchWork(ctx)
}

func (a *Allocation) dispatchWork(ctx context.Context) {
	for {
		select {
		case <-ctx.Done():
			l.Logger.Info("Upload cancelled by the parent")
			return
		case downloadReq := <-a.downloadChan:

			l.Logger.Info(fmt.Sprintf("received a download request for %v\n", downloadReq.remotefilepath))
			go downloadReq.processDownload(ctx)
		case repairReq := <-a.repairChan:

			l.Logger.Info(fmt.Sprintf("received a repair request for %v\n", repairReq.listDir.Path))
			go repairReq.processRepair(ctx, a)
		}
	}
}

func (a *Allocation) CanUpload() bool {
	return (a.FileOptions & CanUploadMask) > 0
}

func (a *Allocation) CanDelete() bool {
	return (a.FileOptions & CanDeleteMask) > 0
}

func (a *Allocation) CanUpdate() bool {
	return (a.FileOptions & CanUpdateMask) > 0
}

func (a *Allocation) CanMove() bool {
	return (a.FileOptions & CanMoveMask) > 0
}

func (a *Allocation) CanCopy() bool {
	return (a.FileOptions & CanCopyMask) > 0
}

func (a *Allocation) CanRename() bool {
	return (a.FileOptions & CanRenameMask) > 0
}

// UpdateFile [Deprecated]please use CreateChunkedUpload
func (a *Allocation) UpdateFile(workdir, localpath string, remotepath string,
	status StatusCallback) error {

	return a.StartChunkedUpload(workdir, localpath, remotepath, status, true, false, "", false, false)
}

// UploadFile [Deprecated]please use CreateChunkedUpload
func (a *Allocation) UploadFile(workdir, localpath string, remotepath string,
	status StatusCallback) error {

	return a.StartChunkedUpload(workdir, localpath, remotepath, status, false, false, "", false, false)
}

func (a *Allocation) CreateDir(remotePath string) error {
	if !a.isInitialized() {
		return notInitialized
	}

	if remotePath == "" {
		return errors.New("invalid_name", "Invalid name for dir")
	}

	if !path.IsAbs(remotePath) {
		return errors.New("invalid_path", "Path is not absolute")
	}

	remotePath = zboxutil.RemoteClean(remotePath)
	req := DirRequest{
		allocationID: a.ID,
		allocationTx: a.Tx,
		blobbers:     a.Blobbers,
		mu:           &sync.Mutex{},
		dirMask:      zboxutil.NewUint128(1).Lsh(uint64(len(a.Blobbers))).Sub64(1),
		connectionID: zboxutil.NewConnectionId(),
		remotePath:   remotePath,
		wg:           &sync.WaitGroup{},
		Consensus: Consensus{
			consensusThresh: a.consensusThreshold,
			fullconsensus:   a.fullconsensus,
		},
	}
	req.ctx, req.ctxCncl = context.WithCancel(a.ctx)

	err := req.ProcessDir(a)
	return err
}

func (a *Allocation) RepairFile(localpath string, remotepath string,
	status StatusCallback) error {

	idr, _ := homedir.Dir()
	return a.StartChunkedUpload(idr, localpath, remotepath, status, false, true,
		"", false, false)
}

// UpdateFileWithThumbnail [Deprecated]please use CreateChunkedUpload
func (a *Allocation) UpdateFileWithThumbnail(workdir, localpath string, remotepath string,
	thumbnailpath string, status StatusCallback) error {

	return a.StartChunkedUpload(workdir, localpath, remotepath, status, true, false,
		thumbnailpath, false, false)
}

// UploadFileWithThumbnail [Deprecated]please use CreateChunkedUpload
func (a *Allocation) UploadFileWithThumbnail(workdir string, localpath string,
	remotepath string, thumbnailpath string,
	status StatusCallback) error {

	return a.StartChunkedUpload(workdir, localpath, remotepath, status, false, false,
		thumbnailpath, false, false)
}

// EncryptAndUpdateFile [Deprecated]please use CreateChunkedUpload
func (a *Allocation) EncryptAndUpdateFile(workdir string, localpath string, remotepath string,
	status StatusCallback) error {

	return a.StartChunkedUpload(workdir, localpath, remotepath, status, true, false, "", true, false)
}

// EncryptAndUploadFile [Deprecated]please use CreateChunkedUpload
func (a *Allocation) EncryptAndUploadFile(workdir string, localpath string, remotepath string,
	status StatusCallback) error {

	return a.StartChunkedUpload(workdir, localpath, remotepath, status, false, false, "", true, false)
}

// EncryptAndUpdateFileWithThumbnail [Deprecated]please use CreateChunkedUpload
func (a *Allocation) EncryptAndUpdateFileWithThumbnail(workdir string, localpath string,
	remotepath string, thumbnailpath string, status StatusCallback) error {

	return a.StartChunkedUpload(workdir, localpath, remotepath, status, true, false,
		thumbnailpath, true, false)
}

// EncryptAndUploadFileWithThumbnail [Deprecated]please use CreateChunkedUpload
func (a *Allocation) EncryptAndUploadFileWithThumbnail(
	workdir string,
	localpath string,
	remotepath string,
	thumbnailpath string,

	status StatusCallback,
) error {

	return a.StartChunkedUpload(workdir,
		localpath,
		remotepath,
		status,
		false,
		false,
		thumbnailpath,
		true,
		false,
	)
}

func (a *Allocation) StartChunkedUpload(workdir, localPath string,
	remotePath string,
	status StatusCallback,
	isUpdate bool,
	isRepair bool,
	thumbnailPath string,
	encryption bool,
	webStreaming bool,
) error {

	if !a.isInitialized() {
		return notInitialized
	}

	if (!isUpdate && !a.CanUpload()) || (isUpdate && !a.CanUpdate()) {
		return constants.ErrFileOptionNotPermitted
	}

	fileReader, err := os.Open(localPath)
	if err != nil {
		return err
	}
	defer fileReader.Close()

	fileInfo, err := fileReader.Stat()
	if err != nil {
		return err
	}

	mimeType, err := zboxutil.GetFileContentType(fileReader)
	if err != nil {
		return err
	}

	remotePath = zboxutil.RemoteClean(remotePath)
	isabs := zboxutil.IsRemoteAbs(remotePath)
	if !isabs {
		err = thrown.New("invalid_path", "Path should be valid and absolute")
		return err
	}
	remotePath = zboxutil.GetFullRemotePath(localPath, remotePath)

	_, fileName := pathutil.Split(remotePath)

	fileMeta := FileMeta{
		Path:       localPath,
		ActualSize: fileInfo.Size(),
		MimeType:   mimeType,
		RemoteName: fileName,
		RemotePath: remotePath,
	}

	options := []ChunkedUploadOption{
		WithEncrypt(encryption),
		WithStatusCallback(status),
	}

	if thumbnailPath != "" {
		buf, err := sys.Files.ReadFile(thumbnailPath)
		if err != nil {
			return err
		}

		options = append(options, WithThumbnail(buf))
	}

	ChunkedUpload, err := CreateChunkedUpload(workdir,
		a, fileMeta, fileReader,
		isUpdate, isRepair,
		webStreaming, options...)
	if err != nil {
		return err
	}

	return ChunkedUpload.Start()
}

func (a *Allocation) RepairRequired(remotepath string) (zboxutil.Uint128, bool, *fileref.FileRef, error) {
	if !a.isInitialized() {
		return zboxutil.Uint128{}, false, nil, notInitialized
	}

	listReq := &ListRequest{}
	listReq.allocationID = a.ID
	listReq.allocationTx = a.Tx
	listReq.blobbers = a.Blobbers
	listReq.fullconsensus = a.fullconsensus
	listReq.consensusThresh = a.consensusThreshold
	listReq.ctx = a.ctx
	listReq.remotefilepath = remotepath
	found, fileRef, _ := listReq.getFileConsensusFromBlobbers()
	if fileRef == nil {
		return found, false, fileRef, errors.New("", "File not found for the given remotepath")
	}

	uploadMask := zboxutil.NewUint128(1).Lsh(uint64(len(a.Blobbers))).Sub64(1)

	return found, !found.Equals(uploadMask), fileRef, nil
}

func (a *Allocation) DownloadFile(localPath string, remotePath string, verifyDownload bool, status StatusCallback) error {
	return a.downloadFile(localPath, remotePath, DOWNLOAD_CONTENT_FULL, 1, 0, numBlockDownloads, verifyDownload, status)
}

func (a *Allocation) DownloadFileByBlock(
	localPath string, remotePath string, startBlock int64, endBlock int64,
	numBlocks int, verifyDownload bool, status StatusCallback) error {

	return a.downloadFile(localPath, remotePath, DOWNLOAD_CONTENT_FULL, startBlock, endBlock,
		numBlocks, verifyDownload, status)
}

func (a *Allocation) DownloadThumbnail(localPath string, remotePath string, verifyDownload bool, status StatusCallback) error {

	return a.downloadFile(localPath, remotePath, DOWNLOAD_CONTENT_THUMB, 1, 0,
		numBlockDownloads, verifyDownload, status)
}

func (a *Allocation) generateDownloadRequest(localPath string, remotePath string, contentMode string,
	startBlock int64, endBlock int64, numBlocks int, verifyDownload bool,
	status StatusCallback) (*DownloadRequest, error) {
	if !a.isInitialized() {
		return nil, notInitialized
	}
	if stat, err := sys.Files.Stat(localPath); err == nil {
		if !stat.IsDir() {
			return nil, fmt.Errorf("Local path is not a directory '%s'", localPath)
		}
		localPath = strings.TrimRight(localPath, "/")
		_, rFile := pathutil.Split(remotePath)
		localPath = fmt.Sprintf("%s/%s", localPath, rFile)
		if _, err := sys.Files.Stat(localPath); err == nil {
			return nil, fmt.Errorf("Local file already exists '%s'", localPath)
		}
	}
	dir, _ := filepath.Split(localPath)
	if dir != "" {
		if err := sys.Files.MkdirAll(dir, 0744); err != nil {
			return nil, err
		}
	}

	if len(a.Blobbers) == 0 {
		return nil, noBLOBBERS
	}

	downloadReq := &DownloadRequest{}
	downloadReq.maskMu = &sync.Mutex{}
	downloadReq.allocationID = a.ID
	downloadReq.allocationTx = a.Tx
	downloadReq.allocOwnerID = a.Owner
	downloadReq.allocOwnerPubKey = a.OwnerPublicKey
	downloadReq.ctx, downloadReq.ctxCncl = context.WithCancel(a.ctx)
	downloadReq.localpath = localPath
	downloadReq.remotefilepath = remotePath
	downloadReq.statusCallback = status
	downloadReq.downloadMask = zboxutil.NewUint128(1).Lsh(uint64(len(a.Blobbers))).Sub64(1)
	downloadReq.blobbers = a.Blobbers
	downloadReq.datashards = a.DataShards
	downloadReq.parityshards = a.ParityShards
	downloadReq.startBlock = startBlock - 1
	downloadReq.endBlock = endBlock
	downloadReq.numBlocks = int64(numBlocks)
	downloadReq.shouldVerify = verifyDownload
	downloadReq.fullconsensus = a.fullconsensus
	downloadReq.consensusThresh = a.consensusThreshold
	downloadReq.completedCallback = func(remotepath string, remotepathhash string) {
		a.mutex.Lock()
		defer a.mutex.Unlock()
		delete(a.downloadProgressMap, remotepath)
	}
	downloadReq.contentMode = contentMode
	return downloadReq, nil
}

func (a *Allocation) downloadFile(localPath string, remotePath string, contentMode string,
	startBlock int64, endBlock int64, numBlocks int, verifyDownload bool,
	status StatusCallback) error {

	downloadReq, err := a.generateDownloadRequest(
		localPath, remotePath, contentMode,
		startBlock, endBlock, numBlocks, verifyDownload, status,
	)

	if err != nil {
		return err
	}
	go func() {
		a.downloadChan <- downloadReq
		a.mutex.Lock()
		defer a.mutex.Unlock()
		a.downloadProgressMap[remotePath] = downloadReq
	}()
	return nil
}

func (a *Allocation) ListDirFromAuthTicket(authTicket string, lookupHash string) (*ListResult, error) {
	if !a.isInitialized() {
		return nil, notInitialized
	}
	sEnc, err := base64.StdEncoding.DecodeString(authTicket)
	if err != nil {
		return nil, errors.New("auth_ticket_decode_error", "Error decoding the auth ticket."+err.Error())
	}
	at := &marker.AuthTicket{}
	err = json.Unmarshal(sEnc, at)
	if err != nil {
		return nil, errors.New("auth_ticket_decode_error", "Error unmarshaling the auth ticket."+err.Error())
	}
	if len(at.FilePathHash) == 0 || len(lookupHash) == 0 {
		return nil, errors.New("invalid_path", "Invalid path for the list")
	}

	listReq := &ListRequest{}
	listReq.allocationID = a.ID
	listReq.allocationTx = a.Tx
	listReq.blobbers = a.Blobbers
	listReq.fullconsensus = a.fullconsensus
	listReq.consensusThresh = a.consensusThreshold
	listReq.ctx = a.ctx
	listReq.remotefilepathhash = lookupHash
	listReq.authToken = at
	ref, err := listReq.GetListFromBlobbers()

	if err != nil {
		return nil, err
	}

	if ref != nil {
		return ref, nil
	}
	return nil, errors.New("list_request_failed", "Failed to get list response from the blobbers")
}

func (a *Allocation) ListDir(path string) (*ListResult, error) {
	if !a.isInitialized() {
		return nil, notInitialized
	}
	if len(path) == 0 {
		return nil, errors.New("invalid_path", "Invalid path for the list")
	}
	path = zboxutil.RemoteClean(path)
	isabs := zboxutil.IsRemoteAbs(path)
	if !isabs {
		return nil, errors.New("invalid_path", "Path should be valid and absolute")
	}
	listReq := &ListRequest{}
	listReq.allocationID = a.ID
	listReq.allocationTx = a.Tx
	listReq.blobbers = a.Blobbers
	listReq.fullconsensus = a.fullconsensus
	listReq.consensusThresh = a.consensusThreshold
	listReq.ctx = a.ctx
	listReq.remotefilepath = path
	ref, err := listReq.GetListFromBlobbers()
	if err != nil {
		return nil, err
	}

	if ref != nil {
		return ref, nil
	}
	return nil, errors.New("list_request_failed", "Failed to get list response from the blobbers")
}

func (a *Allocation) getRefs(path, pathHash, authToken, offsetPath, updatedDate, offsetDate, fileType, refType string, level, pageLimit int) (*ObjectTreeResult, error) {
	if !a.isInitialized() {
		return nil, notInitialized
	}

	oTreeReq := &ObjectTreeRequest{
		allocationID:   a.ID,
		allocationTx:   a.Tx,
		blobbers:       a.Blobbers,
		authToken:      authToken,
		pathHash:       pathHash,
		remotefilepath: path,
		pageLimit:      pageLimit,
		level:          level,
		offsetPath:     offsetPath,
		updatedDate:    updatedDate,
		offsetDate:     offsetDate,
		fileType:       fileType,
		refType:        refType,
		wg:             &sync.WaitGroup{},
		ctx:            a.ctx,
	}
	oTreeReq.fullconsensus = a.fullconsensus
	oTreeReq.consensusThresh = a.consensusThreshold
	return oTreeReq.GetRefs()
}

<<<<<<< HEAD
func (a *Allocation) getDownloadMaskForBlobber(blobberID string) (zboxutil.Uint128, []*blockchain.StorageNode, error) {

	x := zboxutil.NewUint128(1).Lsh(uint64(1)).Sub64(1)
	blobberIdx := 0
	found := false
	for idx, b := range a.Blobbers {
		if b.ID == blobberID {
			found = true
			blobberIdx = idx
		}
	}

	if !found {
		return x, nil, fmt.Errorf("no blobber found with the given ID")
	}

	return x, a.Blobbers[blobberIdx : blobberIdx+1], nil
}

func (a *Allocation) DownloadFromBlobber(blobberID, localPath, remotePath string, status StatusCallback) error {

	mask, blobbers, err := a.getDownloadMaskForBlobber(blobberID)
	if err != nil {
		l.Logger.Error(err)
		return err
	}

	verifyDownload := false // should be set to false
	downloadReq, err := a.generateDownloadRequest(
		localPath, remotePath, DOWNLOAD_CONTENT_FULL, 1, 0, numBlockDownloads, verifyDownload, status,
	)
	if err != nil {
		l.Logger.Error(err)
		return err
	}

	downloadReq.downloadMask = mask
	downloadReq.blobbers = blobbers
	downloadReq.fullconsensus = 1
	downloadReq.consensusThresh = 1

	fRef, err := downloadReq.getFileRef(remotePath)
	if err != nil {
		l.Logger.Error(err.Error())
		downloadReq.errorCB(
			fmt.Errorf("Error while getting file ref. Error: %v",
				err), remotePath)

		return err
	}

	downloadReq.numBlocks = fRef.NumBlocks

	if err != nil {
		return err
	}
	_, err = downloadReq.getBlocksDataFromBlobbers(
		downloadReq.startBlock,
		downloadReq.numBlocks,
	)
	return err
=======
// GetRefsWithAuthTicket get refs that are children of shared remote path.
func (a *Allocation) GetRefsWithAuthTicket(authToken, offsetPath, updatedDate, offsetDate, fileType, refType string, level, pageLimit int) (*ObjectTreeResult, error) {
	if authToken == "" {
		return nil, errors.New("empty_auth_token", "auth token cannot be empty")
	}
	sEnc, err := base64.StdEncoding.DecodeString(authToken)
	if err != nil {
		return nil, errors.New("auth_ticket_decode_error", "Error decoding the auth ticket."+err.Error())
	}

	authTicket := new(marker.AuthTicket)
	if err := json.Unmarshal(sEnc, authTicket); err != nil {
		return nil, errors.New("json_unmarshall_error", err.Error())
	}

	at, _ := json.Marshal(authTicket)
	return a.getRefs("", authTicket.FilePathHash, string(at), offsetPath, updatedDate, offsetDate, fileType, refType, level, pageLimit)
}

//This function will retrieve paginated objectTree and will handle concensus; Required tree should be made in application side.
func (a *Allocation) GetRefs(path, offsetPath, updatedDate, offsetDate, fileType, refType string, level, pageLimit int) (*ObjectTreeResult, error) {
	if len(path) == 0 || !zboxutil.IsRemoteAbs(path) {
		return nil, errors.New("invalid_path", fmt.Sprintf("Absolute path required. Path provided: %v", path))
	}

	return a.getRefs(path, "", "", offsetPath, updatedDate, offsetDate, fileType, refType, level, pageLimit)
}

func (a *Allocation) GetRefsFromLookupHash(pathHash, offsetPath, updatedDate, offsetDate, fileType, refType string, level, pageLimit int) (*ObjectTreeResult, error) {
	if pathHash == "" {
		return nil, errors.New("invalid_lookup_hash", "lookup hash cannot be empty")
	}

	return a.getRefs("", pathHash, "", offsetPath, updatedDate, offsetDate, fileType, refType, level, pageLimit)

>>>>>>> c0b27e26
}

func (a *Allocation) GetRecentlyAddedRefs(page int, fromDate int64, pageLimit int) (*RecentlyAddedRefResult, error) {
	if !a.isInitialized() {
		return nil, notInitialized
	}

	if page < 1 {
		return nil, errors.New("invalid_params",
			fmt.Sprintf("page value should be greater than or equal to 1."+
				"Got page: %d", page))
	}

	offset := int64(page-1) * int64(pageLimit)
	req := &RecentlyAddedRefRequest{
		allocationID: a.ID,
		allocationTx: a.Tx,
		blobbers:     a.Blobbers,
		offset:       offset,
		fromDate:     fromDate,
		ctx:          a.ctx,
		wg:           &sync.WaitGroup{},
		pageLimit:    pageLimit,
		Consensus: Consensus{
			fullconsensus:   a.fullconsensus,
			consensusThresh: a.consensusThreshold,
		},
	}
	return req.GetRecentlyAddedRefs()
}

func (a *Allocation) GetFileMeta(path string) (*ConsolidatedFileMeta, error) {
	if !a.isInitialized() {
		return nil, notInitialized
	}

	result := &ConsolidatedFileMeta{}
	listReq := &ListRequest{}
	listReq.allocationID = a.ID
	listReq.allocationTx = a.Tx
	listReq.blobbers = a.Blobbers
	listReq.fullconsensus = a.fullconsensus
	listReq.consensusThresh = a.consensusThreshold
	listReq.ctx = a.ctx
	listReq.remotefilepath = path
	_, ref, _ := listReq.getFileConsensusFromBlobbers()
	if ref != nil {
		result.Type = ref.Type
		result.Name = ref.Name
		result.Hash = ref.ActualFileHash
		result.LookupHash = ref.LookupHash
		result.MimeType = ref.MimeType
		result.Path = ref.Path
		result.Size = ref.ActualFileSize
		result.EncryptedKey = ref.EncryptedKey
		result.CommitMetaTxns = ref.CommitMetaTxns
		result.Collaborators = ref.Collaborators
		result.ActualFileSize = ref.ActualFileSize
		result.ActualNumBlocks = ref.NumBlocks
		return result, nil
	}
	return nil, errors.New("file_meta_error", "Error getting the file meta data from blobbers")
}

func (a *Allocation) GetFileMetaFromAuthTicket(authTicket string, lookupHash string) (*ConsolidatedFileMeta, error) {
	if !a.isInitialized() {
		return nil, notInitialized
	}

	result := &ConsolidatedFileMeta{}
	sEnc, err := base64.StdEncoding.DecodeString(authTicket)
	if err != nil {
		return nil, errors.New("auth_ticket_decode_error", "Error decoding the auth ticket."+err.Error())
	}
	at := &marker.AuthTicket{}
	err = json.Unmarshal(sEnc, at)
	if err != nil {
		return nil, errors.New("auth_ticket_decode_error", "Error unmarshaling the auth ticket."+err.Error())
	}
	if len(at.FilePathHash) == 0 || len(lookupHash) == 0 {
		return nil, errors.New("invalid_path", "Invalid path for the list")
	}

	listReq := &ListRequest{}
	listReq.allocationID = a.ID
	listReq.allocationTx = a.Tx
	listReq.blobbers = a.Blobbers
	listReq.fullconsensus = a.fullconsensus
	listReq.consensusThresh = a.consensusThreshold
	listReq.ctx = a.ctx
	listReq.remotefilepathhash = lookupHash
	listReq.authToken = at
	_, ref, _ := listReq.getFileConsensusFromBlobbers()
	if ref != nil {
		result.Type = ref.Type
		result.Name = ref.Name
		result.Hash = ref.ActualFileHash
		result.LookupHash = ref.LookupHash
		result.MimeType = ref.MimeType
		result.Path = ref.Path
		result.Size = ref.ActualFileSize
		result.CommitMetaTxns = ref.CommitMetaTxns
		result.ActualFileSize = ref.Size
		result.ActualNumBlocks = ref.NumBlocks
		return result, nil
	}
	return nil, errors.New("file_meta_error", "Error getting the file meta data from blobbers")
}

func (a *Allocation) GetFileStats(path string) (map[string]*FileStats, error) {
	if !a.isInitialized() {
		return nil, notInitialized
	}
	if len(path) == 0 {
		return nil, errors.New("invalid_path", "Invalid path for the list")
	}
	path = zboxutil.RemoteClean(path)
	isabs := zboxutil.IsRemoteAbs(path)
	if !isabs {
		return nil, errors.New("invalid_path", "Path should be valid and absolute")
	}
	listReq := &ListRequest{}
	listReq.allocationID = a.ID
	listReq.allocationTx = a.Tx
	listReq.blobbers = a.Blobbers
	listReq.fullconsensus = a.fullconsensus
	listReq.consensusThresh = a.consensusThreshold
	listReq.ctx = a.ctx
	listReq.remotefilepath = path
	ref := listReq.getFileStatsFromBlobbers()
	if ref != nil {
		return ref, nil
	}
	return nil, errors.New("file_stats_request_failed", "Failed to get file stats response from the blobbers")
}

func (a *Allocation) DeleteFile(path string) error {
	return a.deleteFile(path, a.consensusThreshold, a.fullconsensus)
}

func (a *Allocation) deleteFile(path string, threshConsensus, fullConsensus int) error {
	if !a.isInitialized() {
		return notInitialized
	}

	if !a.CanDelete() {
		return constants.ErrFileOptionNotPermitted
	}

	if len(path) == 0 {
		return errors.New("invalid_path", "Invalid path for the list")
	}
	path = zboxutil.RemoteClean(path)
	isabs := zboxutil.IsRemoteAbs(path)
	if !isabs {
		return errors.New("invalid_path", "Path should be valid and absolute")
	}

	req := &DeleteRequest{}
	req.allocationObj = a
	req.blobbers = a.Blobbers
	req.allocationID = a.ID
	req.allocationTx = a.Tx
	req.consensus.Init(threshConsensus, fullConsensus)
	req.ctx, req.ctxCncl = context.WithCancel(a.ctx)
	req.remotefilepath = path
	req.connectionID = zboxutil.NewConnectionId()
	req.deleteMask = zboxutil.NewUint128(1).Lsh(uint64(len(a.Blobbers))).Sub64(1)
	req.maskMu = &sync.Mutex{}
	err := req.ProcessDelete()
	return err
}

func (a *Allocation) RenameObject(path string, destName string) error {
	if !a.isInitialized() {
		return notInitialized
	}

	if !a.CanRename() {
		return constants.ErrFileOptionNotPermitted
	}

	if path == "" {
		return errors.New("invalid_path", "Invalid path for the list")
	}

	if path == "/" {
		return errors.New("invalid_operation", "cannot rename root path")
	}

	path = zboxutil.RemoteClean(path)
	isabs := zboxutil.IsRemoteAbs(path)
	if !isabs {
		return errors.New("invalid_path", "Path should be valid and absolute")
	}

	err := ValidateRemoteFileName(destName)
	if err != nil {
		return err
	}

	req := &RenameRequest{}
	req.allocationObj = a
	req.blobbers = a.Blobbers
	req.allocationID = a.ID
	req.allocationTx = a.Tx
	req.newName = destName
	req.consensus.fullconsensus = a.fullconsensus
	req.consensus.consensusThresh = a.consensusThreshold
	req.ctx, req.ctxCncl = context.WithCancel(a.ctx)
	req.remotefilepath = path
	req.renameMask = zboxutil.NewUint128(1).Lsh(uint64(len(a.Blobbers))).Sub64(1)
	req.maskMU = &sync.Mutex{}
	req.connectionID = zboxutil.NewConnectionId()
	return req.ProcessRename()
}

func (a *Allocation) MoveObject(srcPath string, destPath string) error {
	if !a.isInitialized() {
		return notInitialized
	}

	if !a.CanMove() {
		return constants.ErrFileOptionNotPermitted
	}

	if len(srcPath) == 0 || len(destPath) == 0 {
		return errors.New("invalid_path", "Invalid path for copy")
	}
	srcPath = zboxutil.RemoteClean(srcPath)
	isabs := zboxutil.IsRemoteAbs(srcPath)
	if !isabs {
		return errors.New("invalid_path", "Path should be valid and absolute")
	}

	err := ValidateRemoteFileName(destPath)
	if err != nil {
		return err
	}

	req := &MoveRequest{}
	req.allocationObj = a
	req.blobbers = a.Blobbers
	req.allocationID = a.ID
	req.allocationTx = a.Tx
	if destPath != "/" {
		destPath = strings.TrimSuffix(destPath, "/")
	}
	req.destPath = destPath
	req.fullconsensus = a.fullconsensus
	req.consensusThresh = a.consensusThreshold
	req.ctx, req.ctxCncl = context.WithCancel(a.ctx)
	req.remotefilepath = srcPath
	req.moveMask = zboxutil.NewUint128(1).Lsh(uint64(len(a.Blobbers))).Sub64(1)
	req.maskMU = &sync.Mutex{}
	req.connectionID = zboxutil.NewConnectionId()
	return req.ProcessMove()
}

func (a *Allocation) CopyObject(path string, destPath string) error {
	if !a.isInitialized() {
		return notInitialized
	}

	if !a.CanCopy() {
		return constants.ErrFileOptionNotPermitted
	}

	if len(path) == 0 || len(destPath) == 0 {
		return errors.New("invalid_path", "Invalid path for copy")
	}
	path = zboxutil.RemoteClean(path)
	isabs := zboxutil.IsRemoteAbs(path)
	if !isabs {
		return errors.New("invalid_path", "Path should be valid and absolute")
	}

	err := ValidateRemoteFileName(destPath)
	if err != nil {
		return err
	}

	req := &CopyRequest{}
	req.allocationObj = a
	req.blobbers = a.Blobbers
	req.allocationID = a.ID
	req.allocationTx = a.Tx
	if destPath != "/" {
		destPath = strings.TrimSuffix(destPath, "/")
	}
	req.destPath = destPath
	req.fullconsensus = a.fullconsensus
	req.consensusThresh = a.consensusThreshold
	req.ctx, req.ctxCncl = context.WithCancel(a.ctx)
	req.remotefilepath = path
	req.copyMask = zboxutil.NewUint128(1).Lsh(uint64(len(a.Blobbers))).Sub64(1)
	req.maskMU = &sync.Mutex{}
	req.connectionID = zboxutil.NewConnectionId()
	return req.ProcessCopy()
}

func (a *Allocation) GetAuthTicketForShare(
	path, filename, referenceType, refereeClientID string) (string, error) {

	now := time.Now()
	return a.GetAuthTicket(path, filename, referenceType, refereeClientID, "", 0, &now)
}

func (a *Allocation) RevokeShare(path string, refereeClientID string) error {
	success := make(chan int, len(a.Blobbers))
	notFound := make(chan int, len(a.Blobbers))
	wg := &sync.WaitGroup{}
	for idx := range a.Blobbers {
		baseUrl := a.Blobbers[idx].Baseurl
		query := &url.Values{}
		query.Add("path", path)
		query.Add("refereeClientID", refereeClientID)

		httpreq, err := zboxutil.NewRevokeShareRequest(baseUrl, a.Tx, query)
		if err != nil {
			return err
		}

		wg.Add(1)
		go func() {
			defer wg.Done()
			err := zboxutil.HttpDo(a.ctx, a.ctxCancelF, httpreq, func(resp *http.Response, err error) error {
				if err != nil {
					l.Logger.Error("Revoke share : ", err)
					return err
				}
				defer resp.Body.Close()

				respbody, err := ioutil.ReadAll(resp.Body)
				if err != nil {
					l.Logger.Error("Error: Resp ", err)
					return err
				}
				if resp.StatusCode != http.StatusOK {
					l.Logger.Error(baseUrl, " Revoke share error response: ", resp.StatusCode, string(respbody))
					return fmt.Errorf(string(respbody))
				}
				data := map[string]interface{}{}
				err = json.Unmarshal(respbody, &data)
				if err != nil {
					return err
				}
				if data["status"].(float64) == http.StatusNotFound {
					notFound <- 1
				}
				return nil
			})
			if err == nil {
				success <- 1
			}
		}()
	}
	wg.Wait()
	if len(success) == len(a.Blobbers) {
		if len(notFound) == len(a.Blobbers) {
			return errors.New("", "share not found")
		}
		return nil
	}
	return errors.New("", "consensus not reached")
}

func (a *Allocation) GetAuthTicket(path, filename string,
	referenceType, refereeClientID, refereeEncryptionPublicKey string, expiration int64, availableAfter *time.Time) (string, error) {

	if !a.isInitialized() {
		return "", notInitialized
	}

	if path == "" {
		return "", errors.New("invalid_path", "Invalid path for the list")
	}

	path = zboxutil.RemoteClean(path)
	isabs := zboxutil.IsRemoteAbs(path)
	if !isabs {
		return "", errors.New("invalid_path", "Path should be valid and absolute")
	}

	shareReq := &ShareRequest{
		expirationSeconds: expiration,
		allocationID:      a.ID,
		allocationTx:      a.Tx,
		blobbers:          a.Blobbers,
		ctx:               a.ctx,
		remotefilepath:    path,
		remotefilename:    filename,
	}

	if referenceType == fileref.DIRECTORY {
		shareReq.refType = fileref.DIRECTORY
	} else {
		shareReq.refType = fileref.FILE
	}

	aTicket, err := shareReq.getAuthTicket(refereeClientID, refereeEncryptionPublicKey)
	if err != nil {
		return "", err
	}

	atBytes, err := json.Marshal(aTicket)
	if err != nil {
		return "", err
	}

	if err := a.UploadAuthTicketToBlobber(string(atBytes), refereeEncryptionPublicKey, availableAfter); err != nil {
		return "", err
	}

	aTicket.ReEncryptionKey = ""
	if err := aTicket.Sign(); err != nil {
		return "", err
	}

	atBytes, err = json.Marshal(aTicket)
	if err != nil {
		return "", err
	}

	return base64.StdEncoding.EncodeToString(atBytes), nil
}

func (a *Allocation) UploadAuthTicketToBlobber(authTicket string, clientEncPubKey string, availableAfter *time.Time) error {
	success := make(chan int, len(a.Blobbers))
	wg := &sync.WaitGroup{}
	for idx := range a.Blobbers {
		url := a.Blobbers[idx].Baseurl
		body := new(bytes.Buffer)
		formWriter := multipart.NewWriter(body)
		if err := formWriter.WriteField("encryption_public_key", clientEncPubKey); err != nil {
			return err
		}
		if err := formWriter.WriteField("auth_ticket", authTicket); err != nil {
			return err
		}
		if availableAfter != nil {
			if err := formWriter.WriteField("available_after", strconv.FormatInt(availableAfter.Unix(), 10)); err != nil {
				return err
			}
		}

		if err := formWriter.Close(); err != nil {
			return err
		}
		httpreq, err := zboxutil.NewShareRequest(url, a.Tx, body)
		if err != nil {
			return err
		}
		httpreq.Header.Set("Content-Type", formWriter.FormDataContentType())

		wg.Add(1)
		go func() {
			defer wg.Done()
			err := zboxutil.HttpDo(a.ctx, a.ctxCancelF, httpreq, func(resp *http.Response, err error) error {
				if err != nil {
					l.Logger.Error("Insert share info : ", err)
					return err
				}
				defer resp.Body.Close()

				respbody, err := ioutil.ReadAll(resp.Body)
				if err != nil {
					l.Logger.Error("Error: Resp ", err)
					return err
				}
				if resp.StatusCode != http.StatusOK {
					l.Logger.Error(url, " Insert share info error response: ", resp.StatusCode, string(respbody))
					return fmt.Errorf(string(respbody))
				}
				return nil
			})
			if err == nil {
				success <- 1
			}
		}()
	}
	wg.Wait()
	consensus := Consensus{
		consensus:       len(success),
		consensusThresh: a.consensusThreshold,
		fullconsensus:   a.fullconsensus,
	}
	if !consensus.isConsensusOk() {
		return errors.New("", "consensus not reached")
	}
	return nil
}

func (a *Allocation) CancelDownload(remotepath string) error {
	if downloadReq, ok := a.downloadProgressMap[remotepath]; ok {
		downloadReq.isDownloadCanceled = true
		downloadReq.ctxCncl()
		return nil
	}
	return errors.New("remote_path_not_found", "Invalid path. No download in progress for the path "+remotepath)
}

func (a *Allocation) DownloadFromReader(
	remotePath, localPath, pathHash, authToken, contentMode string,
	verifyDownload bool, blocksPerMarker uint) error {

	finfo, err := os.Stat(localPath)
	if err != nil {
		return err
	}
	if !finfo.IsDir() {
		return errors.New("invalid_path", "local path must be directory")
	}

	r, err := a.GetAllocationFileReader(
		remotePath, pathHash, authToken, contentMode, verifyDownload, blocksPerMarker)
	if err != nil {
		return err
	}

	sd := r.(*StreamDownload)

	fileName := filepath.Base(sd.remotefilepath)
	var localFPath string
	if contentMode == DOWNLOAD_CONTENT_THUMB {
		localFPath = filepath.Join(localPath, fileName, ".thumb")
	} else {
		localFPath = filepath.Join(localPath, fileName)
	}

	finfo, err = os.Stat(localFPath)

	var f *os.File
	if errors.Is(err, os.ErrNotExist) {
		f, err = os.Create(localFPath)
	} else {
		r.Seek(finfo.Size(), io.SeekStart)
		f, err = os.OpenFile(localFPath, os.O_WRONLY|os.O_APPEND, 0644)
	}

	if err != nil {
		return err
	}
	defer f.Close()

	buf := make([]byte, 1024*KB)
	for {
		n, err := r.Read(buf)
		if err != nil && errors.Is(err, io.EOF) {
			_, err = f.Write(buf[:n])
			if err != nil {
				return err
			}
			break
		}
		_, err = f.Write(buf[:n])
		if err != nil {
			return err
		}
	}

	return nil
}

// GetStreamDownloader will check file ref existence and returns an instance that provides
// io.ReadSeekerCloser interface
func (a *Allocation) GetAllocationFileReader(
	remotePath,
	pathHash,
	authToken,
	contentMode string,
	verifyDownload bool,
	blocksPerMarker uint) (io.ReadSeekCloser, error) {

	if !a.isInitialized() {
		return nil, notInitialized
	}
	//Remove content mode option
	remotePath = filepath.Clean(remotePath)
	var res *ObjectTreeResult
	var err error
	switch {
	case authToken != "":
		res, err = a.GetRefsWithAuthTicket(authToken, "", "", "", "", "regular", 0, 1)
	case remotePath != "":
		res, err = a.GetRefs(remotePath, "", "", "", "", "regular", 0, 1)
	case pathHash != "":
		res, err = a.GetRefsFromLookupHash(pathHash, "", "", "", "", "regular", 0, 1) //
	default:
		return nil, errors.New("invalid_path", "remote path or authticket is required")
	}

	if err != nil {
		return nil, err
	}

	if len(res.Refs) == 0 {
		return nil, errors.New("file_does_not_exist", "")
	}
	ref := &res.Refs[0]
	if ref.Type != fileref.FILE {
		return nil, errors.New("operation_not_supported", "downloading other than file is not supported")
	}

	sdo := &StreamDownloadOption{
		ContentMode:     contentMode,
		AuthTicket:      authToken,
		VerifyDownload:  verifyDownload,
		BlocksPerMarker: blocksPerMarker,
	}

	return GetDStorageFileReader(a, ref, sdo)
}

func (a *Allocation) DownloadThumbnailFromAuthTicket(localPath string,
	authTicket string, remoteLookupHash string, remoteFilename string, verifyDownload bool,
	status StatusCallback) error {

	return a.downloadFromAuthTicket(localPath, authTicket, remoteLookupHash,
		1, 0, numBlockDownloads, remoteFilename, DOWNLOAD_CONTENT_THUMB,
		verifyDownload, status)
}

func (a *Allocation) DownloadFromAuthTicket(localPath string, authTicket string,
	remoteLookupHash string, remoteFilename string, verifyDownload bool, status StatusCallback) error {

	return a.downloadFromAuthTicket(localPath, authTicket, remoteLookupHash,
		1, 0, numBlockDownloads, remoteFilename, DOWNLOAD_CONTENT_FULL,
		verifyDownload, status)
}

func (a *Allocation) DownloadFromAuthTicketByBlocks(localPath string,
	authTicket string, startBlock int64, endBlock int64, numBlocks int,
	remoteLookupHash string, remoteFilename string, verifyDownload bool,
	status StatusCallback) error {

	return a.downloadFromAuthTicket(localPath, authTicket, remoteLookupHash,
		startBlock, endBlock, numBlocks, remoteFilename, DOWNLOAD_CONTENT_FULL,
		verifyDownload, status)
}

func (a *Allocation) downloadFromAuthTicket(localPath string, authTicket string,
	remoteLookupHash string, startBlock int64, endBlock int64, numBlocks int,
	remoteFilename string, contentMode string, verifyDownload bool,
	status StatusCallback) error {

	if !a.isInitialized() {
		return notInitialized
	}
	sEnc, err := base64.StdEncoding.DecodeString(authTicket)
	if err != nil {
		return errors.New("auth_ticket_decode_error", "Error decoding the auth ticket."+err.Error())
	}
	at := &marker.AuthTicket{}
	err = json.Unmarshal(sEnc, at)
	if err != nil {
		return errors.New("auth_ticket_decode_error", "Error unmarshaling the auth ticket."+err.Error())
	}

	if stat, err := sys.Files.Stat(localPath); err == nil {
		if !stat.IsDir() {
			return fmt.Errorf("Local path is not a directory '%s'", localPath)
		}
		localPath = strings.TrimRight(localPath, "/")
		_, rFile := pathutil.Split(remoteFilename)
		localPath = fmt.Sprintf("%s/%s", localPath, rFile)
		if _, err := sys.Files.Stat(localPath); err == nil {
			return fmt.Errorf("Local file already exists '%s'", localPath)
		}
	}
	if len(a.Blobbers) == 0 {
		return noBLOBBERS
	}

	downloadReq := &DownloadRequest{}
	downloadReq.maskMu = &sync.Mutex{}
	downloadReq.allocationID = a.ID
	downloadReq.allocationTx = a.Tx
	downloadReq.allocOwnerID = a.Owner
	downloadReq.allocOwnerPubKey = a.OwnerPublicKey
	downloadReq.ctx, downloadReq.ctxCncl = context.WithCancel(a.ctx)
	downloadReq.localpath = localPath
	downloadReq.remotefilepathhash = remoteLookupHash
	downloadReq.authTicket = at
	downloadReq.statusCallback = status
	downloadReq.downloadMask = zboxutil.NewUint128(1).Lsh(uint64(len(a.Blobbers))).Sub64(1)
	downloadReq.blobbers = a.Blobbers
	downloadReq.datashards = a.DataShards
	downloadReq.parityshards = a.ParityShards
	downloadReq.contentMode = contentMode
	downloadReq.startBlock = startBlock - 1
	downloadReq.endBlock = endBlock
	downloadReq.numBlocks = int64(numBlocks)
	downloadReq.shouldVerify = verifyDownload
	downloadReq.fullconsensus = a.fullconsensus
	downloadReq.consensusThresh = a.consensusThreshold
	downloadReq.completedCallback = func(remotepath string, remotepathHash string) {
		a.mutex.Lock()
		defer a.mutex.Unlock()
		delete(a.downloadProgressMap, remotepathHash)
	}
	go func() {
		a.downloadChan <- downloadReq
		a.mutex.Lock()
		defer a.mutex.Unlock()
		a.downloadProgressMap[remoteLookupHash] = downloadReq
	}()
	return nil
}

func (a *Allocation) StartRepair(localRootPath, pathToRepair string, statusCB StatusCallback) error {
	if !a.isInitialized() {
		return notInitialized
	}

	listDir, err := a.ListDir(pathToRepair)
	if err != nil {
		return err
	}

	repairReq := &RepairRequest{
		listDir:       listDir,
		localRootPath: localRootPath,
		statusCB:      statusCB,
	}

	repairReq.completedCallback = func() {
		a.mutex.Lock()
		defer a.mutex.Unlock()
		a.repairRequestInProgress = nil
	}

	go func() {
		a.repairChan <- repairReq
		a.mutex.Lock()
		defer a.mutex.Unlock()
		a.repairRequestInProgress = repairReq
	}()
	return nil
}

// RepairAlloc repairs all the files in allocation
func (a *Allocation) RepairAlloc(statusCB StatusCallback) error {
	// todo: will this work in wasm?
	dir, err := os.Getwd()
	if err != nil {
		return err
	}
	return a.StartRepair(dir, "/", statusCB)
}

func (a *Allocation) CancelUpload(localpath string) error {
	return nil
}

func (a *Allocation) CancelRepair() error {
	if a.repairRequestInProgress != nil {
		a.repairRequestInProgress.isRepairCanceled = true
		return nil
	}
	return errors.New("invalid_cancel_repair_request", "No repair in progress for the allocation")
}

func (a *Allocation) GetMaxWriteReadFromBlobbers(blobbers []*BlobberAllocation) (maxW float64, maxR float64, err error) {
	if !a.isInitialized() {
		return 0, 0, notInitialized
	}

	if len(blobbers) == 0 {
		return 0, 0, noBLOBBERS
	}

	maxWritePrice, maxReadPrice := 0.0, 0.0
	for _, v := range blobbers {
		writePrice, err := v.Terms.WritePrice.ToToken()
		if err != nil {
			return 0, 0, err
		}
		if writePrice > maxWritePrice {
			maxWritePrice = writePrice
		}
		readPrice, err := v.Terms.ReadPrice.ToToken()
		if err != nil {
			return 0, 0, err
		}
		if readPrice > maxReadPrice {
			maxReadPrice = readPrice
		}
	}

	return maxWritePrice, maxReadPrice, nil
}

func (a *Allocation) GetMaxWriteRead() (maxW float64, maxR float64, err error) {
	return a.GetMaxWriteReadFromBlobbers(a.BlobberDetails)
}

func (a *Allocation) GetMinWriteRead() (minW float64, minR float64, err error) {
	if !a.isInitialized() {
		return 0, 0, notInitialized
	}

	blobbersCopy := a.BlobberDetails
	if len(blobbersCopy) == 0 {
		return 0, 0, noBLOBBERS
	}

	minWritePrice, minReadPrice := -1.0, -1.0
	for _, v := range blobbersCopy {
		writePrice, err := v.Terms.WritePrice.ToToken()
		if err != nil {
			return 0, 0, err
		}
		if writePrice < minWritePrice || minWritePrice < 0 {
			minWritePrice = writePrice
		}
		readPrice, err := v.Terms.ReadPrice.ToToken()
		if err != nil {
			return 0, 0, err
		}
		if readPrice < minReadPrice || minReadPrice < 0 {
			minReadPrice = readPrice
		}
	}

	return minWritePrice, minReadPrice, nil
}

func (a *Allocation) GetMaxStorageCostFromBlobbers(size int64, blobbers []*BlobberAllocation) (float64, error) {
	var cost common.Balance // total price for size / duration

	for _, d := range blobbers {
		var err error
		cost, err = common.AddBalance(cost, a.uploadCostForBlobber(float64(d.Terms.WritePrice), size,
			a.DataShards, a.ParityShards))
		if err != nil {
			return 0.0, err
		}
	}

	return cost.ToToken()
}

func (a *Allocation) GetMaxStorageCost(size int64) (float64, error) {
	var cost common.Balance // total price for size / duration

	for _, d := range a.BlobberDetails {
		fmt.Printf("write price for blobber %f datashards %d parity %d\n",
			float64(d.Terms.WritePrice), a.DataShards, a.ParityShards)

		var err error
		cost, err = common.AddBalance(cost, a.uploadCostForBlobber(float64(d.Terms.WritePrice), size,
			a.DataShards, a.ParityShards))
		if err != nil {
			return 0.0, err
		}
	}
	fmt.Printf("Total cost %d\n", cost)
	return cost.ToToken()
}

func (a *Allocation) GetMinStorageCost(size int64) (common.Balance, error) {
	minW, _, err := a.GetMinWriteRead()
	if err != nil {
		return 0, err
	}

	return a.uploadCostForBlobber(minW, size, a.DataShards, a.ParityShards), nil
}

func (a *Allocation) uploadCostForBlobber(price float64, size int64, data, parity int) (
	cost common.Balance) {

	if data == 0 || parity == 0 {
		return 0.0
	}

	var ps = (size + int64(data) - 1) / int64(data)
	ps = ps * int64(data+parity)

	return common.Balance(price * a.sizeInGB(ps))
}

func (a *Allocation) sizeInGB(size int64) float64 {
	return float64(size) / GB
}

func (a *Allocation) getConsensuses() (fullConsensus, consensusThreshold int) {
	if a.DataShards == 0 {
		return 0, 0
	}

	if a.ParityShards == 0 {
		return a.DataShards, a.DataShards
	}

	return a.DataShards + a.ParityShards, a.DataShards + 1
}

func (a *Allocation) UpdateWithRepair(
	size, expiry int64,
	lock uint64,
	updateTerms bool,
	addBlobberId, removeBlobberId string,
	setThirdPartyExtendable bool, fileOptionsParams *FileOptionsParameters,
	statusCB StatusCallback,
) (string, error) {

	l.Logger.Info("Uploadating allocation")
	hash, _, err := UpdateAllocation(size, expiry, a.ID, lock, updateTerms, addBlobberId, removeBlobberId, setThirdPartyExtendable, fileOptionsParams)
	if err != nil {
		return "", err
	}
	l.Logger.Info(fmt.Sprintf("allocation updated with hash: %s", hash))

	if addBlobberId != "" {
		l.Logger.Info("waiting for a minute for the blobber to be added to network")

		deadline := time.Now().Add(1 * time.Minute)
		for time.Now().Before(deadline) {
			alloc, err := GetAllocation(a.ID)
			if err != nil {
				l.Logger.Error("failed to get allocation")
				return hash, err
			}

			for _, blobber := range alloc.Blobbers {
				if addBlobberId == blobber.ID {
					l.Logger.Info("allocation updated successfully")
					a = alloc
					goto repair
				}
			}
			time.Sleep(1 * time.Second)
		}
		return "", errors.New("", "new blobber not found in the updated allocation")
	}

repair:
	l.Logger.Info("starting repair")

	shouldRepair := false
	if addBlobberId != "" {
		shouldRepair = true
	}

	if shouldRepair {
		a.RepairAlloc(statusCB)
	}

	return hash, nil
}<|MERGE_RESOLUTION|>--- conflicted
+++ resolved
@@ -721,7 +721,6 @@
 	return oTreeReq.GetRefs()
 }
 
-<<<<<<< HEAD
 func (a *Allocation) getDownloadMaskForBlobber(blobberID string) (zboxutil.Uint128, []*blockchain.StorageNode, error) {
 
 	x := zboxutil.NewUint128(1).Lsh(uint64(1)).Sub64(1)
@@ -783,7 +782,8 @@
 		downloadReq.numBlocks,
 	)
 	return err
-=======
+}
+
 // GetRefsWithAuthTicket get refs that are children of shared remote path.
 func (a *Allocation) GetRefsWithAuthTicket(authToken, offsetPath, updatedDate, offsetDate, fileType, refType string, level, pageLimit int) (*ObjectTreeResult, error) {
 	if authToken == "" {
@@ -819,7 +819,6 @@
 
 	return a.getRefs("", pathHash, "", offsetPath, updatedDate, offsetDate, fileType, refType, level, pageLimit)
 
->>>>>>> c0b27e26
 }
 
 func (a *Allocation) GetRecentlyAddedRefs(page int, fromDate int64, pageLimit int) (*RecentlyAddedRefResult, error) {

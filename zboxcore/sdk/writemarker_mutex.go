--- conflicted
+++ resolved
@@ -208,7 +208,6 @@
 		This goroutine will refresh lock after 30 seconds have passed. It will only complete if context is
 		completed, that is why, the caller should make proper use of context and cancel it when work is done.
 	*/
-<<<<<<< HEAD
 	// go func() {
 	// 	for {
 	// 		<-time.NewTimer(30 * time.Second).C
@@ -219,7 +218,7 @@
 	// 		}
 
 	// 		wg := &sync.WaitGroup{}
-	// 		cons := &Consensus{}
+	// 		cons := &Consensus{RWMutex: &sync.RWMutex{}}
 	// 		for i := *mask; !i.Equals64(0); i = i.And(zboxutil.NewUint128(1).Lsh(pos).Not()) {
 	// 			pos = uint64(i.TrailingZeros())
 
@@ -232,31 +231,6 @@
 	// 		wg.Wait()
 	// 	}
 	// }()
-=======
-	go func() {
-		for {
-			<-time.NewTimer(30 * time.Second).C
-			select {
-			case <-ctx.Done():
-				return
-			default:
-			}
-
-			wg := &sync.WaitGroup{}
-			cons := &Consensus{RWMutex: &sync.RWMutex{}}
-			for i := *mask; !i.Equals64(0); i = i.And(zboxutil.NewUint128(1).Lsh(pos).Not()) {
-				pos = uint64(i.TrailingZeros())
-
-				blobber := blobbers[pos]
-
-				wg.Add(1)
-				go wmMu.lockBlobber(ctx, mask, maskMu, cons, blobber, pos, connID, timeOut, wg)
-			}
-
-			wg.Wait()
-		}
-	}()
->>>>>>> 8daf6014
 
 	return nil
 }

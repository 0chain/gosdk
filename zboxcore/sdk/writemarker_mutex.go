package sdk

import (
	"context"
	"fmt"
	"io"
	"net/http"
	"strconv"
	"sync"
	"time"

	"github.com/0chain/errors"
	"github.com/0chain/gosdk/constants"
	"github.com/0chain/gosdk/zboxcore/blockchain"
	"github.com/0chain/gosdk/zboxcore/client"
	"github.com/0chain/gosdk/zboxcore/logger"
	"github.com/0chain/gosdk/zboxcore/zboxutil"
)

// WMLockStatus
type WMLockStatus int

const (
	WMLockStatusFailed WMLockStatus = iota
	WMLockStatusPending
	WMLockStatusOK
)

type WMLockResult struct {
	Status    WMLockStatus `json:"status,omitempty"`
	CreatedAt int64        `json:"created_at,omitempty"`
}

// WriteMarkerMutex blobber WriteMarkerMutex client
type WriteMarkerMutex struct {
	mutex          sync.Mutex
	allocationObj  *Allocation
	lockedBlobbers map[string]bool
}

// CreateWriteMarkerMutex create WriteMarkerMutex for allocation
func CreateWriteMarkerMutex(client *client.Client, allocationObj *Allocation) (*WriteMarkerMutex, error) {

	if client == nil {
		return nil, errors.Throw(constants.ErrInvalidParameter, "client")
	}

	if allocationObj == nil {
		return nil, errors.Throw(constants.ErrInvalidParameter, "allocationObj")
	}

	return &WriteMarkerMutex{
		allocationObj: allocationObj,
	}, nil
}

func (wmMu *WriteMarkerMutex) Unlock(
	ctx context.Context, mask zboxutil.Uint128,
	blobbers []*blockchain.StorageNode,
	timeOut time.Duration, connID string,
) {
	wg := &sync.WaitGroup{}
	var pos uint64
	for i := mask; !i.Equals64(0); i = i.And(zboxutil.NewUint128(1).Lsh(pos).Not()) {
		pos = uint64(i.TrailingZeros())

		blobber := blobbers[pos]

		wg.Add(1)
		go wmMu.UnlockBlobber(ctx, blobber, connID, timeOut, wg)
	}

	wg.Wait()
}
<<<<<<< HEAD

// Change status code to 204
func (wmMu *WriteMarkerMutex) UnlockBlobber(
	ctx context.Context, b *blockchain.StorageNode,
	connID string, timeOut time.Duration, wg *sync.WaitGroup,
) {

	defer wg.Done()

	var err error

	defer func() {
		if err != nil {
			logger.Logger.Error(err)
		}
	}()

	var req *http.Request
	req, err = zboxutil.NewWriteMarkerUnLockRequest(
		b.Baseurl, wmMu.allocationObj.Tx, connID, "")
	if err != nil {
		return
	}

	var resp *http.Response
	for retry := 0; retry < 3; retry++ {
		if resp != nil {
			resp.Body.Close()
		}

		reqCtx, ctxCncl := context.WithTimeout(ctx, timeOut)
		resp, err = zboxutil.Client.Do(req.WithContext(reqCtx))
		ctxCncl()

		if err != nil {
			return
		}
		if resp.StatusCode == http.StatusNoContent || resp.StatusCode == http.StatusOK {
			logger.Logger.Info(b.Baseurl, connID, " unlocked")
			return
		}

		if resp.StatusCode == http.StatusTooManyRequests {
			logger.Logger.Info(
				b.Baseurl, connID,
				" got too many request error. Retrying")

			var r int
			r, err = zboxutil.GetRateLimitValue(resp)
			if err != nil {
				return
			}

			time.Sleep(time.Duration(r) * time.Second)
			continue
		}

		var data []byte
		data, err = io.ReadAll(resp.Body)
=======

// Change status code to 204
func (wmMu *WriteMarkerMutex) UnlockBlobber(
	ctx context.Context, b *blockchain.StorageNode,
	connID string, timeOut time.Duration, wg *sync.WaitGroup,
) {

	defer wg.Done()

	var err error

	defer func() {
		if err != nil {
			logger.Logger.Error(err)
		}
	}()

	var req *http.Request
	req, err = zboxutil.NewWriteMarkerUnLockRequest(
		b.Baseurl, wmMu.allocationObj.Tx, connID, "")

	if err != nil {
		return
	}

	var resp *http.Response
	var shouldContinue bool
	for retry := 0; retry < 3; retry++ {

		err, shouldContinue = func() (err error, shouldContinue bool) {
			reqCtx, ctxCncl := context.WithTimeout(ctx, timeOut)
			resp, err = zboxutil.Client.Do(req.WithContext(reqCtx))
			ctxCncl()

			if err != nil {
				return
			}
			if resp.Body != nil {
				defer resp.Body.Close()
			}
			var (
				msg  string
				data []byte
			)
			if resp.StatusCode == http.StatusNoContent || resp.StatusCode == http.StatusOK {
				logger.Logger.Info(b.Baseurl, connID, " unlocked")
				return
			}

			if resp.StatusCode == http.StatusTooManyRequests {
				logger.Logger.Info(
					b.Baseurl, connID,
					" got too many request error. Retrying")

				var r int
				r, err = zboxutil.GetRateLimitValue(resp)
				if err != nil {
					logger.Logger.Error(err)
					return
				}
				time.Sleep(time.Duration(r) * time.Second)
				shouldContinue = true
				return
			}

			data, err = io.ReadAll(resp.Body)
			if err != nil {
				logger.Logger.Error(err)
				return
			}

			msg = string(data)
			if msg == "EOF" {
				logger.Logger.Debug(b.Baseurl, connID, " retrying request because "+
					"server closed connection unexpectedly")
				shouldContinue = true
				return
			}

			err = errors.New("unknown_status",
				fmt.Sprintf("Blobber %s responded with status %d and message %s",
					b.Baseurl, resp.StatusCode, string(data)))

			return
		}()

>>>>>>> f5619e06
		if err != nil {
			return
		}

<<<<<<< HEAD
		m := string(data)
		if m == "EOF" || strings.Contains(m, "server closed idle connection") {
			logger.Logger.Debug(b.Baseurl, connID, " retrying request because "+
				"server closed connection unexpectedly")
			continue
		}

		err = errors.New("unknown_status",
			fmt.Sprintf("Blobber %s responded with status %d and message %s",
				b.Baseurl, resp.StatusCode, string(data)))
=======
		if shouldContinue {
			continue
		}

>>>>>>> f5619e06
		return
	}

<<<<<<< HEAD
}

func (wmMu *WriteMarkerMutex) Lock(
	ctx context.Context, mask *zboxutil.Uint128,
	maskMu *sync.Mutex, blobbers []*blockchain.StorageNode,
	consensus *Consensus, timeOut time.Duration, connID string) error {
=======
func (wmMu *WriteMarkerMutex) Lock(
	ctx context.Context, mask *zboxutil.Uint128,
	maskMu *sync.Mutex, blobbers []*blockchain.StorageNode,
	consensus *Consensus, addConsensus int, timeOut time.Duration, connID string) error {
>>>>>>> f5619e06

	wmMu.mutex.Lock()
	defer wmMu.mutex.Unlock()

	consensus.Reset()
<<<<<<< HEAD

	wg := &sync.WaitGroup{}
	var pos uint64
	for i := *mask; !i.Equals64(0); i = i.And(zboxutil.NewUint128(1).Lsh(pos).Not()) {
		pos = uint64(i.TrailingZeros())

=======
	consensus.consensus = addConsensus
	wg := &sync.WaitGroup{}
	var pos uint64
	for i := *mask; !i.Equals64(0); i = i.And(zboxutil.NewUint128(1).Lsh(pos).Not()) {
		pos = uint64(i.TrailingZeros())

>>>>>>> f5619e06
		blobber := blobbers[pos]

		wg.Add(1)
		go wmMu.LockBlobber(ctx, mask, maskMu, consensus, blobber, pos, connID, timeOut, wg)
	}

	wg.Wait()

	if !consensus.isConsensusOk() {
		wmMu.Unlock(ctx, *mask, blobbers, timeOut, connID)

		return errors.New("lock_consensus_not_met",
			fmt.Sprintf("Required consensus %d got %d",
				consensus.consensusThresh, consensus.consensus))
	}

	return nil
}

// todo change blobber code as well
func (wmMu *WriteMarkerMutex) LockBlobber(
	ctx context.Context, mask *zboxutil.Uint128, maskMu *sync.Mutex,
	consensus *Consensus, b *blockchain.StorageNode, pos uint64, connID string,
	timeOut time.Duration, wg *sync.WaitGroup) {

	defer wg.Done()
<<<<<<< HEAD

	var err error

=======

	var err error

>>>>>>> f5619e06
	defer func() {
		if err != nil {
			logger.Logger.Error(err)
			maskMu.Lock()
			*mask = mask.And(zboxutil.NewUint128(1).Lsh(pos).Not())
			maskMu.Unlock()
		}
	}()

	requestTime := strconv.FormatInt(time.Now().Unix(), 10)
	var req *http.Request
<<<<<<< HEAD
	req, err = zboxutil.NewWriteMarkerLockRequest(
		b.Baseurl, wmMu.allocationObj.Tx, connID, requestTime)
	if err != nil {
		return
	}

	var resp *http.Response
	for retry := 0; retry < 3; retry++ {
		if resp != nil {
			resp.Body.Close()
		}

		reqCtx, ctxCncl := context.WithTimeout(ctx, timeOut)
		resp, err = zboxutil.Client.Do(req.WithContext(reqCtx))
		ctxCncl()

		if err != nil {
			return
		}
		if resp.StatusCode == http.StatusOK {
			consensus.Done()
			logger.Logger.Info(b.Baseurl, connID, " locked")
			return
		}

		if resp.StatusCode == http.StatusAccepted { // accepted but pending
			logger.Logger.Info(b.Baseurl, connID, " lock pending. Retrying again")
			time.Sleep(timeOut * 2) // wait twice the time of timeout
			continue
		}

		if resp.StatusCode == http.StatusTooManyRequests {
			logger.Logger.Info(
				b.Baseurl, connID,
				" got too many request error. Retrying")
=======

	req, err = zboxutil.NewWriteMarkerLockRequest(
		b.Baseurl, wmMu.allocationObj.Tx, connID, requestTime)

	if err != nil {
		return
	}

	var resp *http.Response
	var shouldContinue bool
	for retry := 0; retry < 3; retry++ {
		err, shouldContinue = func() (err error, shouldContinue bool) {
			reqCtx, ctxCncl := context.WithTimeout(ctx, timeOut)
			resp, err = zboxutil.Client.Do(req.WithContext(reqCtx))
			ctxCncl()
>>>>>>> f5619e06

			var r int
			r, err = zboxutil.GetRateLimitValue(resp)
			if err != nil {
				return
			}
<<<<<<< HEAD

			time.Sleep(time.Duration(r) * time.Second)
			continue
		}

		var data []byte
		data, err = io.ReadAll(resp.Body)
		if err != nil {
			return
		}

		err = errors.New("unknown_status",
			fmt.Sprintf("Blobber %s responded with status %d and message %s",
				b.Baseurl, resp.StatusCode, string(data)))
=======
			if resp.Body != nil {
				defer resp.Body.Close()
			}

			var data []byte
			if resp.StatusCode == http.StatusOK {
				data, err = io.ReadAll(resp.Body)
				if err != nil {
					return
				}
				wmLockRes := &WMLockResult{}
				err = json.Unmarshal(data, wmLockRes)
				if err != nil {
					return
				}
				if wmLockRes.Status == WMLockStatusOK {
					consensus.Done()
					logger.Logger.Info(b.Baseurl, connID, " locked")
					return
				}

				if wmLockRes.Status == WMLockStatusPending {
					logger.Logger.Info("Lock pending for blobber ",
						b.Baseurl, "with connection id: ", connID, " Retrying again")
					time.Sleep(timeOut * 2)
					shouldContinue = true
					return
				}
				err = fmt.Errorf("Lock acquiring failed")
				return
			}

			if resp.StatusCode == http.StatusAccepted { // accepted but pending
				logger.Logger.Info(b.Baseurl, connID, " lock pending. Retrying again")
				time.Sleep(timeOut * 2) // wait twice the time of timeout
				shouldContinue = true
				return
			}

			if resp.StatusCode == http.StatusTooManyRequests {
				logger.Logger.Info(
					b.Baseurl, connID,
					" got too many request error. Retrying")

				var r int
				r, err = zboxutil.GetRateLimitValue(resp)
				if err != nil {
					logger.Logger.Error(err)
					return
				}

				time.Sleep(time.Duration(r) * time.Second)
				shouldContinue = true
				return
			}

			data, err = io.ReadAll(resp.Body)
			if err != nil {
				logger.Logger.Error(err)
				return
			}

			err = errors.New("unknown_status",
				fmt.Sprintf("Blobber %s responded with status %d and message %s",
					b.Baseurl, resp.StatusCode, string(data)))
			return
		}()
		if err != nil {
			return
		}
		if shouldContinue {
			continue
		}
>>>>>>> f5619e06
		return
	}
}<|MERGE_RESOLUTION|>--- conflicted
+++ resolved
@@ -2,6 +2,7 @@
 
 import (
 	"context"
+	"encoding/json"
 	"fmt"
 	"io"
 	"net/http"
@@ -72,67 +73,6 @@
 
 	wg.Wait()
 }
-<<<<<<< HEAD
-
-// Change status code to 204
-func (wmMu *WriteMarkerMutex) UnlockBlobber(
-	ctx context.Context, b *blockchain.StorageNode,
-	connID string, timeOut time.Duration, wg *sync.WaitGroup,
-) {
-
-	defer wg.Done()
-
-	var err error
-
-	defer func() {
-		if err != nil {
-			logger.Logger.Error(err)
-		}
-	}()
-
-	var req *http.Request
-	req, err = zboxutil.NewWriteMarkerUnLockRequest(
-		b.Baseurl, wmMu.allocationObj.Tx, connID, "")
-	if err != nil {
-		return
-	}
-
-	var resp *http.Response
-	for retry := 0; retry < 3; retry++ {
-		if resp != nil {
-			resp.Body.Close()
-		}
-
-		reqCtx, ctxCncl := context.WithTimeout(ctx, timeOut)
-		resp, err = zboxutil.Client.Do(req.WithContext(reqCtx))
-		ctxCncl()
-
-		if err != nil {
-			return
-		}
-		if resp.StatusCode == http.StatusNoContent || resp.StatusCode == http.StatusOK {
-			logger.Logger.Info(b.Baseurl, connID, " unlocked")
-			return
-		}
-
-		if resp.StatusCode == http.StatusTooManyRequests {
-			logger.Logger.Info(
-				b.Baseurl, connID,
-				" got too many request error. Retrying")
-
-			var r int
-			r, err = zboxutil.GetRateLimitValue(resp)
-			if err != nil {
-				return
-			}
-
-			time.Sleep(time.Duration(r) * time.Second)
-			continue
-		}
-
-		var data []byte
-		data, err = io.ReadAll(resp.Body)
-=======
 
 // Change status code to 204
 func (wmMu *WriteMarkerMutex) UnlockBlobber(
@@ -219,64 +159,33 @@
 			return
 		}()
 
->>>>>>> f5619e06
 		if err != nil {
 			return
 		}
 
-<<<<<<< HEAD
-		m := string(data)
-		if m == "EOF" || strings.Contains(m, "server closed idle connection") {
-			logger.Logger.Debug(b.Baseurl, connID, " retrying request because "+
-				"server closed connection unexpectedly")
-			continue
-		}
-
-		err = errors.New("unknown_status",
-			fmt.Sprintf("Blobber %s responded with status %d and message %s",
-				b.Baseurl, resp.StatusCode, string(data)))
-=======
 		if shouldContinue {
 			continue
 		}
 
->>>>>>> f5619e06
 		return
 	}
-
-<<<<<<< HEAD
-}
-
-func (wmMu *WriteMarkerMutex) Lock(
-	ctx context.Context, mask *zboxutil.Uint128,
-	maskMu *sync.Mutex, blobbers []*blockchain.StorageNode,
-	consensus *Consensus, timeOut time.Duration, connID string) error {
-=======
+}
+
 func (wmMu *WriteMarkerMutex) Lock(
 	ctx context.Context, mask *zboxutil.Uint128,
 	maskMu *sync.Mutex, blobbers []*blockchain.StorageNode,
 	consensus *Consensus, addConsensus int, timeOut time.Duration, connID string) error {
->>>>>>> f5619e06
 
 	wmMu.mutex.Lock()
 	defer wmMu.mutex.Unlock()
 
 	consensus.Reset()
-<<<<<<< HEAD
-
-	wg := &sync.WaitGroup{}
-	var pos uint64
-	for i := *mask; !i.Equals64(0); i = i.And(zboxutil.NewUint128(1).Lsh(pos).Not()) {
-		pos = uint64(i.TrailingZeros())
-
-=======
 	consensus.consensus = addConsensus
 	wg := &sync.WaitGroup{}
 	var pos uint64
 	for i := *mask; !i.Equals64(0); i = i.And(zboxutil.NewUint128(1).Lsh(pos).Not()) {
 		pos = uint64(i.TrailingZeros())
 
->>>>>>> f5619e06
 		blobber := blobbers[pos]
 
 		wg.Add(1)
@@ -303,15 +212,9 @@
 	timeOut time.Duration, wg *sync.WaitGroup) {
 
 	defer wg.Done()
-<<<<<<< HEAD
 
 	var err error
 
-=======
-
-	var err error
-
->>>>>>> f5619e06
 	defer func() {
 		if err != nil {
 			logger.Logger.Error(err)
@@ -323,43 +226,6 @@
 
 	requestTime := strconv.FormatInt(time.Now().Unix(), 10)
 	var req *http.Request
-<<<<<<< HEAD
-	req, err = zboxutil.NewWriteMarkerLockRequest(
-		b.Baseurl, wmMu.allocationObj.Tx, connID, requestTime)
-	if err != nil {
-		return
-	}
-
-	var resp *http.Response
-	for retry := 0; retry < 3; retry++ {
-		if resp != nil {
-			resp.Body.Close()
-		}
-
-		reqCtx, ctxCncl := context.WithTimeout(ctx, timeOut)
-		resp, err = zboxutil.Client.Do(req.WithContext(reqCtx))
-		ctxCncl()
-
-		if err != nil {
-			return
-		}
-		if resp.StatusCode == http.StatusOK {
-			consensus.Done()
-			logger.Logger.Info(b.Baseurl, connID, " locked")
-			return
-		}
-
-		if resp.StatusCode == http.StatusAccepted { // accepted but pending
-			logger.Logger.Info(b.Baseurl, connID, " lock pending. Retrying again")
-			time.Sleep(timeOut * 2) // wait twice the time of timeout
-			continue
-		}
-
-		if resp.StatusCode == http.StatusTooManyRequests {
-			logger.Logger.Info(
-				b.Baseurl, connID,
-				" got too many request error. Retrying")
-=======
 
 	req, err = zboxutil.NewWriteMarkerLockRequest(
 		b.Baseurl, wmMu.allocationObj.Tx, connID, requestTime)
@@ -375,29 +241,10 @@
 			reqCtx, ctxCncl := context.WithTimeout(ctx, timeOut)
 			resp, err = zboxutil.Client.Do(req.WithContext(reqCtx))
 			ctxCncl()
->>>>>>> f5619e06
-
-			var r int
-			r, err = zboxutil.GetRateLimitValue(resp)
+
 			if err != nil {
 				return
 			}
-<<<<<<< HEAD
-
-			time.Sleep(time.Duration(r) * time.Second)
-			continue
-		}
-
-		var data []byte
-		data, err = io.ReadAll(resp.Body)
-		if err != nil {
-			return
-		}
-
-		err = errors.New("unknown_status",
-			fmt.Sprintf("Blobber %s responded with status %d and message %s",
-				b.Baseurl, resp.StatusCode, string(data)))
-=======
 			if resp.Body != nil {
 				defer resp.Body.Close()
 			}
@@ -471,7 +318,6 @@
 		if shouldContinue {
 			continue
 		}
->>>>>>> f5619e06
 		return
 	}
 }
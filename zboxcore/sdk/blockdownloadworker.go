package sdk

import (
	"context"
	"encoding/json"
	"fmt"
	"net/http"
	"sync"
	"syscall"
	"time"

	"github.com/0chain/errors"
	"github.com/0chain/gosdk/core/common"
	"github.com/0chain/gosdk/core/util"
	"github.com/0chain/gosdk/zboxcore/blockchain"
	"github.com/0chain/gosdk/zboxcore/client"
	"github.com/0chain/gosdk/zboxcore/fileref"
	zlogger "github.com/0chain/gosdk/zboxcore/logger"
	"github.com/0chain/gosdk/zboxcore/marker"
	"github.com/0chain/gosdk/zboxcore/zboxutil"
	"github.com/hitenjain14/fasthttp"
	"golang.org/x/sync/semaphore"
)

const (
	LockExists     = "lock_exists"
	RateLimitError = "rate_limit_error"
)

type BlockDownloadRequest struct {
	blobber            *blockchain.StorageNode
	blobberFile        *blobberFile
	allocationID       string
	allocationTx       string
	allocOwnerID       string
	blobberIdx         int
	maskIdx            int
	remotefilepath     string
	remotefilepathhash string
	chunkSize          int
	blockNum           int64
	encryptedKey       string
	contentMode        string
	numBlocks          int64
	authTicket         *marker.AuthTicket
	ctx                context.Context
	result             chan *downloadBlock
	shouldVerify       bool
	connectionID       string
	respBuf            []byte
}

type downloadResponse struct {
	Nodes   [][][]byte
	Indexes [][]int
	Data    []byte
}

type downloadBlock struct {
	BlockChunks [][]byte
	Success     bool               `json:"success"`
	LatestRM    *marker.ReadMarker `json:"latest_rm"`
	idx         int
	maskIdx     int
	err         error
	timeTaken   int64
}

var downloadBlockChan map[string]chan *BlockDownloadRequest
var initDownloadMutex sync.Mutex

func InitBlockDownloader(blobbers []*blockchain.StorageNode, workerCount int) {
	initDownloadMutex.Lock()
	defer initDownloadMutex.Unlock()
	if downloadBlockChan == nil {
		downloadBlockChan = make(map[string]chan *BlockDownloadRequest)
	}

	for _, blobber := range blobbers {
		if _, ok := downloadBlockChan[blobber.ID]; !ok {
			downloadBlockChan[blobber.ID] = make(chan *BlockDownloadRequest, workerCount)
			go startBlockDownloadWorker(downloadBlockChan[blobber.ID], workerCount, blobber.ID, blobber.Baseurl)
		}
	}
}

func startBlockDownloadWorker(blobberChan chan *BlockDownloadRequest, workers int, id, baseURL string) {
	sem := semaphore.NewWeighted(int64(workers))
	hostClient := zboxutil.GetHostClient(id, baseURL)
	for {
		blockDownloadReq, open := <-blobberChan
		if !open {
			break
		}
		if err := sem.Acquire(blockDownloadReq.ctx, 1); err != nil {
			blockDownloadReq.result <- &downloadBlock{Success: false, idx: blockDownloadReq.blobberIdx, err: err}
			continue
		}
		go func() {
			blockDownloadReq.downloadBlobberBlock(hostClient)
			sem.Release(1)
		}()
	}
}

func (req *BlockDownloadRequest) splitData(buf []byte, lim int) [][]byte {
	var chunk []byte
	chunks := make([][]byte, 0, common.MustAddInt(len(buf)/lim, 1))
	for len(buf) >= lim {
		chunk, buf = buf[:lim], buf[lim:]
		chunks = append(chunks, chunk)
	}
	if len(buf) > 0 {
		chunks = append(chunks, buf[:])
	}
	return chunks
}

func (req *BlockDownloadRequest) downloadBlobberBlock(hostClient *fasthttp.HostClient) {
	if req.numBlocks <= 0 {
		req.result <- &downloadBlock{Success: false, idx: req.blobberIdx, err: errors.New("invalid_request", "Invalid number of blocks for download")}
		return
	}
	retry := 0
	var err error
	for retry < 3 {
		if len(req.remotefilepath) > 0 {
			req.remotefilepathhash = fileref.GetReferenceLookup(req.allocationID, req.remotefilepath)
		}

		httpreq, err := zboxutil.NewFastDownloadRequest(req.blobber.Baseurl, req.allocationID, req.allocationTx)
		if err != nil {
			req.result <- &downloadBlock{Success: false, idx: req.blobberIdx, err: errors.Wrap(err, "Error creating download request")}
			return
		}

		header := &DownloadRequestHeader{}
		header.PathHash = req.remotefilepathhash
		header.BlockNum = req.blockNum
		header.NumBlocks = req.numBlocks
		header.VerifyDownload = req.shouldVerify
		header.ConnectionID = req.connectionID
		header.Version = "v2"

		if req.authTicket != nil {
			header.AuthToken, _ = json.Marshal(req.authTicket) //nolint: errcheck
		}
		if len(req.contentMode) > 0 {
			header.DownloadMode = req.contentMode
		}
		if req.chunkSize == 0 {
			req.chunkSize = CHUNK_SIZE
		}
		shouldRetry := false

		header.ToFastHeader(httpreq)

		err = func() error {
			now := time.Now()
<<<<<<< HEAD
			statuscode, respBuf, err := hostClient.GetWithRequest(httpreq, req.respBuf)
=======
			statuscode, respBuf, err := hostClient.GetWithRequestTimeout(httpreq, req.respBuf, 45*time.Second)
>>>>>>> bf552931
			fasthttp.ReleaseRequest(httpreq)
			timeTaken := time.Since(now).Milliseconds()
			if err != nil {
				zlogger.Logger.Error("Error downloading block: ", err)
				if errors.Is(err, fasthttp.ErrConnectionClosed) || err == syscall.EPIPE {
					shouldRetry = true
					return errors.New("connection_closed", "Connection closed")
				}
				return err
			}

			if statuscode == http.StatusTooManyRequests {
				shouldRetry = true
				time.Sleep(time.Second * 2)
				return errors.New(RateLimitError, "Rate limit error")
			}

			if statuscode == http.StatusInternalServerError {
				shouldRetry = true
				return errors.New("internal_server_error", "Internal server error")
			}

			var rspData downloadBlock
			if statuscode != http.StatusOK {
				zlogger.Logger.Debug(fmt.Sprintf("downloadBlobberBlock FAIL - blobberID: %v, clientID: %v, blockNum: %d, retry: %d, response: %v", req.blobber.ID, client.GetClientID(), header.BlockNum, retry, string(respBuf)))
				if err = json.Unmarshal(respBuf, &rspData); err == nil {
					return errors.New("download_error", fmt.Sprintf("Response status: %d, Error: %v,", statuscode, rspData.err))
				}
				return errors.New("response_error", string(respBuf))
			}

			dR := downloadResponse{}
			if req.shouldVerify {
				err = json.Unmarshal(respBuf, &dR)
				if err != nil {
					return err
				}
			} else {
				dR.Data = respBuf
			}
			if req.contentMode == DOWNLOAD_CONTENT_FULL && req.shouldVerify {

				vmp := util.MerklePathForMultiLeafVerification{
					Nodes:    dR.Nodes,
					Index:    dR.Indexes,
					RootHash: req.blobberFile.validationRoot,
					DataSize: req.blobberFile.size,
				}
				zlogger.Logger.Info("verifying multiple blocks")
				err = vmp.VerifyMultipleBlocks(dR.Data)
				if err != nil {
					return errors.New("merkle_path_verification_error", err.Error())
				}
			}

			rspData.idx = req.blobberIdx
			rspData.maskIdx = req.maskIdx
			rspData.timeTaken = timeTaken
			rspData.Success = true

			if req.encryptedKey != "" {
				if req.authTicket != nil {
					// ReEncryptionHeaderSize for the additional header bytes for ReEncrypt,  where chunk_size - EncryptionHeaderSize is the encrypted data size
					rspData.BlockChunks = req.splitData(dR.Data, req.chunkSize-EncryptionHeaderSize+ReEncryptionHeaderSize)
				} else {
					rspData.BlockChunks = req.splitData(dR.Data, req.chunkSize)
				}
			} else {
				if req.chunkSize == 0 {
					req.chunkSize = CHUNK_SIZE
				}
				rspData.BlockChunks = req.splitData(dR.Data, req.chunkSize)
			}

			zlogger.Logger.Debug(fmt.Sprintf("downloadBlobberBlock 200 OK: blobberID: %v, clientID: %v, blockNum: %d", req.blobber.ID, client.GetClientID(), header.BlockNum))

			req.result <- &rspData
			return nil
		}()

		if err != nil {
			if shouldRetry {
				if retry >= 3 {
					req.result <- &downloadBlock{Success: false, idx: req.blobberIdx, err: err}
					return
				}
				shouldRetry = false
				zlogger.Logger.Debug("Retrying for Error occurred: ", err)
				retry++
				continue
			} else {
				req.result <- &downloadBlock{Success: false, idx: req.blobberIdx, err: err, maskIdx: req.maskIdx}
			}
		}
		return
	}

	req.result <- &downloadBlock{Success: false, idx: req.blobberIdx, err: err, maskIdx: req.maskIdx}

}

func AddBlockDownloadReq(ctx context.Context, req *BlockDownloadRequest, rb zboxutil.DownloadBuffer, effectiveBlockSize int) {
	if rb != nil {
		reqCtx, cncl := context.WithTimeout(ctx, (time.Second * 10))
		defer cncl()
		req.respBuf = rb.RequestChunk(reqCtx, int(req.blockNum))
		if len(req.respBuf) == 0 {
			req.respBuf = make([]byte, int(req.numBlocks)*effectiveBlockSize)
		}
	} else {
		req.respBuf = make([]byte, int(req.numBlocks)*effectiveBlockSize)
	}
	downloadBlockChan[req.blobber.ID] <- req
}<|MERGE_RESOLUTION|>--- conflicted
+++ resolved
@@ -157,11 +157,7 @@
 
 		err = func() error {
 			now := time.Now()
-<<<<<<< HEAD
 			statuscode, respBuf, err := hostClient.GetWithRequest(httpreq, req.respBuf)
-=======
-			statuscode, respBuf, err := hostClient.GetWithRequestTimeout(httpreq, req.respBuf, 45*time.Second)
->>>>>>> bf552931
 			fasthttp.ReleaseRequest(httpreq)
 			timeTaken := time.Since(now).Milliseconds()
 			if err != nil {

--- conflicted
+++ resolved
@@ -199,11 +199,7 @@
 						return errors.New("stale_read_marker",
 							fmt.Sprintf("readmarker counter is not in sync with latest counter. Last blobber read counter: %d", lastBlobberReadCounter))
 					}
-<<<<<<< HEAD
-					return nil
-=======
 					return errors.New("download_error", fmt.Sprintf("Response status: %d", resp.StatusCode))
->>>>>>> f8040f52
 
 				}
 

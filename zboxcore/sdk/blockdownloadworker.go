package sdk

import (
	"context"
	"encoding/json"
	"fmt"
	"io/ioutil"
	"net/http"
	"strings"
	"sync"
	"time"

	"github.com/0chain/errors"
	"github.com/0chain/gosdk/core/common"
	"github.com/0chain/gosdk/zboxcore/blockchain"
	"github.com/0chain/gosdk/zboxcore/client"
	"github.com/0chain/gosdk/zboxcore/fileref"
	. "github.com/0chain/gosdk/zboxcore/logger"
	"github.com/0chain/gosdk/zboxcore/marker"
	"github.com/0chain/gosdk/zboxcore/zboxutil"
)

type BlockDownloadRequest struct {
	blobber            *blockchain.StorageNode
	allocationID       string
	allocationTx       string
	blobberIdx         int
	remotefilepath     string
	remotefilepathhash string
	chunkSize          int
	blockNum           int64
	encryptedKey       string
	contentMode        string
	numBlocks          int64
	rxPay              bool
	authTicket         *marker.AuthTicket
	wg                 *sync.WaitGroup
	ctx                context.Context
	result             chan *downloadBlock
}

type downloadBlock struct {
	RawData     []byte `json:"data"`
	BlockChunks [][]byte
	Success     bool               `json:"success"`
	LatestRM    *marker.ReadMarker `json:"latest_rm"`
	idx         int
	err         error
	NumBlocks   int64 `json:"num_of_blocks"`
}

var downloadBlockChan map[string]chan *BlockDownloadRequest
var initDownloadMutex sync.Mutex

func InitBlockDownloader(blobbers []*blockchain.StorageNode) {
	initDownloadMutex.Lock()
	defer initDownloadMutex.Unlock()
	if downloadBlockChan == nil {
		downloadBlockChan = make(map[string]chan *BlockDownloadRequest)
	}

	for _, blobber := range blobbers {
		if _, ok := downloadBlockChan[blobber.ID]; !ok {
			downloadBlockChan[blobber.ID] = make(chan *BlockDownloadRequest, 1)
			blobberChan := downloadBlockChan[blobber.ID]
			go startBlockDownloadWorker(blobberChan)
		}
	}
}

func startBlockDownloadWorker(blobberChan chan *BlockDownloadRequest) {
	for {
		blockDownloadReq, open := <-blobberChan
		if !open {
			break
		}
		blockDownloadReq.downloadBlobberBlock()
	}
}

func (req *BlockDownloadRequest) splitData(buf []byte, lim int) [][]byte {
	var chunk []byte
	chunks := make([][]byte, 0, len(buf)/lim+1)
	for len(buf) >= lim {
		chunk, buf = buf[:lim], buf[lim:]
		chunks = append(chunks, chunk)
	}
	if len(buf) > 0 {
		chunks = append(chunks, buf[:])
	}
	return chunks
}

func (req *BlockDownloadRequest) downloadBlobberBlock() {
	defer req.wg.Done()
	if req.numBlocks <= 0 {
		req.result <- &downloadBlock{Success: false, idx: req.blobberIdx, err: errors.New("invalid_request", "Invalid number of blocks for download")}
		return
	}
	retry := 0
	for retry < 3 {

		if req.blobber.IsSkip() {
			req.result <- &downloadBlock{Success: false, idx: req.blobberIdx,
				err: errors.New("", "skip blobber by previous errors")}
			return
		}

		rm := &marker.ReadMarker{}
		rm.ClientID = client.GetClientID()
		rm.ClientPublicKey = client.GetClientPublicKey()
		rm.BlobberID = req.blobber.ID
		rm.AllocationID = req.allocationID
		rm.OwnerID = client.GetClientID()
		rm.Timestamp = common.Now()
		rm.ReadCounter = getBlobberReadCtr(req.blobber.ID) + req.numBlocks
		err := rm.Sign()
		if err != nil {
			req.result <- &downloadBlock{Success: false, idx: req.blobberIdx, err: errors.Wrap(err, "Error: Signing readmarker failed")}
			return
		}
		rmData, err := json.Marshal(rm)
		if err != nil {
			req.result <- &downloadBlock{Success: false, idx: req.blobberIdx, err: errors.Wrap(err, "Error creating readmarker")}
			return
		}
		if len(req.remotefilepath) > 0 {
			req.remotefilepathhash = fileref.GetReferenceLookup(req.allocationID, req.remotefilepath)
		}

		httpreq, err := zboxutil.NewDownloadRequest(req.blobber.Baseurl, req.allocationTx)
		if err != nil {
			req.result <- &downloadBlock{Success: false, idx: req.blobberIdx, err: errors.Wrap(err, "Error creating download request")}
			return
		}

		header := &DownloadRequestHeader{}
		header.PathHash = req.remotefilepathhash

		if req.rxPay {
			header.RxPay = req.rxPay // pay oneself
		}
		header.BlockNum = req.blockNum
		header.NumBlocks = req.numBlocks
		header.ReadMarker = rmData

		if req.authTicket != nil {
			header.AuthToken, _ = json.Marshal(req.authTicket) //nolint: errcheck
		}
		if len(req.contentMode) > 0 {
			header.DownloadMode = req.contentMode
		}

		ctx, cncl := context.WithTimeout(req.ctx, (time.Second * 30))
		shouldRetry := false

		header.ToHeader(httpreq)

		err = zboxutil.HttpDo(ctx, cncl, httpreq, func(resp *http.Response, err error) error {
			if err != nil {
				return err
			}
			if resp.Body != nil {
				defer resp.Body.Close()
			}
			if resp.StatusCode == http.StatusOK {

				response, _ := ioutil.ReadAll(resp.Body)
				var rspData downloadBlock
				rspData.idx = req.blobberIdx
				err = json.Unmarshal(response, &rspData)

				// After getting start of stream JSON message, other message chunks should not be in JSON
				if err != nil {
					rspData.Success = true

					if len(req.encryptedKey) > 0 {
						if req.authTicket != nil {
							// ReEncryptionHeaderSize for the additional header bytes for ReEncrypt,  where chunk_size - EncryptionHeaderSize is the encrypted data size
							rspData.BlockChunks = req.splitData(response, req.chunkSize-EncryptionHeaderSize+ReEncryptionHeaderSize)
						} else {
							rspData.BlockChunks = req.splitData(response, req.chunkSize)
						}
					} else {
						rspData.BlockChunks = req.splitData(response, req.chunkSize)
					}
<<<<<<< HEAD
					rspData.RawData = []byte{}
					incBlobberReadCtr(req.blobber.ID, req.numBlocks)
=======

					incBlobberReadCtr(req.blobber, req.numBlocks)
>>>>>>> 78565dca
					req.result <- &rspData
					return nil
				}

				if !rspData.Success && rspData.LatestRM != nil && rspData.LatestRM.ReadCounter >= getBlobberReadCtr(req.blobber.ID) {
					Logger.Info("Will be retrying download")
					setBlobberReadCtr(req.blobber.ID, rspData.LatestRM.ReadCounter)
					shouldRetry = true
					return errors.New("", "Need to retry the download")
				}

			} else {
				resp_body, err := ioutil.ReadAll(resp.Body)
				if err != nil {
					return err
				}
				err = fmt.Errorf("Response Error: %s", string(resp_body))
				if strings.Contains(err.Error(), "not_enough_tokens") {
					shouldRetry, retry = false, 3 // don't repeat
					req.blobber.SetSkip(true)
				}
				return err
			}
			return nil
		})
		if err != nil && (!shouldRetry || retry >= 3) {
			req.result <- &downloadBlock{Success: false, idx: req.blobberIdx, err: err}
		}
		if shouldRetry {
			retry++
		} else {
			break
		}
	}
}

func AddBlockDownloadReq(req *BlockDownloadRequest) {
	downloadBlockChan[req.blobber.ID] <- req
}<|MERGE_RESOLUTION|>--- conflicted
+++ resolved
@@ -184,13 +184,8 @@
 					} else {
 						rspData.BlockChunks = req.splitData(response, req.chunkSize)
 					}
-<<<<<<< HEAD
 					rspData.RawData = []byte{}
 					incBlobberReadCtr(req.blobber.ID, req.numBlocks)
-=======
-
-					incBlobberReadCtr(req.blobber, req.numBlocks)
->>>>>>> 78565dca
 					req.result <- &rspData
 					return nil
 				}

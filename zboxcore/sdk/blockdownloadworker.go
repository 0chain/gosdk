--- conflicted
+++ resolved
@@ -21,8 +21,7 @@
 )
 
 const (
-	NotEnoughTokens = "not_enough_tokens"
-	LockExists      = "lock_exists"
+	LockExists = "lock_exists"
 )
 
 type BlockDownloadRequest struct {
@@ -117,11 +116,7 @@
 		rm.AllocationID = req.allocationID
 		rm.OwnerID = req.allocOwnerID
 		rm.Timestamp = common.Now()
-<<<<<<< HEAD
-		rm.ReadCounter = getBlobberReadCtr(req.blobber.ID) + req.numBlocks
-=======
 		rm.ReadCounter = getBlobberReadCtr(req.allocationID, req.blobber.ID) + req.numBlocks
->>>>>>> 8e3890e7
 		err = rm.Sign()
 		if err != nil {
 			req.result <- &downloadBlock{Success: false, idx: req.blobberIdx, err: errors.Wrap(err, "Error: Signing readmarker failed")}
@@ -186,16 +181,10 @@
 						return err
 					}
 
-<<<<<<< HEAD
-					if rspData.LatestRM.ReadCounter >= getBlobberReadCtr(req.blobber.ID) {
-						zlogger.Logger.Info("Will be retrying download")
-						setBlobberReadCtr(req.blobber.ID, rspData.LatestRM.ReadCounter)
-=======
 					if rspData.LatestRM.ReadCounter != lastBlobberReadCounter {
 						zlogger.Logger.Info("Will be retrying download")
 						setBlobberReadCtr(req.allocationID, req.blobber.ID, rspData.LatestRM.ReadCounter)
 						lastBlobberReadCounter = rspData.LatestRM.ReadCounter
->>>>>>> 8e3890e7
 						shouldRetry = true
 						return errors.New("stale_read_marker", "readmarker counter is not in sync with latest counter")
 					}
@@ -233,11 +222,7 @@
 				rspData.BlockChunks = req.splitData(respBody, req.chunkSize)
 			}
 
-<<<<<<< HEAD
-			incBlobberReadCtr(req.blobber.ID, req.numBlocks)
-=======
 			incBlobberReadCtr(req.allocationID, req.blobber.ID, req.numBlocks)
->>>>>>> 8e3890e7
 			req.result <- &rspData
 			return nil
 		})

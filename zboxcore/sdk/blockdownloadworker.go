package sdk

import (
	"context"
	"encoding/json"
	"fmt"
	"net/http"
	"sync"
	"syscall"
	"time"

	"github.com/0chain/errors"
	"github.com/0chain/gosdk/core/common"
	"github.com/0chain/gosdk/core/util"
	"github.com/0chain/gosdk/zboxcore/blockchain"
	"github.com/0chain/gosdk/zboxcore/client"
	"github.com/0chain/gosdk/zboxcore/fileref"
	zlogger "github.com/0chain/gosdk/zboxcore/logger"
	"github.com/0chain/gosdk/zboxcore/marker"
	"github.com/0chain/gosdk/zboxcore/zboxutil"
	"github.com/hitenjain14/fasthttp"
	"golang.org/x/sync/semaphore"
)

const (
	LockExists     = "lock_exists"
	RateLimitError = "rate_limit_error"
)

type BlockDownloadRequest struct {
	blobber            *blockchain.StorageNode
	blobberFile        *blobberFile
	allocationID       string
	allocationTx       string
	allocOwnerID       string
	blobberIdx         int
	maskIdx            int
	remotefilepath     string
	remotefilepathhash string
	chunkSize          int
	blockNum           int64
	encryptedKey       string
	contentMode        string
	numBlocks          int64
	authTicket         *marker.AuthTicket
	ctx                context.Context
	result             chan *downloadBlock
	shouldVerify       bool
	connectionID       string
	respBuf            []byte
}

type downloadResponse struct {
	Nodes   [][][]byte
	Indexes [][]int
	Data    []byte
}

type downloadBlock struct {
	BlockChunks [][]byte
	Success     bool               `json:"success"`
	LatestRM    *marker.ReadMarker `json:"latest_rm"`
	idx         int
	maskIdx     int
	err         error
	timeTaken   int64
}

var downloadBlockChan map[string]chan *BlockDownloadRequest
var initDownloadMutex sync.Mutex

func InitBlockDownloader(blobbers []*blockchain.StorageNode, workerCount int) {
	initDownloadMutex.Lock()
	defer initDownloadMutex.Unlock()
	if downloadBlockChan == nil {
		downloadBlockChan = make(map[string]chan *BlockDownloadRequest)
	}

	for _, blobber := range blobbers {
		if _, ok := downloadBlockChan[blobber.ID]; !ok {
			downloadBlockChan[blobber.ID] = make(chan *BlockDownloadRequest, workerCount)
			go startBlockDownloadWorker(downloadBlockChan[blobber.ID], workerCount, blobber.ID, blobber.Baseurl)
		}
	}
}

func startBlockDownloadWorker(blobberChan chan *BlockDownloadRequest, workers int, id, baseURL string) {
	sem := semaphore.NewWeighted(int64(workers))
	hostClient := zboxutil.GetHostClient(id, baseURL)
	for {
		blockDownloadReq, open := <-blobberChan
		if !open {
			break
		}
		if err := sem.Acquire(blockDownloadReq.ctx, 1); err != nil {
			blockDownloadReq.result <- &downloadBlock{Success: false, idx: blockDownloadReq.blobberIdx, err: err}
			continue
		}
		go func() {
			blockDownloadReq.downloadBlobberBlock(hostClient)
			sem.Release(1)
		}()
	}
}

func (req *BlockDownloadRequest) splitData(buf []byte, lim int) [][]byte {
	var chunk []byte
	chunks := make([][]byte, 0, common.MustAddInt(len(buf)/lim, 1))
	for len(buf) >= lim {
		chunk, buf = buf[:lim], buf[lim:]
		chunks = append(chunks, chunk)
	}
	if len(buf) > 0 {
		chunks = append(chunks, buf[:])
	}
	return chunks
}

func (req *BlockDownloadRequest) downloadBlobberBlock(hostClient *fasthttp.HostClient) {
	if req.numBlocks <= 0 {
		req.result <- &downloadBlock{Success: false, idx: req.blobberIdx, err: errors.New("invalid_request", "Invalid number of blocks for download")}
		return
	}
	retry := 0
	var err error
	for retry < 3 {
		if len(req.remotefilepath) > 0 {
			req.remotefilepathhash = fileref.GetReferenceLookup(req.allocationID, req.remotefilepath)
		}

		httpreq, err := zboxutil.NewFastDownloadRequest(req.blobber.Baseurl, req.allocationID, req.allocationTx)
		if err != nil {
			req.result <- &downloadBlock{Success: false, idx: req.blobberIdx, err: errors.Wrap(err, "Error creating download request")}
			return
		}

		header := &DownloadRequestHeader{}
		header.PathHash = req.remotefilepathhash
		header.BlockNum = req.blockNum
		header.NumBlocks = req.numBlocks
		header.VerifyDownload = req.shouldVerify
		header.ConnectionID = req.connectionID
		header.Version = "v2"

		if req.authTicket != nil {
			header.AuthToken, _ = json.Marshal(req.authTicket) //nolint: errcheck
		}
		if len(req.contentMode) > 0 {
			header.DownloadMode = req.contentMode
		}
		if req.chunkSize == 0 {
			req.chunkSize = CHUNK_SIZE
		}
		shouldRetry := false

		header.ToFastHeader(httpreq)

		err = func() error {
			now := time.Now()
			statuscode, respBuf, err := hostClient.GetWithRequest(httpreq, req.respBuf)
			fasthttp.ReleaseRequest(httpreq)
			timeTaken := time.Since(now).Milliseconds()
			if err != nil {
<<<<<<< HEAD
				zlogger.Logger.Error("Error downloading block: ", err)
				if errors.Is(err, fasthttp.ErrConnectionClosed) || err == syscall.EPIPE {
=======
				if errors.Is(err, fasthttp.ErrConnectionClosed) || errors.Is(err, syscall.EPIPE) {
>>>>>>> d31bde58
					shouldRetry = true
					return errors.New("connection_closed", "Connection closed")
				}
				return err
			}

			if statuscode == http.StatusTooManyRequests {
				shouldRetry = true
				time.Sleep(time.Second * 2)
				return errors.New(RateLimitError, "Rate limit error")
			}

			if statuscode == http.StatusInternalServerError {
				shouldRetry = true
				return errors.New("internal_server_error", "Internal server error")
			}

			var rspData downloadBlock
			if statuscode != http.StatusOK {
				zlogger.Logger.Debug(fmt.Sprintf("downloadBlobberBlock FAIL - blobberID: %v, clientID: %v, blockNum: %d, retry: %d, response: %v", req.blobber.ID, client.GetClientID(), header.BlockNum, retry, string(respBuf)))
				if err = json.Unmarshal(respBuf, &rspData); err == nil {
					return errors.New("download_error", fmt.Sprintf("Response status: %d, Error: %v,", statuscode, rspData.err))
				}
				return errors.New("response_error", string(respBuf))
			}

			dR := downloadResponse{}
			if req.shouldVerify {
				err = json.Unmarshal(respBuf, &dR)
				if err != nil {
					return err
				}
			} else {
				dR.Data = respBuf
			}
			if req.contentMode == DOWNLOAD_CONTENT_FULL && req.shouldVerify {

				vmp := util.MerklePathForMultiLeafVerification{
					Nodes:    dR.Nodes,
					Index:    dR.Indexes,
					RootHash: req.blobberFile.validationRoot,
					DataSize: req.blobberFile.size,
				}
				zlogger.Logger.Info("verifying multiple blocks")
				err = vmp.VerifyMultipleBlocks(dR.Data)
				if err != nil {
					return errors.New("merkle_path_verification_error", err.Error())
				}
			}

			rspData.idx = req.blobberIdx
			rspData.maskIdx = req.maskIdx
			rspData.timeTaken = timeTaken
			rspData.Success = true

			if req.encryptedKey != "" {
				if req.authTicket != nil {
					// ReEncryptionHeaderSize for the additional header bytes for ReEncrypt,  where chunk_size - EncryptionHeaderSize is the encrypted data size
					rspData.BlockChunks = req.splitData(dR.Data, req.chunkSize-EncryptionHeaderSize+ReEncryptionHeaderSize)
				} else {
					rspData.BlockChunks = req.splitData(dR.Data, req.chunkSize)
				}
			} else {
				if req.chunkSize == 0 {
					req.chunkSize = CHUNK_SIZE
				}
				rspData.BlockChunks = req.splitData(dR.Data, req.chunkSize)
			}

			zlogger.Logger.Debug(fmt.Sprintf("downloadBlobberBlock 200 OK: blobberID: %v, clientID: %v, blockNum: %d", req.blobber.ID, client.GetClientID(), header.BlockNum))

			req.result <- &rspData
			return nil
		}()

		if err != nil {
			if shouldRetry {
				if retry >= 3 {
					req.result <- &downloadBlock{Success: false, idx: req.blobberIdx, err: err}
					return
				}
				shouldRetry = false
				zlogger.Logger.Debug("Retrying for Error occurred: ", err)
				retry++
				continue
			} else {
				req.result <- &downloadBlock{Success: false, idx: req.blobberIdx, err: err, maskIdx: req.maskIdx}
			}
		}
		return
	}

	req.result <- &downloadBlock{Success: false, idx: req.blobberIdx, err: err, maskIdx: req.maskIdx}

}

func AddBlockDownloadReq(ctx context.Context, req *BlockDownloadRequest, rb zboxutil.DownloadBuffer, effectiveBlockSize int) {
	if rb != nil {
		reqCtx, cncl := context.WithTimeout(ctx, (time.Second * 10))
		defer cncl()
		req.respBuf = rb.RequestChunk(reqCtx, int(req.blockNum/req.numBlocks))
		if len(req.respBuf) == 0 {
			req.respBuf = make([]byte, int(req.numBlocks)*effectiveBlockSize)
		}
	}
	downloadBlockChan[req.blobber.ID] <- req
}<|MERGE_RESOLUTION|>--- conflicted
+++ resolved
@@ -161,12 +161,8 @@
 			fasthttp.ReleaseRequest(httpreq)
 			timeTaken := time.Since(now).Milliseconds()
 			if err != nil {
-<<<<<<< HEAD
 				zlogger.Logger.Error("Error downloading block: ", err)
-				if errors.Is(err, fasthttp.ErrConnectionClosed) || err == syscall.EPIPE {
-=======
 				if errors.Is(err, fasthttp.ErrConnectionClosed) || errors.Is(err, syscall.EPIPE) {
->>>>>>> d31bde58
 					shouldRetry = true
 					return errors.New("connection_closed", "Connection closed")
 				}

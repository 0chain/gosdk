package sdk

import (
	"context"
	"encoding/hex"
	"fmt"
	"io"
	"net/http"
	"os"
	"path/filepath"
	"strings"
	"sync"
	"sync/atomic"
	"time"

	"errors"

	thrown "github.com/0chain/errors"
	"github.com/0chain/gosdk/constants"
	"github.com/0chain/gosdk/core/common"
	coreEncryption "github.com/0chain/gosdk/core/encryption"
	"github.com/0chain/gosdk/core/sys"
	"github.com/0chain/gosdk/core/util"
	"github.com/0chain/gosdk/zboxcore/allocationchange"
	"github.com/0chain/gosdk/zboxcore/blockchain"
	"github.com/0chain/gosdk/zboxcore/client"
	"github.com/0chain/gosdk/zboxcore/encryption"
	"github.com/0chain/gosdk/zboxcore/fileref"
	"github.com/0chain/gosdk/zboxcore/logger"
	"github.com/0chain/gosdk/zboxcore/zboxutil"
	"github.com/google/uuid"
	"github.com/klauspost/reedsolomon"
)

const (
	DefaultUploadTimeOut = 120 * time.Second
)

var (
	CmdFFmpeg = "ffmpeg"
	// DefaultHashFunc default hash method for stream merkle tree
	DefaultHashFunc = func(left, right string) string {
		return coreEncryption.Hash(left + right)
	}

	ErrInvalidChunkSize              = errors.New("chunk: chunk size is too small. it must greater than 272 if file is uploaded with encryption")
	ErrNoEnoughSpaceLeftInAllocation = errors.New("alloc: no enough space left in allocation")
	CancelOpCtx                      = make(map[string]context.CancelCauseFunc)
	cancelLock                       sync.Mutex
	CurrentMode                      = UploadModeMedium
	shouldSaveProgress               = true
	HighModeWorkers                  = 4
)

// DefaultChunkSize default chunk size for file and thumbnail
const DefaultChunkSize = 64 * 1024

const (
	// EncryptedDataPaddingSize additional bytes to save encrypted data
	EncryptedDataPaddingSize = 16
	// EncryptionHeaderSize encryption header size in chunk: PRE.MessageChecksum(128)+PRE.OverallChecksum(128)
	EncryptionHeaderSize = 128 + 128
	// ReEncryptionHeaderSize re-encryption header size in chunk
	ReEncryptionHeaderSize = 256
)

type UploadMode byte

const (
	UploadModeLow UploadMode = iota
	UploadModeMedium
	UploadModeHigh
)

func SetUploadMode(mode UploadMode) {
	CurrentMode = mode
}

func SetHighModeWorkers(workers int) {
	HighModeWorkers = workers
}

/*
  CreateChunkedUpload create a ChunkedUpload instance

	Caller should be careful about fileReader parameter
	io.ErrUnexpectedEOF might mean that source has completely been exhausted or there is some error
	so that source could not fill up the buffer. Due this ambiguity it is responsibility of
	developer to provide new io.Reader that sends io.EOF when source has been all read.
	For example:
		func newReader(source io.Reader) *EReader {
			return &EReader{source}
		}

		type EReader struct {
			io.Reader
		}

		func (r *EReader) Read(p []byte) (n int, err error) {
			if n, err = io.ReadAtLeast(r.Reader, p, len(p)); err != nil {
				if errors.Is(err, io.ErrUnexpectedEOF) {
					return n, io.EOF
				}
			}
			return
		}

*/

func CreateChunkedUpload(
	ctx context.Context,
	workdir string, allocationObj *Allocation,
	fileMeta FileMeta, fileReader io.Reader,
	isUpdate, isRepair bool,
	webStreaming bool, connectionId string,
	opts ...ChunkedUploadOption,
) (*ChunkedUpload, error) {

	if allocationObj == nil {
		return nil, thrown.Throw(constants.ErrInvalidParameter, "allocationObj")
	}

	if !isUpdate && !allocationObj.CanUpload() || isUpdate && !allocationObj.CanUpdate() {
		return nil, thrown.Throw(constants.ErrFileOptionNotPermitted, "file_option_not_permitted ")
	}

	if webStreaming {
		newFileReader, newFileMeta, f, err := TranscodeWebStreaming(workdir, fileReader, fileMeta)
		defer os.Remove(f)

		if err != nil {
			return nil, thrown.New("upload_failed", err.Error())
		}
		fileMeta = *newFileMeta
		fileReader = newFileReader

	}

	err := ValidateRemoteFileName(fileMeta.RemoteName)
	if err != nil {
		return nil, err
	}

	opCode := OpUpload
	spaceLeft := allocationObj.Size
	if allocationObj.Stats != nil {
		spaceLeft -= allocationObj.Stats.UsedSize
	}

	if isUpdate {
		f, err := allocationObj.GetFileMeta(fileMeta.RemotePath)
		if err != nil {
			return nil, err
		}
		spaceLeft += f.ActualFileSize
		opCode = OpUpdate
	}

	if fileMeta.ActualSize > spaceLeft {
		return nil, ErrNoEnoughSpaceLeftInAllocation
	}

	consensus := Consensus{
		RWMutex:         &sync.RWMutex{},
		consensusThresh: allocationObj.consensusThreshold,
		fullconsensus:   allocationObj.fullconsensus,
	}

	uploadMask := zboxutil.NewUint128(1).Lsh(uint64(len(allocationObj.Blobbers))).Sub64(1)
	if isRepair {
		opCode = OpUpdate
		consensus.fullconsensus = uploadMask.CountOnes()
		consensus.consensusThresh = 1
	}

	su := &ChunkedUpload{
		allocationObj: allocationObj,
		client:        zboxutil.Client,
		fileMeta:      fileMeta,
		fileReader:    fileReader,

		uploadMask:      uploadMask,
		chunkSize:       DefaultChunkSize,
		chunkNumber:     100,
		encryptOnUpload: false,
		webStreaming:    false,

		consensus:     consensus, //nolint
		uploadTimeOut: DefaultUploadTimeOut,
		commitTimeOut: DefaultUploadTimeOut,
		maskMu:        &sync.Mutex{},
		opCode:        opCode,
	}

	// su.ctx, su.ctxCncl = context.WithCancel(allocationObj.ctx)
	su.ctx, su.ctxCncl = context.WithCancelCause(ctx)

	if isUpdate {
		su.httpMethod = http.MethodPut
		su.buildChange = func(ref *fileref.FileRef, _ uuid.UUID, ts common.Timestamp) allocationchange.AllocationChange {
			change := &allocationchange.UpdateFileChange{}
			change.NewFile = ref
			change.NumBlocks = ref.NumBlocks
			change.Operation = constants.FileOperationUpdate
			change.Size = ref.Size
			return change
		}
	} else {
		su.httpMethod = http.MethodPost
		su.buildChange = func(ref *fileref.FileRef, uid uuid.UUID, ts common.Timestamp) allocationchange.AllocationChange {
			change := &allocationchange.NewFileChange{}
			change.File = ref
			change.NumBlocks = ref.NumBlocks
			change.Operation = constants.FileOperationInsert
			change.Size = ref.Size
			change.Uuid = uid
			return change
		}
	}

	su.workdir = filepath.Join(workdir, ".zcn")

	//create upload folder to save progress
	err = sys.Files.MkdirAll(filepath.Join(su.workdir, "upload"), 0766)
	if err != nil {
		return nil, err
	}

	for _, opt := range opts {
		opt(su)
	}

	if su.progressStorer == nil && shouldSaveProgress {
		su.progressStorer = createFsChunkedUploadProgress(context.Background())
	}

	su.loadProgress()
	su.shardSize = getShardSize(su.fileMeta.ActualSize, su.allocationObj.DataShards, su.encryptOnUpload)
	if su.fileHasher == nil {
		su.fileHasher = CreateFileHasher()
	}

	// encrypt option has been changed. upload it from scratch
	// chunkSize has been changed. upload it from scratch
	// actual size has been changed. upload it from scratch
	if su.progress.ChunkSize != su.chunkSize || su.progress.EncryptOnUpload != su.encryptOnUpload || su.progress.ActualSize != su.fileMeta.ActualSize || su.progress.ChunkNumber != su.chunkNumber || su.progress.ConnectionID == "" {
		su.progress.ChunkSize = 0 // reset chunk size
	}

	su.createUploadProgress(connectionId)

	su.fileErasureEncoder, err = reedsolomon.New(
		su.allocationObj.DataShards,
		su.allocationObj.ParityShards,
		reedsolomon.WithAutoGoroutines(int(su.chunkSize)),
	)
	if err != nil {
		return nil, err
	}

	if su.encryptOnUpload {
		su.fileEncscheme = su.createEncscheme()
		if su.fileEncscheme == nil {
			return nil, thrown.New("upload_failed", "Failed to create encryption scheme")
		}
		if su.chunkSize <= EncryptionHeaderSize+EncryptedDataPaddingSize {
			return nil, ErrInvalidChunkSize
		}

	}

	su.writeMarkerMutex, err = CreateWriteMarkerMutex(client.GetClient(), su.allocationObj)
	if err != nil {
		return nil, err
	}

	blobbers := su.allocationObj.Blobbers
	if len(blobbers) == 0 {
		return nil, thrown.New("no_blobbers", "Unable to find blobbers")
	}

	su.blobbers = make([]*ChunkedUploadBlobber, len(blobbers))

	for i := 0; i < len(blobbers); i++ {

		su.blobbers[i] = &ChunkedUploadBlobber{
			writeMarkerMutex: su.writeMarkerMutex,
			progress:         su.progress.Blobbers[i],
			blobber:          su.allocationObj.Blobbers[i],
			fileRef: &fileref.FileRef{
				Ref: fileref.Ref{
					Name:         su.fileMeta.RemoteName,
					Path:         su.fileMeta.RemotePath,
					Type:         fileref.FILE,
					AllocationID: su.allocationObj.ID,
				},
			},
		}
	}
	cReader, err := createChunkReader(su.fileReader, fileMeta.ActualSize, int64(su.chunkSize), su.allocationObj.DataShards, su.allocationObj.ParityShards, su.encryptOnUpload, su.uploadMask, su.fileErasureEncoder, su.fileEncscheme, su.fileHasher, su.chunkNumber)

	if err != nil {
		return nil, err
	}

	su.chunkReader = cReader

	su.formBuilder = CreateChunkedUploadFormBuilder()

	su.isRepair = isRepair
	uploadWorker, uploadRequest := calculateWorkersAndRequests(su.allocationObj.DataShards, len(su.blobbers), su.chunkNumber)
	su.uploadChan = make(chan UploadData, uploadRequest)
	su.uploadWorkers = uploadWorker
	return su, nil
}

func calculateWorkersAndRequests(dataShards, totalShards, chunknumber int) (uploadWorkers int, uploadRequests int) {
	if IsWasm {
		uploadWorkers = 1
		uploadRequests = 2
		return
	}
	if totalShards < 4 {
		uploadWorkers = 4
	} else {
		switch CurrentMode {
		case UploadModeLow:
			uploadWorkers = 1
		case UploadModeMedium:
			uploadWorkers = 2
		case UploadModeHigh:
			uploadWorkers = HighModeWorkers
		}
	}

	if chunknumber*dataShards < 640 {
		uploadRequests = 4
	} else {
		uploadRequests = 2
	}
	return
}

// progressID build local progress id with [allocationid]_[Hash(LocalPath+"_"+RemotePath)]_[RemoteName] format
func (su *ChunkedUpload) progressID() string {

	if len(su.allocationObj.ID) > 8 {
		return filepath.Join(su.workdir, "upload", "u"+su.allocationObj.ID[:8]+"_"+su.fileMeta.FileID())
	}

	return filepath.Join(su.workdir, "upload", su.allocationObj.ID+"_"+su.fileMeta.FileID())
}

// loadProgress load progress from ~/.zcn/upload/[progressID]
func (su *ChunkedUpload) loadProgress() {
	// ChunkIndex starts with 0, so default value should be -1
	su.progress.ChunkIndex = -1

	progressID := su.progressID()
	if shouldSaveProgress {
		progress := su.progressStorer.Load(progressID)

		if progress != nil {
			su.progress = *progress
			su.progress.ID = progressID
		}
	}
}

// saveProgress save progress to ~/.zcn/upload/[progressID]
func (su *ChunkedUpload) saveProgress() {
	if su.progressStorer != nil {
		su.progressStorer.Save(su.progress)
	}
}

// removeProgress remove progress info once it is done
func (su *ChunkedUpload) removeProgress() {
	if su.progressStorer != nil {
		su.progressStorer.Remove(su.progress.ID) //nolint
	}
}

func (su *ChunkedUpload) updateProgress(chunkIndex int) {
	if su.progressStorer != nil {
		if chunkIndex > su.progress.ChunkIndex {
			su.progressStorer.Update(su.progress.ID, chunkIndex)
		}
	}
}

func (su *ChunkedUpload) createEncscheme() encryption.EncryptionScheme {
	encscheme := encryption.NewEncryptionScheme()

	if len(su.progress.EncryptPrivateKey) > 0 {

		privateKey, _ := hex.DecodeString(su.progress.EncryptPrivateKey)

		err := encscheme.InitializeWithPrivateKey(privateKey)
		if err != nil {
			return nil
		}
	} else {
		mnemonic := client.GetClient().Mnemonic
		if mnemonic == "" {
			return nil
		}
		privateKey, err := encscheme.Initialize(mnemonic)
		if err != nil {
			return nil
		}

		su.progress.EncryptPrivateKey = hex.EncodeToString(privateKey)
	}
	if len(su.progress.EncryptedKeyPoint) > 0 {
		err := encscheme.InitForEncryptionWithPoint("filetype:audio", su.progress.EncryptedKeyPoint)
		if err != nil {
			return nil
		}
	} else {
		encscheme.InitForEncryption("filetype:audio")
		su.progress.EncryptedKeyPoint = encscheme.GetEncryptedKeyPoint()
	}
	su.encryptedKey = encscheme.GetEncryptedKey()
	return encscheme
}

func (su *ChunkedUpload) process() error {
	if su.statusCallback != nil {
		su.statusCallback.Started(su.allocationObj.ID, su.fileMeta.RemotePath, su.opCode, int(su.fileMeta.ActualSize)+int(su.fileMeta.ActualThumbnailSize))
	}
	su.startProcessor()
	defer su.chunkReader.Close()
	defer su.ctxCncl(nil)
	for {

		chunks, err := su.readChunks(su.chunkNumber)

		// chunk, err := su.chunkReader.Next()
		if err != nil {
			if su.statusCallback != nil {
				su.statusCallback.Error(su.allocationObj.ID, su.fileMeta.RemotePath, su.opCode, err)
			}
			return err
		}
		//logger.Logger.Debug("Read chunk #", chunk.Index)

		su.shardUploadedSize += chunks.totalFragmentSize
		su.progress.ReadLength += chunks.totalReadSize

		if chunks.isFinal {
			if su.fileMeta.ActualHash == "" {
				su.fileMeta.ActualHash, err = su.chunkReader.GetFileHash()
				if err != nil {
					if su.statusCallback != nil {
						su.statusCallback.Error(su.allocationObj.ID, su.fileMeta.RemotePath, su.opCode, err)
					}
					return err
				}
			}
			if su.fileMeta.ActualSize == 0 {
				su.fileMeta.ActualSize = su.progress.ReadLength
				su.shardSize = getShardSize(su.fileMeta.ActualSize, su.allocationObj.DataShards, su.encryptOnUpload)
			} else if su.fileMeta.ActualSize != su.progress.ReadLength && su.thumbnailBytes == nil {
				if su.statusCallback != nil {
					su.statusCallback.Error(su.allocationObj.ID, su.fileMeta.RemotePath, su.opCode, thrown.New("upload_failed", "Upload failed. Uploaded size does not match with actual size: "+fmt.Sprintf("%d != %d", su.fileMeta.ActualSize, su.progress.ReadLength)))
				}
				return thrown.New("upload_failed", "Upload failed. Uploaded size does not match with actual size: "+fmt.Sprintf("%d != %d", su.fileMeta.ActualSize, su.progress.ReadLength))
			}
		}

		err = su.processUpload(
			chunks.chunkStartIndex, chunks.chunkEndIndex,
			chunks.fileShards, chunks.thumbnailShards,
			chunks.isFinal, chunks.totalReadSize,
		)
		if err != nil {
			if su.statusCallback != nil {
				su.statusCallback.Error(su.allocationObj.ID, su.fileMeta.RemotePath, su.opCode, err)
			}
			return err
		}

		// last chunk might 0 with io.EOF
		// https://stackoverflow.com/questions/41208359/how-to-test-eof-on-io-reader-in-go
		if chunks.isFinal {
			break
		}
	}
	return nil
}

// Start start/resume upload
func (su *ChunkedUpload) Start() error {
	now := time.Now()

	err := su.process()
	if err != nil {
		return err
	}
	su.ctx, su.ctxCncl = context.WithCancelCause(su.allocationObj.ctx)
	defer su.ctxCncl(nil)
	elapsedProcess := time.Since(now)
	logger.Logger.Info("Completed the upload. Submitting for commit")

	blobbers := make([]*blockchain.StorageNode, len(su.blobbers))
	for i, b := range su.blobbers {
		blobbers[i] = b.blobber
	}
	if su.addConsensus == int32(su.consensus.fullconsensus) {
		return thrown.New("upload_failed", "Duplicate upload detected")
	}

	err = su.writeMarkerMutex.Lock(
		su.ctx, &su.uploadMask, su.maskMu,
		blobbers, &su.consensus, int(su.addConsensus), su.uploadTimeOut,
		su.progress.ConnectionID)

	if err != nil {
		if su.statusCallback != nil {
			su.statusCallback.Error(su.allocationObj.ID, su.fileMeta.RemotePath, su.opCode, err)
		}
		return err
	}
	elapsedLock := time.Since(now) - elapsedProcess

	defer su.writeMarkerMutex.Unlock(
		su.ctx, su.uploadMask, blobbers, su.uploadTimeOut, su.progress.ConnectionID) //nolint: errcheck

	defer func() {
		elapsedProcessCommit := time.Since(now) - elapsedProcess - elapsedLock
		logger.Logger.Info("[ChunkedUpload - start] Timings:\n",
			fmt.Sprintf("allocation_id: %s", su.allocationObj.ID),
			fmt.Sprintf("process: %d ms", elapsedProcess.Milliseconds()),
			fmt.Sprintf("Lock: %d ms", elapsedLock.Milliseconds()),
			fmt.Sprintf("processCommit: %d ms", elapsedProcessCommit.Milliseconds()))
	}()
	return su.processCommit()
}

func (su *ChunkedUpload) readChunks(num int) (*batchChunksData, error) {
	data := &batchChunksData{
		chunkStartIndex: -1,
		chunkEndIndex:   -1,
	}

	for i := 0; i < num; i++ {
		chunk, err := su.chunkReader.Next()

		if err != nil {
			return nil, err
		}
		//logger.Logger.Debug("Read chunk #", chunk.Index)
		if i == 0 {
			data.chunkStartIndex = chunk.Index
			data.chunkEndIndex = chunk.Index
		} else {
			data.chunkEndIndex = chunk.Index
		}

		data.totalFragmentSize += chunk.FragmentSize
		data.totalReadSize += chunk.ReadSize

		// upload entire thumbnail in first chunk request only
		if chunk.Index == 0 && len(su.thumbnailBytes) > 0 {

			data.thumbnailShards, err = su.chunkReader.Read(su.thumbnailBytes)
			if err != nil {
				return nil, err
			}
		}

		if data.fileShards == nil {
			data.fileShards = make([]blobberShards, len(chunk.Fragments))
		}

		// concact blobber's fragments
		if chunk.ReadSize > 0 {
			for i, v := range chunk.Fragments {
				//blobber i
				data.fileShards[i] = append(data.fileShards[i], v)
			}
		}

		if chunk.IsFinal {
			data.isFinal = true
			break
		}
	}
	su.chunkReader.Reset()
	return data, nil
}

<<<<<<< HEAD
=======
// processUpload process upload fragment to its blobber
func (su *ChunkedUpload) processUpload(chunkStartIndex, chunkEndIndex int,
	fileShards []blobberShards, thumbnailShards blobberShards,
	isFinal bool, uploadLength int64) error {
	var (
		errCount       int32
		finalBuffer    []blobberData
		pos            uint64
		wg             sync.WaitGroup
		lastBufferOnly bool
	)
	if isFinal {
		finalBuffer = make([]blobberData, len(su.blobbers))
	}
	blobberUpload := UploadData{
		chunkStartIndex: chunkStartIndex,
		chunkEndIndex:   chunkEndIndex,
		isFinal:         isFinal,
		encryptedKey:    su.encryptedKey,
		uploadBody:      make([]blobberData, len(su.blobbers)),
		uploadLength:    uploadLength,
	}

	wgErrors := make(chan error, len(su.blobbers))
	if len(fileShards) == 0 {
		return thrown.New("upload_failed", "Upload failed. No data to upload")
	}

	for i := su.uploadMask; !i.Equals64(0); i = i.And(zboxutil.NewUint128(1).Lsh(pos).Not()) {
		pos = uint64(i.TrailingZeros())
		blobber := su.blobbers[pos]
		blobber.progress.UploadLength += uploadLength

		var thumbnailChunkData []byte

		if len(thumbnailShards) > 0 {
			thumbnailChunkData = thumbnailShards[pos]
		}

		wg.Add(1)
		go func(b *ChunkedUploadBlobber, thumbnailChunkData []byte, pos uint64) {
			defer wg.Done()
			uploadData, err := su.formBuilder.Build(
				&su.fileMeta, blobber.progress.Hasher, su.progress.ConnectionID,
				su.chunkSize, chunkStartIndex, chunkEndIndex, isFinal, su.encryptedKey, su.progress.EncryptedKeyPoint,
				fileShards[pos], thumbnailChunkData, su.shardSize)
			if err != nil {
				errC := atomic.AddInt32(&errCount, 1)
				if errC > int32(su.allocationObj.ParityShards-1) { // If atleast data shards + 1 number of blobbers can process the upload, it can be repaired later
					wgErrors <- err
				}
				return
			}
			if isFinal {
				finalBuffer[pos] = blobberData{
					dataBuffers:  uploadData.dataBuffers[len(uploadData.dataBuffers)-1:],
					formData:     uploadData.formData,
					contentSlice: uploadData.contentSlice[len(uploadData.contentSlice)-1:],
				}
				if len(uploadData.dataBuffers) == 1 {
					lastBufferOnly = true
					return
				}
				uploadData.dataBuffers = uploadData.dataBuffers[:len(uploadData.dataBuffers)-1]
			}
			blobberUpload.uploadBody[pos] = uploadData
		}(blobber, thumbnailChunkData, pos)
	}

	wg.Wait()
	close(wgErrors)
	fileShards = nil
	for err := range wgErrors {
		su.removeProgress()
		return thrown.New("upload_failed", fmt.Sprintf("Upload failed. %s", err))
	}
	logger.Logger.Debug("uploadingData: ", blobberUpload.chunkStartIndex, " - ", blobberUpload.chunkEndIndex, " ", isFinal, " ", su.fileMeta.RemotePath)
	if !lastBufferOnly {
		su.uploadWG.Add(1)
		select {
		case <-su.ctx.Done():
			return context.Cause(su.ctx)
		case su.uploadChan <- blobberUpload:
		}
	}

	if isFinal {
		close(su.uploadChan)
		logger.Logger.Debug("Waiting for upload to complete")
		su.uploadWG.Wait()
		logger.Logger.Debug("Upload completed")
		select {
		case <-su.ctx.Done():
			return context.Cause(su.ctx)
		default:
		}
		blobberUpload.uploadBody = finalBuffer
		return su.uploadToBlobbers(blobberUpload)
	}
	return nil
}

>>>>>>> d6cc848d
// processCommit commit shard upload on its blobber
func (su *ChunkedUpload) processCommit() error {
	defer su.removeProgress()

	logger.Logger.Info("Submitting for commit")
	su.consensus.Reset()
	su.consensus.consensus = int(su.addConsensus)
	wg := &sync.WaitGroup{}
	var pos uint64
	uid := util.GetNewUUID()
	timestamp := common.Now()
	for i := su.uploadMask; !i.Equals64(0); i = i.And(zboxutil.NewUint128(1).Lsh(pos).Not()) {
		pos = uint64(i.TrailingZeros())

		blobber := su.blobbers[pos]

		//fixed numBlocks
		blobber.fileRef.ChunkSize = su.chunkSize
		blobber.fileRef.NumBlocks = int64(su.progress.ChunkIndex + 1)

		blobber.commitChanges = append(blobber.commitChanges,
			su.buildChange(blobber.fileRef, uid, timestamp))

		wg.Add(1)
		go func(b *ChunkedUploadBlobber, pos uint64) {
			defer wg.Done()
			err := b.processCommit(context.TODO(), su, pos, int64(timestamp))
			if err != nil {
				b.commitResult = ErrorCommitResult(err.Error())
			}

		}(blobber, pos)
	}

	wg.Wait()

	if !su.consensus.isConsensusOk() {
		consensus := su.consensus.getConsensus()
		err := thrown.New("consensus_not_met",
			fmt.Sprintf("Upload commit failed. Required consensus atleast %d, got %d",
				su.consensus.consensusThresh, consensus))

		if su.statusCallback != nil {
			su.statusCallback.Error(su.allocationObj.ID, su.fileMeta.RemotePath, su.opCode, err)
		}
		return err
	}

	if su.statusCallback != nil {
		su.statusCallback.Completed(su.allocationObj.ID, su.fileMeta.RemotePath, su.fileMeta.RemoteName, su.fileMeta.MimeType, int(su.progress.UploadLength), su.opCode)
	}

	return nil
}

// getShardSize will return the size of data of a file each blobber is getting.
func getShardSize(dataSize int64, dataShards int, isEncrypted bool) int64 {
	if dataSize == 0 {
		return 0
	}
	chunkSize := int64(DefaultChunkSize)
	if isEncrypted {
		chunkSize -= (EncryptedDataPaddingSize + EncryptionHeaderSize)
	}

	totalChunkSize := chunkSize * int64(dataShards)

	n := dataSize / totalChunkSize
	r := dataSize % totalChunkSize

	var remainderShards int64
	if isEncrypted {
		remainderShards = (r+int64(dataShards)-1)/int64(dataShards) + EncryptedDataPaddingSize + EncryptionHeaderSize
	} else {
		remainderShards = (r + int64(dataShards) - 1) / int64(dataShards)
	}
	return n*DefaultChunkSize + remainderShards
}

func (su *ChunkedUpload) uploadProcessor() {
	for {
		select {
		case <-su.ctx.Done():
			return
		case uploadData, ok := <-su.uploadChan:
			if !ok {
				return
			}
			su.uploadToBlobbers(uploadData) //nolint:errcheck
			logger.Logger.Info("upload_processor_complete: ", uploadData.chunkEndIndex, " ", uploadData.isFinal, " ", su.fileMeta.RemotePath)
			su.uploadWG.Done()
		}
	}
}

func (su *ChunkedUpload) uploadToBlobbers(uploadData UploadData) error {
	select {
	case <-su.ctx.Done():
		return context.Cause(su.ctx)
	default:
	}
	consensus := Consensus{
		RWMutex:         &sync.RWMutex{},
		consensusThresh: su.consensus.consensusThresh,
		fullconsensus:   su.consensus.fullconsensus,
	}

	wgErrors := make(chan error, len(su.blobbers))
	ctx, cancel := context.WithCancel(su.ctx)
	defer cancel()
	var pos uint64
	var errCount int32
	var wg sync.WaitGroup
	for i := su.uploadMask; !i.Equals64(0); i = i.And(zboxutil.NewUint128(1).Lsh(pos).Not()) {
		pos = uint64(i.TrailingZeros())
		wg.Add(1)
		go func(pos uint64) {
			defer wg.Done()
			err := su.blobbers[pos].sendUploadRequest(ctx, su, uploadData.isFinal, su.encryptedKey, uploadData.uploadBody[pos].dataBuffers, uploadData.uploadBody[pos].formData, uploadData.uploadBody[pos].contentSlice, pos, &consensus)

			if err != nil {
				if strings.Contains(err.Error(), "duplicate") {
					su.consensus.Done()
					errC := atomic.AddInt32(&su.addConsensus, 1)
					if errC >= int32(su.consensus.consensusThresh) {
						wgErrors <- err
					}
					return
				}
				logger.Logger.Error("error during sendUploadRequest", err, " connectionID: ", su.progress.ConnectionID)
				errC := atomic.AddInt32(&errCount, 1)
				if errC > int32(su.allocationObj.ParityShards-1) { // If atleast data shards + 1 number of blobbers can process the upload, it can be repaired later
					wgErrors <- err
				}
			}
		}(pos)
	}
	wg.Wait()
	close(wgErrors)
	for err := range wgErrors {
		su.ctxCncl(thrown.New("upload_failed", fmt.Sprintf("Upload failed. %s", err)))
		return err
	}
	if !consensus.isConsensusOk() {
		err := thrown.New("consensus_not_met", fmt.Sprintf("Upload failed File not found for path %s. Required consensus atleast %d, got %d",
			su.fileMeta.RemotePath, consensus.consensusThresh, consensus.getConsensus()))
		su.ctxCncl(err)
		return err
	}
	if uploadData.uploadLength > 0 {
		index := uploadData.chunkEndIndex
		uploadLength := uploadData.uploadLength
		go su.updateProgress(index)
		if su.statusCallback != nil {
			su.statusCallback.InProgress(su.allocationObj.ID, su.fileMeta.RemotePath, su.opCode, int(atomic.AddInt64(&su.progress.UploadLength, uploadLength)), nil)
		}
	}
	uploadData = UploadData{} // release memory
	return nil
}<|MERGE_RESOLUTION|>--- conflicted
+++ resolved
@@ -591,111 +591,6 @@
 	return data, nil
 }
 
-<<<<<<< HEAD
-=======
-// processUpload process upload fragment to its blobber
-func (su *ChunkedUpload) processUpload(chunkStartIndex, chunkEndIndex int,
-	fileShards []blobberShards, thumbnailShards blobberShards,
-	isFinal bool, uploadLength int64) error {
-	var (
-		errCount       int32
-		finalBuffer    []blobberData
-		pos            uint64
-		wg             sync.WaitGroup
-		lastBufferOnly bool
-	)
-	if isFinal {
-		finalBuffer = make([]blobberData, len(su.blobbers))
-	}
-	blobberUpload := UploadData{
-		chunkStartIndex: chunkStartIndex,
-		chunkEndIndex:   chunkEndIndex,
-		isFinal:         isFinal,
-		encryptedKey:    su.encryptedKey,
-		uploadBody:      make([]blobberData, len(su.blobbers)),
-		uploadLength:    uploadLength,
-	}
-
-	wgErrors := make(chan error, len(su.blobbers))
-	if len(fileShards) == 0 {
-		return thrown.New("upload_failed", "Upload failed. No data to upload")
-	}
-
-	for i := su.uploadMask; !i.Equals64(0); i = i.And(zboxutil.NewUint128(1).Lsh(pos).Not()) {
-		pos = uint64(i.TrailingZeros())
-		blobber := su.blobbers[pos]
-		blobber.progress.UploadLength += uploadLength
-
-		var thumbnailChunkData []byte
-
-		if len(thumbnailShards) > 0 {
-			thumbnailChunkData = thumbnailShards[pos]
-		}
-
-		wg.Add(1)
-		go func(b *ChunkedUploadBlobber, thumbnailChunkData []byte, pos uint64) {
-			defer wg.Done()
-			uploadData, err := su.formBuilder.Build(
-				&su.fileMeta, blobber.progress.Hasher, su.progress.ConnectionID,
-				su.chunkSize, chunkStartIndex, chunkEndIndex, isFinal, su.encryptedKey, su.progress.EncryptedKeyPoint,
-				fileShards[pos], thumbnailChunkData, su.shardSize)
-			if err != nil {
-				errC := atomic.AddInt32(&errCount, 1)
-				if errC > int32(su.allocationObj.ParityShards-1) { // If atleast data shards + 1 number of blobbers can process the upload, it can be repaired later
-					wgErrors <- err
-				}
-				return
-			}
-			if isFinal {
-				finalBuffer[pos] = blobberData{
-					dataBuffers:  uploadData.dataBuffers[len(uploadData.dataBuffers)-1:],
-					formData:     uploadData.formData,
-					contentSlice: uploadData.contentSlice[len(uploadData.contentSlice)-1:],
-				}
-				if len(uploadData.dataBuffers) == 1 {
-					lastBufferOnly = true
-					return
-				}
-				uploadData.dataBuffers = uploadData.dataBuffers[:len(uploadData.dataBuffers)-1]
-			}
-			blobberUpload.uploadBody[pos] = uploadData
-		}(blobber, thumbnailChunkData, pos)
-	}
-
-	wg.Wait()
-	close(wgErrors)
-	fileShards = nil
-	for err := range wgErrors {
-		su.removeProgress()
-		return thrown.New("upload_failed", fmt.Sprintf("Upload failed. %s", err))
-	}
-	logger.Logger.Debug("uploadingData: ", blobberUpload.chunkStartIndex, " - ", blobberUpload.chunkEndIndex, " ", isFinal, " ", su.fileMeta.RemotePath)
-	if !lastBufferOnly {
-		su.uploadWG.Add(1)
-		select {
-		case <-su.ctx.Done():
-			return context.Cause(su.ctx)
-		case su.uploadChan <- blobberUpload:
-		}
-	}
-
-	if isFinal {
-		close(su.uploadChan)
-		logger.Logger.Debug("Waiting for upload to complete")
-		su.uploadWG.Wait()
-		logger.Logger.Debug("Upload completed")
-		select {
-		case <-su.ctx.Done():
-			return context.Cause(su.ctx)
-		default:
-		}
-		blobberUpload.uploadBody = finalBuffer
-		return su.uploadToBlobbers(blobberUpload)
-	}
-	return nil
-}
-
->>>>>>> d6cc848d
 // processCommit commit shard upload on its blobber
 func (su *ChunkedUpload) processCommit() error {
 	defer su.removeProgress()

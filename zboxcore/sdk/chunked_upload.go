package sdk

import (
	"bytes"
	"context"
	"encoding/hex"
	"fmt"
	"io"
	"net/http"
	"path/filepath"
	"sync"
	"time"

	"errors"

	thrown "github.com/0chain/errors"
	"github.com/0chain/gosdk/constants"
	coreEncryption "github.com/0chain/gosdk/core/encryption"
	"github.com/0chain/gosdk/core/sys"
	"github.com/0chain/gosdk/zboxcore/allocationchange"
	"github.com/0chain/gosdk/zboxcore/blockchain"
	"github.com/0chain/gosdk/zboxcore/client"
	"github.com/0chain/gosdk/zboxcore/encryption"
	"github.com/0chain/gosdk/zboxcore/fileref"
	"github.com/0chain/gosdk/zboxcore/logger"
	"github.com/0chain/gosdk/zboxcore/zboxutil"
	"github.com/klauspost/reedsolomon"
)

const (
	DefaultUploadTimeOut = 2 * time.Minute
)

var (
	// DefaultHashFunc default hash method for stream merkle tree
	DefaultHashFunc = func(left, right string) string {
		return coreEncryption.Hash(left + right)
	}

	ErrInvalidChunkSize = errors.New("chunk: chunk size is too small. it must greater than 272 if file is uploaded with encryption")
)

// DefaultChunkSize default chunk size for file and thumbnail
const DefaultChunkSize = 64 * 1024

const (
	// EncryptedDataPaddingSize additional bytes to save encrypted data
	EncryptedDataPaddingSize = 16
	// EncryptionHeaderSize encryption header size in chunk: PRE.MessageChecksum(128)+PRE.OverallChecksum(128)
	EncryptionHeaderSize = 128 + 128
	// ReEncryptionHeaderSize re-encryption header size in chunk
	ReEncryptionHeaderSize = 256
)

/*
  CreateChunkedUpload create a ChunkedUpload instance

	Caller should be careful about fileReader parameter
	io.ErrUnexpectedEOF might mean that source has completely been exhausted or there is some error
	so that source could not fill up the buffer. Due this ambiguity it is responsibility of
	developer to provide new io.Reader that sends io.EOF when source has been all read.
	For example:
		func newReader(source io.Reader) *EReader {
			return &EReader{source}
		}

		type EReader struct {
			io.Reader
		}

		func (r *EReader) Read(p []byte) (n int, err error) {
			if n, err = io.ReadAtLeast(r.Reader, p, len(p)); err != nil {
				if errors.Is(err, io.ErrUnexpectedEOF) {
					return n, io.EOF
				}
			}
			return
		}

*/

func CreateChunkedUpload(
	workdir string, allocationObj *Allocation,
	fileMeta FileMeta, fileReader io.Reader,
	isUpdate, isRepair bool,
	opts ...ChunkedUploadOption,
) (*ChunkedUpload, error) {

	if allocationObj == nil {
		return nil, thrown.Throw(constants.ErrInvalidParameter, "allocationObj")
	}

	consensus := Consensus{
		mu:              &sync.RWMutex{},
		consensusThresh: allocationObj.consensusThreshold,
		fullconsensus:   allocationObj.fullconsensus,
	}

	uploadMask := zboxutil.NewUint128(1).Lsh(uint64(len(allocationObj.Blobbers))).Sub64(1)
	if isRepair {
		found, repairRequired, _, err := allocationObj.RepairRequired(fileMeta.RemotePath)
		if err != nil {
			return nil, err
		}

		if !repairRequired {
			return nil, thrown.New("chunk_upload", "Repair not required")
		}

		uploadMask = found.Not().And(uploadMask)
		consensus.fullconsensus = uploadMask.CountOnes()
		consensus.consensusThresh = 1
	}

	su := &ChunkedUpload{
		allocationObj: allocationObj,
		client:        zboxutil.Client,

		fileMeta:   fileMeta,
		fileReader: fileReader,

		uploadMask:      uploadMask,
		chunkSize:       DefaultChunkSize,
		chunkNumber:     1,
		encryptOnUpload: false,

		consensus:     consensus,
		uploadTimeOut: DefaultUploadTimeOut,
		commitTimeOut: DefaultUploadTimeOut,
		maskMu:        &sync.Mutex{},
		ctx:           allocationObj.ctx,
	}

	if isUpdate {
		otr, err := allocationObj.GetRefs(fileMeta.RemotePath, "", "", "", fileref.FILE, "regular", 0, 1)
		if err != nil {
			logger.Logger.Error(err)
			return nil, thrown.New("chunk_upload", err.Error())
		}
		if len(otr.Refs) != 1 {
			return nil, thrown.New("chunk_upload", fmt.Sprintf("Expected refs 1, got %d", len(otr.Refs)))
		}
		su.fileID = otr.Refs[0].FileID
		su.httpMethod = http.MethodPut
		su.buildChange = func(ref *fileref.FileRef) allocationchange.AllocationChange {
			change := &allocationchange.UpdateFileChange{}
			change.NewFile = ref
			change.NumBlocks = ref.NumBlocks
			change.Operation = constants.FileOperationUpdate
			change.Size = ref.Size

			return change
		}
	} else {
		su.httpMethod = http.MethodPost
		su.buildChange = func(ref *fileref.FileRef) allocationchange.AllocationChange {
			change := &allocationchange.NewFileChange{}
			change.File = ref
			change.NumBlocks = ref.NumBlocks
			change.Operation = constants.FileOperationInsert
			change.Size = ref.Size
			return change
		}
	}

	su.workdir = filepath.Join(workdir, ".zcn")

	//create upload folder to save progress
	err := sys.Files.MkdirAll(filepath.Join(su.workdir, "upload"), 0744)
	if err != nil {
		return nil, err
	}

	for _, opt := range opts {
		opt(su)
	}

	if su.progressStorer == nil {
		su.progressStorer = createFsChunkedUploadProgress(context.Background())
	}

	su.loadProgress()

	su.fileHasher = CreateHasher(int(su.chunkSize))

	// encrypt option has been chaned.upload it from scratch
	// chunkSize has been changed. upload it from scratch
	if su.progress.EncryptOnUpload != su.encryptOnUpload || su.progress.ChunkSize != su.chunkSize {
		su.progress = su.createUploadProgress()
	}

	su.fileErasureEncoder, _ = reedsolomon.New(su.allocationObj.DataShards, su.allocationObj.ParityShards, reedsolomon.WithAutoGoroutines(int(su.chunkSize)))

	if su.encryptOnUpload {
		su.fileEncscheme = su.createEncscheme()

		if su.chunkSize <= EncryptionHeaderSize+EncryptedDataPaddingSize {
			return nil, ErrInvalidChunkSize
		}

	}

	su.writeMarkerMutex, err = CreateWriteMarkerMutex(client.GetClient(), su.allocationObj)
	if err != nil {
		return nil, err
	}

	blobbers := su.allocationObj.Blobbers
	if len(blobbers) == 0 {
		return nil, thrown.New("no_blobbers", "Unable to find blobbers")
	}

	su.blobbers = make([]*ChunkedUploadBlobber, len(blobbers))

	for i := 0; i < len(blobbers); i++ {

		su.blobbers[i] = &ChunkedUploadBlobber{
			writeMarkerMutex: su.writeMarkerMutex,
			progress:         su.progress.Blobbers[i],
			blobber:          su.allocationObj.Blobbers[i],
			fileRef: &fileref.FileRef{
				Ref: fileref.Ref{
					Name:         su.fileMeta.RemoteName,
					Path:         su.fileMeta.RemotePath,
					Type:         fileref.FILE,
					AllocationID: su.allocationObj.ID,
				},
			},
		}
	}

	cReader, err := createChunkReader(su.fileReader, fileMeta.ActualSize, int64(su.chunkSize), su.allocationObj.DataShards, su.encryptOnUpload, su.uploadMask, su.fileErasureEncoder, su.fileEncscheme, su.fileHasher)

	if err != nil {
		return nil, err
	}

	su.chunkReader = cReader

	su.formBuilder = CreateChunkedUploadFormBuilder()

	su.isRepair = isRepair

	return su, nil

}

// ChunkedUpload upload manager with chunked upload feature
type ChunkedUpload struct {
	consensus Consensus

	workdir string

	allocationObj  *Allocation
	progress       UploadProgress
	progressStorer ChunkedUploadProgressStorer
	client         zboxutil.HttpClient

	uploadMask zboxutil.Uint128

	// httpMethod POST = Upload File / PUT = Update file
	httpMethod  string
	buildChange func(ref *fileref.FileRef) allocationchange.AllocationChange

	fileMeta           FileMeta
	fileReader         io.Reader
	fileErasureEncoder reedsolomon.Encoder
	fileEncscheme      encryption.EncryptionScheme
	fileHasher         Hasher

	thumbnailBytes         []byte
	thumbailErasureEncoder reedsolomon.Encoder

	chunkReader ChunkedUploadChunkReader
	formBuilder ChunkedUploadFormBuilder

	// encryptOnUpload encrypt data on upload or not.
	encryptOnUpload bool
	// chunkSize how much bytes a chunk has. 64KB is default value.
	chunkSize int64
	// chunkNumber the number of chunks in a http upload request. 1 is default value
	chunkNumber int

	// shardUploadedSize how much bytes a shard has. it is original size
	shardUploadedSize int64
	// shardUploadedThumbnailSize how much thumbnail bytes a shard has. it is original size
	shardUploadedThumbnailSize int64

	// statusCallback trigger progress on StatusCallback
	statusCallback StatusCallback

	blobbers []*ChunkedUploadBlobber

	writeMarkerMutex *WriteMarkerMutex

	// isRepair identifies if upload is repair operation
	isRepair bool
<<<<<<< HEAD
	// fileID to put into writemarker. This is the ID for which the operation was
	// done
	fileID int64
=======

	uploadTimeOut time.Duration
	commitTimeOut time.Duration
	maskMu        *sync.Mutex
	ctx           context.Context
>>>>>>> 99d9f5c2
}

// progressID build local progress id with [allocationid]_[Hash(LocalPath+"_"+RemotePath)]_[RemoteName] format
func (su *ChunkedUpload) progressID() string {

	if len(su.allocationObj.ID) > 8 {
		return filepath.Join(su.workdir, "upload", su.allocationObj.ID[:8]+"_"+su.fileMeta.FileID())
	}

	return filepath.Join(su.workdir, "upload", su.allocationObj.ID+"_"+su.fileMeta.FileID())
}

// loadProgress load progress from ~/.zcn/upload/[progressID]
func (su *ChunkedUpload) loadProgress() {
	// ChunkIndex starts with 0, so default value should be -1
	su.progress.ChunkIndex = -1

	progressID := su.progressID()

	progress := su.progressStorer.Load(progressID)

	if progress != nil {
		su.progress = *progress
		su.progress.ID = progressID
	}

}

// saveProgress save progress to ~/.zcn/upload/[progressID]
func (su *ChunkedUpload) saveProgress() {
	su.progressStorer.Save(su.progress)
}

// removeProgress remove progress info once it is done
func (su *ChunkedUpload) removeProgress() {
	su.progressStorer.Remove(su.progress.ID) //nolint
}

// createUploadProgress create a new UploadProgress
func (su *ChunkedUpload) createUploadProgress() UploadProgress {
	progress := UploadProgress{ConnectionID: zboxutil.NewConnectionId(),
		ChunkIndex:   -1,
		ChunkSize:    su.chunkSize,
		UploadLength: 0,
		Blobbers:     make([]*UploadBlobberStatus, su.allocationObj.DataShards+su.allocationObj.ParityShards),
	}

	for i := 0; i < len(progress.Blobbers); i++ {
		progress.Blobbers[i] = &UploadBlobberStatus{
			Hasher: CreateHasher(int(su.chunkSize)),
		}
	}

	progress.ID = su.progressID()
	return progress
}

func (su *ChunkedUpload) createEncscheme() encryption.EncryptionScheme {
	encscheme := encryption.NewEncryptionScheme()

	if len(su.progress.EncryptPrivateKey) > 0 {

		privateKey, _ := hex.DecodeString(su.progress.EncryptPrivateKey)

		err := encscheme.InitializeWithPrivateKey(privateKey)
		if err != nil {
			return nil
		}
	} else {
		privateKey, err := encscheme.Initialize(client.GetClient().Mnemonic)
		if err != nil {
			return nil
		}

		su.progress.EncryptPrivateKey = hex.EncodeToString(privateKey)
	}

	encscheme.InitForEncryption("filetype:audio")

	return encscheme
}

// Start start/resume upload
func (su *ChunkedUpload) Start() error {

	if su.statusCallback != nil {
		su.statusCallback.Started(su.allocationObj.ID, su.fileMeta.RemotePath, OpUpload, int(su.fileMeta.ActualSize)+int(su.fileMeta.ActualThumbnailSize))
	}

	for {

		chunks, err := su.readChunks(su.chunkNumber)

		// chunk, err := su.chunkReader.Next()
		if err != nil {
			if su.statusCallback != nil {
				su.statusCallback.Error(su.allocationObj.ID, su.fileMeta.Path, OpUpload, err)
			}
			return err
		}
		//logger.Logger.Debug("Read chunk #", chunk.Index)

		su.shardUploadedSize += chunks.totalFragmentSize
		su.progress.UploadLength += chunks.totalReadSize

		if chunks.isFinal {
			su.fileMeta.ActualHash, err = su.fileHasher.GetFileHash()
			if err != nil {
				if su.statusCallback != nil {
					su.statusCallback.Error(su.allocationObj.ID, su.fileMeta.Path, OpUpload, err)
				}
				return err
			}

			if su.fileMeta.ActualSize == 0 {
				su.fileMeta.ActualSize = su.progress.UploadLength
			}
		}

		//chunk has not be uploaded yet
		if chunks.chunkEndIndex > su.progress.ChunkIndex {

			err = su.processUpload(chunks.chunkStartIndex, chunks.chunkEndIndex, chunks.fileShards, chunks.thumbnailShards, chunks.isFinal, chunks.totalReadSize)
			if err != nil {
				if su.statusCallback != nil {
					su.statusCallback.Error(su.allocationObj.ID, su.fileMeta.Path, OpUpload, err)
				}
				return err
			}
		}

		// last chunk might 0 with io.EOF
		// https://stackoverflow.com/questions/41208359/how-to-test-eof-on-io-reader-in-go
		if chunks.totalReadSize > 0 {
			su.progress.ChunkIndex = chunks.chunkEndIndex
			su.saveProgress()

			if su.statusCallback != nil {
				su.statusCallback.InProgress(su.allocationObj.ID, su.fileMeta.RemotePath, OpUpload, int(su.progress.UploadLength), nil)
			}
		}

		if chunks.isFinal {
			break
		}
	}

	logger.Logger.Info("Completed the upload. Submitting for commit")

	blobbers := make([]*blockchain.StorageNode, len(su.blobbers))
	for i, b := range su.blobbers {
		blobbers[i] = b.blobber
	}

	err := su.writeMarkerMutex.Lock(
		su.ctx, &su.uploadMask, su.maskMu,
		blobbers, &su.consensus, 0, su.uploadTimeOut,
		su.progress.ConnectionID)

	defer su.writeMarkerMutex.Unlock(
		su.ctx, su.uploadMask, blobbers, su.uploadTimeOut, su.progress.ConnectionID) //nolint: errcheck

	if err != nil {
		if su.statusCallback != nil {
			su.statusCallback.Error(su.allocationObj.ID, su.fileMeta.Path, OpUpload, err)
		}
		return err
	}

	return su.processCommit()
}

func (su *ChunkedUpload) readChunks(num int) (*batchChunksData, error) {

	data := &batchChunksData{
		chunkStartIndex: -1,
		chunkEndIndex:   -1,
	}

	for i := 0; i < num; i++ {
		chunk, err := su.chunkReader.Next()

		if err != nil {
			return nil, err
		}
		//logger.Logger.Debug("Read chunk #", chunk.Index)
		if i == 0 {
			data.chunkStartIndex = chunk.Index
			data.chunkEndIndex = chunk.Index
		} else {
			data.chunkEndIndex = chunk.Index
		}

		data.totalFragmentSize += chunk.FragmentSize
		data.totalReadSize += chunk.ReadSize

		// upload entire thumbnail in first chunk request only
		if chunk.Index == 0 && len(su.thumbnailBytes) > 0 {
			data.totalReadSize += int64(su.fileMeta.ActualThumbnailSize)

			data.thumbnailShards, err = su.chunkReader.Read(su.thumbnailBytes)
			if err != nil {
				return nil, err
			}
		}

		if data.fileShards == nil {
			data.fileShards = make([]blobberShards, len(chunk.Fragments))
		}

		// concact blobber's fragments
		for i, v := range chunk.Fragments {
			//blobber i
			data.fileShards[i] = append(data.fileShards[i], v)
		}

		if chunk.IsFinal {
			data.isFinal = true
			break
		}
	}

	return data, nil
}

// processUpload process upload fragment to its blobber
func (su *ChunkedUpload) processUpload(chunkStartIndex, chunkEndIndex int,
	fileShards []blobberShards, thumbnailShards blobberShards,
	isFinal bool, uploadLength int64) error {

	su.consensus.Reset()

	ctx, cancel := context.WithCancel(context.TODO())
	defer cancel()

	encryptedKey := ""
	if su.fileEncscheme != nil {
		encryptedKey = su.fileEncscheme.GetEncryptedKey()
	}

	wg := &sync.WaitGroup{}
	var pos uint64
	for i := su.uploadMask; !i.Equals64(0); i = i.And(zboxutil.NewUint128(1).Lsh(pos).Not()) {
		pos = uint64(i.TrailingZeros())

		blobber := su.blobbers[pos]
		blobber.progress.UploadLength += uploadLength

		var thumbnailChunkData []byte

		if len(thumbnailShards) > 0 {
			thumbnailChunkData = thumbnailShards[pos]
		}

		body, formData, err := su.formBuilder.Build(
			&su.fileMeta, blobber.progress.Hasher, su.progress.ConnectionID,
			su.chunkSize, chunkStartIndex, chunkEndIndex, isFinal, encryptedKey,
			fileShards[pos], thumbnailChunkData,
		)

		if err != nil {
			return err
		}

		wg.Add(1)
		go func(b *ChunkedUploadBlobber, body *bytes.Buffer, formData ChunkedUploadFormMetadata, pos uint64) {
			defer wg.Done()
			err = b.sendUploadRequest(ctx, su, chunkEndIndex, isFinal, encryptedKey, body, formData, pos)
			if err != nil {
				logger.Logger.Error(err)
			}
		}(blobber, body, formData, pos)
	}

	wg.Wait()

	if !su.consensus.isConsensusOk() {
		return thrown.New("consensus_not_met", fmt.Sprintf("Upload failed. Required consensus atleast %d, got %d",
			su.consensus.consensusThresh, su.consensus.consensus))
	}

	return nil
}

// processCommit commit shard upload on its blobber
func (su *ChunkedUpload) processCommit() error {
	defer su.removeProgress()

	logger.Logger.Info("Submitting for commit")
	su.consensus.Reset()

	wg := &sync.WaitGroup{}
	var pos uint64
	for i := su.uploadMask; !i.Equals64(0); i = i.And(zboxutil.NewUint128(1).Lsh(pos).Not()) {
		pos = uint64(i.TrailingZeros())

		blobber := su.blobbers[pos]

		//fixed numBlocks
		blobber.fileRef.ChunkSize = su.chunkSize
		blobber.fileRef.NumBlocks = int64(su.progress.ChunkIndex + 1)

		blobber.commitChanges = append(blobber.commitChanges, su.buildChange(blobber.fileRef))

		wg.Add(1)
		go func(b *ChunkedUploadBlobber, pos uint64) {
			defer wg.Done()
			err := b.processCommit(context.TODO(), su, pos)
			if err != nil {
				b.commitResult = ErrorCommitResult(err.Error())
			}

		}(blobber, pos)
	}

	wg.Wait()

	if !su.consensus.isConsensusOk() {
		err := thrown.New("consensus_not_met",
			fmt.Sprintf("Upload commit failed. Required consensus atleast %d, got %d",
				su.consensus.consensusThresh, su.consensus.consensus))

		if su.consensus.getConsensus() != 0 {
			logger.Logger.Info("Commit consensus failed, Deleting remote file....")
			su.allocationObj.deleteFile(su.fileMeta.RemotePath, su.consensus.getConsensus(), su.consensus.getConsensus()) //nolint
		}
		if su.statusCallback != nil {
			su.statusCallback.Error(su.allocationObj.ID, su.fileMeta.RemotePath, OpUpload, err)
		}
		return err
	}

	if su.statusCallback != nil {
		su.statusCallback.Completed(su.allocationObj.ID, su.fileMeta.RemotePath, su.fileMeta.RemoteName, su.fileMeta.MimeType, int(su.progress.UploadLength), OpUpload)
	}

	return nil
}<|MERGE_RESOLUTION|>--- conflicted
+++ resolved
@@ -295,17 +295,14 @@
 
 	// isRepair identifies if upload is repair operation
 	isRepair bool
-<<<<<<< HEAD
 	// fileID to put into writemarker. This is the ID for which the operation was
 	// done
 	fileID int64
-=======
 
 	uploadTimeOut time.Duration
 	commitTimeOut time.Duration
 	maskMu        *sync.Mutex
 	ctx           context.Context
->>>>>>> 99d9f5c2
 }
 
 // progressID build local progress id with [allocationid]_[Hash(LocalPath+"_"+RemotePath)]_[RemoteName] format

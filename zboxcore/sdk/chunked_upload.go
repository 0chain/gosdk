--- conflicted
+++ resolved
@@ -134,14 +134,9 @@
 	}
 
 	consensus := Consensus{
-<<<<<<< HEAD
-		consensusThresh: 1,
-		fullconsensus:   3,
-=======
 		RWMutex:         &sync.RWMutex{},
 		consensusThresh: allocationObj.consensusThreshold,
 		fullconsensus:   allocationObj.fullconsensus,
->>>>>>> 380850c6
 	}
 
 	uploadMask := zboxutil.NewUint128(1).Lsh(uint64(len(allocationObj.Blobbers))).Sub64(1)

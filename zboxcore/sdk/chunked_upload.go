package sdk

import (
	"bytes"
	"context"
	"encoding/hex"
	"fmt"
	"io"
	"net/http"
	"path/filepath"
	"sync"
	"sync/atomic"
	"time"

	"errors"

	thrown "github.com/0chain/errors"
	"github.com/0chain/gosdk/constants"
	"github.com/0chain/gosdk/core/common"
	coreEncryption "github.com/0chain/gosdk/core/encryption"
	"github.com/0chain/gosdk/core/sys"
	"github.com/0chain/gosdk/core/util"
	"github.com/0chain/gosdk/zboxcore/allocationchange"
	"github.com/0chain/gosdk/zboxcore/blockchain"
	"github.com/0chain/gosdk/zboxcore/client"
	"github.com/0chain/gosdk/zboxcore/encryption"
	"github.com/0chain/gosdk/zboxcore/fileref"
	"github.com/0chain/gosdk/zboxcore/logger"
	"github.com/0chain/gosdk/zboxcore/zboxutil"
	"github.com/google/uuid"
	"github.com/klauspost/reedsolomon"
)

const (
	DefaultUploadTimeOut = 2 * time.Minute
)

var (
	// DefaultHashFunc default hash method for stream merkle tree
	DefaultHashFunc = func(left, right string) string {
		return coreEncryption.Hash(left + right)
	}

	ErrInvalidChunkSize              = errors.New("chunk: chunk size is too small. it must greater than 272 if file is uploaded with encryption")
	ErrNoEnoughSpaceLeftInAllocation = errors.New("alloc: no enough space left in allocation")
)

// DefaultChunkSize default chunk size for file and thumbnail
const DefaultChunkSize = 64 * 1024

const (
	// EncryptedDataPaddingSize additional bytes to save encrypted data
	EncryptedDataPaddingSize = 16
	// EncryptionHeaderSize encryption header size in chunk: PRE.MessageChecksum(128)+PRE.OverallChecksum(128)
	EncryptionHeaderSize = 128 + 128
	// ReEncryptionHeaderSize re-encryption header size in chunk
	ReEncryptionHeaderSize = 256
)

/*
  CreateChunkedUpload create a ChunkedUpload instance

	Caller should be careful about fileReader parameter
	io.ErrUnexpectedEOF might mean that source has completely been exhausted or there is some error
	so that source could not fill up the buffer. Due this ambiguity it is responsibility of
	developer to provide new io.Reader that sends io.EOF when source has been all read.
	For example:
		func newReader(source io.Reader) *EReader {
			return &EReader{source}
		}

		type EReader struct {
			io.Reader
		}

		func (r *EReader) Read(p []byte) (n int, err error) {
			if n, err = io.ReadAtLeast(r.Reader, p, len(p)); err != nil {
				if errors.Is(err, io.ErrUnexpectedEOF) {
					return n, io.EOF
				}
			}
			return
		}

*/

func CreateChunkedUpload(
	workdir string, allocationObj *Allocation,
	fileMeta FileMeta, fileReader io.Reader,
	isUpdate, isRepair bool,
<<<<<<< HEAD
	connectionId string,
	opts ...ChunkedUploadOption,
=======
	webStreaming bool, opts ...ChunkedUploadOption,
>>>>>>> f0d08895
) (*ChunkedUpload, error) {

	if allocationObj == nil {
		return nil, thrown.Throw(constants.ErrInvalidParameter, "allocationObj")
	}

	if !isUpdate && !allocationObj.CanUpload() || isUpdate && !allocationObj.CanUpdate() {
		return nil, thrown.Throw(constants.ErrFileOptionNotPermitted, "file_option_not_permitted ")
	}

	if webStreaming {
		newFileReader, newFileMeta, err := TranscodeWebStreaming(fileReader, fileMeta)
		if err != nil {
			return nil, thrown.New("upload_failed", err.Error())
		}
		fileMeta = *newFileMeta
		fileReader = newFileReader
	}

	err := ValidateRemoteFileName(fileMeta.RemoteName)
	if err != nil {
		return nil, err
	}

	opCode := OpUpload
	spaceLeft := allocationObj.Size
	if allocationObj.Stats != nil {
		spaceLeft -= allocationObj.Stats.UsedSize
	}

	if isUpdate {
		f, err := allocationObj.GetFileMeta(fileMeta.RemotePath)
		if err != nil {
			return nil, err
		}
		spaceLeft += f.ActualFileSize
		opCode = OpUpdate
	}

	if fileMeta.ActualSize > spaceLeft {
		return nil, ErrNoEnoughSpaceLeftInAllocation
	}

	consensus := Consensus{
		consensusThresh: allocationObj.consensusThreshold,
		fullconsensus:   allocationObj.fullconsensus,
	}

	uploadMask := zboxutil.NewUint128(1).Lsh(uint64(len(allocationObj.Blobbers))).Sub64(1)
	if isRepair {
		opCode = OpUpdate
		found, repairRequired, _, err := allocationObj.RepairRequired(fileMeta.RemotePath)
		if err != nil {
			return nil, err
		}

		if !repairRequired {
			return nil, thrown.New("chunk_upload", "Repair not required")
		}

		uploadMask = found.Not().And(uploadMask)
		consensus.fullconsensus = uploadMask.CountOnes()
		consensus.consensusThresh = 1
	}

	su := &ChunkedUpload{
		allocationObj: allocationObj,
		client:        zboxutil.Client,

		fileMeta:   fileMeta,
		fileReader: fileReader,

		uploadMask:      uploadMask,
		chunkSize:       DefaultChunkSize,
		chunkNumber:     1,
		encryptOnUpload: false,
		webStreaming:    false,

		consensus:     consensus,
		uploadTimeOut: DefaultUploadTimeOut,
		commitTimeOut: DefaultUploadTimeOut,
		maskMu:        &sync.Mutex{},
		opCode:        opCode,
	}

	su.ctx, su.ctxCncl = context.WithCancel(allocationObj.ctx)

	if isUpdate {
		otr, err := allocationObj.GetRefs(fileMeta.RemotePath, "", "", "", fileref.FILE, "regular", 0, 1)
		if err != nil {
			logger.Logger.Error(err)
			return nil, thrown.New("chunk_upload", err.Error())
		}
		if len(otr.Refs) != 1 {
			return nil, thrown.New("chunk_upload", fmt.Sprintf("Expected refs 1, got %d", len(otr.Refs)))
		}
		su.httpMethod = http.MethodPut
		su.buildChange = func(ref *fileref.FileRef, _ uuid.UUID, ts common.Timestamp) allocationchange.AllocationChange {
			change := &allocationchange.UpdateFileChange{}
			change.NewFile = ref
			change.NumBlocks = ref.NumBlocks
			change.Operation = constants.FileOperationUpdate
			change.Size = ref.Size
			return change
		}
	} else {
		su.httpMethod = http.MethodPost
		su.buildChange = func(ref *fileref.FileRef, uid uuid.UUID, ts common.Timestamp) allocationchange.AllocationChange {
			change := &allocationchange.NewFileChange{}
			change.File = ref
			change.NumBlocks = ref.NumBlocks
			change.Operation = constants.FileOperationInsert
			change.Size = ref.Size
			change.Uuid = uid
			return change
		}
	}

	su.workdir = filepath.Join(workdir, ".zcn")

	//create upload folder to save progress
	err = sys.Files.MkdirAll(filepath.Join(su.workdir, "upload"), 0744)
	if err != nil {
		return nil, err
	}

	for _, opt := range opts {
		opt(su)
	}

	if su.progressStorer == nil {
		su.progressStorer = createFsChunkedUploadProgress(context.Background())
	}

	su.loadProgress()

	su.fileHasher = CreateHasher(getShardSize(su.fileMeta.ActualSize, su.allocationObj.DataShards, su.encryptOnUpload))

	// encrypt option has been changed. upload it from scratch
	// chunkSize has been changed. upload it from scratch
	if su.progress.EncryptOnUpload != su.encryptOnUpload || su.progress.ChunkSize != su.chunkSize {
		su.progress = su.createUploadProgress(connectionId)
	}

	su.fileErasureEncoder, err = reedsolomon.New(
		su.allocationObj.DataShards,
		su.allocationObj.ParityShards,
		reedsolomon.WithAutoGoroutines(int(su.chunkSize)),
	)
	if err != nil {
		return nil, err
	}

	if su.encryptOnUpload {
		su.fileEncscheme = su.createEncscheme()

		if su.chunkSize <= EncryptionHeaderSize+EncryptedDataPaddingSize {
			return nil, ErrInvalidChunkSize
		}

	}

	su.writeMarkerMutex, err = CreateWriteMarkerMutex(client.GetClient(), su.allocationObj)
	if err != nil {
		return nil, err
	}

	blobbers := su.allocationObj.Blobbers
	if len(blobbers) == 0 {
		return nil, thrown.New("no_blobbers", "Unable to find blobbers")
	}

	su.blobbers = make([]*ChunkedUploadBlobber, len(blobbers))

	for i := 0; i < len(blobbers); i++ {

		su.blobbers[i] = &ChunkedUploadBlobber{
			writeMarkerMutex: su.writeMarkerMutex,
			progress:         su.progress.Blobbers[i],
			blobber:          su.allocationObj.Blobbers[i],
			fileRef: &fileref.FileRef{
				Ref: fileref.Ref{
					Name:         su.fileMeta.RemoteName,
					Path:         su.fileMeta.RemotePath,
					Type:         fileref.FILE,
					AllocationID: su.allocationObj.ID,
				},
			},
		}
	}

	cReader, err := createChunkReader(su.fileReader, fileMeta.ActualSize, int64(su.chunkSize), su.allocationObj.DataShards, su.encryptOnUpload, su.uploadMask, su.fileErasureEncoder, su.fileEncscheme, su.fileHasher)

	if err != nil {
		return nil, err
	}

	su.chunkReader = cReader

	su.formBuilder = CreateChunkedUploadFormBuilder()

	su.isRepair = isRepair

	return su, nil

}

// ChunkedUpload upload manager with chunked upload feature
type ChunkedUpload struct {
	consensus Consensus

	workdir string

	allocationObj  *Allocation
	progress       UploadProgress
	progressStorer ChunkedUploadProgressStorer
	client         zboxutil.HttpClient

	uploadMask zboxutil.Uint128

	// httpMethod POST = Upload File / PUT = Update file
	httpMethod  string
	buildChange func(ref *fileref.FileRef,
		uid uuid.UUID, timestamp common.Timestamp) allocationchange.AllocationChange

	fileMeta           FileMeta
	fileReader         io.Reader
	fileErasureEncoder reedsolomon.Encoder
	fileEncscheme      encryption.EncryptionScheme
	fileHasher         Hasher

	thumbnailBytes         []byte
	thumbailErasureEncoder reedsolomon.Encoder

	chunkReader ChunkedUploadChunkReader
	formBuilder ChunkedUploadFormBuilder

	// encryptOnUpload encrypt data on upload or not.
	encryptOnUpload bool
	// webStreaming whether data has to be encoded.
	webStreaming bool
	// chunkSize how much bytes a chunk has. 64KB is default value.
	chunkSize int64
	// chunkNumber the number of chunks in a http upload request. 1 is default value
	chunkNumber int

	// shardUploadedSize how much bytes a shard has. it is original size
	shardUploadedSize int64
	// shardUploadedThumbnailSize how much thumbnail bytes a shard has. it is original size
	shardUploadedThumbnailSize int64

	// statusCallback trigger progress on StatusCallback
	statusCallback StatusCallback

	blobbers []*ChunkedUploadBlobber

	writeMarkerMutex *WriteMarkerMutex

	// isRepair identifies if upload is repair operation
	isRepair bool

	opCode        int
	uploadTimeOut time.Duration
	commitTimeOut time.Duration
	maskMu        *sync.Mutex
	ctx           context.Context
	ctxCncl       context.CancelFunc
}

// progressID build local progress id with [allocationid]_[Hash(LocalPath+"_"+RemotePath)]_[RemoteName] format
func (su *ChunkedUpload) progressID() string {

	if len(su.allocationObj.ID) > 8 {
		return filepath.Join(su.workdir, "upload", su.allocationObj.ID[:8]+"_"+su.fileMeta.FileID())
	}

	return filepath.Join(su.workdir, "upload", su.allocationObj.ID+"_"+su.fileMeta.FileID())
}

// loadProgress load progress from ~/.zcn/upload/[progressID]
func (su *ChunkedUpload) loadProgress() {
	// ChunkIndex starts with 0, so default value should be -1
	su.progress.ChunkIndex = -1

	progressID := su.progressID()

	progress := su.progressStorer.Load(progressID)

	if progress != nil {
		su.progress = *progress
		su.progress.ID = progressID
	}

}

// saveProgress save progress to ~/.zcn/upload/[progressID]
func (su *ChunkedUpload) saveProgress() {
	su.progressStorer.Save(su.progress)
}

// removeProgress remove progress info once it is done
func (su *ChunkedUpload) removeProgress() {
	su.progressStorer.Remove(su.progress.ID) //nolint
}

// createUploadProgress create a new UploadProgress
func (su *ChunkedUpload) createUploadProgress(connectionId string) UploadProgress {
	progress := UploadProgress{ConnectionID: connectionId,
		ChunkIndex:   -1,
		ChunkSize:    su.chunkSize,
		UploadLength: 0,
		Blobbers:     make([]*UploadBlobberStatus, common.MustAddInt(su.allocationObj.DataShards, su.allocationObj.ParityShards)),
	}

	for i := 0; i < len(progress.Blobbers); i++ {
		progress.Blobbers[i] = &UploadBlobberStatus{
			Hasher: CreateHasher(getShardSize(su.fileMeta.ActualSize, su.allocationObj.DataShards, su.encryptOnUpload)),
		}
	}

	progress.ID = su.progressID()
	return progress
}

func (su *ChunkedUpload) createEncscheme() encryption.EncryptionScheme {
	encscheme := encryption.NewEncryptionScheme()

	if len(su.progress.EncryptPrivateKey) > 0 {

		privateKey, _ := hex.DecodeString(su.progress.EncryptPrivateKey)

		err := encscheme.InitializeWithPrivateKey(privateKey)
		if err != nil {
			return nil
		}
	} else {
		privateKey, err := encscheme.Initialize(client.GetClient().Mnemonic)
		if err != nil {
			return nil
		}

		su.progress.EncryptPrivateKey = hex.EncodeToString(privateKey)
	}

	encscheme.InitForEncryption("filetype:audio")

	return encscheme
}

func (su *ChunkedUpload) process() error {
	if su.statusCallback != nil {
		su.statusCallback.Started(su.allocationObj.ID, su.fileMeta.RemotePath, su.opCode, int(su.fileMeta.ActualSize)+int(su.fileMeta.ActualThumbnailSize))
	}

	for {

		chunks, err := su.readChunks(su.chunkNumber)

		// chunk, err := su.chunkReader.Next()
		if err != nil {
			if su.statusCallback != nil {
				su.statusCallback.Error(su.allocationObj.ID, su.fileMeta.RemotePath, su.opCode, err)
			}
			return err
		}
		//logger.Logger.Debug("Read chunk #", chunk.Index)

		su.shardUploadedSize += chunks.totalFragmentSize
		su.progress.UploadLength += chunks.totalReadSize

		if chunks.isFinal {
			su.fileMeta.ActualHash, err = su.fileHasher.GetFileHash()
			if err != nil {
				if su.statusCallback != nil {
					su.statusCallback.Error(su.allocationObj.ID, su.fileMeta.RemotePath, su.opCode, err)
				}
				return err
			}

			if su.fileMeta.ActualSize == 0 {
				su.fileMeta.ActualSize = su.progress.UploadLength
			}
		}

		//chunk has not be uploaded yet
		if chunks.chunkEndIndex > su.progress.ChunkIndex {

			err = su.processUpload(
				chunks.chunkStartIndex, chunks.chunkEndIndex,
				chunks.fileShards, chunks.thumbnailShards,
				chunks.isFinal, chunks.totalReadSize,
			)
			if err != nil {
				if su.statusCallback != nil {
					su.statusCallback.Error(su.allocationObj.ID, su.fileMeta.RemotePath, su.opCode, err)
				}
				return err
			}
		}

		// last chunk might 0 with io.EOF
		// https://stackoverflow.com/questions/41208359/how-to-test-eof-on-io-reader-in-go
		if chunks.totalReadSize > 0 {
			su.progress.ChunkIndex = chunks.chunkEndIndex
			su.saveProgress()

			if su.statusCallback != nil {
				su.statusCallback.InProgress(su.allocationObj.ID, su.fileMeta.RemotePath, su.opCode, int(su.progress.UploadLength), nil)
			}
		}

		if chunks.isFinal {
			break
		}
	}
	return nil
}

// Start start/resume upload
func (su *ChunkedUpload) Start() error {

	defer su.ctxCncl()

	err := su.process()
	if err != nil {
		return err
	}
	logger.Logger.Info("Completed the upload. Submitting for commit")

	blobbers := make([]*blockchain.StorageNode, len(su.blobbers))
	for i, b := range su.blobbers {
		blobbers[i] = b.blobber
	}

	err = su.writeMarkerMutex.Lock(
		su.ctx, &su.uploadMask, su.maskMu,
		blobbers, &su.consensus, 0, su.uploadTimeOut,
		su.progress.ConnectionID)

	if err != nil {
		if su.statusCallback != nil {
			su.statusCallback.Error(su.allocationObj.ID, su.fileMeta.RemotePath, su.opCode, err)
		}
		return err
	}
	defer su.writeMarkerMutex.Unlock(
		su.ctx, su.uploadMask, blobbers, su.uploadTimeOut, su.progress.ConnectionID) //nolint: errcheck

	return su.processCommit()
}

func (su *ChunkedUpload) readChunks(num int) (*batchChunksData, error) {

	data := &batchChunksData{
		chunkStartIndex: -1,
		chunkEndIndex:   -1,
	}

	for i := 0; i < num; i++ {
		chunk, err := su.chunkReader.Next()

		if err != nil {
			return nil, err
		}
		//logger.Logger.Debug("Read chunk #", chunk.Index)
		if i == 0 {
			data.chunkStartIndex = chunk.Index
			data.chunkEndIndex = chunk.Index
		} else {
			data.chunkEndIndex = chunk.Index
		}

		data.totalFragmentSize += chunk.FragmentSize
		data.totalReadSize += chunk.ReadSize

		// upload entire thumbnail in first chunk request only
		if chunk.Index == 0 && len(su.thumbnailBytes) > 0 {
			data.totalReadSize += int64(su.fileMeta.ActualThumbnailSize)

			data.thumbnailShards, err = su.chunkReader.Read(su.thumbnailBytes)
			if err != nil {
				return nil, err
			}
		}

		if data.fileShards == nil {
			data.fileShards = make([]blobberShards, len(chunk.Fragments))
		}

		// concact blobber's fragments
		for i, v := range chunk.Fragments {
			//blobber i
			data.fileShards[i] = append(data.fileShards[i], v)
		}

		if chunk.IsFinal {
			data.isFinal = true
			break
		}
	}

	return data, nil
}

// processUpload process upload fragment to its blobber
func (su *ChunkedUpload) processUpload(chunkStartIndex, chunkEndIndex int,
	fileShards []blobberShards, thumbnailShards blobberShards,
	isFinal bool, uploadLength int64) error {

	su.consensus.Reset()

	ctx, cancel := context.WithCancel(context.TODO())
	defer cancel()

	encryptedKey := ""
	if su.fileEncscheme != nil {
		encryptedKey = su.fileEncscheme.GetEncryptedKey()
	}

	var errCount int32

	wgErrors := make(chan error)
	wgDone := make(chan bool)

	wg := &sync.WaitGroup{}
	var pos uint64
	for i := su.uploadMask; !i.Equals64(0); i = i.And(zboxutil.NewUint128(1).Lsh(pos).Not()) {
		pos = uint64(i.TrailingZeros())
		blobber := su.blobbers[pos]
		blobber.progress.UploadLength += uploadLength

		var thumbnailChunkData []byte

		if len(thumbnailShards) > 0 {
			thumbnailChunkData = thumbnailShards[pos]
		}

		body, formData, err := su.formBuilder.Build(
			&su.fileMeta, blobber.progress.Hasher, su.progress.ConnectionID,
			su.chunkSize, chunkStartIndex, chunkEndIndex, isFinal, encryptedKey,
			fileShards[pos], thumbnailChunkData,
		)

		if err != nil {
			return err
		}

		wg.Add(1)
		go func(b *ChunkedUploadBlobber, body *bytes.Buffer, formData ChunkedUploadFormMetadata, pos uint64) {
			defer wg.Done()
			err = b.sendUploadRequest(ctx, su, chunkEndIndex, isFinal, encryptedKey, body, formData, pos)
			if err != nil {
				logger.Logger.Error("error during sendUploadRequest", err)
				errC := atomic.AddInt32(&errCount, 1)
				if errC > int32(su.allocationObj.ParityShards-1) { // If atleast data shards + 1 number of blobbers can process the upload, it can be repaired later
					wgErrors <- err
				}

			} else {

				logger.Logger.Info("Uploaded to blobber ", b.blobber.Baseurl)
			}
		}(blobber, body, formData, pos)
	}

	go func() {
		wg.Wait()
		close(wgDone)
	}()

	select {
	case <-wgDone:
		break
	case err := <-wgErrors:
		return thrown.New("upload_failed", fmt.Sprintf("Upload failed. %s", err))
	}

	if !su.consensus.isConsensusOk() {
		return thrown.New("consensus_not_met", fmt.Sprintf("Upload failed. Required consensus atleast %d, got %d",
			su.consensus.consensusThresh, su.consensus.getConsensus()))
	}

	return nil
}

// processCommit commit shard upload on its blobber
func (su *ChunkedUpload) processCommit() error {
	defer su.removeProgress()

	logger.Logger.Info("Submitting for commit")
	su.consensus.Reset()

	wg := &sync.WaitGroup{}
	var pos uint64
	uid := util.GetNewUUID()
	timestamp := common.Now()
	for i := su.uploadMask; !i.Equals64(0); i = i.And(zboxutil.NewUint128(1).Lsh(pos).Not()) {
		pos = uint64(i.TrailingZeros())

		blobber := su.blobbers[pos]

		//fixed numBlocks
		blobber.fileRef.ChunkSize = su.chunkSize
		blobber.fileRef.NumBlocks = int64(su.progress.ChunkIndex + 1)

		blobber.commitChanges = append(blobber.commitChanges,
			su.buildChange(blobber.fileRef, uid, timestamp))

		wg.Add(1)
		go func(b *ChunkedUploadBlobber, pos uint64) {
			defer wg.Done()
			err := b.processCommit(context.TODO(), su, pos)
			if err != nil {
				b.commitResult = ErrorCommitResult(err.Error())
			}

		}(blobber, pos)
	}

	wg.Wait()

	if !su.consensus.isConsensusOk() {
		consensus := su.consensus.getConsensus()
		err := thrown.New("consensus_not_met",
			fmt.Sprintf("Upload commit failed. Required consensus atleast %d, got %d",
				su.consensus.consensusThresh, consensus))

		if consensus != 0 {
			logger.Logger.Info("Commit consensus failed, Deleting remote file....")
			su.allocationObj.deleteFile(su.fileMeta.RemotePath, consensus, consensus) //nolint
		}
		if su.statusCallback != nil {
			su.statusCallback.Error(su.allocationObj.ID, su.fileMeta.RemotePath, su.opCode, err)
		}
		return err
	}

	if su.statusCallback != nil {
		su.statusCallback.Completed(su.allocationObj.ID, su.fileMeta.RemotePath, su.fileMeta.RemoteName, su.fileMeta.MimeType, int(su.progress.UploadLength), su.opCode)
	}

	return nil
}

// getShardSize will return the size of data of a file each blobber is getting.
func getShardSize(dataSize int64, dataShards int, isEncrypted bool) int64 {
	chunkSize := int64(DefaultChunkSize)
	if isEncrypted {
		chunkSize -= (EncryptedDataPaddingSize + EncryptionHeaderSize)
	}

	totalChunkSize := chunkSize * int64(dataShards)

	n := dataSize / totalChunkSize
	r := dataSize % totalChunkSize

	var remainderShards int64
	if isEncrypted {
		remainderShards = (r+int64(dataShards)-1)/int64(dataShards) + EncryptedDataPaddingSize + EncryptionHeaderSize
	} else {
		remainderShards = (r + int64(dataShards) - 1) / int64(dataShards)
	}

	return n*DefaultChunkSize + remainderShards
}<|MERGE_RESOLUTION|>--- conflicted
+++ resolved
@@ -88,12 +88,8 @@
 	workdir string, allocationObj *Allocation,
 	fileMeta FileMeta, fileReader io.Reader,
 	isUpdate, isRepair bool,
-<<<<<<< HEAD
-	connectionId string,
+	webStreaming bool, connectionId string, 
 	opts ...ChunkedUploadOption,
-=======
-	webStreaming bool, opts ...ChunkedUploadOption,
->>>>>>> f0d08895
 ) (*ChunkedUpload, error) {
 
 	if allocationObj == nil {

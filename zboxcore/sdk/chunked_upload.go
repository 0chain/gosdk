--- conflicted
+++ resolved
@@ -33,11 +33,7 @@
 )
 
 const (
-<<<<<<< HEAD
-	DefaultUploadTimeOut = 90 * time.Second
-=======
 	DefaultUploadTimeOut = 120 * time.Second
->>>>>>> 5e6684d0
 )
 
 var (

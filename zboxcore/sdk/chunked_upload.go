--- conflicted
+++ resolved
@@ -412,10 +412,7 @@
 
 		if chunks.isFinal {
 			su.fileMeta.ActualHash, err = su.chunkReader.GetFileHash()
-<<<<<<< HEAD
 			logger.Logger.Info("File hash", su.fileMeta.ActualHash)
-=======
->>>>>>> ee87ed91
 			if err != nil {
 				if su.statusCallback != nil {
 					su.statusCallback.Error(su.allocationObj.ID, su.fileMeta.RemotePath, su.opCode, err)

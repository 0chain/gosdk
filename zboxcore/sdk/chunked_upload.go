package sdk

import (
	"context"
	"encoding/hex"
	"fmt"
	"io"
	"net/http"
	"path/filepath"
	"strings"
	"sync"
	"sync/atomic"
	"time"

	"errors"

	thrown "github.com/0chain/errors"
	"github.com/0chain/gosdk/constants"
	"github.com/0chain/gosdk/core/common"
	coreEncryption "github.com/0chain/gosdk/core/encryption"
	"github.com/0chain/gosdk/core/sys"
	"github.com/0chain/gosdk/core/util"
	"github.com/0chain/gosdk/zboxcore/allocationchange"
	"github.com/0chain/gosdk/zboxcore/blockchain"
	"github.com/0chain/gosdk/zboxcore/client"
	"github.com/0chain/gosdk/zboxcore/encryption"
	"github.com/0chain/gosdk/zboxcore/fileref"
	"github.com/0chain/gosdk/zboxcore/logger"
	"github.com/0chain/gosdk/zboxcore/zboxutil"
	"github.com/google/uuid"
	"github.com/klauspost/reedsolomon"
)

const (
	DefaultUploadTimeOut = 2 * time.Minute
)

var (
	// DefaultHashFunc default hash method for stream merkle tree
	DefaultHashFunc = func(left, right string) string {
		return coreEncryption.Hash(left + right)
	}

	ErrInvalidChunkSize              = errors.New("chunk: chunk size is too small. it must greater than 272 if file is uploaded with encryption")
	ErrNoEnoughSpaceLeftInAllocation = errors.New("alloc: no enough space left in allocation")
)

// DefaultChunkSize default chunk size for file and thumbnail
const DefaultChunkSize = 64 * 1024

const (
	// EncryptedDataPaddingSize additional bytes to save encrypted data
	EncryptedDataPaddingSize = 16
	// EncryptionHeaderSize encryption header size in chunk: PRE.MessageChecksum(128)+PRE.OverallChecksum(128)
	EncryptionHeaderSize = 128 + 128
	// ReEncryptionHeaderSize re-encryption header size in chunk
	ReEncryptionHeaderSize = 256
)

/*
  CreateChunkedUpload create a ChunkedUpload instance

	Caller should be careful about fileReader parameter
	io.ErrUnexpectedEOF might mean that source has completely been exhausted or there is some error
	so that source could not fill up the buffer. Due this ambiguity it is responsibility of
	developer to provide new io.Reader that sends io.EOF when source has been all read.
	For example:
		func newReader(source io.Reader) *EReader {
			return &EReader{source}
		}

		type EReader struct {
			io.Reader
		}

		func (r *EReader) Read(p []byte) (n int, err error) {
			if n, err = io.ReadAtLeast(r.Reader, p, len(p)); err != nil {
				if errors.Is(err, io.ErrUnexpectedEOF) {
					return n, io.EOF
				}
			}
			return
		}

*/

func CreateChunkedUpload(
	workdir string, allocationObj *Allocation,
	fileMeta FileMeta, fileReader io.Reader,
	isUpdate, isRepair bool,
	webStreaming bool, connectionId string,
	opts ...ChunkedUploadOption,
) (*ChunkedUpload, error) {

	if allocationObj == nil {
		return nil, thrown.Throw(constants.ErrInvalidParameter, "allocationObj")
	}

	if !isUpdate && !allocationObj.CanUpload() || isUpdate && !allocationObj.CanUpdate() {
		return nil, thrown.Throw(constants.ErrFileOptionNotPermitted, "file_option_not_permitted ")
	}

	if webStreaming {
		newFileReader, newFileMeta, err := TranscodeWebStreaming(fileReader, fileMeta)
		if err != nil {
			return nil, thrown.New("upload_failed", err.Error())
		}
		fileMeta = *newFileMeta
		fileReader = newFileReader
	}

	err := ValidateRemoteFileName(fileMeta.RemoteName)
	if err != nil {
		return nil, err
	}

	opCode := OpUpload
	spaceLeft := allocationObj.Size
	if allocationObj.Stats != nil {
		spaceLeft -= allocationObj.Stats.UsedSize
	}

	if isUpdate {
		f, err := allocationObj.GetFileMeta(fileMeta.RemotePath)
		if err != nil {
			return nil, err
		}
		spaceLeft += f.ActualFileSize
		opCode = OpUpdate
	}

	if fileMeta.ActualSize > spaceLeft {
		return nil, ErrNoEnoughSpaceLeftInAllocation
	}

	consensus := Consensus{
		RWMutex:         &sync.RWMutex{},
		consensusThresh: allocationObj.consensusThreshold,
		fullconsensus:   allocationObj.fullconsensus,
	}

	uploadMask := zboxutil.NewUint128(1).Lsh(uint64(len(allocationObj.Blobbers))).Sub64(1)
	if isRepair {
		opCode = OpUpdate
		consensus.fullconsensus = uploadMask.CountOnes()
		consensus.consensusThresh = 1
	}

	su := &ChunkedUpload{
		allocationObj: allocationObj,
		client:        zboxutil.Client,
		fileMeta:      fileMeta,
		fileReader:    fileReader,

		uploadMask:      uploadMask,
		chunkSize:       DefaultChunkSize,
		chunkNumber:     1,
		encryptOnUpload: false,
		webStreaming:    false,

		consensus:     consensus, //nolint
		uploadTimeOut: DefaultUploadTimeOut,
		commitTimeOut: DefaultUploadTimeOut,
		maskMu:        &sync.Mutex{},
		opCode:        opCode,
	}

	su.ctx, su.ctxCncl = context.WithCancel(allocationObj.ctx)

	if isUpdate {
		su.httpMethod = http.MethodPut
		su.buildChange = func(ref *fileref.FileRef, _ uuid.UUID, ts common.Timestamp) allocationchange.AllocationChange {
			change := &allocationchange.UpdateFileChange{}
			change.NewFile = ref
			change.NumBlocks = ref.NumBlocks
			change.Operation = constants.FileOperationUpdate
			change.Size = ref.Size
			return change
		}
	} else {
		su.httpMethod = http.MethodPost
		su.buildChange = func(ref *fileref.FileRef, uid uuid.UUID, ts common.Timestamp) allocationchange.AllocationChange {
			change := &allocationchange.NewFileChange{}
			change.File = ref
			change.NumBlocks = ref.NumBlocks
			change.Operation = constants.FileOperationInsert
			change.Size = ref.Size
			change.Uuid = uid
			return change
		}
	}

	su.workdir = filepath.Join(workdir, ".zcn")

	//create upload folder to save progress
	err = sys.Files.MkdirAll(filepath.Join(su.workdir, "upload"), 0744)
	if err != nil {
		return nil, err
	}

	for _, opt := range opts {
		opt(su)
	}
	if su.progressStorer == nil {
		su.progressStorer = createFsChunkedUploadProgress(context.Background())
	}

	su.loadProgress()
	su.shardSize = getShardSize(su.fileMeta.ActualSize, su.allocationObj.DataShards, su.encryptOnUpload)
	su.fileHasher = CreateHasher(su.shardSize)

	// encrypt option has been changed. upload it from scratch
	// chunkSize has been changed. upload it from scratch

	su.createUploadProgress(connectionId)

	su.fileErasureEncoder, err = reedsolomon.New(
		su.allocationObj.DataShards,
		su.allocationObj.ParityShards,
		reedsolomon.WithAutoGoroutines(int(su.chunkSize)),
	)
	if err != nil {
		return nil, err
	}

	if su.encryptOnUpload {
		su.fileEncscheme = su.createEncscheme()

		if su.chunkSize <= EncryptionHeaderSize+EncryptedDataPaddingSize {
			return nil, ErrInvalidChunkSize
		}

	}

	su.writeMarkerMutex, err = CreateWriteMarkerMutex(client.GetClient(), su.allocationObj)
	if err != nil {
		return nil, err
	}

	blobbers := su.allocationObj.Blobbers
	if len(blobbers) == 0 {
		return nil, thrown.New("no_blobbers", "Unable to find blobbers")
	}

	su.blobbers = make([]*ChunkedUploadBlobber, len(blobbers))

	for i := 0; i < len(blobbers); i++ {

		su.blobbers[i] = &ChunkedUploadBlobber{
			writeMarkerMutex: su.writeMarkerMutex,
			progress:         su.progress.Blobbers[i],
			blobber:          su.allocationObj.Blobbers[i],
			fileRef: &fileref.FileRef{
				Ref: fileref.Ref{
					Name:         su.fileMeta.RemoteName,
					Path:         su.fileMeta.RemotePath,
					Type:         fileref.FILE,
					AllocationID: su.allocationObj.ID,
				},
			},
		}
	}
	cReader, err := createChunkReader(su.fileReader, fileMeta.ActualSize, int64(su.chunkSize), su.allocationObj.DataShards, su.encryptOnUpload, su.uploadMask, su.fileErasureEncoder, su.fileEncscheme, su.fileHasher)

	if err != nil {
		return nil, err
	}

	su.chunkReader = cReader

	su.formBuilder = CreateChunkedUploadFormBuilder()

	su.isRepair = isRepair

	return su, nil

}

// ChunkedUpload upload manager with chunked upload feature
type ChunkedUpload struct {
	consensus Consensus

	workdir string

	allocationObj  *Allocation
	progress       UploadProgress
	progressStorer ChunkedUploadProgressStorer
	client         zboxutil.HttpClient

	uploadMask zboxutil.Uint128

	// httpMethod POST = Upload File / PUT = Update file
	httpMethod  string
	buildChange func(ref *fileref.FileRef,
		uid uuid.UUID, timestamp common.Timestamp) allocationchange.AllocationChange

	fileMeta           FileMeta
	fileReader         io.Reader
	fileErasureEncoder reedsolomon.Encoder
	fileEncscheme      encryption.EncryptionScheme
	fileHasher         Hasher

	thumbnailBytes         []byte
	thumbailErasureEncoder reedsolomon.Encoder

	chunkReader ChunkedUploadChunkReader
	formBuilder ChunkedUploadFormBuilder

	// encryptOnUpload encrypt data on upload or not.
	encryptOnUpload bool
	// webStreaming whether data has to be encoded.
	webStreaming bool
	// chunkSize how much bytes a chunk has. 64KB is default value.
	chunkSize int64
	// chunkNumber the number of chunks in a http upload request. 1 is default value
	chunkNumber int

	// shardUploadedSize how much bytes a shard has. it is original size
	shardUploadedSize int64
	// shardUploadedThumbnailSize how much thumbnail bytes a shard has. it is original size
	shardUploadedThumbnailSize int64
	// size of shard
	shardSize int64

	// statusCallback trigger progress on StatusCallback
	statusCallback StatusCallback

	blobbers []*ChunkedUploadBlobber

	writeMarkerMutex *WriteMarkerMutex

	// isRepair identifies if upload is repair operation
	isRepair bool

	opCode        int
	uploadTimeOut time.Duration
	commitTimeOut time.Duration
	maskMu        *sync.Mutex
	ctx           context.Context
	ctxCncl       context.CancelFunc
	addConsensus  int32
}

// progressID build local progress id with [allocationid]_[Hash(LocalPath+"_"+RemotePath)]_[RemoteName] format
func (su *ChunkedUpload) progressID() string {

	if len(su.allocationObj.ID) > 8 {
		return filepath.Join(su.workdir, "upload", su.allocationObj.ID[:8]+"_"+su.fileMeta.FileID())
	}

	return filepath.Join(su.workdir, "upload", su.allocationObj.ID+"_"+su.fileMeta.FileID())
}

// loadProgress load progress from ~/.zcn/upload/[progressID]
func (su *ChunkedUpload) loadProgress() {
	// ChunkIndex starts with 0, so default value should be -1
	su.progress.ChunkIndex = -1

	progressID := su.progressID()

	progress := su.progressStorer.Load(progressID)

	if progress != nil {
		su.progress = *progress
		su.progress.ID = progressID
	}
}

// saveProgress save progress to ~/.zcn/upload/[progressID]
func (su *ChunkedUpload) saveProgress() {
	su.progressStorer.Save(su.progress)
}

// removeProgress remove progress info once it is done
func (su *ChunkedUpload) removeProgress() {
	su.progressStorer.Remove(su.progress.ID) //nolint
}

// createUploadProgress create a new UploadProgress
func (su *ChunkedUpload) createUploadProgress(connectionId string) {
	if su.progress.ChunkSize == 0 {
		su.progress = UploadProgress{ConnectionID: connectionId,
			ChunkIndex:   -1,
			ChunkSize:    su.chunkSize,
			UploadLength: 0,
		}
	}
	su.progress.Blobbers = make([]*UploadBlobberStatus, su.allocationObj.DataShards+su.allocationObj.ParityShards)

	for i := 0; i < len(su.progress.Blobbers); i++ {
		su.progress.Blobbers[i] = &UploadBlobberStatus{
			Hasher: CreateHasher(su.shardSize),
		}
	}

	su.progress.ID = su.progressID()
}

func (su *ChunkedUpload) createEncscheme() encryption.EncryptionScheme {
	encscheme := encryption.NewEncryptionScheme()

	if len(su.progress.EncryptPrivateKey) > 0 {

		privateKey, _ := hex.DecodeString(su.progress.EncryptPrivateKey)

		err := encscheme.InitializeWithPrivateKey(privateKey)
		if err != nil {
			return nil
		}
	} else {
		privateKey, err := encscheme.Initialize(client.GetClient().Mnemonic)
		if err != nil {
			return nil
		}

		su.progress.EncryptPrivateKey = hex.EncodeToString(privateKey)
	}

	encscheme.InitForEncryption("filetype:audio")

	return encscheme
}

func (su *ChunkedUpload) process() error {
	if su.statusCallback != nil {
		su.statusCallback.Started(su.allocationObj.ID, su.fileMeta.RemotePath, su.opCode, int(su.fileMeta.ActualSize)+int(su.fileMeta.ActualThumbnailSize))
	}
	alreadyUploadedData := 0
	for {

		chunks, err := su.readChunks(su.chunkNumber)

		// chunk, err := su.chunkReader.Next()
		if err != nil {
			if su.statusCallback != nil {
				su.statusCallback.Error(su.allocationObj.ID, su.fileMeta.RemotePath, su.opCode, err)
			}
			return err
		}
		//logger.Logger.Debug("Read chunk #", chunk.Index)

		su.shardUploadedSize += chunks.totalFragmentSize
		su.progress.UploadLength += chunks.totalReadSize

		if chunks.isFinal {
			su.fileMeta.ActualHash, err = su.fileHasher.GetFileHash()
			if err != nil {
				if su.statusCallback != nil {
					su.statusCallback.Error(su.allocationObj.ID, su.fileMeta.RemotePath, su.opCode, err)
				}
				return err
			}

			if su.fileMeta.ActualSize == 0 {
				su.fileMeta.ActualSize = su.progress.UploadLength
			} else if su.fileMeta.ActualSize != su.progress.UploadLength && su.thumbnailBytes == nil {
				if su.statusCallback != nil {
					su.statusCallback.Error(su.allocationObj.ID, su.fileMeta.RemotePath, su.opCode, thrown.New("upload_failed", "Upload failed. Uploaded size does not match with actual size: "+fmt.Sprintf("%d != %d", su.fileMeta.ActualSize, su.progress.UploadLength)))
				}
				return thrown.New("upload_failed", "Upload failed. Uploaded size does not match with actual size: "+fmt.Sprintf("%d != %d", su.fileMeta.ActualSize, su.progress.UploadLength))
			}
		}

		//chunk has not be uploaded yet
		if chunks.chunkEndIndex > su.progress.ChunkIndex {
			start := time.Now()
			err = su.processUpload(
				chunks.chunkStartIndex, chunks.chunkEndIndex,
				chunks.fileShards, chunks.thumbnailShards,
				chunks.isFinal, chunks.totalReadSize,
			)
			if err != nil {
				if su.statusCallback != nil {
					su.statusCallback.Error(su.allocationObj.ID, su.fileMeta.RemotePath, su.opCode, err)
				}
				return err
			}
			logger.Logger.Info("[processUpload]", time.Since(start).Milliseconds())
		} else {
			// Write data to hashers
			for i, blobberShard := range chunks.fileShards {
				for _, chunkBytes := range blobberShard {
					err = su.blobbers[i].progress.Hasher.WriteToFixedMT(chunkBytes)
					if err != nil {
						if su.statusCallback != nil {
							su.statusCallback.Error(su.allocationObj.ID, su.fileMeta.RemotePath, su.opCode, err)
						}
						return err
					}
					err = su.blobbers[i].progress.Hasher.WriteToValidationMT(chunkBytes)
					if err != nil {
						if su.statusCallback != nil {
							su.statusCallback.Error(su.allocationObj.ID, su.fileMeta.RemotePath, su.opCode, err)
						}
						return err
					}
				}
			}
			alreadyUploadedData += int(chunks.totalReadSize)
		}

		// last chunk might 0 with io.EOF
		// https://stackoverflow.com/questions/41208359/how-to-test-eof-on-io-reader-in-go
		if chunks.totalReadSize > 0 && chunks.chunkEndIndex > su.progress.ChunkIndex {
			su.progress.ChunkIndex = chunks.chunkEndIndex
			su.saveProgress()

			if su.statusCallback != nil {
				su.statusCallback.InProgress(su.allocationObj.ID, su.fileMeta.RemotePath, su.opCode, int(su.progress.UploadLength)-alreadyUploadedData, nil)
			}
		}

		if chunks.isFinal {
			break
		}
	}
	return nil
}

// Start start/resume upload
func (su *ChunkedUpload) Start() error {

	defer su.ctxCncl()

	err := su.process()
	if err != nil {
		return err
	}
	logger.Logger.Info("Completed the upload. Submitting for commit")

	blobbers := make([]*blockchain.StorageNode, len(su.blobbers))
	for i, b := range su.blobbers {
		blobbers[i] = b.blobber
	}
	if su.addConsensus == int32(su.consensus.fullconsensus) {
		return thrown.New("upload_failed", "Duplicate upload detected")
	}

	err = su.writeMarkerMutex.Lock(
		su.ctx, &su.uploadMask, su.maskMu,
		blobbers, &su.consensus, int(su.addConsensus), su.uploadTimeOut,
		su.progress.ConnectionID)

	if err != nil {
		if su.statusCallback != nil {
			su.statusCallback.Error(su.allocationObj.ID, su.fileMeta.RemotePath, su.opCode, err)
		}
		return err
	}

	defer su.writeMarkerMutex.Unlock(
		su.ctx, su.uploadMask, blobbers, su.uploadTimeOut, su.progress.ConnectionID) //nolint: errcheck

	return su.processCommit()
}

func (su *ChunkedUpload) readChunks(num int) (*batchChunksData, error) {

	data := &batchChunksData{
		chunkStartIndex: -1,
		chunkEndIndex:   -1,
	}

	for i := 0; i < num; i++ {
		chunk, err := su.chunkReader.Next()

		if err != nil {
			return nil, err
		}
		//logger.Logger.Debug("Read chunk #", chunk.Index)
		if i == 0 {
			data.chunkStartIndex = chunk.Index
			data.chunkEndIndex = chunk.Index
		} else {
			data.chunkEndIndex = chunk.Index
		}

		data.totalFragmentSize += chunk.FragmentSize
		data.totalReadSize += chunk.ReadSize

		// upload entire thumbnail in first chunk request only
		if chunk.Index == 0 && len(su.thumbnailBytes) > 0 {
			data.totalReadSize += int64(su.fileMeta.ActualThumbnailSize)

			data.thumbnailShards, err = su.chunkReader.Read(su.thumbnailBytes)
			if err != nil {
				return nil, err
			}
		}

		if data.fileShards == nil {
			data.fileShards = make([]blobberShards, len(chunk.Fragments))
		}

		// concact blobber's fragments
		if chunk.ReadSize > 0 {
			for i, v := range chunk.Fragments {
				//blobber i
				data.fileShards[i] = append(data.fileShards[i], v)
			}
		}

		if chunk.IsFinal {
			data.isFinal = true
			break
		}
	}

	return data, nil
}

// processUpload process upload fragment to its blobber
func (su *ChunkedUpload) processUpload(chunkStartIndex, chunkEndIndex int,
	fileShards []blobberShards, thumbnailShards blobberShards,
	isFinal bool, uploadLength int64) error {
	su.consensus.Reset()

	ctx, cancel := context.WithCancel(context.TODO())
	defer cancel()

	encryptedKey := ""
	if su.fileEncscheme != nil {
		encryptedKey = su.fileEncscheme.GetEncryptedKey()
	}

	var errCount int32

<<<<<<< HEAD
	wgErrors := make(chan error)
=======
	wgErrors := make(chan error, len(su.blobbers))
>>>>>>> 19849a56
	wgDone := make(chan bool)
	if len(fileShards) == 0 {
		return thrown.New("upload_failed", "Upload failed. No data to upload")
	}
	wg := &sync.WaitGroup{}
	var pos uint64
	for i := su.uploadMask; !i.Equals64(0); i = i.And(zboxutil.NewUint128(1).Lsh(pos).Not()) {
		pos = uint64(i.TrailingZeros())
		blobber := su.blobbers[pos]
		blobber.progress.UploadLength += uploadLength

		var thumbnailChunkData []byte

		if len(thumbnailShards) > 0 {
			thumbnailChunkData = thumbnailShards[pos]
		}

		wg.Add(1)
		go func(b *ChunkedUploadBlobber, thumbnailChunkData []byte, pos uint64) {
			defer wg.Done()
			body, formData, err := su.formBuilder.Build(
				&su.fileMeta, blobber.progress.Hasher, su.progress.ConnectionID,
				su.chunkSize, chunkStartIndex, chunkEndIndex, isFinal, encryptedKey,
<<<<<<< HEAD
				fileShards[pos], thumbnailChunkData, su.shardSize)
=======
				fileShards[pos], thumbnailChunkData)
>>>>>>> 19849a56
			if err != nil {
				errC := atomic.AddInt32(&errCount, 1)
				if errC > int32(su.allocationObj.ParityShards-1) { // If atleast data shards + 1 number of blobbers can process the upload, it can be repaired later
					wgErrors <- err
				}
				return
			}

			err = b.sendUploadRequest(ctx, su, chunkEndIndex, isFinal, encryptedKey, body, formData, pos)
			if err != nil {
<<<<<<< HEAD
=======
				if strings.Contains(err.Error(), "duplicate") {
					atomic.AddInt32(&su.addConsensus, 1)
					su.consensus.Done()
					return
				}
>>>>>>> 19849a56
				logger.Logger.Error("error during sendUploadRequest", err)
				errC := atomic.AddInt32(&errCount, 1)
				if errC > int32(su.allocationObj.ParityShards-1) { // If atleast data shards + 1 number of blobbers can process the upload, it can be repaired later
					wgErrors <- err
				}

			}
		}(blobber, thumbnailChunkData, pos)
	}

	go func() {
		wg.Wait()
		close(wgDone)
<<<<<<< HEAD
=======
		close(wgErrors)
>>>>>>> 19849a56
	}()

	select {
	case <-wgDone:
		break
	case err := <-wgErrors:
		return thrown.New("upload_failed", fmt.Sprintf("Upload failed. %s", err))
	}

	if !su.consensus.isConsensusOk() {
		return thrown.New("consensus_not_met", fmt.Sprintf("Upload failed File not found for path %s. Required consensus atleast %d, got %d",
			su.fileMeta.RemotePath, su.consensus.consensusThresh, su.consensus.getConsensus()))
	}

	return nil
}

// processCommit commit shard upload on its blobber
func (su *ChunkedUpload) processCommit() error {
	defer su.removeProgress()

	logger.Logger.Info("Submitting for commit")
	su.consensus.Reset()
	su.consensus.consensus = int(su.addConsensus)
	wg := &sync.WaitGroup{}
	var pos uint64
	uid := util.GetNewUUID()
	timestamp := common.Now()
	for i := su.uploadMask; !i.Equals64(0); i = i.And(zboxutil.NewUint128(1).Lsh(pos).Not()) {
		pos = uint64(i.TrailingZeros())

		blobber := su.blobbers[pos]

		//fixed numBlocks
		blobber.fileRef.ChunkSize = su.chunkSize
		blobber.fileRef.NumBlocks = int64(su.progress.ChunkIndex + 1)

		blobber.commitChanges = append(blobber.commitChanges,
			su.buildChange(blobber.fileRef, uid, timestamp))

		wg.Add(1)
		go func(b *ChunkedUploadBlobber, pos uint64) {
			defer wg.Done()
			err := b.processCommit(context.TODO(), su, pos, int64(timestamp))
			if err != nil {
				b.commitResult = ErrorCommitResult(err.Error())
			}

		}(blobber, pos)
	}

	wg.Wait()

	if !su.consensus.isConsensusOk() {
		consensus := su.consensus.getConsensus()
		err := thrown.New("consensus_not_met",
			fmt.Sprintf("Upload commit failed. Required consensus atleast %d, got %d",
				su.consensus.consensusThresh, consensus))

		if su.statusCallback != nil {
			su.statusCallback.Error(su.allocationObj.ID, su.fileMeta.RemotePath, su.opCode, err)
		}
		return err
	}

	if su.statusCallback != nil {
		su.statusCallback.Completed(su.allocationObj.ID, su.fileMeta.RemotePath, su.fileMeta.RemoteName, su.fileMeta.MimeType, int(su.progress.UploadLength), su.opCode)
	}

	return nil
}

// getShardSize will return the size of data of a file each blobber is getting.
func getShardSize(dataSize int64, dataShards int, isEncrypted bool) int64 {
	chunkSize := int64(DefaultChunkSize)
	if isEncrypted {
		chunkSize -= (EncryptedDataPaddingSize + EncryptionHeaderSize)
	}

	totalChunkSize := chunkSize * int64(dataShards)

	n := dataSize / totalChunkSize
	r := dataSize % totalChunkSize

	var remainderShards int64
	if isEncrypted {
		remainderShards = (r+int64(dataShards)-1)/int64(dataShards) + EncryptedDataPaddingSize + EncryptionHeaderSize
	} else {
		remainderShards = (r + int64(dataShards) - 1) / int64(dataShards)
	}
	return n*DefaultChunkSize + remainderShards
}<|MERGE_RESOLUTION|>--- conflicted
+++ resolved
@@ -625,11 +625,7 @@
 
 	var errCount int32
 
-<<<<<<< HEAD
-	wgErrors := make(chan error)
-=======
 	wgErrors := make(chan error, len(su.blobbers))
->>>>>>> 19849a56
 	wgDone := make(chan bool)
 	if len(fileShards) == 0 {
 		return thrown.New("upload_failed", "Upload failed. No data to upload")
@@ -653,11 +649,7 @@
 			body, formData, err := su.formBuilder.Build(
 				&su.fileMeta, blobber.progress.Hasher, su.progress.ConnectionID,
 				su.chunkSize, chunkStartIndex, chunkEndIndex, isFinal, encryptedKey,
-<<<<<<< HEAD
 				fileShards[pos], thumbnailChunkData, su.shardSize)
-=======
-				fileShards[pos], thumbnailChunkData)
->>>>>>> 19849a56
 			if err != nil {
 				errC := atomic.AddInt32(&errCount, 1)
 				if errC > int32(su.allocationObj.ParityShards-1) { // If atleast data shards + 1 number of blobbers can process the upload, it can be repaired later
@@ -668,14 +660,11 @@
 
 			err = b.sendUploadRequest(ctx, su, chunkEndIndex, isFinal, encryptedKey, body, formData, pos)
 			if err != nil {
-<<<<<<< HEAD
-=======
 				if strings.Contains(err.Error(), "duplicate") {
 					atomic.AddInt32(&su.addConsensus, 1)
 					su.consensus.Done()
 					return
 				}
->>>>>>> 19849a56
 				logger.Logger.Error("error during sendUploadRequest", err)
 				errC := atomic.AddInt32(&errCount, 1)
 				if errC > int32(su.allocationObj.ParityShards-1) { // If atleast data shards + 1 number of blobbers can process the upload, it can be repaired later
@@ -689,10 +678,7 @@
 	go func() {
 		wg.Wait()
 		close(wgDone)
-<<<<<<< HEAD
-=======
 		close(wgErrors)
->>>>>>> 19849a56
 	}()
 
 	select {

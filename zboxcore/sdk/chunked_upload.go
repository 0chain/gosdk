--- conflicted
+++ resolved
@@ -678,14 +678,10 @@
 				return
 			}
 
-<<<<<<< HEAD
 			startSendUploadRequest := time.Now()
 			err = b.sendUploadRequest(ctx, su, chunkEndIndex, isFinal, encryptedKey, body, formData, pos)
 			elapsedSendUploadRequest := time.Since(startSendUploadRequest)
 
-=======
-			err = b.sendUploadRequest(ctx, su, chunkEndIndex, isFinal, su.encryptedKey, body, formData, pos)
->>>>>>> b1b10a12
 			if err != nil {
 				if strings.Contains(err.Error(), "duplicate") {
 					atomic.AddInt32(&su.addConsensus, 1)

package sdk

import (
	"context"
	"encoding/hex"
	"fmt"
	"io"
	"net/http"
	"os"
	"path/filepath"
	"strings"
	"sync"
	"sync/atomic"
	"time"

	"errors"

	thrown "github.com/0chain/errors"
	"github.com/0chain/gosdk/constants"
	"github.com/0chain/gosdk/core/common"
	coreEncryption "github.com/0chain/gosdk/core/encryption"
	"github.com/0chain/gosdk/core/sys"
	"github.com/0chain/gosdk/core/util"
	"github.com/0chain/gosdk/zboxcore/allocationchange"
	"github.com/0chain/gosdk/zboxcore/blockchain"
	"github.com/0chain/gosdk/core/client"
	"github.com/0chain/gosdk/zboxcore/encryption"
	"github.com/0chain/gosdk/zboxcore/fileref"
	"github.com/0chain/gosdk/zboxcore/logger"
	"github.com/0chain/gosdk/zboxcore/zboxutil"
	"github.com/google/uuid"
	"github.com/klauspost/reedsolomon"
)

const (
	DefaultUploadTimeOut = 120 * time.Second
)

var (
	CmdFFmpeg = "ffmpeg"
	// DefaultHashFunc default hash method for stream merkle tree
	DefaultHashFunc = func(left, right string) string {
		return coreEncryption.Hash(left + right)
	}

	ErrInvalidChunkSize              = errors.New("chunk: chunk size is too small. it must greater than 272 if file is uploaded with encryption")
	ErrNoEnoughSpaceLeftInAllocation = errors.New("alloc: no enough space left in allocation")
	CancelOpCtx                      = make(map[string]context.CancelCauseFunc)
	cancelLock                       sync.Mutex
	CurrentMode                      = UploadModeMedium
	shouldSaveProgress               = true
	HighModeWorkers                  = 4
)

// DefaultChunkSize default chunk size for file and thumbnail
const DefaultChunkSize = 64 * 1024

const (
	// EncryptedDataPaddingSize additional bytes to save encrypted data
	EncryptedDataPaddingSize = 16
	// EncryptionHeaderSize encryption header size in chunk: PRE.MessageChecksum(128)+PRE.OverallChecksum(128)
	EncryptionHeaderSize = 128 + 128
	// ReEncryptionHeaderSize re-encryption header size in chunk
	ReEncryptionHeaderSize = 256
)

type UploadMode byte

const (
	UploadModeLow UploadMode = iota
	UploadModeMedium
	UploadModeHigh
)

func SetUploadMode(mode UploadMode) {
	CurrentMode = mode
}

func SetHighModeWorkers(workers int) {
	HighModeWorkers = workers
}

/*
  CreateChunkedUpload create a ChunkedUpload instance

	Caller should be careful about fileReader parameter
	io.ErrUnexpectedEOF might mean that source has completely been exhausted or there is some error
	so that source could not fill up the buffer. Due this ambiguity it is responsibility of
	developer to provide new io.Reader that sends io.EOF when source has been all read.
	For example:
		func newReader(source io.Reader) *EReader {
			return &EReader{source}
		}

		type EReader struct {
			io.Reader
		}

		func (r *EReader) Read(p []byte) (n int, err error) {
			if n, err = io.ReadAtLeast(r.Reader, p, len(p)); err != nil {
				if errors.Is(err, io.ErrUnexpectedEOF) {
					return n, io.EOF
				}
			}
			return
		}

*/

func CreateChunkedUpload(
	ctx context.Context,
	workdir string, allocationObj *Allocation,
	fileMeta FileMeta, fileReader io.Reader,
	isUpdate, isRepair bool,
	webStreaming bool, connectionId string,
	opts ...ChunkedUploadOption,
) (*ChunkedUpload, error) {

	if allocationObj == nil {
		return nil, thrown.Throw(constants.ErrInvalidParameter, "allocationObj")
	}

	if !isUpdate && !allocationObj.CanUpload() || isUpdate && !allocationObj.CanUpdate() {
		return nil, thrown.Throw(constants.ErrFileOptionNotPermitted, "file_option_not_permitted ")
	}

	if webStreaming {
		newFileReader, newFileMeta, f, err := TranscodeWebStreaming(workdir, fileReader, fileMeta)
		defer os.Remove(f)

		if err != nil {
			return nil, thrown.New("upload_failed", err.Error())
		}
		fileMeta = *newFileMeta
		fileReader = newFileReader

	}

	err := ValidateRemoteFileName(fileMeta.RemoteName)
	if err != nil {
		return nil, err
	}

	opCode := OpUpload

	if isUpdate {
		opCode = OpUpdate
	}

	consensus := Consensus{
		RWMutex:         &sync.RWMutex{},
		consensusThresh: allocationObj.consensusThreshold,
		fullconsensus:   allocationObj.fullconsensus,
	}

	uploadMask := zboxutil.NewUint128(1).Lsh(uint64(len(allocationObj.Blobbers))).Sub64(1)
	if isRepair {
		opCode = OpUpdate
		consensus.fullconsensus = uploadMask.CountOnes()
		consensus.consensusThresh = 1
	}

	su := &ChunkedUpload{
		allocationObj: allocationObj,
		client:        zboxutil.Client,
		fileMeta:      fileMeta,
		fileReader:    fileReader,

		uploadMask:      uploadMask,
		chunkSize:       DefaultChunkSize,
		chunkNumber:     100,
		encryptOnUpload: false,
		webStreaming:    false,

		consensus:     consensus, //nolint
		uploadTimeOut: DefaultUploadTimeOut,
		commitTimeOut: DefaultUploadTimeOut,
		maskMu:        &sync.Mutex{},
		opCode:        opCode,
	}

	// su.ctx, su.ctxCncl = context.WithCancel(allocationObj.ctx)
	su.ctx, su.ctxCncl = context.WithCancelCause(ctx)

	if isUpdate {
		su.httpMethod = http.MethodPut
		su.buildChange = func(ref *fileref.FileRef, _ uuid.UUID, ts common.Timestamp) allocationchange.AllocationChange {
			change := &allocationchange.UpdateFileChange{}
			change.NewFile = ref
			change.NumBlocks = ref.NumBlocks
			change.Operation = constants.FileOperationUpdate
			change.Size = ref.Size
			return change
		}
	} else {
		su.httpMethod = http.MethodPost
		su.buildChange = func(ref *fileref.FileRef, uid uuid.UUID, ts common.Timestamp) allocationchange.AllocationChange {
			change := &allocationchange.NewFileChange{}
			change.File = ref
			change.NumBlocks = ref.NumBlocks
			change.Operation = constants.FileOperationInsert
			change.Size = ref.Size
			change.Uuid = uid
			return change
		}
	}

	su.workdir = filepath.Join(workdir, ".zcn")

	//create upload folder to save progress
	err = sys.Files.MkdirAll(filepath.Join(su.workdir, "upload"), 0766)
	if err != nil {
		return nil, err
	}

	for _, opt := range opts {
		opt(su)
	}

	if su.progressStorer == nil && shouldSaveProgress {
		su.progressStorer = createFsChunkedUploadProgress(context.Background())
	}

	su.loadProgress()
	su.shardSize = getShardSize(su.fileMeta.ActualSize, su.allocationObj.DataShards, su.encryptOnUpload)
	if su.fileHasher == nil {
		su.fileHasher = CreateFileHasher()
	}

	// encrypt option has been changed. upload it from scratch
	// chunkSize has been changed. upload it from scratch
	// actual size has been changed. upload it from scratch
	if su.progress.ChunkSize != su.chunkSize || su.progress.EncryptOnUpload != su.encryptOnUpload || su.progress.ActualSize != su.fileMeta.ActualSize || su.progress.ChunkNumber != su.chunkNumber || su.progress.ConnectionID == "" {
		su.progress.ChunkSize = 0 // reset chunk size
	}

	su.createUploadProgress(connectionId)

	su.fileErasureEncoder, err = reedsolomon.New(
		su.allocationObj.DataShards,
		su.allocationObj.ParityShards,
		reedsolomon.WithAutoGoroutines(int(su.chunkSize)),
	)
	if err != nil {
		return nil, err
	}

	if su.encryptOnUpload {
		su.fileEncscheme = su.createEncscheme()
		if su.fileEncscheme == nil {
			return nil, thrown.New("upload_failed", "Failed to create encryption scheme")
		}
		if su.chunkSize <= EncryptionHeaderSize+EncryptedDataPaddingSize {
			return nil, ErrInvalidChunkSize
		}

	}

	su.writeMarkerMutex, err = CreateWriteMarkerMutex(su.allocationObj)
	if err != nil {
		return nil, err
	}

	blobbers := su.allocationObj.Blobbers
	if len(blobbers) == 0 {
		return nil, thrown.New("no_blobbers", "Unable to find blobbers")
	}

	su.blobbers = make([]*ChunkedUploadBlobber, len(blobbers))

	for i := 0; i < len(blobbers); i++ {

		su.blobbers[i] = &ChunkedUploadBlobber{
			writeMarkerMutex: su.writeMarkerMutex,
			progress:         su.progress.Blobbers[i],
			blobber:          su.allocationObj.Blobbers[i],
			fileRef: &fileref.FileRef{
				Ref: fileref.Ref{
					Name:         su.fileMeta.RemoteName,
					Path:         su.fileMeta.RemotePath,
					Type:         fileref.FILE,
					AllocationID: su.allocationObj.ID,
				},
			},
		}
	}
	cReader, err := createChunkReader(su.fileReader, fileMeta.ActualSize, int64(su.chunkSize), su.allocationObj.DataShards, su.allocationObj.ParityShards, su.encryptOnUpload, su.uploadMask, su.fileErasureEncoder, su.fileEncscheme, su.fileHasher, su.chunkNumber)

	if err != nil {
		return nil, err
	}

	su.chunkReader = cReader

	su.formBuilder = CreateChunkedUploadFormBuilder()

	su.isRepair = isRepair
	uploadWorker, uploadRequest := calculateWorkersAndRequests(su.allocationObj.DataShards, len(su.blobbers), su.chunkNumber)
	su.uploadChan = make(chan UploadData, uploadRequest)
	su.uploadWorkers = uploadWorker
	return su, nil
}

func calculateWorkersAndRequests(dataShards, totalShards, chunknumber int) (uploadWorkers int, uploadRequests int) {
	if IsWasm {
		uploadWorkers = 1
		uploadRequests = 2
		return
	}
	if totalShards < 4 {
		uploadWorkers = 4
	} else {
		switch CurrentMode {
		case UploadModeLow:
			uploadWorkers = 1
		case UploadModeMedium:
			uploadWorkers = 2
		case UploadModeHigh:
			uploadWorkers = HighModeWorkers
		}
	}

	if chunknumber*dataShards < 640 {
		uploadRequests = 4
	} else {
		uploadRequests = 2
	}
	return
}

// progressID build local progress id with [allocationid]_[Hash(LocalPath+"_"+RemotePath)]_[RemoteName] format
func (su *ChunkedUpload) progressID() string {

	if len(su.allocationObj.ID) > 8 {
		return filepath.Join(su.workdir, "upload", "u"+su.allocationObj.ID[:8]+"_"+su.fileMeta.FileID())
	}

	return filepath.Join(su.workdir, "upload", su.allocationObj.ID+"_"+su.fileMeta.FileID())
}

// loadProgress load progress from ~/.zcn/upload/[progressID]
func (su *ChunkedUpload) loadProgress() {
	// ChunkIndex starts with 0, so default value should be -1
	su.progress.ChunkIndex = -1

	progressID := su.progressID()
	if shouldSaveProgress {
		progress := su.progressStorer.Load(progressID)

		if progress != nil {
			su.progress = *progress
			su.progress.ID = progressID
		}
	}
}

// saveProgress save progress to ~/.zcn/upload/[progressID]
func (su *ChunkedUpload) saveProgress() {
	if su.progressStorer != nil {
		su.progressStorer.Save(su.progress)
	}
}

// removeProgress remove progress info once it is done
func (su *ChunkedUpload) removeProgress() {
	if su.progressStorer != nil {
		su.progressStorer.Remove(su.progress.ID) //nolint
	}
}

func (su *ChunkedUpload) updateProgress(chunkIndex int, upMask zboxutil.Uint128) {
	if su.progressStorer != nil {
		if chunkIndex > su.progress.ChunkIndex {
			su.progressStorer.Update(su.progress.ID, chunkIndex, upMask)
		}
	}
}

func (su *ChunkedUpload) createEncscheme() encryption.EncryptionScheme {
	encscheme := encryption.NewEncryptionScheme()

	if len(su.progress.EncryptPrivateKey) > 0 {

		privateKey, _ := hex.DecodeString(su.progress.EncryptPrivateKey)

		err := encscheme.InitializeWithPrivateKey(privateKey)
		if err != nil {
			return nil
		}
	} else {
<<<<<<< HEAD
		privateKey, err := encscheme.Initialize(client.Wallet().Mnemonic)
=======
		mnemonic := client.GetClient().Mnemonic
		if mnemonic == "" {
			return nil
		}
		privateKey, err := encscheme.Initialize(mnemonic)
>>>>>>> 3f1d6a57
		if err != nil {
			return nil
		}

		su.progress.EncryptPrivateKey = hex.EncodeToString(privateKey)
	}
	if len(su.progress.EncryptedKeyPoint) > 0 {
		err := encscheme.InitForEncryptionWithPoint("filetype:audio", su.progress.EncryptedKeyPoint)
		if err != nil {
			return nil
		}
	} else {
		encscheme.InitForEncryption("filetype:audio")
		su.progress.EncryptedKeyPoint = encscheme.GetEncryptedKeyPoint()
	}
	su.encryptedKey = encscheme.GetEncryptedKey()
	return encscheme
}

func (su *ChunkedUpload) process() error {
	if su.statusCallback != nil {
		su.statusCallback.Started(su.allocationObj.ID, su.fileMeta.RemotePath, su.opCode, int(su.fileMeta.ActualSize)+int(su.fileMeta.ActualThumbnailSize))
	}
	su.startProcessor()
	defer su.chunkReader.Close()
	defer su.ctxCncl(nil)
	for {

		chunks, err := su.readChunks(su.chunkNumber)

		// chunk, err := su.chunkReader.Next()
		if err != nil {
			if su.statusCallback != nil {
				su.statusCallback.Error(su.allocationObj.ID, su.fileMeta.RemotePath, su.opCode, err)
			}
			return err
		}
		//logger.Logger.Debug("Read chunk #", chunk.Index)

		su.shardUploadedSize += chunks.totalFragmentSize
		su.progress.ReadLength += chunks.totalReadSize

		if chunks.isFinal {
			if su.fileMeta.ActualHash == "" {
				su.fileMeta.ActualHash, err = su.chunkReader.GetFileHash()
				if err != nil {
					if su.statusCallback != nil {
						su.statusCallback.Error(su.allocationObj.ID, su.fileMeta.RemotePath, su.opCode, err)
					}
					return err
				}
			}
			if su.fileMeta.ActualSize == 0 {
				su.fileMeta.ActualSize = su.progress.ReadLength
				su.shardSize = getShardSize(su.fileMeta.ActualSize, su.allocationObj.DataShards, su.encryptOnUpload)
			} else if su.fileMeta.ActualSize != su.progress.ReadLength && su.thumbnailBytes == nil {
				if su.statusCallback != nil {
					su.statusCallback.Error(su.allocationObj.ID, su.fileMeta.RemotePath, su.opCode, thrown.New("upload_failed", "Upload failed. Uploaded size does not match with actual size: "+fmt.Sprintf("%d != %d", su.fileMeta.ActualSize, su.progress.ReadLength)))
				}
				return thrown.New("upload_failed", "Upload failed. Uploaded size does not match with actual size: "+fmt.Sprintf("%d != %d", su.fileMeta.ActualSize, su.progress.ReadLength))
			}
		}

		err = su.processUpload(
			chunks.chunkStartIndex, chunks.chunkEndIndex,
			chunks.fileShards, chunks.thumbnailShards,
			chunks.isFinal, chunks.totalReadSize,
		)
		if err != nil {
			if su.statusCallback != nil {
				su.statusCallback.Error(su.allocationObj.ID, su.fileMeta.RemotePath, su.opCode, err)
			}
			return err
		}

		// last chunk might 0 with io.EOF
		// https://stackoverflow.com/questions/41208359/how-to-test-eof-on-io-reader-in-go
		if chunks.isFinal {
			break
		}
	}
	return nil
}

// Start start/resume upload
func (su *ChunkedUpload) Start() error {
	now := time.Now()

	err := su.process()
	if err != nil {
		return err
	}
	su.ctx, su.ctxCncl = context.WithCancelCause(su.allocationObj.ctx)
	defer su.ctxCncl(nil)
	elapsedProcess := time.Since(now)

	blobbers := make([]*blockchain.StorageNode, len(su.blobbers))
	for i, b := range su.blobbers {
		blobbers[i] = b.blobber
	}
	if su.addConsensus == int32(su.consensus.fullconsensus) {
		return thrown.New("upload_failed", "Duplicate upload detected")
	}

	err = su.writeMarkerMutex.Lock(
		su.ctx, &su.uploadMask, su.maskMu,
		blobbers, &su.consensus, int(su.addConsensus), su.uploadTimeOut,
		su.progress.ConnectionID)

	if err != nil {
		if su.statusCallback != nil {
			su.statusCallback.Error(su.allocationObj.ID, su.fileMeta.RemotePath, su.opCode, err)
		}
		return err
	}
	elapsedLock := time.Since(now) - elapsedProcess

	defer su.writeMarkerMutex.Unlock(
		su.ctx, su.uploadMask, blobbers, su.uploadTimeOut, su.progress.ConnectionID) //nolint: errcheck

	defer func() {
		elapsedProcessCommit := time.Since(now) - elapsedProcess - elapsedLock
		logger.Logger.Info("[ChunkedUpload - start] Timings:\n",
			fmt.Sprintf("allocation_id: %s", su.allocationObj.ID),
			fmt.Sprintf("process: %d ms", elapsedProcess.Milliseconds()),
			fmt.Sprintf("Lock: %d ms", elapsedLock.Milliseconds()),
			fmt.Sprintf("processCommit: %d ms", elapsedProcessCommit.Milliseconds()))
	}()
	return su.processCommit()
}

func (su *ChunkedUpload) readChunks(num int) (*batchChunksData, error) {
	data := &batchChunksData{
		chunkStartIndex: -1,
		chunkEndIndex:   -1,
	}

	for i := 0; i < num; i++ {
		chunk, err := su.chunkReader.Next()

		if err != nil {
			return nil, err
		}
		//logger.Logger.Debug("Read chunk #", chunk.Index)
		if i == 0 {
			data.chunkStartIndex = chunk.Index
			data.chunkEndIndex = chunk.Index
		} else {
			data.chunkEndIndex = chunk.Index
		}

		data.totalFragmentSize += chunk.FragmentSize
		data.totalReadSize += chunk.ReadSize

		// upload entire thumbnail in first chunk request only
		if chunk.Index == 0 && len(su.thumbnailBytes) > 0 {

			data.thumbnailShards, err = su.chunkReader.Read(su.thumbnailBytes)
			if err != nil {
				return nil, err
			}
		}

		if data.fileShards == nil {
			data.fileShards = make([]blobberShards, len(chunk.Fragments))
		}

		// concact blobber's fragments
		if chunk.ReadSize > 0 {
			for i, v := range chunk.Fragments {
				//blobber i
				data.fileShards[i] = append(data.fileShards[i], v)
			}
		}

		if chunk.IsFinal {
			data.isFinal = true
			break
		}
	}
	su.chunkReader.Reset()
	return data, nil
}

// processCommit commit shard upload on its blobber
func (su *ChunkedUpload) processCommit() error {
	defer su.removeProgress()

	logger.Logger.Info("Submitting for commit")
	su.consensus.Reset()
	su.consensus.consensus = int(su.addConsensus)
	wg := &sync.WaitGroup{}
	var pos uint64
	uid := util.GetNewUUID()
	timestamp := common.Now()
	for i := su.uploadMask; !i.Equals64(0); i = i.And(zboxutil.NewUint128(1).Lsh(pos).Not()) {
		pos = uint64(i.TrailingZeros())

		blobber := su.blobbers[pos]

		//fixed numBlocks
		blobber.fileRef.ChunkSize = su.chunkSize
		blobber.fileRef.NumBlocks = int64(su.progress.ChunkIndex + 1)

		blobber.commitChanges = append(blobber.commitChanges,
			su.buildChange(blobber.fileRef, uid, timestamp))

		wg.Add(1)
		go func(b *ChunkedUploadBlobber, pos uint64) {
			defer wg.Done()
			err := b.processCommit(context.TODO(), su, pos, int64(timestamp))
			if err != nil {
				b.commitResult = ErrorCommitResult(err.Error())
			}

		}(blobber, pos)
	}

	wg.Wait()

	if !su.consensus.isConsensusOk() {
		consensus := su.consensus.getConsensus()
		err := thrown.New("consensus_not_met",
			fmt.Sprintf("Upload commit failed. Required consensus atleast %d, got %d",
				su.consensus.consensusThresh, consensus))

		if su.statusCallback != nil {
			su.statusCallback.Error(su.allocationObj.ID, su.fileMeta.RemotePath, su.opCode, err)
		}
		return err
	}

	if su.statusCallback != nil {
		su.statusCallback.Completed(su.allocationObj.ID, su.fileMeta.RemotePath, su.fileMeta.RemoteName, su.fileMeta.MimeType, int(su.progress.UploadLength), su.opCode)
	}

	return nil
}

// getShardSize will return the size of data of a file each blobber is getting.
func getShardSize(dataSize int64, dataShards int, isEncrypted bool) int64 {
	if dataSize == 0 {
		return 0
	}
	chunkSize := int64(DefaultChunkSize)
	if isEncrypted {
		chunkSize -= (EncryptedDataPaddingSize + EncryptionHeaderSize)
	}

	totalChunkSize := chunkSize * int64(dataShards)

	n := dataSize / totalChunkSize
	r := dataSize % totalChunkSize

	var remainderShards int64
	if isEncrypted {
		remainderShards = (r+int64(dataShards)-1)/int64(dataShards) + EncryptedDataPaddingSize + EncryptionHeaderSize
	} else {
		remainderShards = (r + int64(dataShards) - 1) / int64(dataShards)
	}
	return n*DefaultChunkSize + remainderShards
}

func (su *ChunkedUpload) uploadProcessor() {
	for {
		select {
		case <-su.ctx.Done():
			return
		case uploadData, ok := <-su.uploadChan:
			if !ok {
				return
			}
			su.uploadToBlobbers(uploadData) //nolint:errcheck
			su.uploadWG.Done()
		}
	}
}

func (su *ChunkedUpload) uploadToBlobbers(uploadData UploadData) error {
	select {
	case <-su.ctx.Done():
		return context.Cause(su.ctx)
	default:
	}
	consensus := Consensus{
		RWMutex:         &sync.RWMutex{},
		consensusThresh: su.consensus.consensusThresh,
		fullconsensus:   su.consensus.fullconsensus,
	}

	wgErrors := make(chan error, len(su.blobbers))
	ctx, cancel := context.WithCancel(su.ctx)
	defer cancel()
	var pos uint64
	var errCount int32
	var wg sync.WaitGroup
	for i := su.uploadMask; !i.Equals64(0); i = i.And(zboxutil.NewUint128(1).Lsh(pos).Not()) {
		pos = uint64(i.TrailingZeros())
		wg.Add(1)
		go func(pos uint64) {
			defer wg.Done()
			err := su.blobbers[pos].sendUploadRequest(ctx, su, uploadData.isFinal, su.encryptedKey, uploadData.uploadBody[pos].dataBuffers, uploadData.uploadBody[pos].formData, uploadData.uploadBody[pos].contentSlice, pos, &consensus)

			if err != nil {
				if strings.Contains(err.Error(), "duplicate") {
					su.consensus.Done()
					errC := atomic.AddInt32(&su.addConsensus, 1)
					if errC >= int32(su.consensus.consensusThresh) {
						wgErrors <- err
					}
					return
				}
				logger.Logger.Error("error during sendUploadRequest", err, " connectionID: ", su.progress.ConnectionID)
				errC := atomic.AddInt32(&errCount, 1)
				if errC > int32(su.allocationObj.ParityShards-1) { // If atleast data shards + 1 number of blobbers can process the upload, it can be repaired later
					wgErrors <- err
				}
			}
		}(pos)
	}
	wg.Wait()
	close(wgErrors)
	for err := range wgErrors {
		su.ctxCncl(thrown.New("upload_failed", fmt.Sprintf("Upload failed. %s", err)))
		return err
	}
	if !consensus.isConsensusOk() {
		err := thrown.New("consensus_not_met", fmt.Sprintf("Upload failed File not found for path %s. Required consensus atleast %d, got %d",
			su.fileMeta.RemotePath, consensus.consensusThresh, consensus.getConsensus()))
		su.ctxCncl(err)
		return err
	}
	if uploadData.uploadLength > 0 {
		index := uploadData.chunkEndIndex
		uploadLength := uploadData.uploadLength
		go su.updateProgress(index, su.uploadMask)
		if su.statusCallback != nil {
			su.statusCallback.InProgress(su.allocationObj.ID, su.fileMeta.RemotePath, su.opCode, int(atomic.AddInt64(&su.progress.UploadLength, uploadLength)), nil)
		}
	}
	uploadData = UploadData{} // release memory
	return nil
}<|MERGE_RESOLUTION|>--- conflicted
+++ resolved
@@ -23,7 +23,7 @@
 	"github.com/0chain/gosdk/core/util"
 	"github.com/0chain/gosdk/zboxcore/allocationchange"
 	"github.com/0chain/gosdk/zboxcore/blockchain"
-	"github.com/0chain/gosdk/core/client"
+	"github.com/0chain/gosdk/zboxcore/client"
 	"github.com/0chain/gosdk/zboxcore/encryption"
 	"github.com/0chain/gosdk/zboxcore/fileref"
 	"github.com/0chain/gosdk/zboxcore/logger"
@@ -256,7 +256,7 @@
 
 	}
 
-	su.writeMarkerMutex, err = CreateWriteMarkerMutex(su.allocationObj)
+	su.writeMarkerMutex, err = CreateWriteMarkerMutex(client.GetClient(), su.allocationObj)
 	if err != nil {
 		return nil, err
 	}
@@ -388,15 +388,11 @@
 			return nil
 		}
 	} else {
-<<<<<<< HEAD
-		privateKey, err := encscheme.Initialize(client.Wallet().Mnemonic)
-=======
 		mnemonic := client.GetClient().Mnemonic
 		if mnemonic == "" {
 			return nil
 		}
 		privateKey, err := encscheme.Initialize(mnemonic)
->>>>>>> 3f1d6a57
 		if err != nil {
 			return nil
 		}

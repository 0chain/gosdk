--- conflicted
+++ resolved
@@ -28,11 +28,7 @@
 )
 
 const (
-<<<<<<< HEAD
-	DefaultUploadTimeOut = time.Minute
-=======
 	DefaultUploadTimeOut = 2 * time.Minute
->>>>>>> bc842616
 )
 
 var (
@@ -520,11 +516,7 @@
 	return data, nil
 }
 
-<<<<<<< HEAD
-//processUpload process upload fragment to its blobber
-=======
 // processUpload process upload fragment to its blobber
->>>>>>> bc842616
 func (su *ChunkedUpload) processUpload(chunkStartIndex, chunkEndIndex int,
 	fileShards []blobberShards, thumbnailShards blobberShards,
 	isFinal bool, uploadLength int64) error {

package sdk

import (
	"bytes"
	"math"
	"testing"

	"github.com/0chain/gosdk/zboxcore/encryption"
	"github.com/0chain/gosdk/zboxcore/zboxutil"
	"github.com/klauspost/reedsolomon"
	"github.com/stretchr/testify/require"
)

func TestReadChunks(t *testing.T) {
	tests := []struct {
		Name      string
		Size      int64
		ChunkSize int64

		EncryptOnUpload bool
		DataShards      int
		ParityShards    int
	}{

		// size < chunk_size
		{Name: "Size_Less_ChunkSize", Size: KB*64 - KB*1, ChunkSize: KB * 64, DataShards: 2, ParityShards: 1, EncryptOnUpload: false},
		// size == chunk_size
		{Name: "size_Equals_ChunkSize", Size: KB * 64 * 1, ChunkSize: KB * 64, DataShards: 2, ParityShards: 1, EncryptOnUpload: false},
		// size > chunk_size
		{Name: "Size_Greater_ChunkSize", Size: KB*64 + KB*1, ChunkSize: KB * 64, DataShards: 2, ParityShards: 1, EncryptOnUpload: false},

		// size < datashards * chunk_size
		{Name: "Size_Less_DataShards_x_ChunkSize", Size: KB*64*2 - KB*1, ChunkSize: KB * 64, DataShards: 2, ParityShards: 1, EncryptOnUpload: false},
		// size == datashards * chunk_size
		{Name: "size_Equals_DataShards_x_ChunkSize", Size: KB * 64 * 2, ChunkSize: KB * 64, DataShards: 2, ParityShards: 1, EncryptOnUpload: false},
		// size > datashards * chunk_size
		{Name: "Size_Greater_DataShards_x_ChunkSize", Size: KB*64*2 + KB*1, ChunkSize: KB * 64, DataShards: 2, ParityShards: 1, EncryptOnUpload: false},

		// size = 3 * datashards * chunk_size
		{Name: "Size_Less_3_x_DataShards_x_ChunkSize", Size: KB*64*2*3 - KB*1, ChunkSize: KB * 64, DataShards: 2, ParityShards: 1, EncryptOnUpload: false},
		// size = 3 * datashards * chunk_size
		{Name: "Size_Equals_3_x_DataShards_x_ChunkSize", Size: KB * 64 * 2 * 3, ChunkSize: KB * 64, DataShards: 2, ParityShards: 1, EncryptOnUpload: false},
		// size > 3 * datashards * chunk_size
		{Name: "Size_Greater_3_x_DataShards_x_ChunkSize", Size: KB*64*2*3 + KB*1, ChunkSize: KB * 64, DataShards: 2, ParityShards: 1, EncryptOnUpload: false},

		// size < chunk_size
		{Name: "Size_Less_ChunkSize_Encrypt", Size: KB*64 - KB*1, ChunkSize: KB * 64, DataShards: 2, ParityShards: 1, EncryptOnUpload: false},
		// size == chunk_size
		{Name: "size_Equals_ChunkSize_Encrypt", Size: KB * 64 * 1, ChunkSize: KB * 64, DataShards: 2, ParityShards: 1, EncryptOnUpload: false},
		// size > chunk_size
		{Name: "Size_Greater_ChunkSize_Encrypt", Size: KB*64 + KB*1, ChunkSize: KB * 64, DataShards: 2, ParityShards: 1, EncryptOnUpload: false},

		// size < datashards * chunk_size
		{Name: "Size_Less_DataShards_x_ChunkSize_Encrypt", Size: KB*64*2 - KB*1, ChunkSize: KB * 64, DataShards: 2, ParityShards: 1, EncryptOnUpload: false},
		// size == datashards * chunk_size
		{Name: "size_Equals_DataShards_x_ChunkSize_Encrypt", Size: KB * 64 * 2, ChunkSize: KB * 64, DataShards: 2, ParityShards: 1, EncryptOnUpload: false},
		// size > datashards * chunk_size
		{Name: "Size_Greater_DataShards_x_ChunkSize_Encrypt", Size: KB*64*2 + KB*1, ChunkSize: KB * 64, DataShards: 2, ParityShards: 1, EncryptOnUpload: false},

		// size = 3 * datashards * chunk_size
		{Name: "Size_Less_3_x_DataShards_x_ChunkSize_Encrypt", Size: KB*64*2*3 - KB*1, ChunkSize: KB * 64, DataShards: 2, ParityShards: 1, EncryptOnUpload: false},
		// size = 3 * datashards * chunk_size
		{Name: "Size_Equals_3_x_DataShards_x_ChunkSize_Encrypt", Size: KB * 64 * 2 * 3, ChunkSize: KB * 64, DataShards: 2, ParityShards: 1, EncryptOnUpload: false},
		// size > 3 * datashards * chunk_size
		{Name: "Size_Greater_3_x_DataShards_x_ChunkSize_Encrypt", Size: KB*64*2*3 + KB*1, ChunkSize: KB * 64, DataShards: 2, ParityShards: 1, EncryptOnUpload: false},
	}

	for _, test := range tests {
		t.Run(test.Name, func(t *testing.T) {
			uploadMask := zboxutil.NewUint128(1).Lsh(uint64(test.DataShards + test.ParityShards)).Sub64(1)
			erasureEncoder, _ := reedsolomon.New(test.DataShards, test.ParityShards, reedsolomon.WithAutoGoroutines(int(test.ChunkSize)))
			encscheme := encryption.NewEncryptionScheme()
			require := require.New(t)
			_, err := encscheme.Initialize(test.Name)
			require.Nil(err)

			encscheme.InitForEncryption("filetype:audio")

			buf := generateRandomBytes(test.Size)

			reader, err := createChunkReader(
				bytes.NewReader(buf), int64(test.Size),
				int64(test.ChunkSize), test.DataShards,
				test.EncryptOnUpload, uploadMask,
				erasureEncoder, encscheme,
<<<<<<< HEAD
				CreateHasher(getShardSize(test.Size, test.DataShards, test.EncryptOnUpload)),
				1,
=======
				CreateHasher(getShardSize(test.Size, test.DataShards, test.EncryptOnUpload)), 100,
>>>>>>> ee87ed91
			)
			require.Nil(err)

			lastChunkIndex := 0
			var totalReadSize int64
			var totalFragmentSize int64
			for {
				chunk, err := reader.Next()
				if err != nil {
					t.Fatal(err)
				}

				lastChunkIndex = chunk.Index

				totalReadSize += chunk.ReadSize
				totalFragmentSize += chunk.FragmentSize * int64(test.DataShards)

				if chunk.IsFinal {
					break
				}
			}

			var chunkDataSize int64
			if test.EncryptOnUpload {
				chunkDataSize = test.ChunkSize - EncryptedDataPaddingSize - EncryptionHeaderSize
			} else {
				chunkDataSize = test.ChunkSize
			}

			chunkDataSizePerRead := chunkDataSize * int64(test.DataShards)
			chunkNumber := int(math.Ceil(float64(test.Size) / float64(chunkDataSizePerRead)))

			totalSize := test.Size

			if test.EncryptOnUpload {
				totalSize += (EncryptedDataPaddingSize + EncryptionHeaderSize) * int64(test.DataShards)
			}

			require.Equal(chunkNumber, lastChunkIndex+1)
			require.Equal(totalSize, totalFragmentSize)
			require.Equal(totalSize, totalReadSize)
		})
	}
}<|MERGE_RESOLUTION|>--- conflicted
+++ resolved
@@ -83,12 +83,7 @@
 				int64(test.ChunkSize), test.DataShards,
 				test.EncryptOnUpload, uploadMask,
 				erasureEncoder, encscheme,
-<<<<<<< HEAD
-				CreateHasher(getShardSize(test.Size, test.DataShards, test.EncryptOnUpload)),
-				1,
-=======
 				CreateHasher(getShardSize(test.Size, test.DataShards, test.EncryptOnUpload)), 100,
->>>>>>> ee87ed91
 			)
 			require.Nil(err)
 

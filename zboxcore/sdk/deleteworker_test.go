--- conflicted
+++ resolved
@@ -103,11 +103,7 @@
 			},
 			wantFunc: func(require *require.Assertions, req *DeleteRequest) {
 				require.NotNil(req)
-<<<<<<< HEAD
-				require.Equal(uint32(0), req.deleteMask)
-=======
 				require.Equal(0, req.deleteMask.CountOnes())
->>>>>>> 89d1609e
 				require.Equal(0, req.consensus.consensus)
 			},
 		},
@@ -161,11 +157,7 @@
 			},
 			wantFunc: func(require *require.Assertions, req *DeleteRequest) {
 				require.NotNil(req)
-<<<<<<< HEAD
-				require.Equal(uint32(1), req.deleteMask)
-=======
 				require.Equal(1, req.deleteMask.CountOnes())
->>>>>>> 89d1609e
 				require.Equal(1, req.consensus.consensus)
 			},
 		},
@@ -336,11 +328,7 @@
 			wantErr:     false,
 			wantFunc: func(require *require.Assertions, req *DeleteRequest) {
 				require.NotNil(req)
-<<<<<<< HEAD
-				require.Equal(uint32(15), req.deleteMask)
-=======
 				require.Equal(4, req.deleteMask.CountOnes())
->>>>>>> 89d1609e
 				require.Equal(4, req.consensus.consensus)
 			},
 		},
@@ -352,11 +340,7 @@
 			wantErr:     false,
 			wantFunc: func(require *require.Assertions, req *DeleteRequest) {
 				require.NotNil(req)
-<<<<<<< HEAD
-				require.Equal(uint32(7), req.deleteMask)
-=======
 				require.Equal(3, req.deleteMask.CountOnes())
->>>>>>> 89d1609e
 				require.Equal(3, req.consensus.consensus)
 			},
 		},

--- conflicted
+++ resolved
@@ -9,6 +9,7 @@
 	"net/http"
 	"strconv"
 	"strings"
+	"sync"
 	"testing"
 	"time"
 
@@ -100,12 +101,8 @@
 			},
 			wantFunc: func(require *require.Assertions, req *DeleteRequest) {
 				require.NotNil(req)
-<<<<<<< HEAD
 				require.Equal(0, req.deleteMask.CountOnes())
 				require.Equal(0, req.consensus.consensus)
-=======
-				require.Equal(float32(0), req.consensus.consensus)
->>>>>>> 51b1c80d
 			},
 		},
 		{
@@ -158,12 +155,8 @@
 			},
 			wantFunc: func(require *require.Assertions, req *DeleteRequest) {
 				require.NotNil(req)
-<<<<<<< HEAD
 				require.Equal(1, req.deleteMask.CountOnes())
 				require.Equal(1, req.consensus.consensus)
-=======
-				require.Equal(float32(1), req.consensus.consensus)
->>>>>>> 51b1c80d
 			},
 		},
 	}
@@ -187,17 +180,11 @@
 			req.blobbers = append(req.blobbers, &blockchain.StorageNode{
 				Baseurl: tt.name,
 			})
-<<<<<<< HEAD
 			req.deleteMask = zboxutil.NewUint128(1).Lsh(uint64(len(req.blobbers))).Sub64(1)
 			objectTreeRefs := make([]fileref.RefEntity, 1)
 			refEntity, _ := req.getObjectTreeFromBlobber(0)
 			objectTreeRefs[0] = refEntity
 			req.deleteBlobberFile(req.blobbers[0], 0)
-=======
-
-			req.deleteFileFromBlobber(req.blobbers[0]) //nolint: errcheck
-
->>>>>>> 51b1c80d
 			if tt.wantFunc != nil {
 				tt.wantFunc(require, req)
 			}
@@ -338,13 +325,8 @@
 			wantErr:     false,
 			wantFunc: func(require *require.Assertions, req *DeleteRequest) {
 				require.NotNil(req)
-<<<<<<< HEAD
 				require.Equal(4, req.deleteMask.CountOnes())
 				require.Equal(4, req.consensus.consensus)
-=======
-
-				require.Equal(float32(4), req.consensus.consensus)
->>>>>>> 51b1c80d
 			},
 		},
 		{
@@ -355,13 +337,8 @@
 			wantErr:     false,
 			wantFunc: func(require *require.Assertions, req *DeleteRequest) {
 				require.NotNil(req)
-<<<<<<< HEAD
 				require.Equal(3, req.deleteMask.CountOnes())
 				require.Equal(3, req.consensus.consensus)
-=======
-
-				require.Equal(float32(3), req.consensus.consensus)
->>>>>>> 51b1c80d
 			},
 		},
 		{

--- conflicted
+++ resolved
@@ -93,7 +93,6 @@
 	}
 	s.WriteString(string(respRaw))
 
-<<<<<<< HEAD
 	listResult := &fileref.ListResult{}
 	err = json.Unmarshal(respRaw, listResult)
 	if err != nil {
@@ -104,37 +103,6 @@
 	if err != nil {
 		return
 	}
-=======
-	//httpreq.Header.Add("Content-Type", formWriter.FormDataContentType())
-	ctx, cncl := context.WithTimeout(req.ctx, (time.Second * 30))
-	err = zboxutil.HttpDo(ctx, cncl, httpreq, func(resp *http.Response, err error) error {
-		if err != nil {
-			Logger.Error("List : ", err)
-			return err
-		}
-		defer resp.Body.Close()
-		resp_body, err := ioutil.ReadAll(resp.Body)
-		if err != nil {
-			return errors.Wrap(err, "Error: Resp")
-		}
-		s.WriteString(string(resp_body))
-		Logger.Debug("List result:", string(resp_body))
-		if resp.StatusCode == http.StatusOK {
-			listResult := &fileref.ListResult{}
-			err = json.Unmarshal(resp_body, listResult)
-			if err != nil {
-				return errors.Wrap(err, "list entities response parse error:")
-			}
-			ref, err = listResult.GetDirTree(req.allocationID)
-			if err != nil {
-				return errors.Wrap(err, "error getting the dir tree from list response:")
-			}
-			return nil
-		} else {
-			return errors.New(fmt.Sprintf("error from server list response: %s", s.String()))
-		}
-	})
->>>>>>> 97b048e3
 }
 
 func (req *ListRequest) getlistFromBlobbers() []*listResponse {

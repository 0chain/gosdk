--- conflicted
+++ resolved
@@ -179,14 +179,6 @@
 				defer teardown(t)
 			}
 
-<<<<<<< HEAD
-=======
-			if teardown := setupMockFile(t, tt.parameters.thumbnailPath); teardown != nil {
-				defer teardown(t)
-			}
-
-			a.uploadChan = make(chan *UploadRequest, 10)
->>>>>>> 40cf8d11
 			a.downloadChan = make(chan *DownloadRequest, 10)
 			a.repairChan = make(chan *RepairRequest, 1)
 			a.ctx, a.ctxCancelF = context.WithCancel(context.Background())

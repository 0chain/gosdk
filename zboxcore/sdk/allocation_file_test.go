package sdk

import (
	"bytes"
	"context"
	"encoding/json"
	"io"
	"io/ioutil"
	"net/http"
	"os"
	"path/filepath"
	"strconv"
	"strings"
	"sync"
	"testing"
	"time"

	"github.com/0chain/errors"
	"github.com/0chain/gosdk/core/common"
	"github.com/0chain/gosdk/core/resty"
	"github.com/0chain/gosdk/core/zcncrypto"
	"github.com/0chain/gosdk/sdks/blobber"

	"github.com/0chain/gosdk/zboxcore/blockchain"
	zclient "github.com/0chain/gosdk/zboxcore/client"
	"github.com/0chain/gosdk/zboxcore/fileref"
	"github.com/0chain/gosdk/zboxcore/mocks"
	"github.com/0chain/gosdk/zboxcore/zboxutil"
	"github.com/stretchr/testify/mock"
	"github.com/stretchr/testify/require"
)

func setupHttpResponses(
	t *testing.T, mockClient *mocks.HttpClient, allocID string,
	refsInput, fileMetaInput []byte, hashes []string,
	numBlobbers, numCorrect int, isUpdate bool) {

	for i := 0; i < numBlobbers; i++ {
		metaBlobberBase := t.Name() + "/" + mockBlobberUrl + strconv.Itoa(i) + zboxutil.FILE_META_ENDPOINT
		refsBlobberBase := t.Name() + "/" + mockBlobberUrl + strconv.Itoa(i) + zboxutil.REFS_ENDPOINT
		uploadBlobberBase := t.Name() + "/" + mockBlobberUrl + strconv.Itoa(i) + zboxutil.UPLOAD_ENDPOINT
		wmBlobberBase := t.Name() + "/" + mockBlobberUrl + strconv.Itoa(i) + zboxutil.WM_LOCK_ENDPOINT
		commitBlobberBase := t.Name() + "/" + mockBlobberUrl + strconv.Itoa(i) + zboxutil.COMMIT_ENDPOINT
		refPathBlobberBase := t.Name() + "/" + mockBlobberUrl + strconv.Itoa(i) + zboxutil.REFERENCE_ENDPOINT

		mockClient.On("Do", mock.MatchedBy(func(req *http.Request) bool {
			return req.Method == "POST" &&
				strings.Contains(req.URL.String(), metaBlobberBase)
		})).Return(&http.Response{
			StatusCode: func() int {
				if i < numCorrect {
					return http.StatusOK
				}
				return http.StatusBadRequest
			}(),
			Body: ioutil.NopCloser(bytes.NewReader(fileMetaInput)),
		}, nil)

		mockClient.On("Do", mock.MatchedBy(func(req *http.Request) bool {
			return req.Method == "GET" &&
				strings.Contains(req.URL.String(), refsBlobberBase)
		})).Return(&http.Response{
			StatusCode: func() int {
				if i < numCorrect {
					return http.StatusOK
				}
				return http.StatusBadRequest
			}(),
			Body: ioutil.NopCloser(bytes.NewReader(refsInput)),
		}, nil)

		mockClient.On("Do", mock.MatchedBy(func(req *http.Request) bool {
			if isUpdate {
				return req.Method == "PUT" &&
					strings.Contains(req.URL.String(), uploadBlobberBase)
			}
			return req.Method == "POST" &&
				strings.Contains(req.URL.String(), uploadBlobberBase)

		})).Return(&http.Response{
			StatusCode: func() int {
				if i < numCorrect {
					return http.StatusOK
				}
				return http.StatusBadRequest
			}(),
			Body: func() io.ReadCloser {
				hash := hashes[i]
				r := UploadResult{
					Filename: "1.txt",
					Hash:     hash,
				}
				b, _ := json.Marshal(r)
				return io.NopCloser(bytes.NewReader(b))
			}(),
		}, nil)

		mockClient.On("Do", mock.MatchedBy(func(req *http.Request) bool {
			return req.Method == "POST" &&
				strings.Contains(req.URL.String(), wmBlobberBase)
		})).Return(&http.Response{
			StatusCode: func() int {
				if i < numCorrect {
					return http.StatusOK
				}
				return http.StatusBadRequest
			}(),
			Body: ioutil.NopCloser(bytes.NewReader([]byte(`{"status":2}`))),
		}, nil)

		mockClient.On("Do", mock.MatchedBy(func(req *http.Request) bool {
			return req.Method == "GET" &&
				strings.Contains(req.URL.String(), refPathBlobberBase)
		})).Return(&http.Response{
			StatusCode: func() int {
				if i < numCorrect {
					return http.StatusOK
				}
				return http.StatusBadRequest
			}(),
			Body: func() io.ReadCloser {
				s := `{"meta_data":{"chunk_size":0,"created_at":0,"hash":"","lookup_hash":"","name":"/","num_of_blocks":0,"path":"/","path_hash":"","size":0,"type":"d","updated_at":0},"Ref":{"ID":0,"Type":"d","AllocationID":"` + allocID + `","LookupHash":"","Name":"/","Path":"/","Hash":"","NumBlocks":0,"PathHash":"","ParentPath":"","PathLevel":1,"CustomMeta":"","ContentHash":"","Size":0,"MerkleRoot":"","ActualFileSize":0,"ActualFileHash":"","MimeType":"","WriteMarker":"","ThumbnailSize":0,"ThumbnailHash":"","ActualThumbnailSize":0,"ActualThumbnailHash":"","EncryptedKey":"","Children":null,"OnCloud":false,"CommitMetaTxns":null,"CreatedAt":0,"UpdatedAt":0,"ChunkSize":0},"list":[{"meta_data":{"chunk_size":0,"created_at":0,"hash":"","lookup_hash":"","name":"1.txt","num_of_blocks":0,"path":"/1.txt","path_hash":"","size":0,"type":"f","updated_at":0},"Ref":{"ID":0,"Type":"f","AllocationID":"` + allocID + `","LookupHash":"","Name":"1.txt","Path":"/1.txt","Hash":"","NumBlocks":0,"PathHash":"","ParentPath":"/","PathLevel":1,"CustomMeta":"","ContentHash":"","Size":0,"MerkleRoot":"","ActualFileSize":0,"ActualFileHash":"","MimeType":"","WriteMarker":"","ThumbnailSize":0,"ThumbnailHash":"","ActualThumbnailSize":0,"ActualThumbnailHash":"","EncryptedKey":"","Children":null,"OnCloud":false,"CommitMetaTxns":null,"CreatedAt":0,"UpdatedAt":0,"ChunkSize":0}}],"latest_write_marker":null}`
				return ioutil.NopCloser(bytes.NewReader([]byte(s)))
			}(),
		}, nil)

		mockClient.On("Do", mock.MatchedBy(func(req *http.Request) bool {
			return req.Method == "POST" &&
				strings.Contains(req.URL.String(), commitBlobberBase)
		})).Return(&http.Response{
			StatusCode: func() int {
				if i < numCorrect {
					return http.StatusOK
				}
				return http.StatusBadRequest
			}(),
			Body: ioutil.NopCloser(bytes.NewReader(nil)),
		}, nil)

		mockClient.On("Do", mock.MatchedBy(func(req *http.Request) bool {
			return req.Method == "DELETE" &&
				strings.Contains(req.URL.String(), wmBlobberBase)
		})).Return(&http.Response{
			StatusCode: func() int {
				if i < numCorrect {
					return http.StatusOK
				}
				return http.StatusBadRequest
			}(),
		}, nil)
	}
}

func TestAllocation_UpdateFile(t *testing.T) {
	mockClient := mocks.HttpClient{}
	zboxutil.Client = &mockClient

	const mockLocalPath = "1.txt"

	a := &Allocation{
		ID:           "TestAllocation_UpdateFile",
		Tx:           "TestAllocation_UpdateFile",
		ParityShards: 2,
		DataShards:   2,
		Size:         2 * GB,
	}
	setupMockAllocation(t, a)

	for i := 0; i < numBlobbers; i++ {
		a.Blobbers = append(a.Blobbers, &blockchain.StorageNode{
			ID:      mockBlobberId + strconv.Itoa(i),
			Baseurl: "http://" + t.Name() + "/" + mockBlobberUrl + strconv.Itoa(i),
		})
	}

	teardown := setupMockFile(t, mockLocalPath)
	defer teardown(t)

	refsInput := map[string]interface{}{
		"total_pages": 1,
		"refs": []map[string]interface{}{
			{
				"file_id":          "2",
				"type":             "f",
				"allocation_id":    a.ID,
				"lookup_hash":      "lookup_hash",
				"name":             mockLocalPath,
				"path":             filepath.Join("/", mockLocalPath),
				"path_hash":        "path_hash",
				"parent_path":      "/",
				"level":            1,
				"size":             65536,
				"actual_file_size": 65536 * int64(len(a.Blobbers)),
				"actual_file_hash": "actual_file_hash",
				"created_at":       common.Timestamp(time.Now().Unix()),
				"updated_at":       common.Timestamp(time.Now().Unix()),
				"id":               3,
			},
		},
	}

	resfsIn, err := json.Marshal(refsInput)
	require.NoError(t, err)

	fileMetaIn := []byte("{\"actual_file_size\":1}")

	hashes := []string{
		"5c84c73878159775992d20425c13bafc8bc10515c40e0365dde068626918fceb",
		"f8d78ca33bd3c532f4d9c56bcd969944b61350c1be64df22f9353f359e3a8ba4",
		"f435a42af309218e88196d4ed2e0c1977a701641b06434be0bb0263099f3faa9",
		"6b3e932bfd2b2c09e39d35e7c4928c42b73bee194045e545560229234d695669",
	}
<<<<<<< HEAD
	err := a.UpdateFile(os.TempDir(), mockLocalPath, "/", nil)
	require.NoErrorf(err, "Unexpected error %v", err)
=======
	setupHttpResponses(t, &mockClient, a.ID, resfsIn, fileMetaIn, hashes, len(a.Blobbers), len(a.Blobbers), true)

	err = a.UpdateFile(os.TempDir(), mockLocalPath, "/", nil)
	require.NoErrorf(t, err, "Unexpected error %v", err)
>>>>>>> e2b883ed
}

func TestAllocation_UploadFile(t *testing.T) {
	mockClient := mocks.HttpClient{}
	zboxutil.Client = &mockClient

	const mockLocalPath = "1.txt"
	require := require.New(t)
	if teardown := setupMockFile(t, mockLocalPath); teardown != nil {
		defer teardown(t)
	}
	a := &Allocation{
		Tx:           "TestAllocation_UploadFile",
		ParityShards: 2,
		DataShards:   2,
		Size:         2 * GB,
	}

	setupMockAllocation(t, a)
	for i := 0; i < numBlobbers; i++ {
		a.Blobbers = append(a.Blobbers, &blockchain.StorageNode{
			ID:      mockBlobberId + strconv.Itoa(i),
			Baseurl: "http://" + t.Name() + "/" + mockBlobberUrl + strconv.Itoa(i),
		})
	}
	hashes := []string{
		"5c84c73878159775992d20425c13bafc8bc10515c40e0365dde068626918fceb",
		"f8d78ca33bd3c532f4d9c56bcd969944b61350c1be64df22f9353f359e3a8ba4",
		"f435a42af309218e88196d4ed2e0c1977a701641b06434be0bb0263099f3faa9",
		"6b3e932bfd2b2c09e39d35e7c4928c42b73bee194045e545560229234d695669",
	}
	setupHttpResponses(t, &mockClient, a.ID, nil, nil, hashes, len(a.Blobbers), len(a.Blobbers), false)

	err := a.UploadFile(os.TempDir(), mockLocalPath, "/", nil)
	require.NoErrorf(err, "Unexpected error %v", err)
}

func TestAllocation_UpdateFileWithThumbnail(t *testing.T) {
	const (
		mockLocalPath     = "1.txt"
		mockThumbnailPath = "thumbnail_alloc"
	)

	mockClient := mocks.HttpClient{}
	zboxutil.Client = &mockClient

	a := &Allocation{
		ID:           "TestAllocation_UpdateFile_WithThumbNail",
		Tx:           "TestAllocation_UpdateFile_WithThumbNail",
		ParityShards: 2,
		DataShards:   2,
		Size:         2 * GB,
	}
	setupMockAllocation(t, a)

	for i := 0; i < numBlobbers; i++ {
		a.Blobbers = append(a.Blobbers, &blockchain.StorageNode{
			ID:      mockBlobberId + strconv.Itoa(i),
			Baseurl: "http://" + t.Name() + "/" + mockBlobberUrl + strconv.Itoa(i),
		})
	}

	teardown1 := setupMockFile(t, mockLocalPath)
	defer teardown1(t)
	teardown2 := setupMockFile(t, mockThumbnailPath)
	defer teardown2(t)

	refsInput := map[string]interface{}{
		"total_pages": 1,
		"refs": []map[string]interface{}{
			{
				"file_id":          "2",
				"type":             "f",
				"allocation_id":    a.ID,
				"lookup_hash":      "lookup_hash",
				"name":             mockLocalPath,
				"path":             filepath.Join("/", mockLocalPath),
				"path_hash":        "path_hash",
				"parent_path":      "/",
				"level":            1,
				"size":             65536,
				"actual_file_size": 65536 * int64(len(a.Blobbers)),
				"actual_file_hash": "actual_file_hash",
				"created_at":       common.Timestamp(time.Now().Unix()),
				"updated_at":       common.Timestamp(time.Now().Unix()),
				"id":               3,
			},
		},
	}

	resfsIn, err := json.Marshal(refsInput)
	require.NoError(t, err)

	fileMetaIn := []byte("{\"actual_file_size\":1}")

<<<<<<< HEAD
			a.downloadChan = make(chan *DownloadRequest, 10)
			a.repairChan = make(chan *RepairRequest, 1)
			a.ctx, a.ctxCancelF = context.WithCancel(context.Background())
			a.downloadProgressMap = make(map[string]*DownloadRequest)
			a.mutex = &sync.Mutex{}
			a.initialized = true
			sdkInitialized = true
			setupMockAllocation(t, a)
			for i := 0; i < numBlobbers; i++ {
				a.Blobbers = append(a.Blobbers, &blockchain.StorageNode{
					ID:      mockBlobberId + strconv.Itoa(i),
					Baseurl: server.URL,
				})
			}
			err := a.UpdateFileWithThumbnail(os.TempDir(), tt.parameters.localPath, tt.parameters.remotePath, tt.parameters.thumbnailPath, tt.parameters.status)
			if tt.wantErr {
				require.Errorf(err, "expected error != nil")
				return
			}
			require.NoErrorf(err, "Unexpected error %v", err)
		})
=======
	hashes := []string{
		"5c84c73878159775992d20425c13bafc8bc10515c40e0365dde068626918fceb",
		"f8d78ca33bd3c532f4d9c56bcd969944b61350c1be64df22f9353f359e3a8ba4",
		"f435a42af309218e88196d4ed2e0c1977a701641b06434be0bb0263099f3faa9",
		"6b3e932bfd2b2c09e39d35e7c4928c42b73bee194045e545560229234d695669",
>>>>>>> e2b883ed
	}
	setupHttpResponses(t, &mockClient, a.ID, resfsIn, fileMetaIn, hashes, len(a.Blobbers), len(a.Blobbers), true)

	err = a.UpdateFileWithThumbnail(os.TempDir(), mockLocalPath, "/", mockThumbnailPath, nil)
	require.NoErrorf(t, err, "Unexpected error %v", err)
}

func TestAllocation_UploadFileWithThumbnail(t *testing.T) {
	const (
		mockTmpPath       = "/tmp"
		mockLocalPath     = "1.txt"
		mockThumbnailPath = "thumbnail_alloc"
	)

	mockClient := mocks.HttpClient{}
	zboxutil.Client = &mockClient

	if teardown := setupMockFile(t, mockLocalPath); teardown != nil {
		defer teardown(t)
	}

	if teardown := setupMockFile(t, mockThumbnailPath); teardown != nil {
		defer teardown(t)
	}
	a := &Allocation{
		Tx:           "TestAllocation_UploadFileWithThumbnail",
		ParityShards: 2,
		DataShards:   2,
		Size:         2 * GB,
	}

	setupMockAllocation(t, a)
	for i := 0; i < numBlobbers; i++ {
		a.Blobbers = append(a.Blobbers, &blockchain.StorageNode{
			ID:      mockBlobberId + strconv.Itoa(i),
			Baseurl: "http://" + t.Name() + "/" + mockBlobberUrl + strconv.Itoa(i),
		})
	}
	hashes := []string{
		"5c84c73878159775992d20425c13bafc8bc10515c40e0365dde068626918fceb",
		"f8d78ca33bd3c532f4d9c56bcd969944b61350c1be64df22f9353f359e3a8ba4",
		"f435a42af309218e88196d4ed2e0c1977a701641b06434be0bb0263099f3faa9",
		"6b3e932bfd2b2c09e39d35e7c4928c42b73bee194045e545560229234d695669",
	}
	setupHttpResponses(t, &mockClient, a.ID, nil, nil, hashes, len(a.Blobbers), len(a.Blobbers), false)

	err := a.UploadFileWithThumbnail(mockTmpPath, mockLocalPath, "/", mockThumbnailPath, nil)
	require.NoErrorf(t, err, "Unexpected error %v", err)
}

func TestAllocation_EncryptAndUpdateFile(t *testing.T) {
	mockClient := mocks.HttpClient{}
	zboxutil.Client = &mockClient

	const mockLocalPath = "1.txt"

	a := &Allocation{
		ID:           "TestAllocation_Encrypt_And_UpdateFile",
		Tx:           "TestAllocation_Encrypt_And_UpdateFile",
		ParityShards: 2,
		DataShards:   2,
		Size:         2 * GB,
	}
	setupMockAllocation(t, a)

	for i := 0; i < numBlobbers; i++ {
		a.Blobbers = append(a.Blobbers, &blockchain.StorageNode{
			ID:      mockBlobberId + strconv.Itoa(i),
			Baseurl: "http://" + t.Name() + "/" + mockBlobberUrl + strconv.Itoa(i),
		})
	}

	teardown := setupMockFile(t, mockLocalPath)
	defer teardown(t)

	refsInput := map[string]interface{}{
		"total_pages": 1,
		"refs": []map[string]interface{}{
			{
				"file_id":          "2",
				"type":             "f",
				"allocation_id":    a.ID,
				"lookup_hash":      "lookup_hash",
				"name":             mockLocalPath,
				"path":             filepath.Join("/", mockLocalPath),
				"path_hash":        "path_hash",
				"parent_path":      "/",
				"level":            1,
				"size":             65536,
				"actual_file_size": 65536 * int64(len(a.Blobbers)),
				"actual_file_hash": "actual_file_hash",
				"created_at":       common.Timestamp(time.Now().Unix()),
				"updated_at":       common.Timestamp(time.Now().Unix()),
				"id":               3,
			},
		},
	}

	resfsIn, err := json.Marshal(refsInput)
	require.NoError(t, err)

	fileMetaIn := []byte("{\"actual_file_size\":1}")
	hashes := []string{
		"a9ad93057a092ebeeab2e34f16cd6c1135d08b5a165708d072e6d2da75b47e81",
		"bf116d80708522b6e006e818c05e1de4d6197e5882f17cd806702c4396100176",
		"3c4f6a43748f6b7cefee11216540414cb9b2563c294a5f7d633c2e9cda26f7bc",
		"249684daaeef1a8d38d0be0ea38777886e0b3ddf3deaef2eabe4117cc6e67256",
	}
	setupHttpResponses(t, &mockClient, a.ID, resfsIn, fileMetaIn, hashes, len(a.Blobbers), len(a.Blobbers), true)

	err = a.EncryptAndUpdateFile(os.TempDir(), mockLocalPath, "/", nil)
	// Actually this test should be require.NoError
	// While data is encrypted, even with same wallet it outputs different data each time.
	// So we cannot have pre-defined hashes to return from mock client.
	// We also cannot dynamically set response. So mock client cannot provide correct hash.
	// We should replace mock client with net/httptest package instead.
	// Mock library is very limiting when it comes to testing with http endpoints
	require.Error(t, err)
	require.Contains(t, err.Error(), "upload_failed")
}

func TestAllocation_EncryptAndUploadFile(t *testing.T) {
	mockClient := mocks.HttpClient{}
	zboxutil.Client = &mockClient

	const (
		mockLocalPath = "1.txt"
		mockTmpPath   = "/tmp"
	)

	require := require.New(t)
	if teardown := setupMockFile(t, mockLocalPath); teardown != nil {
		defer teardown(t)
	}
	a := &Allocation{
		Tx:           "TestAllocation_EncryptAndUploadFile",
		ParityShards: 2,
		DataShards:   2,
		Size:         2 * GB,
	}

	setupMockAllocation(t, a)
	for i := 0; i < numBlobbers; i++ {
		a.Blobbers = append(a.Blobbers, &blockchain.StorageNode{
			ID:      mockBlobberId + strconv.Itoa(i),
			Baseurl: "http://" + t.Name() + "/" + mockBlobberUrl + strconv.Itoa(i),
		})
	}

	hashes := []string{
		"5c84c73878159775992d20425c13bafc8bc10515c40e0365dde068626918fceb",
		"f8d78ca33bd3c532f4d9c56bcd969944b61350c1be64df22f9353f359e3a8ba4",
		"f435a42af309218e88196d4ed2e0c1977a701641b06434be0bb0263099f3faa9",
		"6b3e932bfd2b2c09e39d35e7c4928c42b73bee194045e545560229234d695669",
	}
	setupHttpResponses(t, &mockClient, a.ID, nil, nil, hashes, len(a.Blobbers), len(a.Blobbers), false)

	err := a.EncryptAndUploadFile(mockTmpPath, mockLocalPath, "/", nil)
	require.Errorf(err, "Unexpected error %v", err)
}

func TestAllocation_EncryptAndUpdateFileWithThumbnail(t *testing.T) {
	mockClient := mocks.HttpClient{}
	zboxutil.Client = &mockClient

	const (
		mockLocalPath     = "1.txt"
		mockThumbnailPath = "thumbnail_alloc"
		mockTmpPath       = "/tmp"
	)

	if teardown := setupMockFile(t, mockLocalPath); teardown != nil {
		defer teardown(t)
	}

	if teardown := setupMockFile(t, mockThumbnailPath); teardown != nil {
		defer teardown(t)
	}

	a := &Allocation{
		ID:           "TestAllocation_EncryptAndUpdateFileWithThumbnail",
		Tx:           "TestAllocation_EncryptAndUpdateFileWithThumbnail",
		ParityShards: 2,
		DataShards:   2,
		Size:         2 * GB,
	}

	setupMockAllocation(t, a)
	for i := 0; i < numBlobbers; i++ {
		a.Blobbers = append(a.Blobbers, &blockchain.StorageNode{
			ID:      mockBlobberId + strconv.Itoa(i),
			Baseurl: "http://" + t.Name() + "/" + mockBlobberUrl + strconv.Itoa(i),
		})
	}

	refsInput := map[string]interface{}{
		"total_pages": 1,
		"refs": []map[string]interface{}{
			{
				"file_id":          "2",
				"type":             "f",
				"allocation_id":    a.ID,
				"lookup_hash":      "lookup_hash",
				"name":             mockLocalPath,
				"path":             filepath.Join("/", mockLocalPath),
				"path_hash":        "path_hash",
				"parent_path":      "/",
				"level":            1,
				"size":             65536,
				"actual_file_size": 65536 * int64(len(a.Blobbers)),
				"actual_file_hash": "actual_file_hash",
				"created_at":       common.Timestamp(time.Now().Unix()),
				"updated_at":       common.Timestamp(time.Now().Unix()),
				"id":               3,
			},
		},
	}

	resfsIn, err := json.Marshal(refsInput)
	require.NoError(t, err)

	fileMetaIn := []byte("{\"actual_file_size\":1}")

	hashes := []string{
		"a9ad93057a092ebeeab2e34f16cd6c1135d08b5a165708d072e6d2da75b47e81",
		"bf116d80708522b6e006e818c05e1de4d6197e5882f17cd806702c4396100176",
		"3c4f6a43748f6b7cefee11216540414cb9b2563c294a5f7d633c2e9cda26f7bc",
		"249684daaeef1a8d38d0be0ea38777886e0b3ddf3deaef2eabe4117cc6e67256",
	}
	setupHttpResponses(t, &mockClient, a.ID, resfsIn, fileMetaIn, hashes, len(a.Blobbers), len(a.Blobbers), true)
	err = a.EncryptAndUpdateFileWithThumbnail(mockTmpPath, mockLocalPath, "/", mockThumbnailPath, nil)

	// Actually this test should be require.NoError
	// While data is encrypted, even with same wallet it outputs different data each time.
	// So we cannot have pre-defined hashes to return from mock client.
	// We also cannot dynamically set response. So mock client cannot provide correct hash.
	// We should replace mock client with net/httptest package instead.
	// Mock library is very limiting when it comes to testing with http endpoints
	require.Error(t, err)
	require.Contains(t, err.Error(), "upload_failed")
}

func TestAllocation_EncryptAndUploadFileWithThumbnail(t *testing.T) {
	mockClient := mocks.HttpClient{}
	zboxutil.Client = &mockClient

	const (
		mockLocalPath     = "1.txt"
		mockThumbnailPath = "thumbnail_alloc"
		mockTmpPath       = "/tmp"
	)

	if teardown := setupMockFile(t, mockLocalPath); teardown != nil {
		defer teardown(t)
	}

	if teardown := setupMockFile(t, mockThumbnailPath); teardown != nil {
		defer teardown(t)
	}

	a := &Allocation{
		Tx:           "TestAllocation_EncryptAndUploadFileWithThumbnail",
		ParityShards: 2,
		DataShards:   2,
		Size:         2 * GB,
		ctx:          context.TODO(),
	}

	setupMockAllocation(t, a)
	for i := 0; i < numBlobbers; i++ {
		a.Blobbers = append(a.Blobbers, &blockchain.StorageNode{
			ID:      mockBlobberId + strconv.Itoa(i),
			Baseurl: "http://" + t.Name() + "/" + mockBlobberUrl + strconv.Itoa(i),
		})
	}

	hashes := []string{
		"5c84c73878159775992d20425c13bafc8bc10515c40e0365dde068626918fceb",
		"f8d78ca33bd3c532f4d9c56bcd969944b61350c1be64df22f9353f359e3a8ba4",
		"f435a42af309218e88196d4ed2e0c1977a701641b06434be0bb0263099f3faa9",
		"6b3e932bfd2b2c09e39d35e7c4928c42b73bee194045e545560229234d695669",
	}

	setupHttpResponses(t, &mockClient, a.ID, nil, nil, hashes, len(a.Blobbers), len(a.Blobbers), false)

	err := a.EncryptAndUploadFileWithThumbnail(mockTmpPath, mockLocalPath, "/", mockThumbnailPath, nil)
	// Actually this test should be require.NoError
	// While data is encrypted, even with same wallet it outputs different data each time.
	// So we cannot have pre-defined hashes to return from mock client.
	// We also cannot dynamically set response. So mock client cannot provide correct hash.
	// We should replace mock client with net/httptest package instead.
	// Mock library is very limiting when it comes to testing with http endpoints
	require.Error(t, err)
	require.Contains(t, err.Error(), "upload_failed")
}

func TestAllocation_RepairFile(t *testing.T) {
	const (
		mockFileRefName = "mock file ref name"
		mockLocalPath   = "1.txt"
		mockActualHash  = "75a919d23622c29ade8096ed1add6606ec970579459178db3a7d1d0ff8df92d3"
		mockChunkHash   = "a6fb1cb61c9a3b8709242de28e44fb0b4de3753995396ae1d21ca9d4e956e9e2"
	)

	rawClient := zboxutil.Client
	createClient := resty.CreateClient

	var mockClient = mocks.HttpClient{}

	zboxutil.Client = &mockClient
	resty.CreateClient = func(t *http.Transport, timeout time.Duration) resty.Client {
		return &mockClient
	}

	defer func() {
		zboxutil.Client = rawClient
		resty.CreateClient = createClient
	}()

	client := zclient.GetClient()
	client.Wallet = &zcncrypto.Wallet{
		ClientID:  mockClientId,
		ClientKey: mockClientKey,
	}

	setupHttpResponses := func(t *testing.T, testName string, numBlobbers, numCorrect int) {
		require.True(t, numBlobbers >= numCorrect)
		for i := 0; i < numBlobbers; i++ {
			var hash string
			if i < numCorrect {
				hash = mockActualHash
			}
			frName := mockFileRefName + strconv.Itoa(i)
			url := "http://TestAllocation_RepairFile" + testName + mockBlobberUrl + strconv.Itoa(i) + "/v1/file/meta"
			mockClient.On("Do", mock.MatchedBy(func(req *http.Request) bool {
				return strings.HasPrefix(req.URL.String(), url)
			})).Return(&http.Response{
				StatusCode: http.StatusOK,
				Body: func(fileRefName, hash string) io.ReadCloser {
					jsonFR, err := json.Marshal(&fileref.FileRef{
						ActualFileHash: hash,
						Ref: fileref.Ref{
							Name: fileRefName,
						},
					})
					require.NoError(t, err)
					return ioutil.NopCloser(bytes.NewReader([]byte(jsonFR)))
				}(frName, hash),
			}, nil)
		}
	}

	setupHttpResponsesWithUpload := func(t *testing.T, testName string, numBlobbers, numCorrect int) {
		require.True(t, numBlobbers >= numCorrect)
		for i := 0; i < numBlobbers; i++ {
			var hash string
			if i < numCorrect {
				hash = mockActualHash
			}

			frName := mockFileRefName + strconv.Itoa(i)
			httpResponse := &http.Response{
				StatusCode: http.StatusOK,
				Body: func(fileRefName, hash string) io.ReadCloser {
					jsonFR, err := json.Marshal(&fileref.FileRef{
						ActualFileHash: hash,
						Ref: fileref.Ref{
							Name: fileRefName,
						},
					})
					require.NoError(t, err)
					return ioutil.NopCloser(bytes.NewReader([]byte(jsonFR)))
				}(frName, hash),
			}

			urlMeta := "http://TestAllocation_RepairFile" + testName + mockBlobberUrl + strconv.Itoa(i) + "/v1/file/meta"
			mockClient.On("Do", mock.MatchedBy(func(req *http.Request) bool {
				return strings.HasPrefix(req.URL.String(), urlMeta)
			})).Return(httpResponse, nil)

			urlUpload := "http://TestAllocation_RepairFile" + testName + mockBlobberUrl + strconv.Itoa(i) + "/v1/file/upload"
			mockClient.On("Do", mock.MatchedBy(func(req *http.Request) bool {
				return strings.HasPrefix(req.URL.String(), urlUpload)
			})).Return(&http.Response{
				StatusCode: http.StatusOK,
				Body: func(fileRefName, hash string) io.ReadCloser {
					jsonFR, err := json.Marshal(&UploadResult{
						Filename: mockLocalPath,
						Hash:     mockChunkHash,
					})
					require.NoError(t, err)
					return ioutil.NopCloser(bytes.NewReader([]byte(jsonFR)))
				}(frName, hash),
			}, nil)

			urlFilePath := "http://TestAllocation_RepairFile" + testName + mockBlobberUrl + strconv.Itoa(i) + "/v1/file/referencepath"
			mockClient.On("Do", mock.MatchedBy(func(req *http.Request) bool {
				return strings.HasPrefix(req.URL.String(), urlFilePath)
			})).Return(&http.Response{
				StatusCode: http.StatusOK,
				Body: func(fileRefName, hash string) io.ReadCloser {
					jsonFR, err := json.Marshal(&ReferencePathResult{
						ReferencePath: &fileref.ReferencePath{
							Meta: map[string]interface{}{
								"type": "d",
							},
						},
						LatestWM: nil,
					})
					require.NoError(t, err)
					return ioutil.NopCloser(bytes.NewReader([]byte(jsonFR)))
				}(frName, hash),
			}, nil)

			urlCommit := "http://TestAllocation_RepairFile" + testName + mockBlobberUrl + strconv.Itoa(i) + "/v1/connection/commit"
			mockClient.On("Do", mock.MatchedBy(func(req *http.Request) bool {
				return strings.HasPrefix(req.URL.String(), urlCommit)
			})).Return(&http.Response{
				StatusCode: http.StatusOK,
				Body: func(fileRefName, hash string) io.ReadCloser {
					jsonFR, err := json.Marshal(&ReferencePathResult{})
					require.NoError(t, err)
					return ioutil.NopCloser(bytes.NewReader([]byte(jsonFR)))
				}(frName, hash),
			}, nil)

			urlLock := "http://TestAllocation_RepairFile" + testName + mockBlobberUrl + strconv.Itoa(i) + zboxutil.WM_LOCK_ENDPOINT
			urlLock = strings.TrimRight(urlLock, "/")
			mockClient.On("Do", mock.MatchedBy(func(req *http.Request) bool {
				return strings.HasPrefix(req.URL.String(), urlLock)
			})).Return(&http.Response{
				StatusCode: http.StatusOK,
				Body: func() io.ReadCloser {
					resp := &WMLockResult{
						Status: WMLockStatusOK,
					}
					respBuf, _ := json.Marshal(resp)
					return ioutil.NopCloser(bytes.NewReader(respBuf))
				}(),
			}, nil)
		}
	}

	type parameters struct {
		localPath  string
		remotePath string
		status     StatusCallback
	}
	tests := []struct {
		name        string
		parameters  parameters
		numBlobbers int
		numCorrect  int
		setup       func(*testing.T, string, int, int)
		wantErr     bool
		errMsg      string
	}{
		{
			name: "Test_Repair_Not_Required_Failed",
			parameters: parameters{
				localPath:  mockLocalPath,
				remotePath: "/",
			},
			numBlobbers: 4,
			numCorrect:  4,
			setup:       setupHttpResponses,
			wantErr:     true,
			errMsg:      "chunk_upload: Repair not required",
		},
		{
			name: "Test_Repair_Required_Success",
			parameters: parameters{
				localPath:  mockLocalPath,
				remotePath: "/",
			},
			numBlobbers: 6,
			numCorrect:  5,
			setup:       setupHttpResponsesWithUpload,
		},
	}

	if teardown := setupMockFile(t, mockLocalPath); teardown != nil {
		defer teardown(t)
	}

	for _, tt := range tests {
		t.Run(tt.name, func(t *testing.T) {
			require := require.New(t)

			a := &Allocation{
				ParityShards: tt.numBlobbers / 2,
				DataShards:   tt.numBlobbers / 2,
				Size:         2 * GB,
			}
			a.downloadChan = make(chan *DownloadRequest, 10)
			a.repairChan = make(chan *RepairRequest, 1)
			a.ctx, a.ctxCancelF = context.WithCancel(context.Background())
			a.downloadProgressMap = make(map[string]*DownloadRequest)
			a.mutex = &sync.Mutex{}
			a.initialized = true
			sdkInitialized = true
			setupMockAllocation(t, a)
			for i := 0; i < tt.numBlobbers; i++ {
				a.Blobbers = append(a.Blobbers, &blockchain.StorageNode{
					Baseurl: "http://TestAllocation_RepairFile" + tt.name + mockBlobberUrl + strconv.Itoa(i),
				})
			}
			tt.setup(t, tt.name, tt.numBlobbers, tt.numCorrect)
			err := a.RepairFile(tt.parameters.localPath, tt.parameters.remotePath, tt.parameters.status)
			if tt.wantErr {
				require.NotNil(err)
			} else {
				require.Nil(err)
			}

			if err != nil {
				require.EqualValues(tt.errMsg, errors.Top(err))
				return
			}
			require.NoErrorf(err, "Unexpected error %v", err)
		})
	}
}<|MERGE_RESOLUTION|>--- conflicted
+++ resolved
@@ -19,7 +19,6 @@
 	"github.com/0chain/gosdk/core/common"
 	"github.com/0chain/gosdk/core/resty"
 	"github.com/0chain/gosdk/core/zcncrypto"
-	"github.com/0chain/gosdk/sdks/blobber"
 
 	"github.com/0chain/gosdk/zboxcore/blockchain"
 	zclient "github.com/0chain/gosdk/zboxcore/client"
@@ -210,15 +209,10 @@
 		"f435a42af309218e88196d4ed2e0c1977a701641b06434be0bb0263099f3faa9",
 		"6b3e932bfd2b2c09e39d35e7c4928c42b73bee194045e545560229234d695669",
 	}
-<<<<<<< HEAD
-	err := a.UpdateFile(os.TempDir(), mockLocalPath, "/", nil)
-	require.NoErrorf(err, "Unexpected error %v", err)
-=======
 	setupHttpResponses(t, &mockClient, a.ID, resfsIn, fileMetaIn, hashes, len(a.Blobbers), len(a.Blobbers), true)
 
 	err = a.UpdateFile(os.TempDir(), mockLocalPath, "/", nil)
 	require.NoErrorf(t, err, "Unexpected error %v", err)
->>>>>>> e2b883ed
 }
 
 func TestAllocation_UploadFile(t *testing.T) {
@@ -314,35 +308,11 @@
 
 	fileMetaIn := []byte("{\"actual_file_size\":1}")
 
-<<<<<<< HEAD
-			a.downloadChan = make(chan *DownloadRequest, 10)
-			a.repairChan = make(chan *RepairRequest, 1)
-			a.ctx, a.ctxCancelF = context.WithCancel(context.Background())
-			a.downloadProgressMap = make(map[string]*DownloadRequest)
-			a.mutex = &sync.Mutex{}
-			a.initialized = true
-			sdkInitialized = true
-			setupMockAllocation(t, a)
-			for i := 0; i < numBlobbers; i++ {
-				a.Blobbers = append(a.Blobbers, &blockchain.StorageNode{
-					ID:      mockBlobberId + strconv.Itoa(i),
-					Baseurl: server.URL,
-				})
-			}
-			err := a.UpdateFileWithThumbnail(os.TempDir(), tt.parameters.localPath, tt.parameters.remotePath, tt.parameters.thumbnailPath, tt.parameters.status)
-			if tt.wantErr {
-				require.Errorf(err, "expected error != nil")
-				return
-			}
-			require.NoErrorf(err, "Unexpected error %v", err)
-		})
-=======
 	hashes := []string{
 		"5c84c73878159775992d20425c13bafc8bc10515c40e0365dde068626918fceb",
 		"f8d78ca33bd3c532f4d9c56bcd969944b61350c1be64df22f9353f359e3a8ba4",
 		"f435a42af309218e88196d4ed2e0c1977a701641b06434be0bb0263099f3faa9",
 		"6b3e932bfd2b2c09e39d35e7c4928c42b73bee194045e545560229234d695669",
->>>>>>> e2b883ed
 	}
 	setupHttpResponses(t, &mockClient, a.ID, resfsIn, fileMetaIn, hashes, len(a.Blobbers), len(a.Blobbers), true)
 

package sdk

import (
	"sync"

	l "github.com/0chain/gosdk/zboxcore/logger"
)

var (
	mutMap  = make(map[string]*sync.Mutex)
	mapLock sync.Mutex
)

func (s *StatusBar) Started(allocationId, filePath string, op int, totalBytes int) {

}
func (s *StatusBar) InProgress(allocationId, filePath string, op int, completedBytes int, data []byte) {

}

func (s *StatusBar) Completed(allocationId, filePath string, filename string, mimetype string, size int, op int) {
	s.success = true
	l.Logger.Info("Repair for file completed. File = ", filePath)
}

func (s *StatusBar) Error(allocationID string, filePath string, op int, err error) {
	s.success = false
	s.err = err
	defer s.wg.Done()
	defer mutUnlock(s.allocID)

	var errDetail interface{} = "Unknown Error"
	if err != nil {
		errDetail = err.Error()
	}

	l.Logger.Error("Error in status callback. Error = ", errDetail)
}

func (s *StatusBar) RepairCompleted(filesRepaired int) {
<<<<<<< HEAD
	if s.err == nil {
		s.success = true
		defer s.wg.Done()
		mutUnlock(s.allocID)
		l.Logger.Info("Repair completed. Files repaired = ", filesRepaired)
	}
=======
	defer s.wg.Done()
	s.success = true
	mutUnlock(s.allocID)
	l.Logger.Info("Repair completed. Files repaired = ", filesRepaired)
>>>>>>> 82d0da1e
}

type StatusBar struct {
	wg      *sync.WaitGroup
	allocID string
	success bool
	err     error
}

func NewRepairBar(allocID string) *StatusBar {
	if _, ok := mutMap[allocID]; !ok {
		mapLock.Lock()
		mutMap[allocID] = &sync.Mutex{}
		mapLock.Unlock()
	}
	if !mutMap[allocID].TryLock() {
		return nil
	}
	return &StatusBar{
		wg:      &sync.WaitGroup{},
		allocID: allocID,
	}
}

func mutUnlock(allocID string) {
	mapLock.Lock()
	mutMap[allocID].Unlock()
	mapLock.Unlock()
}<|MERGE_RESOLUTION|>--- conflicted
+++ resolved
@@ -21,6 +21,7 @@
 func (s *StatusBar) Completed(allocationId, filePath string, filename string, mimetype string, size int, op int) {
 	s.success = true
 	l.Logger.Info("Repair for file completed. File = ", filePath)
+	l.Logger.Info("Repair for file completed. File = ", filePath)
 }
 
 func (s *StatusBar) Error(allocationID string, filePath string, op int, err error) {
@@ -38,19 +39,12 @@
 }
 
 func (s *StatusBar) RepairCompleted(filesRepaired int) {
-<<<<<<< HEAD
 	if s.err == nil {
 		s.success = true
 		defer s.wg.Done()
 		mutUnlock(s.allocID)
 		l.Logger.Info("Repair completed. Files repaired = ", filesRepaired)
 	}
-=======
-	defer s.wg.Done()
-	s.success = true
-	mutUnlock(s.allocID)
-	l.Logger.Info("Repair completed. Files repaired = ", filesRepaired)
->>>>>>> 82d0da1e
 }
 
 type StatusBar struct {

--- conflicted
+++ resolved
@@ -198,11 +198,6 @@
 		}
 		newChange.Operation = constants.FileOperationRename
 		newChange.Size = 0
-<<<<<<< HEAD
-		commitReq.change = newChange
-		commitReq.connectionID = req.connectionID
-		commitReq.wg = wg
-=======
 
 		commitReq := &CommitRequest{
 			allocationID: req.allocationID,
@@ -211,8 +206,7 @@
 			connectionID: req.connectionID,
 			wg:           wg,
 		}
-		commitReq.changes = append(commitReq.changes, newChange)
->>>>>>> 99d9f5c2
+		commitReq.change = newChange
 		commitReqs[c] = commitReq
 
 		go AddCommitRequest(commitReq)

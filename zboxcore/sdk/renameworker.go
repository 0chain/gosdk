package sdk

import (
	"bytes"
	"context"
	"fmt"
	"io/ioutil"
	"mime/multipart"
	"net/http"
	"sync"
	"time"

	"github.com/0chain/errors"

	"github.com/0chain/gosdk/constants"
	"github.com/0chain/gosdk/zboxcore/client"
	"github.com/0chain/gosdk/zboxcore/fileref"
	"github.com/0chain/gosdk/zboxcore/logger"

	"github.com/0chain/gosdk/zboxcore/allocationchange"
	"github.com/0chain/gosdk/zboxcore/blockchain"
	l "github.com/0chain/gosdk/zboxcore/logger"
	"github.com/0chain/gosdk/zboxcore/zboxutil"
)

type RenameRequest struct {
	allocationObj  *Allocation
	allocationID   string
	allocationTx   string
	blobbers       []*blockchain.StorageNode
	remotefilepath string
	newName        string
	ctx            context.Context
	wg             *sync.WaitGroup
	renameMask     zboxutil.Uint128
	maskMU         *sync.Mutex
	connectionID   string
	consensus      Consensus
}

func (req *RenameRequest) getObjectTreeFromBlobber(blobber *blockchain.StorageNode) (fileref.RefEntity, error) {
	return getObjectTreeFromBlobber(req.ctx, req.allocationID, req.allocationTx, req.remotefilepath, blobber)
}

func (req *RenameRequest) renameBlobberObject(
	blobber *blockchain.StorageNode, blobberIdx int) (refEntity fileref.RefEntity, err error) {

	defer func() {
		if err != nil {
			req.maskMU.Lock()
			req.renameMask = req.renameMask.And(zboxutil.NewUint128(1).Lsh(uint64(blobberIdx)).Not())
			req.maskMU.Unlock()
		}
	}()

	refEntity, err = req.getObjectTreeFromBlobber(req.blobbers[blobberIdx])
	if err != nil {
		return nil, err
	}

	var (
		resp             *http.Response
		shouldContinue   bool
		latestRespMsg    string
		latestStatusCode int
	)

	for i := 0; i < 3; i++ {
		err, shouldContinue = func() (err error, shouldContinue bool) {
			body := new(bytes.Buffer)
			formWriter := multipart.NewWriter(body)

			formWriter.WriteField("connection_id", req.connectionID)
			formWriter.WriteField("path", req.remotefilepath)
			formWriter.WriteField("new_name", req.newName)
			formWriter.Close()

			var httpreq *http.Request
			httpreq, err = zboxutil.NewRenameRequest(blobber.Baseurl, req.allocationTx, body)
			if err != nil {
				l.Logger.Error(blobber.Baseurl, "Error creating rename request", err)
				return
			}

			httpreq.Header.Add("Content-Type", formWriter.FormDataContentType())
<<<<<<< HEAD
			ctx, cncl := context.WithTimeout(req.ctx, time.Minute)
			resp, err = zboxutil.Client.Do(httpreq.WithContext(ctx))
			cncl()
=======
			ctx, cncl := context.WithTimeout(req.ctx, DefaultUploadTimeOut)
			resp, err = zboxutil.Client.Do(httpreq.WithContext(ctx))
			defer cncl()
>>>>>>> bc842616

			if err != nil {
				logger.Logger.Error("Rename: ", err)
				return
			}

			if resp.Body != nil {
				defer resp.Body.Close()
			}
			var respBody []byte
			respBody, err = ioutil.ReadAll(resp.Body)
			if err != nil {
				logger.Logger.Error("Error: Resp ", err)
				return
			}

			latestRespMsg = string(respBody)
			latestStatusCode = resp.StatusCode

			if resp.StatusCode == http.StatusOK {
				req.consensus.Done()
				l.Logger.Info(blobber.Baseurl, " "+req.remotefilepath, " renamed.")
				return
			}

			if resp.StatusCode == http.StatusTooManyRequests {
				logger.Logger.Error("Got too many request error")
				var r int
				r, err = zboxutil.GetRateLimitValue(resp)
				if err != nil {
					logger.Logger.Error(err)
					return
				}
				time.Sleep(time.Duration(r) * time.Second)
				shouldContinue = true
				return
			}
			l.Logger.Error(blobber.Baseurl, "Response: ", string(respBody))
			err = errors.New("response_error", string(respBody))
			return
		}()

		if err != nil {
			return
		}
		if shouldContinue {
			continue
		}
		return
	}

	err = errors.New("unknown_issue",
		fmt.Sprintf("last status code: %d, last response message: %s", latestStatusCode, latestRespMsg))
	return
}

func (req *RenameRequest) ProcessRename() error {
	numList := len(req.blobbers)
	objectTreeRefs := make([]fileref.RefEntity, numList)
	req.wg = &sync.WaitGroup{}
	req.wg.Add(numList)
	for i := 0; i < numList; i++ {
		go func(blobberIdx int) {
			defer req.wg.Done()
			refEntity, err := req.renameBlobberObject(req.blobbers[blobberIdx], blobberIdx)
			if err == nil {
				req.consensus.Done()
				req.maskMU.Lock()
				objectTreeRefs[blobberIdx] = refEntity
				req.maskMU.Unlock()
				return
			}
			l.Logger.Error(err.Error())
		}(i)
	}
	req.wg.Wait()

	if !req.consensus.isConsensusOk() {
		return errors.New("consensus_not_met",
			fmt.Sprintf("Rename failed. Required consensus %d got %d",
				req.consensus.consensusThresh, req.consensus.consensus))
	}

	writeMarkerMutex, err := CreateWriteMarkerMutex(client.GetClient(), req.allocationObj)
	if err != nil {
		return fmt.Errorf("rename failed: %s", err.Error())
	}

	err = writeMarkerMutex.Lock(req.ctx, &req.renameMask,
		req.maskMU, req.blobbers, &req.consensus, 0, time.Minute, req.connectionID)
	defer writeMarkerMutex.Unlock(req.ctx, req.renameMask, req.blobbers, time.Minute, req.connectionID) //nolint: errcheck
	if err != nil {
		return fmt.Errorf("rename failed: %s", err.Error())
	}

	req.consensus.Reset()
	activeBlobbers := req.renameMask.CountOnes()
	wg := &sync.WaitGroup{}
	wg.Add(activeBlobbers)
	commitReqs := make([]*CommitRequest, activeBlobbers)

	var pos uint64
	var c int
	for i := req.renameMask; !i.Equals64(0); i = i.And(zboxutil.NewUint128(1).Lsh(pos).Not()) {
		pos = uint64(i.TrailingZeros())

		newChange := &allocationchange.RenameFileChange{
			NewName:    req.newName,
			ObjectTree: objectTreeRefs[pos],
		}
		newChange.Operation = constants.FileOperationRename
		newChange.Size = 0

		commitReq := &CommitRequest{
			allocationID: req.allocationID,
			allocationTx: req.allocationTx,
			blobber:      req.blobbers[pos],
			connectionID: req.connectionID,
			wg:           wg,
		}
		commitReq.changes = append(commitReq.changes, newChange)
		commitReqs[c] = commitReq

		go AddCommitRequest(commitReq)

		c++
	}

	wg.Wait()

	var errMessages string
	for _, commitReq := range commitReqs {
		if commitReq.result != nil {
			if commitReq.result.Success {
				l.Logger.Info("Commit success", commitReq.blobber.Baseurl)
				req.consensus.Done()
			} else {
				errMessages += commitReq.result.ErrorMessage + "\t"
				l.Logger.Info("Commit failed", commitReq.blobber.Baseurl, commitReq.result.ErrorMessage)
			}
		} else {
			l.Logger.Info("Commit result not set", commitReq.blobber.Baseurl)
		}
	}

	if !req.consensus.isConsensusOk() {
		return errors.New("consensus_not_met",
			fmt.Sprintf("Required consensus %d got %d. Error: %s",
				req.consensus.consensusThresh, req.consensus.consensus, errMessages))
	}
	return nil
}<|MERGE_RESOLUTION|>--- conflicted
+++ resolved
@@ -83,15 +83,9 @@
 			}
 
 			httpreq.Header.Add("Content-Type", formWriter.FormDataContentType())
-<<<<<<< HEAD
-			ctx, cncl := context.WithTimeout(req.ctx, time.Minute)
-			resp, err = zboxutil.Client.Do(httpreq.WithContext(ctx))
-			cncl()
-=======
 			ctx, cncl := context.WithTimeout(req.ctx, DefaultUploadTimeOut)
 			resp, err = zboxutil.Client.Do(httpreq.WithContext(ctx))
 			defer cncl()
->>>>>>> bc842616
 
 			if err != nil {
 				logger.Logger.Error("Rename: ", err)

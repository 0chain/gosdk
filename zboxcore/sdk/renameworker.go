--- conflicted
+++ resolved
@@ -142,13 +142,9 @@
 	req.wg.Wait()
 
 	if !req.consensus.isConsensusOk() {
-<<<<<<< HEAD
-		return errors.New("Rename failed: Rename request failed. Consensus not met.")
-=======
 		return errors.New("consensus_not_met",
 			fmt.Sprintf("Rename failed. Required consensus %d got %d",
 				req.consensus.consensusThresh, req.consensus.consensus))
->>>>>>> 89d1609e
 	}
 
 	writeMarkerMutex, err := CreateWriteMarkerMutex(client.GetClient(), req.allocationObj)
@@ -163,10 +159,7 @@
 	}
 
 	req.consensus.Reset()
-<<<<<<< HEAD
-=======
 	activeBlobbers := req.renameMask.CountOnes()
->>>>>>> 89d1609e
 	wg := &sync.WaitGroup{}
 	wg.Add(activeBlobbers)
 	commitReqs := make([]*CommitRequest, activeBlobbers)

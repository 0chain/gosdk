package sdk

import (
	"bytes"
	"context"
	"fmt"
	"io/ioutil"
	"mime/multipart"
	"net/http"
	"sync"
	"time"

	"github.com/0chain/errors"

	"github.com/0chain/gosdk/constants"
	"github.com/0chain/gosdk/zboxcore/client"
	"github.com/0chain/gosdk/zboxcore/fileref"
	"github.com/0chain/gosdk/zboxcore/logger"

	"github.com/0chain/gosdk/zboxcore/allocationchange"
	"github.com/0chain/gosdk/zboxcore/blockchain"
	l "github.com/0chain/gosdk/zboxcore/logger"
	"github.com/0chain/gosdk/zboxcore/zboxutil"
)

type RenameRequest struct {
	allocationObj  *Allocation
	allocationID   string
	allocationTx   string
	blobbers       []*blockchain.StorageNode
	remotefilepath string
	newName        string
	ctx            context.Context
	wg             *sync.WaitGroup
	renameMask     zboxutil.Uint128
	maskMU         *sync.Mutex
	connectionID   string
	consensus      Consensus
}

func (req *RenameRequest) getObjectTreeFromBlobber(blobber *blockchain.StorageNode) (fileref.RefEntity, error) {
	return getObjectTreeFromBlobber(req.ctx, req.allocationID, req.allocationTx, req.remotefilepath, blobber)
}

func (req *RenameRequest) renameBlobberObject(
	blobber *blockchain.StorageNode, blobberIdx int) (refEntity fileref.RefEntity, err error) {

	defer func() {
		if err != nil {
			req.maskMU.Lock()
			req.renameMask = req.renameMask.And(zboxutil.NewUint128(1).Lsh(uint64(blobberIdx)).Not())
			req.maskMU.Unlock()
		}
	}()

	refEntity, err = req.getObjectTreeFromBlobber(req.blobbers[blobberIdx])
	if err != nil {
		return nil, err
	}

<<<<<<< HEAD
	var resp *http.Response
	for i := 0; i < 3; i++ {
		if resp != nil {
			resp.Body.Close()
		}

		body := new(bytes.Buffer)
		formWriter := multipart.NewWriter(body)

		formWriter.WriteField("connection_id", req.connectionID)
		formWriter.WriteField("path", req.remotefilepath)
		formWriter.WriteField("new_name", req.newName)
		formWriter.Close()

		var httpreq *http.Request
		httpreq, err = zboxutil.NewRenameRequest(blobber.Baseurl, req.allocationTx, body)
		if err != nil {
			l.Logger.Error(blobber.Baseurl, "Error creating rename request", err)
			return nil, err
		}
		httpreq.Header.Add("Content-Type", formWriter.FormDataContentType())
		ctx, cncl := context.WithTimeout(req.ctx, time.Minute)
		resp, err = zboxutil.Client.Do(httpreq.WithContext(ctx))
		cncl()

		if err != nil {
			logger.Logger.Error("Rename: ", err)
			return nil, err
		}
		defer resp.Body.Close()

		var respBody []byte
		respBody, err = ioutil.ReadAll(resp.Body)
		if err != nil {
			logger.Logger.Error("Error: Resp ", err)
			return nil, err
		}

		if resp.StatusCode == http.StatusOK {
			req.consensus.Done()
			l.Logger.Info(blobber.Baseurl, " "+req.remotefilepath, " renamed.")
			return
		}

		if resp.StatusCode == http.StatusTooManyRequests {
			logger.Logger.Error("Got too many request error")
			var r int
			r, err = zboxutil.GetRateLimitValue(resp)
			if err != nil {
				return
			}
			time.Sleep(time.Duration(r) * time.Second)
			continue
		}
		l.Logger.Error(blobber.Baseurl, "Response: ", string(respBody))
		err = errors.New("response_error", string(respBody))
		return
	}

=======
	var (
		resp             *http.Response
		shouldContinue   bool
		latestRespMsg    string
		latestStatusCode int
	)

	for i := 0; i < 3; i++ {
		err, shouldContinue = func() (err error, shouldContinue bool) {
			body := new(bytes.Buffer)
			formWriter := multipart.NewWriter(body)

			formWriter.WriteField("connection_id", req.connectionID)
			formWriter.WriteField("path", req.remotefilepath)
			formWriter.WriteField("new_name", req.newName)
			formWriter.Close()

			var httpreq *http.Request
			httpreq, err = zboxutil.NewRenameRequest(blobber.Baseurl, req.allocationTx, body)
			if err != nil {
				l.Logger.Error(blobber.Baseurl, "Error creating rename request", err)
				return
			}

			httpreq.Header.Add("Content-Type", formWriter.FormDataContentType())
			ctx, cncl := context.WithTimeout(req.ctx, time.Minute)
			resp, err = zboxutil.Client.Do(httpreq.WithContext(ctx))
			cncl()

			if err != nil {
				logger.Logger.Error("Rename: ", err)
				return
			}

			if resp.Body != nil {
				defer resp.Body.Close()
			}
			var respBody []byte
			respBody, err = ioutil.ReadAll(resp.Body)
			if err != nil {
				logger.Logger.Error("Error: Resp ", err)
				return
			}

			latestRespMsg = string(respBody)
			latestStatusCode = resp.StatusCode

			if resp.StatusCode == http.StatusOK {
				req.consensus.Done()
				l.Logger.Info(blobber.Baseurl, " "+req.remotefilepath, " renamed.")
				return
			}

			if resp.StatusCode == http.StatusTooManyRequests {
				logger.Logger.Error("Got too many request error")
				var r int
				r, err = zboxutil.GetRateLimitValue(resp)
				if err != nil {
					logger.Logger.Error(err)
					return
				}
				time.Sleep(time.Duration(r) * time.Second)
				shouldContinue = true
				return
			}
			l.Logger.Error(blobber.Baseurl, "Response: ", string(respBody))
			err = errors.New("response_error", string(respBody))
			return
		}()

		if err != nil {
			return
		}
		if shouldContinue {
			continue
		}
		return
	}

	err = errors.New("unknown_issue",
		fmt.Sprintf("last status code: %d, last response message: %s", latestStatusCode, latestRespMsg))
>>>>>>> f5619e06
	return
}

func (req *RenameRequest) ProcessRename() error {
	numList := len(req.blobbers)
	objectTreeRefs := make([]fileref.RefEntity, numList)
	req.wg = &sync.WaitGroup{}
	req.wg.Add(numList)
	for i := 0; i < numList; i++ {
		go func(blobberIdx int) {
			defer req.wg.Done()
			refEntity, err := req.renameBlobberObject(req.blobbers[blobberIdx], blobberIdx)
			if err == nil {
				req.consensus.Done()
				req.maskMU.Lock()
				objectTreeRefs[blobberIdx] = refEntity
				req.maskMU.Unlock()
				return
			}
			l.Logger.Error(err.Error())
		}(i)
	}
	req.wg.Wait()

	if !req.consensus.isConsensusOk() {
		return errors.New("consensus_not_met",
			fmt.Sprintf("Rename failed. Required consensus %d got %d",
				req.consensus.consensusThresh, req.consensus.consensus))
	}

	writeMarkerMutex, err := CreateWriteMarkerMutex(client.GetClient(), req.allocationObj)
	if err != nil {
		return fmt.Errorf("rename failed: %s", err.Error())
	}

<<<<<<< HEAD
	err = writeMarkerMutex.Lock(req.ctx, &req.renameMask, req.maskMU, req.blobbers, &req.consensus, time.Minute, req.connectionID)
=======
	err = writeMarkerMutex.Lock(req.ctx, &req.renameMask,
		req.maskMU, req.blobbers, &req.consensus, 0, time.Minute, req.connectionID)
>>>>>>> f5619e06
	defer writeMarkerMutex.Unlock(req.ctx, req.renameMask, req.blobbers, time.Minute, req.connectionID) //nolint: errcheck
	if err != nil {
		return fmt.Errorf("rename failed: %s", err.Error())
	}

	req.consensus.Reset()
	activeBlobbers := req.renameMask.CountOnes()
	wg := &sync.WaitGroup{}
	wg.Add(activeBlobbers)
	commitReqs := make([]*CommitRequest, activeBlobbers)

	var pos uint64
	var c int
	for i := req.renameMask; !i.Equals64(0); i = i.And(zboxutil.NewUint128(1).Lsh(pos).Not()) {
		pos = uint64(i.TrailingZeros())

		newChange := &allocationchange.RenameFileChange{
			NewName:    req.newName,
			ObjectTree: objectTreeRefs[pos],
		}
		newChange.Operation = constants.FileOperationRename
		newChange.Size = 0

		commitReq := &CommitRequest{
			allocationID: req.allocationID,
			allocationTx: req.allocationTx,
			blobber:      req.blobbers[pos],
			connectionID: req.connectionID,
			wg:           wg,
		}
		commitReq.changes = append(commitReq.changes, newChange)
		commitReqs[c] = commitReq

		go AddCommitRequest(commitReq)

		c++
	}

	wg.Wait()

	var errMessages string
	for _, commitReq := range commitReqs {
		if commitReq.result != nil {
			if commitReq.result.Success {
				l.Logger.Info("Commit success", commitReq.blobber.Baseurl)
				req.consensus.Done()
			} else {
				errMessages += commitReq.result.ErrorMessage + "\t"
				l.Logger.Info("Commit failed", commitReq.blobber.Baseurl, commitReq.result.ErrorMessage)
			}
		} else {
			l.Logger.Info("Commit result not set", commitReq.blobber.Baseurl)
		}
	}

	if !req.consensus.isConsensusOk() {
		return errors.New("consensus_not_met",
			fmt.Sprintf("Required consensus %d got %d. Error: %s",
				req.consensus.consensusThresh, req.consensus.consensus, errMessages))
	}
	return nil
}<|MERGE_RESOLUTION|>--- conflicted
+++ resolved
@@ -58,67 +58,6 @@
 		return nil, err
 	}
 
-<<<<<<< HEAD
-	var resp *http.Response
-	for i := 0; i < 3; i++ {
-		if resp != nil {
-			resp.Body.Close()
-		}
-
-		body := new(bytes.Buffer)
-		formWriter := multipart.NewWriter(body)
-
-		formWriter.WriteField("connection_id", req.connectionID)
-		formWriter.WriteField("path", req.remotefilepath)
-		formWriter.WriteField("new_name", req.newName)
-		formWriter.Close()
-
-		var httpreq *http.Request
-		httpreq, err = zboxutil.NewRenameRequest(blobber.Baseurl, req.allocationTx, body)
-		if err != nil {
-			l.Logger.Error(blobber.Baseurl, "Error creating rename request", err)
-			return nil, err
-		}
-		httpreq.Header.Add("Content-Type", formWriter.FormDataContentType())
-		ctx, cncl := context.WithTimeout(req.ctx, time.Minute)
-		resp, err = zboxutil.Client.Do(httpreq.WithContext(ctx))
-		cncl()
-
-		if err != nil {
-			logger.Logger.Error("Rename: ", err)
-			return nil, err
-		}
-		defer resp.Body.Close()
-
-		var respBody []byte
-		respBody, err = ioutil.ReadAll(resp.Body)
-		if err != nil {
-			logger.Logger.Error("Error: Resp ", err)
-			return nil, err
-		}
-
-		if resp.StatusCode == http.StatusOK {
-			req.consensus.Done()
-			l.Logger.Info(blobber.Baseurl, " "+req.remotefilepath, " renamed.")
-			return
-		}
-
-		if resp.StatusCode == http.StatusTooManyRequests {
-			logger.Logger.Error("Got too many request error")
-			var r int
-			r, err = zboxutil.GetRateLimitValue(resp)
-			if err != nil {
-				return
-			}
-			time.Sleep(time.Duration(r) * time.Second)
-			continue
-		}
-		l.Logger.Error(blobber.Baseurl, "Response: ", string(respBody))
-		err = errors.New("response_error", string(respBody))
-		return
-	}
-
-=======
 	var (
 		resp             *http.Response
 		shouldContinue   bool
@@ -200,7 +139,6 @@
 
 	err = errors.New("unknown_issue",
 		fmt.Sprintf("last status code: %d, last response message: %s", latestStatusCode, latestRespMsg))
->>>>>>> f5619e06
 	return
 }
 
@@ -236,12 +174,8 @@
 		return fmt.Errorf("rename failed: %s", err.Error())
 	}
 
-<<<<<<< HEAD
-	err = writeMarkerMutex.Lock(req.ctx, &req.renameMask, req.maskMU, req.blobbers, &req.consensus, time.Minute, req.connectionID)
-=======
 	err = writeMarkerMutex.Lock(req.ctx, &req.renameMask,
 		req.maskMU, req.blobbers, &req.consensus, 0, time.Minute, req.connectionID)
->>>>>>> f5619e06
 	defer writeMarkerMutex.Unlock(req.ctx, req.renameMask, req.blobbers, time.Minute, req.connectionID) //nolint: errcheck
 	if err != nil {
 		return fmt.Errorf("rename failed: %s", err.Error())

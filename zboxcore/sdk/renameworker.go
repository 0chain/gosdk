--- conflicted
+++ resolved
@@ -149,14 +149,7 @@
 	numList := len(req.blobbers)
 	objectTreeRefs := make([]fileref.RefEntity, numList)
 
-<<<<<<< HEAD
 	wgErrors := make(chan error, 1)
-=======
-	wgErrors := make(chan error, numList)
-	defer func() {
-		close(wgErrors)
-	}()
->>>>>>> f8040f52
 
 	req.wg = &sync.WaitGroup{}
 	req.wg.Add(numList)
@@ -172,20 +165,13 @@
 				l.Logger.Error(err.Error())
 				return
 			}
-<<<<<<< HEAD
 			req.maskMU.Lock()
 			objectTreeRefs[blobberIdx] = refEntity
 			req.maskMU.Unlock()
-=======
-
-			wgErrors <- err
-			l.Logger.Error(err.Error())
->>>>>>> f8040f52
 		}(i)
 	}
 	req.wg.Wait()
 
-<<<<<<< HEAD
 	var recentErr *error
 	select {
 		case err := <-wgErrors:
@@ -197,9 +183,6 @@
 	if !req.consensus.isConsensusOk() && recentErr!=nil {
 		return errors.New("rename_failed", fmt.Sprintf("Rename failed. %s", (*recentErr).Error()))
 	}
-=======
-	req.wg.Wait()
->>>>>>> f8040f52
 
 	if !req.consensus.isConsensusOk() {
 		if req.consensus.getConsensus() == 0 && len(wgErrors) > 0 {

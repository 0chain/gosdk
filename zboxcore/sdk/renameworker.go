package sdk

import (
	"bytes"
	"context"
	"fmt"
	"io/ioutil"
	"mime/multipart"
	"net/http"
	"sync"
	"time"

	"github.com/0chain/errors"

	"github.com/0chain/gosdk/constants"
	"github.com/0chain/gosdk/zboxcore/client"
	"github.com/0chain/gosdk/zboxcore/fileref"
	"github.com/0chain/gosdk/zboxcore/logger"

	"github.com/0chain/gosdk/zboxcore/allocationchange"
	"github.com/0chain/gosdk/zboxcore/blockchain"
	l "github.com/0chain/gosdk/zboxcore/logger"
	"github.com/0chain/gosdk/zboxcore/zboxutil"
)

type RenameRequest struct {
	allocationObj  *Allocation
	allocationID   string
	allocationTx   string
	blobbers       []*blockchain.StorageNode
	remotefilepath string
	newName        string
	ctx            context.Context
<<<<<<< HEAD
	wg             *sync.WaitGroup
	renameMask     zboxutil.Uint128
	maskMU         *sync.Mutex
	connectionID   string
	consensus      Consensus
=======

	connectionID string
	consensus    Consensus
>>>>>>> 51b1c80d
}

func (req *RenameRequest) getObjectTreeFromBlobber(blobber *blockchain.StorageNode) (fileref.RefEntity, error) {
	return getObjectTreeFromBlobber(req.ctx, req.allocationID, req.allocationTx, req.remotefilepath, blobber)
}

<<<<<<< HEAD
func (req *RenameRequest) renameBlobberObject(
	blobber *blockchain.StorageNode, blobberIdx int) (refEntity fileref.RefEntity, err error) {

	defer func() {
		if err != nil {
			req.maskMU.Lock()
			req.renameMask = req.renameMask.And(zboxutil.NewUint128(1).Lsh(uint64(blobberIdx)).Not())
			req.maskMU.Unlock()
		}
	}()

	refEntity, err = req.getObjectTreeFromBlobber(req.blobbers[blobberIdx])
=======
func (req *RenameRequest) renameBlobberObject(blobber *blockchain.StorageNode) (fileref.RefEntity, error) {
	refEntity, err := req.getObjectTreeFromBlobber(blobber)
>>>>>>> 51b1c80d
	if err != nil {
		return nil, err
	}

	var (
		resp             *http.Response
		shouldContinue   bool
		latestRespMsg    string
		latestStatusCode int
	)

	for i := 0; i < 3; i++ {
		err, shouldContinue = func() (err error, shouldContinue bool) {
			body := new(bytes.Buffer)
			formWriter := multipart.NewWriter(body)

			formWriter.WriteField("connection_id", req.connectionID)
			formWriter.WriteField("path", req.remotefilepath)
			formWriter.WriteField("new_name", req.newName)
			formWriter.Close()

			var httpreq *http.Request
			httpreq, err = zboxutil.NewRenameRequest(blobber.Baseurl, req.allocationTx, body)
			if err != nil {
				l.Logger.Error(blobber.Baseurl, "Error creating rename request", err)
				return
			}

			httpreq.Header.Add("Content-Type", formWriter.FormDataContentType())
			ctx, cncl := context.WithTimeout(req.ctx, time.Minute)
			resp, err = zboxutil.Client.Do(httpreq.WithContext(ctx))
			cncl()

			if err != nil {
				logger.Logger.Error("Rename: ", err)
				return
			}

			if resp.Body != nil {
				defer resp.Body.Close()
			}
			var respBody []byte
			respBody, err = ioutil.ReadAll(resp.Body)
			if err != nil {
				logger.Logger.Error("Error: Resp ", err)
				return
			}

			latestRespMsg = string(respBody)
			latestStatusCode = resp.StatusCode

			if resp.StatusCode == http.StatusOK {
				req.consensus.Done()
				l.Logger.Info(blobber.Baseurl, " "+req.remotefilepath, " renamed.")
				return
			}

			if resp.StatusCode == http.StatusTooManyRequests {
				logger.Logger.Error("Got too many request error")
				var r int
				r, err = zboxutil.GetRateLimitValue(resp)
				if err != nil {
					logger.Logger.Error(err)
					return
				}
				time.Sleep(time.Duration(r) * time.Second)
				shouldContinue = true
				return
			}
			l.Logger.Error(blobber.Baseurl, "Response: ", string(respBody))
			err = errors.New("response_error", string(respBody))
			return
		}()

		if err != nil {
			return
		}
<<<<<<< HEAD
		if shouldContinue {
			continue
		}
		return
=======
		defer resp.Body.Close()
		if resp.StatusCode == http.StatusOK {
			req.consensus.Done()

			l.Logger.Info(blobber.Baseurl, " "+req.remotefilepath, " renamed.")
			return nil
		}
		respBody, err := ioutil.ReadAll(resp.Body)
		if err == nil {
			msg := string(respBody)
			if len(msg) > 0 {
				l.Logger.Error(blobber.Baseurl, "Response: ", msg)

				return fmt.Errorf("Rename: %v %s", resp.StatusCode, msg)
			}

		}

		return fmt.Errorf("Rename: %v", resp.StatusCode)
	})
	if err != nil {
		return nil, err
>>>>>>> 51b1c80d
	}

	err = errors.New("unknown_issue",
		fmt.Sprintf("last status code: %d, last response message: %s", latestStatusCode, latestRespMsg))
	return
}

func (req *RenameRequest) ProcessRename() error {
	num := len(req.blobbers)
	objectTreeRefs := make([]fileref.RefEntity, num)

	wait := make(chan ProcessResult, num)

	wg := &sync.WaitGroup{}
	wg.Add(num)

	for i := 0; i < num; i++ {
		go func(blobberIdx int) {
			defer wg.Done()
			refEntity, err := req.renameBlobberObject(req.blobbers[blobberIdx])

			if err != nil {
				l.Logger.Error(err.Error())
			}

			wait <- ProcessResult{
				BlobberIndex: blobberIdx,
				FileRef:      refEntity,
				Succeed:      err == nil,
			}
		}(i)
	}
	wg.Wait()

	for i := 0; i < num; i++ {
		r := <-wait

		if !r.Succeed {
			continue
		}

		objectTreeRefs[r.BlobberIndex] = r.FileRef
	}

	if !req.consensus.isConsensusOk() {
		return errors.New("consensus_not_met",
			fmt.Sprintf("Rename failed. Required consensus %d got %d",
				req.consensus.consensusThresh, req.consensus.consensus))
	}

	writeMarkerMutex, err := CreateWriteMarkerMutex(client.GetClient(), req.allocationObj)
	if err != nil {
		return fmt.Errorf("rename failed: %s", err.Error())
	}

	err = writeMarkerMutex.Lock(req.ctx, &req.renameMask, req.maskMU, req.blobbers, &req.consensus, time.Minute, req.connectionID)
	defer writeMarkerMutex.Unlock(req.ctx, req.renameMask, req.blobbers, time.Minute, req.connectionID) //nolint: errcheck
	if err != nil {
		return fmt.Errorf("rename failed: %s", err.Error())
	}

	req.consensus.Reset()
<<<<<<< HEAD
	activeBlobbers := req.renameMask.CountOnes()
	wg := &sync.WaitGroup{}
	wg.Add(activeBlobbers)
	commitReqs := make([]*CommitRequest, activeBlobbers)

	var pos uint64
	var c int
	for i := req.renameMask; !i.Equals64(0); i = i.And(zboxutil.NewUint128(1).Lsh(pos).Not()) {
		pos = uint64(i.TrailingZeros())

		newChange := &allocationchange.RenameFileChange{
			NewName:    req.newName,
			ObjectTree: objectTreeRefs[pos],
		}
=======

	commitReqs := make([]*CommitRequest, 0, num)

	for pos, ref := range objectTreeRefs {
		if ref == nil {
			continue
		}

		wg.Add(1)
		commitReq := &CommitRequest{}
		commitReq.allocationID = req.allocationID
		commitReq.allocationTx = req.allocationTx
		commitReq.blobber = req.blobbers[pos]
		newChange := &allocationchange.RenameFileChange{}
		newChange.NewName = req.newName
		newChange.ObjectTree = objectTreeRefs[pos]
		newChange.NumBlocks = 0
>>>>>>> 51b1c80d
		newChange.Operation = constants.FileOperationRename
		newChange.Size = 0

		commitReq := &CommitRequest{
			allocationID: req.allocationID,
			allocationTx: req.allocationTx,
			blobber:      req.blobbers[pos],
			connectionID: req.connectionID,
			wg:           wg,
		}
		commitReq.changes = append(commitReq.changes, newChange)
<<<<<<< HEAD
		commitReqs[c] = commitReq

		go AddCommitRequest(commitReq)

		c++
=======
		commitReq.connectionID = req.connectionID
		commitReq.wg = wg
		commitReqs = append(commitReqs, commitReq)
		go AddCommitRequest(commitReq)
>>>>>>> 51b1c80d
	}

	wg.Wait()

	var errMessages string
	for _, commitReq := range commitReqs {
		if commitReq.result != nil {
			if commitReq.result.Success {
				l.Logger.Info("Commit success", commitReq.blobber.Baseurl)
				req.consensus.Done()
			} else {
				errMessages += commitReq.result.ErrorMessage + "\t"
				l.Logger.Info("Commit failed", commitReq.blobber.Baseurl, commitReq.result.ErrorMessage)
			}
		} else {
			l.Logger.Info("Commit result not set", commitReq.blobber.Baseurl)
		}
	}

	if !req.consensus.isConsensusOk() {
		return errors.New("consensus_not_met",
			fmt.Sprintf("Required consensus %d got %d. Error: %s",
				req.consensus.consensusThresh, req.consensus.consensus, errMessages))
	}
	return nil
}<|MERGE_RESOLUTION|>--- conflicted
+++ resolved
@@ -31,24 +31,17 @@
 	remotefilepath string
 	newName        string
 	ctx            context.Context
-<<<<<<< HEAD
 	wg             *sync.WaitGroup
 	renameMask     zboxutil.Uint128
 	maskMU         *sync.Mutex
 	connectionID   string
 	consensus      Consensus
-=======
-
-	connectionID string
-	consensus    Consensus
->>>>>>> 51b1c80d
 }
 
 func (req *RenameRequest) getObjectTreeFromBlobber(blobber *blockchain.StorageNode) (fileref.RefEntity, error) {
 	return getObjectTreeFromBlobber(req.ctx, req.allocationID, req.allocationTx, req.remotefilepath, blobber)
 }
 
-<<<<<<< HEAD
 func (req *RenameRequest) renameBlobberObject(
 	blobber *blockchain.StorageNode, blobberIdx int) (refEntity fileref.RefEntity, err error) {
 
@@ -61,10 +54,6 @@
 	}()
 
 	refEntity, err = req.getObjectTreeFromBlobber(req.blobbers[blobberIdx])
-=======
-func (req *RenameRequest) renameBlobberObject(blobber *blockchain.StorageNode) (fileref.RefEntity, error) {
-	refEntity, err := req.getObjectTreeFromBlobber(blobber)
->>>>>>> 51b1c80d
 	if err != nil {
 		return nil, err
 	}
@@ -142,35 +131,10 @@
 		if err != nil {
 			return
 		}
-<<<<<<< HEAD
 		if shouldContinue {
 			continue
 		}
 		return
-=======
-		defer resp.Body.Close()
-		if resp.StatusCode == http.StatusOK {
-			req.consensus.Done()
-
-			l.Logger.Info(blobber.Baseurl, " "+req.remotefilepath, " renamed.")
-			return nil
-		}
-		respBody, err := ioutil.ReadAll(resp.Body)
-		if err == nil {
-			msg := string(respBody)
-			if len(msg) > 0 {
-				l.Logger.Error(blobber.Baseurl, "Response: ", msg)
-
-				return fmt.Errorf("Rename: %v %s", resp.StatusCode, msg)
-			}
-
-		}
-
-		return fmt.Errorf("Rename: %v", resp.StatusCode)
-	})
-	if err != nil {
-		return nil, err
->>>>>>> 51b1c80d
 	}
 
 	err = errors.New("unknown_issue",
@@ -233,7 +197,6 @@
 	}
 
 	req.consensus.Reset()
-<<<<<<< HEAD
 	activeBlobbers := req.renameMask.CountOnes()
 	wg := &sync.WaitGroup{}
 	wg.Add(activeBlobbers)
@@ -248,25 +211,6 @@
 			NewName:    req.newName,
 			ObjectTree: objectTreeRefs[pos],
 		}
-=======
-
-	commitReqs := make([]*CommitRequest, 0, num)
-
-	for pos, ref := range objectTreeRefs {
-		if ref == nil {
-			continue
-		}
-
-		wg.Add(1)
-		commitReq := &CommitRequest{}
-		commitReq.allocationID = req.allocationID
-		commitReq.allocationTx = req.allocationTx
-		commitReq.blobber = req.blobbers[pos]
-		newChange := &allocationchange.RenameFileChange{}
-		newChange.NewName = req.newName
-		newChange.ObjectTree = objectTreeRefs[pos]
-		newChange.NumBlocks = 0
->>>>>>> 51b1c80d
 		newChange.Operation = constants.FileOperationRename
 		newChange.Size = 0
 
@@ -278,18 +222,11 @@
 			wg:           wg,
 		}
 		commitReq.changes = append(commitReq.changes, newChange)
-<<<<<<< HEAD
 		commitReqs[c] = commitReq
 
 		go AddCommitRequest(commitReq)
 
 		c++
-=======
-		commitReq.connectionID = req.connectionID
-		commitReq.wg = wg
-		commitReqs = append(commitReqs, commitReq)
-		go AddCommitRequest(commitReq)
->>>>>>> 51b1c80d
 	}
 
 	wg.Wait()

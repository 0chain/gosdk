--- conflicted
+++ resolved
@@ -128,15 +128,9 @@
 		}
 	case fileref.FILE:
 		// this returns op object and mask
-<<<<<<< HEAD
-		op := r.repairFile(a, dir)
-		if op != nil {
-			ops = append(ops, *op)
-=======
 		repairOps := r.repairFile(a, dir)
 		if repairOps != nil {
 			ops = append(ops, repairOps...)
->>>>>>> 8125003d
 		}
 
 	default:
@@ -145,13 +139,8 @@
 	return ops
 }
 
-<<<<<<< HEAD
-func (r *RepairRequest) repairFile(a *Allocation, file *ListResult) *OperationRequest {
-	var op *OperationRequest
-=======
 func (r *RepairRequest) repairFile(a *Allocation, file *ListResult) []OperationRequest {
 	ops := make([]OperationRequest, 0)
->>>>>>> 8125003d
 	if r.checkForCancel(a) {
 		return nil
 	}
@@ -173,13 +162,7 @@
 
 			if deleteMask.CountOnes() > 0 {
 				l.Logger.Info("Deleting minority shards for the path :", zap.Any("path", file.Path))
-<<<<<<< HEAD
-				// consensus := deleteMask.CountOnes()
-				// err := a.deleteFile(file.Path, 0, consensus, deleteMask)
-				op = &OperationRequest{
-=======
 				op := OperationRequest{
->>>>>>> 8125003d
 					OperationType: constants.FileOperationDelete,
 					RemotePath:    file.Path,
 					Mask:          &deleteMask,
@@ -213,11 +196,7 @@
 			}
 		} else {
 			l.Logger.Info("Repair by delete", zap.Any("path", file.Path))
-<<<<<<< HEAD
-			op = &OperationRequest{
-=======
 			op := OperationRequest{
->>>>>>> 8125003d
 				OperationType: constants.FileOperationDelete,
 				RemotePath:    file.Path,
 				Mask:          &found,
@@ -226,23 +205,14 @@
 		}
 	} else if deleteMask.CountOnes() > 0 {
 		l.Logger.Info("Deleting minority shards for the path :", zap.Any("path", file.Path))
-<<<<<<< HEAD
-		op = &OperationRequest{
-=======
 		op := OperationRequest{
->>>>>>> 8125003d
 			OperationType: constants.FileOperationDelete,
 			RemotePath:    file.Path,
 			Mask:          &deleteMask,
 		}
-<<<<<<< HEAD
-	}
-	return op
-=======
 		ops = append(ops, op)
 	}
 	return ops
->>>>>>> 8125003d
 }
 
 func (r *RepairRequest) repairOperation(a *Allocation, ops []OperationRequest) {

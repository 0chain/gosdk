--- conflicted
+++ resolved
@@ -78,6 +78,7 @@
 		if len(dir.Children) == 0 {
 			var err error
 			dir, err = a.ListDir(dir.Path, true)
+			dir, err = a.ListDir(dir.Path, true)
 			if err != nil {
 				l.Logger.Error("Failed to get listDir for path ", zap.Any("path", dir.Path), zap.Error(err))
 				return
@@ -103,11 +104,7 @@
 		return
 	}
 	l.Logger.Info("Checking file for the path :", zap.Any("path", file.Path))
-<<<<<<< HEAD
 	found, deleteMask, repairRequired, ref, err := a.RepairRequired(file.Path)
-=======
-	found, deleteMask, repairRequired, _, err := a.RepairRequired(file.Path)
->>>>>>> 8dc53ab9
 	if err != nil {
 		l.Logger.Error("repair_required_failed", zap.Error(err))
 		return
@@ -132,11 +129,17 @@
 				}
 			}
 
+			if deleteMask.CountOnes() > 0 {
+				l.Logger.Info("Deleting minority shards for the path :", zap.Any("path", file.Path))
+				consensus := deleteMask.CountOnes()
+				err := a.deleteFile(file.Path, 0, consensus, deleteMask)
+				if err != nil {
+					l.Logger.Error("delete_file_failed", zap.Error(err))
+					return
+				}
+			}
+
 			localPath := r.getLocalPath(file)
-<<<<<<< HEAD
-=======
-			toDelete := false
->>>>>>> 8dc53ab9
 			if !checkFileExists(localPath) {
 				if r.checkForCancel(a) {
 					return
@@ -171,13 +174,7 @@
 						zap.Any("localpath", localPath), zap.Any("remotepath", file.Path))
 					return
 				}
-<<<<<<< HEAD
 				l.Logger.Info("Download file and upload success for repair", zap.Any("localpath", localPath), zap.Any("remotepath", file.Path))
-=======
-				l.Logger.Info("Download file success for repair", zap.Any("localpath", localPath), zap.Any("remotepath", file.Path))
-				statusCB.success = false
-				toDelete = true
->>>>>>> 8dc53ab9
 			} else {
 				l.Logger.Info("FILE EXISTS", zap.Any("bool", true))
 				f, err := sys.Files.Open(localPath)
@@ -197,26 +194,6 @@
 			if r.checkForCancel(a) {
 				return
 			}
-<<<<<<< HEAD
-=======
-
-			l.Logger.Info("Repairing file for the path :", zap.Any("path", file.Path))
-			wg.Add(1)
-			err = a.RepairFile(localPath, file.Path, statusCB, found)
-			if err != nil {
-				l.Logger.Error("repair_file_failed", zap.Error(err))
-				return
-			}
-			wg.Wait()
-			if !statusCB.success {
-				l.Logger.Error("Failed to repair file, Status call back success failed",
-					zap.Any("localpath", localPath), zap.Any("remotepath", file.Path))
-				return
-			}
-			if toDelete {
-				_ = sys.Files.Remove(localPath)
-			}
->>>>>>> 8dc53ab9
 		} else {
 			l.Logger.Info("Repair by delete", zap.Any("path", file.Path))
 			consensus := found.CountOnes()
@@ -237,6 +214,15 @@
 			return
 		}
 		r.filesRepaired++
+	} else if deleteMask.CountOnes() > 0 {
+		l.Logger.Info("Deleting minority shards for the path :", zap.Any("path", file.Path))
+		consensus := deleteMask.CountOnes()
+		err := a.deleteFile(file.Path, 0, consensus, deleteMask)
+		if err != nil {
+			l.Logger.Error("repair_file_failed", zap.Error(err))
+			return
+		}
+		r.filesRepaired++
 	}
 
 }

--- conflicted
+++ resolved
@@ -36,7 +36,8 @@
 	statusCB StatusCallback
 }
 
-<<<<<<< HEAD
+var RepairBlocks = 100
+
 type getRes struct {
 	oTR             *ObjectTreeResult
 	err             error
@@ -45,9 +46,6 @@
 	lastMatchedPath string
 	lastIndex       int
 }
-=======
-var RepairBlocks = 100
->>>>>>> 52ef7b6b
 
 func (cb *RepairStatusCB) Started(allocationId, filePath string, op int, totalBytes int) {
 	cb.statusCB.Started(allocationId, filePath, op, totalBytes)
@@ -82,15 +80,6 @@
 	if r.checkForCancel(a) {
 		return
 	}
-<<<<<<< HEAD
-	SetNumBlockDownloads(100)
-	currentSize := MultiOpBatchSize
-	SetMultiOpBatchSize(multiOpRepairBatchSize)
-	defer SetMultiOpBatchSize(currentSize)
-	r.allocation = a
-	r.iterateDir(ctx)
-
-=======
 	SetNumBlockDownloads(RepairBlocks)
 	currBatchSize := BatchSize
 	BatchSize = BatchSize / 2
@@ -101,8 +90,11 @@
 		SetSingleClietnMode(true)
 		defer SetSingleClietnMode(false)
 	}
-	r.iterateDir(a, r.listDir)
->>>>>>> 52ef7b6b
+	currentSize := MultiOpBatchSize
+	SetMultiOpBatchSize(multiOpRepairBatchSize)
+	defer SetMultiOpBatchSize(currentSize)
+	r.allocation = a
+	r.iterateDir(ctx)
 	if r.statusCB != nil {
 		r.statusCB.RepairCompleted(r.filesRepaired)
 	}

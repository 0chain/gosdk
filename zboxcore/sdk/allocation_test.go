--- conflicted
+++ resolved
@@ -906,55 +906,6 @@
 			errMsg:  "sdk_not_initialized: Please call InitStorageSDK Init and use GetAllocation to get the allocation object",
 		},
 		{
-<<<<<<< HEAD
-			name: "Test_Local_Path_Is_Not_Dir_Failed",
-			parameters: parameters{
-				localPath:      "Test_Local_Path_Is_Not_Dir_Failed",
-				remotePath:     mockRemoteFilePath,
-				contentMode:    DOWNLOAD_CONTENT_FULL,
-				startBlock:     1,
-				endBlock:       0,
-				numBlocks:      numBlockDownloads,
-				statusCallback: nil,
-			},
-			setup: func(t *testing.T, testCaseName string, p parameters, a *Allocation) (teardown func(t *testing.T)) {
-				_, err := os.Create(p.localPath)
-				require.Nil(t, err)
-				return func(t *testing.T) {
-					err = os.Remove(p.localPath) //nolint: errcheck
-					require.Nil(t, err)
-				}
-			},
-			wantErr: true,
-			errMsg:  "Local path is not a directory 'Test_Local_Path_Is_Not_Dir_Failed'",
-		},
-		// {
-		// 	name: "Test_Local_File_Already_Existed_Failed",
-		// 	parameters: parameters{
-		// 		localPath:      "alloc",
-		// 		remotePath:     mockRemoteFilePath,
-		// 		contentMode:    DOWNLOAD_CONTENT_FULL,
-		// 		startBlock:     1,
-		// 		endBlock:       0,
-		// 		numBlocks:      numBlockDownloads,
-		// 		statusCallback: nil,
-		// 	},
-		// 	setup: func(t *testing.T, testCaseName string, p parameters, a *Allocation) (teardown func(t *testing.T)) {
-		// 		err := os.MkdirAll(p.localPath, 0755)
-		// 		require.Nil(t, err)
-		// 		_, err = os.Create(p.localPath + "/" + p.remotePath)
-		// 		require.Nil(t, err)
-		// 		return func(t *testing.T) {
-		// 			os.RemoveAll(p.localPath + "/" + p.remotePath) //nolint: errcheck
-		// 			os.RemoveAll(p.localPath)                      //nolint: errcheck
-		// 		}
-		// 	},
-		// 	wantErr: true,
-		// 	errMsg:  "Local file already exists 'alloc/1.txt'",
-		// },
-		{
-=======
->>>>>>> 8dc53ab9
 			name: "Test_No_Blobber_Failed",
 			parameters: parameters{
 				localPath:      mockLocalPath,
@@ -1756,49 +1707,6 @@
 			wantErr: true,
 			errMsg:  "auth_ticket_decode_error: Error unmarshaling the auth ticket.invalid character 's' looking for beginning of value",
 		},
-<<<<<<< HEAD
-		{
-			name: "Test_Local_Path_Is_Not_Directory_Failed",
-			parameters: parameters{
-				localPath:      "Test_Local_Path_Is_Not_Directory_Failed",
-				authTicket:     authTicket,
-				remoteFilename: mockRemoteFileName,
-			},
-			setup: func(t *testing.T, testCaseName string, p parameters) (teardown func(t *testing.T)) {
-				_, err := os.Create(p.localPath)
-				require.Nil(t, err)
-				return func(t *testing.T) {
-					err := os.Remove(p.localPath)
-					require.Nil(t, err)
-				}
-			},
-			wantErr: true,
-			errMsg:  "Local path is not a directory 'Test_Local_Path_Is_Not_Directory_Failed'",
-		},
-		// {
-		// 	name: "Test_Local_File_Already_Exists_Failed",
-		// 	parameters: parameters{
-		// 		localPath:      mockLocalPath,
-		// 		authTicket:     authTicket,
-		// 		remoteFilename: mockRemoteFileName,
-		// 	},
-		// 	setup: func(t *testing.T, testCaseName string, p parameters) (teardown func(t *testing.T)) {
-		// 		err := os.MkdirAll(p.localPath, 0755)
-		// 		require.Nil(t, err)
-
-		// 		_, err = os.Create(p.localPath + "/" + p.remoteFilename)
-		// 		require.Nil(t, err)
-
-		// 		return func(t *testing.T) {
-		// 			os.RemoveAll(p.localPath + "/" + p.remoteFilename)
-		// 			os.RemoveAll(p.localPath)
-		// 		}
-		// 	},
-		// 	wantErr: true,
-		// 	errMsg:  "Local file already exists 'alloc/1.txt'",
-		// },
-=======
->>>>>>> 8dc53ab9
 		{
 			name: "Test_Not_Enough_Minimum_Blobbers_Failed",
 			parameters: parameters{

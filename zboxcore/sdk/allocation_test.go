--- conflicted
+++ resolved
@@ -22,10 +22,6 @@
 	"github.com/0chain/gosdk/zboxcore/fileref"
 	"github.com/0chain/gosdk/zboxcore/mocks"
 	"github.com/0chain/gosdk/zboxcore/zboxutil"
-<<<<<<< HEAD
-	"github.com/stretchr/testify/assert"
-=======
->>>>>>> e2162c36
 	"github.com/stretchr/testify/mock"
 	"github.com/stretchr/testify/require"
 )
@@ -43,8 +39,6 @@
 	mockFileRefName    = "mock file ref name"
 	numBlobbers        = 4
 )
-<<<<<<< HEAD
-=======
 
 func setupMockHttpResponse(t *testing.T, mockClient *mocks.HttpClient, funcName string, testCaseName string, a *Allocation, httpMethod string, statusCode int, body []byte) {
 	for i := 0; i < numBlobbers; i++ {
@@ -89,7 +83,6 @@
 		os.Remove(path)
 	}
 }
->>>>>>> e2162c36
 
 func TestGetMinMaxWriteReadSuccess(t *testing.T) {
 	var ssc = newTestAllocation()
@@ -466,16 +459,11 @@
 }
 
 func TestAllocation_UpdateFile(t *testing.T) {
-<<<<<<< HEAD
-	const mockLocalPath = "testdata/alloc/1.txt"
-	require := require.New(t)
-=======
 	const mockLocalPath = "1.txt"
 	require := require.New(t)
 	if teardown := setupMockFile(t, mockLocalPath); teardown != nil {
 		defer teardown(t)
 	}
->>>>>>> e2162c36
 	a := &Allocation{
 		ParityShards: 2,
 		DataShards:   2,
@@ -493,16 +481,11 @@
 }
 
 func TestAllocation_UploadFile(t *testing.T) {
-<<<<<<< HEAD
-	const mockLocalPath = "testdata/alloc/1.txt"
-	require := require.New(t)
-=======
 	const mockLocalPath = "1.txt"
 	require := require.New(t)
 	if teardown := setupMockFile(t, mockLocalPath); teardown != nil {
 		defer teardown(t)
 	}
->>>>>>> e2162c36
 	a := &Allocation{
 		ParityShards: 2,
 		DataShards:   2,
@@ -521,11 +504,7 @@
 func TestAllocation_RepairFile(t *testing.T) {
 	const (
 		mockFileRefName = "mock file ref name"
-<<<<<<< HEAD
-		mockLocalPath   = "testdata/alloc/1.txt"
-=======
 		mockLocalPath   = "1.txt"
->>>>>>> e2162c36
 		mockActualHash  = "4041e3eeb170751544a47af4e4f9d374e76cee1d"
 	)
 
@@ -606,12 +585,9 @@
 	for _, tt := range tests {
 		t.Run(tt.name, func(t *testing.T) {
 			require := require.New(t)
-<<<<<<< HEAD
-=======
 			if teardown := setupMockFile(t, mockLocalPath); teardown != nil {
 				defer teardown(t)
 			}
->>>>>>> e2162c36
 			a := &Allocation{
 				ParityShards: 2,
 				DataShards:   2,
@@ -645,11 +621,7 @@
 
 func TestAllocation_UpdateFileWithThumbnail(t *testing.T) {
 	const (
-<<<<<<< HEAD
-		mockLocalPath     = "testdata/alloc/1.txt"
-=======
 		mockLocalPath     = "1.txt"
->>>>>>> e2162c36
 		mockThumbnailPath = "thumbnail_alloc"
 	)
 
@@ -676,12 +648,9 @@
 	for _, tt := range tests {
 		t.Run(tt.name, func(t *testing.T) {
 			require := require.New(t)
-<<<<<<< HEAD
-=======
 			if teardown := setupMockFile(t, mockLocalPath); teardown != nil {
 				defer teardown(t)
 			}
->>>>>>> e2162c36
 			a := &Allocation{
 				ParityShards: 2,
 				DataShards:   2,
@@ -714,12 +683,6 @@
 
 func TestAllocation_UploadFileWithThumbnail(t *testing.T) {
 	const (
-<<<<<<< HEAD
-		mockLocalPath     = "testdata/alloc/1.txt"
-		mockThumbnailPath = "thumbnail_alloc"
-	)
-	require := require.New(t)
-=======
 		mockLocalPath     = "1.txt"
 		mockThumbnailPath = "thumbnail_alloc"
 	)
@@ -727,7 +690,6 @@
 	if teardown := setupMockFile(t, mockLocalPath); teardown != nil {
 		defer teardown(t)
 	}
->>>>>>> e2162c36
 	a := &Allocation{
 		ParityShards: 2,
 		DataShards:   2,
@@ -744,16 +706,11 @@
 }
 
 func TestAllocation_EncryptAndUpdateFile(t *testing.T) {
-<<<<<<< HEAD
-	const mockLocalPath = "testdata/alloc/1.txt"
-	require := require.New(t)
-=======
 	const mockLocalPath = "1.txt"
 	require := require.New(t)
 	if teardown := setupMockFile(t, mockLocalPath); teardown != nil {
 		defer teardown(t)
 	}
->>>>>>> e2162c36
 	a := &Allocation{
 		ParityShards: 2,
 		DataShards:   2,
@@ -770,16 +727,11 @@
 }
 
 func TestAllocation_EncryptAndUploadFile(t *testing.T) {
-<<<<<<< HEAD
-	const mockLocalPath = "testdata/alloc/1.txt"
-	require := require.New(t)
-=======
 	const mockLocalPath = "1.txt"
 	require := require.New(t)
 	if teardown := setupMockFile(t, mockLocalPath); teardown != nil {
 		defer teardown(t)
 	}
->>>>>>> e2162c36
 	a := &Allocation{
 		ParityShards: 2,
 		DataShards:   2,
@@ -797,12 +749,6 @@
 
 func TestAllocation_EncryptAndUpdateFileWithThumbnail(t *testing.T) {
 	const (
-<<<<<<< HEAD
-		mockLocalPath     = "testdata/alloc/1.txt"
-		mockThumbnailPath = "thumbnail_alloc"
-	)
-	require := require.New(t)
-=======
 		mockLocalPath     = "1.txt"
 		mockThumbnailPath = "thumbnail_alloc"
 	)
@@ -810,7 +756,6 @@
 	if teardown := setupMockFile(t, mockLocalPath); teardown != nil {
 		defer teardown(t)
 	}
->>>>>>> e2162c36
 	a := &Allocation{
 		ParityShards: 2,
 		DataShards:   2,
@@ -828,12 +773,6 @@
 
 func TestAllocation_EncryptAndUploadFileWithThumbnail(t *testing.T) {
 	const (
-<<<<<<< HEAD
-		mockLocalPath     = "testdata/alloc/1.txt"
-		mockThumbnailPath = "thumbnail_alloc"
-	)
-	require := require.New(t)
-=======
 		mockLocalPath     = "1.txt"
 		mockThumbnailPath = "thumbnail_alloc"
 	)
@@ -841,7 +780,6 @@
 	if teardown := setupMockFile(t, mockLocalPath); teardown != nil {
 		defer teardown(t)
 	}
->>>>>>> e2162c36
 	a := &Allocation{
 		ParityShards: 2,
 		DataShards:   2,
@@ -860,11 +798,7 @@
 func TestAllocation_uploadOrUpdateFile(t *testing.T) {
 	const (
 		mockFileRefName   = "mock file ref name"
-<<<<<<< HEAD
-		mockLocalPath     = "testdata/alloc/1.txt"
-=======
 		mockLocalPath     = "1.txt"
->>>>>>> e2162c36
 		mockActualHash    = "4041e3eeb170751544a47af4e4f9d374e76cee1d"
 		mockErrorHash     = "1041e3eeb170751544a47af4e4f9d374e76cee1d"
 		mockThumbnailPath = "thumbnail_alloc"
@@ -1023,12 +957,9 @@
 	for _, tt := range tests {
 		t.Run(tt.name, func(t *testing.T) {
 			require := require.New(t)
-<<<<<<< HEAD
-=======
 			if teardown := setupMockFile(t, mockLocalPath); teardown != nil {
 				defer teardown(t)
 			}
->>>>>>> e2162c36
 			a := &Allocation{
 				DataShards:   2,
 				ParityShards: 2,
@@ -1284,13 +1215,8 @@
 
 func TestAllocation_downloadFile(t *testing.T) {
 	const (
-<<<<<<< HEAD
-		mockActualHash     = "4041e3eeb170751544a47af4e4f9d374e76cee1d"
-		mockLocalPath      = "mock/local/path"
-=======
 		mockActualHash     = "mockActualHash"
 		mockLocalPath      = "alloc"
->>>>>>> e2162c36
 		mockRemoteFilePath = "1.txt"
 	)
 
@@ -1313,11 +1239,7 @@
 	tests := []struct {
 		name       string
 		parameters parameters
-<<<<<<< HEAD
-		setup      func(*testing.T, string, *Allocation) (teardown func(*testing.T))
-=======
 		setup      func(*testing.T, string, parameters, *Allocation) (teardown func(*testing.T))
->>>>>>> e2162c36
 		wantErr    bool
 		errMsg     string
 	}{
@@ -1330,11 +1252,7 @@
 				numBlockDownloads,
 				nil,
 			},
-<<<<<<< HEAD
-			setup: func(t *testing.T, testCaseName string, a *Allocation) (teardown func(t *testing.T)) {
-=======
 			setup: func(t *testing.T, testCaseName string, p parameters, a *Allocation) (teardown func(t *testing.T)) {
->>>>>>> e2162c36
 				a.initialized = false
 				return func(t *testing.T) { a.initialized = true }
 			},
@@ -1344,11 +1262,7 @@
 		{
 			name: "Test_Local_Path_Is_Not_Dir_Failed",
 			parameters: parameters{
-<<<<<<< HEAD
-				localPath:      "testdata/downloadFile/Test_Local_Path_Is_Not_Dir_Failed",
-=======
 				localPath:      "Test_Local_Path_Is_Not_Dir_Failed",
->>>>>>> e2162c36
 				remotePath:     mockRemoteFilePath,
 				contentMode:    DOWNLOAD_CONTENT_FULL,
 				startBlock:     1,
@@ -1356,11 +1270,6 @@
 				numBlocks:      numBlockDownloads,
 				statusCallback: nil,
 			},
-<<<<<<< HEAD
-			setup:   nil,
-			wantErr: true,
-			errMsg:  "Local path is not a directory 'testdata/downloadFile/Test_Local_Path_Is_Not_Dir_Failed'",
-=======
 			setup: func(t *testing.T, testCaseName string, p parameters, a *Allocation) (teardown func(t *testing.T)) {
 				os.Create(p.localPath)
 				return func(t *testing.T) {
@@ -1369,16 +1278,11 @@
 			},
 			wantErr: true,
 			errMsg:  "Local path is not a directory 'Test_Local_Path_Is_Not_Dir_Failed'",
->>>>>>> e2162c36
 		},
 		{
 			name: "Test_Local_File_Already_Existed_Failed",
 			parameters: parameters{
-<<<<<<< HEAD
-				localPath:      "testdata/alloc",
-=======
 				localPath:      "alloc",
->>>>>>> e2162c36
 				remotePath:     mockRemoteFilePath,
 				contentMode:    DOWNLOAD_CONTENT_FULL,
 				startBlock:     1,
@@ -1386,11 +1290,6 @@
 				numBlocks:      numBlockDownloads,
 				statusCallback: nil,
 			},
-<<<<<<< HEAD
-			setup:   nil,
-			wantErr: true,
-			errMsg:  "Local file already exists 'testdata/alloc/1.txt'",
-=======
 			setup: func(t *testing.T, testCaseName string, p parameters, a *Allocation) (teardown func(t *testing.T)) {
 				os.Mkdir(p.localPath, 0755)
 				os.Create(p.localPath + "/" + p.remotePath)
@@ -1401,7 +1300,6 @@
 			},
 			wantErr: true,
 			errMsg:  "Local file already exists 'alloc/1.txt'",
->>>>>>> e2162c36
 		},
 		{
 			name: "Test_No_Blobber_Failed",
@@ -1414,11 +1312,7 @@
 				numBlocks:      numBlockDownloads,
 				statusCallback: nil,
 			},
-<<<<<<< HEAD
-			setup: func(t *testing.T, testCaseName string, a *Allocation) (teardown func(t *testing.T)) {
-=======
 			setup: func(t *testing.T, testCaseName string, p parameters, a *Allocation) (teardown func(t *testing.T)) {
->>>>>>> e2162c36
 				blobbers := a.Blobbers
 				a.Blobbers = []*blockchain.StorageNode{}
 				return func(t *testing.T) {
@@ -1439,11 +1333,7 @@
 				numBlocks:      numBlockDownloads,
 				statusCallback: nil,
 			},
-<<<<<<< HEAD
-			setup: func(t *testing.T, testCaseName string, a *Allocation) (teardown func(t *testing.T)) {
-=======
 			setup: func(t *testing.T, testCaseName string, p parameters, a *Allocation) (teardown func(t *testing.T)) {
->>>>>>> e2162c36
 				for i := 0; i < numBlobbers; i++ {
 					url := "TestAllocation_downloadFile" + mockBlobberUrl + strconv.Itoa(i)
 					mockClient.On("Do", mock.MatchedBy(func(req *http.Request) bool {
@@ -1460,11 +1350,7 @@
 					}, nil)
 				}
 				return func(t *testing.T) {
-<<<<<<< HEAD
-					os.Remove("testdata/downloadFile/alloc/1.txt")
-=======
 					os.Remove("alloc/1.txt")
->>>>>>> e2162c36
 				}
 			},
 		},
@@ -1490,11 +1376,7 @@
 				})
 			}
 			if m := tt.setup; m != nil {
-<<<<<<< HEAD
-				if teardown := m(t, tt.name, a); teardown != nil {
-=======
 				if teardown := m(t, tt.name, tt.parameters, a); teardown != nil {
->>>>>>> e2162c36
 					defer teardown(t)
 				}
 			}
@@ -2520,11 +2402,7 @@
 }
 
 func TestAllocation_CancelUpload(t *testing.T) {
-<<<<<<< HEAD
-	const localPath = "testdata/alloc/1.txt"
-=======
 	const localPath = "alloc"
->>>>>>> e2162c36
 	type parameters struct {
 		localpath string
 	}
@@ -2897,13 +2775,8 @@
 func TestAllocation_downloadFromAuthTicket(t *testing.T) {
 	const (
 		mockLookupHash     = "mock lookup hash"
-<<<<<<< HEAD
-		mockLocalPath      = "testdata/downloadFromAuthTicket/alloc"
-		mockRemoteFilePath = "1.txt"
-=======
 		mockLocalPath      = "alloc"
 		mockRemoteFileName = "1.txt"
->>>>>>> e2162c36
 		mockType           = "f"
 		mockActualHash     = "mockActualHash"
 	)
@@ -2944,22 +2817,14 @@
 	tests := []struct {
 		name                      string
 		parameters                parameters
-<<<<<<< HEAD
-		setup                     func(*testing.T, string) (teardown func(*testing.T))
-=======
 		setup                     func(*testing.T, string, parameters) (teardown func(*testing.T))
->>>>>>> e2162c36
 		blockDownloadResponseMock func(blobber *blockchain.StorageNode, wg *sync.WaitGroup)
 		wantErr                   bool
 		errMsg                    string
 	}{
 		{
 			name: "Test_Uninitialized_Failed",
-<<<<<<< HEAD
-			setup: func(t *testing.T, testCaseName string) (teardown func(t *testing.T)) {
-=======
 			setup: func(t *testing.T, testCaseName string, p parameters) (teardown func(t *testing.T)) {
->>>>>>> e2162c36
 				a.initialized = false
 				return func(t *testing.T) {
 					a.initialized = true
@@ -2987,13 +2852,6 @@
 		{
 			name: "Test_Local_Path_Is_Not_Directory_Failed",
 			parameters: parameters{
-<<<<<<< HEAD
-				localPath:  "testdata/downloadFromAuthTicket/Test_Local_Path_Is_Not_Directory_Failed",
-				authTicket: authTicket,
-			},
-			wantErr: true,
-			errMsg:  "Local path is not a directory 'testdata/downloadFromAuthTicket/Test_Local_Path_Is_Not_Directory_Failed'",
-=======
 				localPath:  "Test_Local_Path_Is_Not_Directory_Failed",
 				authTicket: authTicket,
 			},
@@ -3005,19 +2863,10 @@
 			},
 			wantErr: true,
 			errMsg:  "Local path is not a directory 'Test_Local_Path_Is_Not_Directory_Failed'",
->>>>>>> e2162c36
 		},
 		{
 			name: "Test_Local_File_Already_Exists_Failed",
 			parameters: parameters{
-<<<<<<< HEAD
-				localPath:      "testdata/alloc",
-				authTicket:     authTicket,
-				remoteFilename: mockRemoteFilePath,
-			},
-			wantErr: true,
-			errMsg:  "Local file already exists 'testdata/alloc/1.txt'",
-=======
 				localPath:      mockLocalPath,
 				authTicket:     authTicket,
 				remoteFilename: mockRemoteFileName,
@@ -3032,22 +2881,15 @@
 			},
 			wantErr: true,
 			errMsg:  "Local file already exists 'alloc/1.txt'",
->>>>>>> e2162c36
 		},
 		{
 			name: "Test_Not_Enough_Minimum_Blobbers_Failed",
 			parameters: parameters{
 				localPath:      mockLocalPath,
 				authTicket:     authTicket,
-<<<<<<< HEAD
-				remoteFilename: mockRemoteFilePath,
-			},
-			setup: func(t *testing.T, testCaseName string) (teardown func(t *testing.T)) {
-=======
 				remoteFilename: mockRemoteFileName,
 			},
 			setup: func(t *testing.T, testCaseName string, p parameters) (teardown func(t *testing.T)) {
->>>>>>> e2162c36
 				blobbers := a.Blobbers
 				a.Blobbers = []*blockchain.StorageNode{}
 				return func(t *testing.T) {
@@ -3061,22 +2903,14 @@
 			name: "Test_Download_File_Success",
 			parameters: parameters{
 				localPath:      mockLocalPath,
-<<<<<<< HEAD
-				remoteFilename: mockRemoteFilePath,
-=======
 				remoteFilename: mockRemoteFileName,
->>>>>>> e2162c36
 				authTicket:     authTicket,
 				contentMode:    DOWNLOAD_CONTENT_FULL,
 				startBlock:     1,
 				endBlock:       0,
 				numBlocks:      numBlockDownloads,
 				lookupHash:     mockLookupHash},
-<<<<<<< HEAD
-			setup: func(t *testing.T, testCaseName string) (teardown func(t *testing.T)) {
-=======
 			setup: func(t *testing.T, testCaseName string, p parameters) (teardown func(t *testing.T)) {
->>>>>>> e2162c36
 				for i := 0; i < numBlobbers; i++ {
 					a.Blobbers = append(a.Blobbers, &blockchain.StorageNode{
 						ID:      testCaseName + mockBlobberId + strconv.Itoa(i),
@@ -3098,11 +2932,7 @@
 		t.Run(tt.name, func(t *testing.T) {
 			require := require.New(t)
 			if tt.setup != nil {
-<<<<<<< HEAD
-				if teardown := tt.setup(t, tt.name); teardown != nil {
-=======
 				if teardown := tt.setup(t, tt.name, tt.parameters); teardown != nil {
->>>>>>> e2162c36
 					defer teardown(t)
 				}
 			}
@@ -3508,13 +3338,8 @@
 	sdkInitialized = true
 
 	var authTicket, err = a.GetAuthTicket("/1.txt", "1.txt", fileref.FILE, mockClientId, "")
-<<<<<<< HEAD
-	assert.NoErrorf(t, err, "unexpected get auth ticket error: %v", err)
-	assert.NotEmptyf(t, authTicket, "unexpected empty auth ticket")
-=======
 	require.NoErrorf(t, err, "unexpected get auth ticket error: %v", err)
 	require.NotEmptyf(t, authTicket, "unexpected empty auth ticket")
->>>>>>> e2162c36
 
 	type parameters struct {
 		path          string
@@ -3613,96 +3438,6 @@
 	}
 }
 
-<<<<<<< HEAD
-// func TestAllocation_StartRepair(t *testing.T) {
-// 	const (
-// 		mockLookupHash   = "mock lookup hash"
-// 		mockLocalPath    = "/alloc/1.txt"
-// 		mockPathToRepair = "/1.txt"
-// 		mockType         = "d"
-// 	)
-
-// 	var mockClient = mocks.HttpClient{}
-// 	zboxutil.Client = &mockClient
-
-// 	client := zclient.GetClient()
-// 	client.Wallet = &zcncrypto.Wallet{
-// 		ClientID:  mockClientId,
-// 		ClientKey: mockClientKey,
-// 	}
-
-// 	type parameters struct {
-// 		localPath, pathToRepair string
-// 		statusCallback          StatusCallback
-// 	}
-// 	tests := []struct {
-// 		name       string
-// 		parameters parameters
-// 		setup      func(*testing.T, string, *Allocation) (teardown func(*testing.T))
-// 		wantErr    bool
-// 		errMsg     string
-// 	}{
-// 		{
-// 			name: "Test_Uninitialized_Failed",
-// 			setup: func(t *testing.T, testCaseName string, a *Allocation) (teardown func(t *testing.T)) {
-// 				a.initialized = false
-// 				return func(t *testing.T) {
-// 					a.initialized = true
-// 				}
-// 			},
-// 			wantErr: true,
-// 			errMsg:  "sdk_not_initialized: Please call InitStorageSDK Init and use GetAllocation to get the allocation object",
-// 		},
-// 		{
-// 			name: "Test_Repair_Success",
-// 			parameters: parameters{
-// 				localPath:    mockLocalPath,
-// 				pathToRepair: "/1.txt",
-// 			},
-// 			setup: func(t *testing.T, testCaseName string, a *Allocation) (teardown func(t *testing.T)) {
-// 				body, err := json.Marshal(&fileref.ListResult{
-// 					AllocationRoot: mockAllocationRoot,
-// 					Meta: map[string]interface{}{
-// 						"type": mockType,
-// 					},
-// 				})
-// 				require.NoError(t, err)
-// 				setupMockHttpResponse(t, &mockClient, "TestAllocation_StartRepair", testCaseName, a, http.MethodGet, http.StatusOK, body)
-// 				return nil
-// 			},
-// 		},
-// 	}
-// 	for _, tt := range tests {
-// 		t.Run(tt.name, func(t *testing.T) {
-// 			require := require.New(t)
-// 			a := &Allocation{
-// 				DataShards:   2,
-// 				ParityShards: 2,
-// 			}
-// 			a.InitAllocation()
-// 			sdkInitialized = true
-// 			for i := 0; i < numBlobbers; i++ {
-// 				a.Blobbers = append(a.Blobbers, &blockchain.StorageNode{
-// 					ID:      tt.name + mockBlobberId + strconv.Itoa(i),
-// 					Baseurl: "TestAllocation_StartRepair" + tt.name + mockBlobberUrl + strconv.Itoa(i),
-// 				})
-// 			}
-// 			if tt.setup != nil {
-// 				if teardown := tt.setup(t, tt.name, a); teardown != nil {
-// 					defer teardown(t)
-// 				}
-// 			}
-// 			err := a.StartRepair(tt.parameters.localPath, tt.parameters.pathToRepair, tt.parameters.statusCallback)
-// 			require.EqualValues(tt.wantErr, err != nil)
-// 			if err != nil {
-// 				require.EqualValues(tt.errMsg, err.Error())
-// 				return
-// 			}
-// 			require.NoErrorf(err, "unexpected error: %v", err)
-// 		})
-// 	}
-// }
-=======
 func TestAllocation_StartRepair(t *testing.T) {
 	const (
 		mockLookupHash   = "mock lookup hash"
@@ -3790,7 +3525,6 @@
 		})
 	}
 }
->>>>>>> e2162c36
 
 func TestAllocation_CancelRepair(t *testing.T) {
 	tests := []struct {
@@ -3816,12 +3550,7 @@
 		t.Run(tt.name, func(t *testing.T) {
 			require := require.New(t)
 			a := &Allocation{}
-<<<<<<< HEAD
-			a.InitAllocation()
-			sdkInitialized = true
-=======
 			setupMockAllocation(t, a)
->>>>>>> e2162c36
 			if tt.setup != nil {
 				if teardown := tt.setup(t, a); teardown != nil {
 					defer teardown(t)
@@ -3887,43 +3616,4 @@
 			}
 		}
 	}()
-<<<<<<< HEAD
-}
-
-func setupMockHttpResponse(t *testing.T, mockClient *mocks.HttpClient, funcName string, testCaseName string, a *Allocation, httpMethod string, statusCode int, body []byte) {
-	for i := 0; i < numBlobbers; i++ {
-		url := funcName + testCaseName + mockBlobberUrl + strconv.Itoa(i)
-		mockClient.On("Do", mock.MatchedBy(func(req *http.Request) bool {
-			return req.Method == httpMethod &&
-				strings.HasPrefix(req.URL.Path, url)
-		})).Return(&http.Response{
-			StatusCode: statusCode,
-			Body:       ioutil.NopCloser(bytes.NewReader(body)),
-		}, nil).Once()
-	}
-}
-
-func setupMockCommitRequest(a *Allocation) {
-	commitChan = make(map[string]chan *CommitRequest)
-	for _, blobber := range a.Blobbers {
-		if _, ok := commitChan[blobber.ID]; !ok {
-			commitChan[blobber.ID] = make(chan *CommitRequest, 1)
-			blobberChan := commitChan[blobber.ID]
-			go func(c <-chan *CommitRequest, blID string) {
-				for true {
-					cm := <-c
-					if cm != nil {
-						cm.result = &CommitResult{
-							Success: true,
-						}
-						if cm.wg != nil {
-							cm.wg.Done()
-						}
-					}
-				}
-			}(blobberChan, blobber.ID)
-		}
-	}
-=======
->>>>>>> e2162c36
 }
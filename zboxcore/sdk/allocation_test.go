package sdk

import (
	"bytes"
	"context"
	"crypto/sha256"
	"encoding/hex"
	"encoding/json"
	"io"
	"io/ioutil"
	"net/http"
	"os"
	"strconv"
	"strings"
	"sync"
	"testing"

	"github.com/0chain/gosdk/dev/blobber"
	"github.com/0chain/gosdk/dev/blobber/model"
	"github.com/0chain/gosdk/zboxcore/encryption"

	"github.com/0chain/errors"
	"github.com/0chain/gosdk/core/common"

	"github.com/0chain/gosdk/core/zcncrypto"
	"github.com/0chain/gosdk/zboxcore/blockchain"
	zclient "github.com/0chain/gosdk/zboxcore/client"
	"github.com/0chain/gosdk/zboxcore/fileref"
	"github.com/0chain/gosdk/zboxcore/mocks"
	"github.com/0chain/gosdk/zboxcore/zboxutil"
	"github.com/stretchr/testify/mock"
	"github.com/stretchr/testify/require"
)

const (
	tokenUnit          = 10000000000.0
	mockAllocationId   = "mock allocation id"
	mockAllocationTxId = "mock transaction id"
	mockClientId       = "mock client id"
	mockClientKey      = "mock client key"
	mockBlobberId      = "mock blobber id"
	mockBlobberUrl     = "mockBlobberUrl"
	mockLookupHash     = "mock lookup hash"
	mockAllocationRoot = "mock allocation root"
	mockFileRefName    = "mock file ref name"
	numBlobbers        = 4
)

func setupMockHttpResponse(
	t *testing.T, mockClient *mocks.HttpClient, funcName string,
	testCaseName string, a *Allocation, httpMethod string,
	statusCode int, body []byte) {

	for i := 0; i < numBlobbers; i++ {
		url := funcName + testCaseName + mockBlobberUrl + strconv.Itoa(i)
		mockClient.On("Do", mock.MatchedBy(func(req *http.Request) bool {
			return req.Method == httpMethod &&
				strings.Contains(req.URL.String(), url)
		})).Return(&http.Response{
			StatusCode: statusCode,
			Body:       ioutil.NopCloser(bytes.NewReader(body)),
		}, nil).Once()
	}
}

func setupMockCommitRequest(a *Allocation) {
	commitChan = make(map[string]chan *CommitRequest)
	for _, blobber := range a.Blobbers {
		if _, ok := commitChan[blobber.ID]; !ok {
			commitChan[blobber.ID] = make(chan *CommitRequest, 1)
			blobberChan := commitChan[blobber.ID]
			go func(c <-chan *CommitRequest, blID string) {
				for {
					cm := <-c
					if cm != nil {
						cm.result = &CommitResult{
							Success: true,
						}
						if cm.wg != nil {
							cm.wg.Done()
						}
					}
				}
			}(blobberChan, blobber.ID)
		}
	}
}

func setupMockWriteLockRequest(a *Allocation, mockClient *mocks.HttpClient) {

	for _, blobber := range a.Blobbers {
		url := blobber.Baseurl + zboxutil.WM_LOCK_ENDPOINT
		url = strings.TrimRight(url, "/")
		mockClient.On("Do", mock.MatchedBy(func(req *http.Request) bool {
			return strings.Contains(req.URL.String(), url)
		})).Return(&http.Response{
			StatusCode: http.StatusOK,
			Body: func() io.ReadCloser {
				resp := &WMLockResult{
					Status: WMLockStatusOK,
				}
				respBuf, _ := json.Marshal(resp)
				return ioutil.NopCloser(bytes.NewReader(respBuf))
			}(),
		}, nil)
	}
}

func setupMockFile(t *testing.T, path string) (teardown func(t *testing.T)) {
	os.Create(path)
	ioutil.WriteFile(path, []byte("mockActualHash"), os.ModePerm)
	return func(t *testing.T) {
		os.Remove(path)
	}
}

func setupMockFileAndReferencePathResult(t *testing.T, allocationID, name string) (teardown func(t *testing.T)) {
	var buf = []byte("mockActualHash")
	h := sha256.New()
	f, _ := os.Create(name)
	w := io.MultiWriter(h, f)
	//nolint: errcheck
	w.Write(buf)

	cancel := blobber.MockReferencePathResult(allocationID, &model.Ref{
		AllocationID: allocationID,
		Type:         model.DIRECTORY,
		Name:         "/",
		Path:         "/",
		PathLevel:    1,
		ParentPath:   "",
		Children: []*model.Ref{
			{
				AllocationID:   allocationID,
				Name:           name,
				Type:           model.FILE,
				Path:           "/" + name,
				ActualFileSize: int64(len(buf)),
				ActualFileHash: hex.EncodeToString(h.Sum(nil)),
				ChunkSize:      CHUNK_SIZE,
				PathLevel:      2,
				ParentPath:     "/",
			},
		},
	})

	return func(t *testing.T) {
		cancel()
		os.Remove(name)
	}
}

func TestGetMinMaxWriteReadSuccess(t *testing.T) {
	var ssc = newTestAllocation()
	ssc.DataShards = 5
	ssc.ParityShards = 4

	ssc.initialized = true
	sdkInitialized = true
	require.NotNil(t, ssc.BlobberDetails)

	t.Run("Success minR, minW", func(t *testing.T) {
		minW, minR, err := ssc.GetMinWriteRead()
		require.NoError(t, err)
		require.Equal(t, 0.01, minW)
		require.Equal(t, 0.01, minR)
	})

	t.Run("Success maxR, maxW", func(t *testing.T) {
		maxW, maxR, err := ssc.GetMaxWriteRead()
		require.NoError(t, err)
		require.Equal(t, 0.01, maxW)
		require.Equal(t, 0.01, maxR)
	})

	t.Run("Error / No Blobbers", func(t *testing.T) {
		var (
			ssc = newTestAllocationEmptyBlobbers()
			err error
		)
		ssc.initialized = true
		_, _, err = ssc.GetMinWriteRead()
		require.Error(t, err)
	})

	t.Run("Error / Empty Blobbers", func(t *testing.T) {
		var err error
		ssc.initialized = false
		_, _, err = ssc.GetMinWriteRead()
		require.Error(t, err)
	})

	t.Run("Error / Not Initialized", func(t *testing.T) {
		var err error
		ssc.initialized = false
		_, _, err = ssc.GetMinWriteRead()
		require.Error(t, err)
	})
}

func TestGetMaxMinStorageCostSuccess(t *testing.T) {
	var ssc = newTestAllocation()
	ssc.DataShards = 4
	ssc.ParityShards = 2

	ssc.initialized = true
	sdkInitialized = true

	t.Run("Storage cost", func(t *testing.T) {
		cost, err := ssc.GetMaxStorageCost(100 * GB)
		require.NoError(t, err)
		require.Equal(t, 1.5, cost)
	})
}

func newTestAllocationEmptyBlobbers() (ssc *Allocation) {
	ssc = new(Allocation)
	ssc.Expiration = 0
	ssc.ID = "ID"
	ssc.BlobberDetails = make([]*BlobberAllocation, 0)
	return ssc
}

func newTestAllocation() (ssc *Allocation) {
	ssc = new(Allocation)
	ssc.Expiration = 0
	ssc.ID = "ID"
	ssc.BlobberDetails = newBlobbersDetails()
	return ssc
}

func newBlobbersDetails() (blobbers []*BlobberAllocation) {
	blobberDetails := make([]*BlobberAllocation, 0)

	for i := 1; i <= 1; i++ {
		var balloc BlobberAllocation
		balloc.Size = 1000

		balloc.Terms = Terms{ReadPrice: common.Balance(100000000), WritePrice: common.Balance(100000000)}
		blobberDetails = append(blobberDetails, &balloc)
	}

	return blobberDetails
}

func TestThrowErrorWhenBlobbersRequiredGreaterThanImplicitLimit128(t *testing.T) {
	setupMocks()

	var maxNumOfBlobbers = 129

	var allocation = &Allocation{}
	var blobbers = make([]*blockchain.StorageNode, maxNumOfBlobbers)
	allocation.initialized = true
	sdkInitialized = true
	allocation.Blobbers = blobbers
	allocation.DataShards = 64
	allocation.ParityShards = 65
	allocation.fullconsensus, allocation.consensusThreshold = allocation.getConsensuses()

	err := allocation.uploadOrUpdateFile("", "/", nil, false, "", false, false)

	var expectedErr = "allocation requires [129] blobbers, which is greater than the maximum permitted number of [128]. reduce number of data or parity shards and try again"
	if err == nil {
		t.Errorf("uploadOrUpdateFile() = expected error  but was %v", nil)
	} else if errors.Top(err) != expectedErr {
		t.Errorf("uploadOrUpdateFile() = expected error message to be %v  but was %v", expectedErr, errors.Top(err))
	}
}

func TestThrowErrorWhenBlobbersRequiredGreaterThanExplicitLimit(t *testing.T) {
	setupMocks()

	var maxNumOfBlobbers = 10

	var allocation = &Allocation{}
	var blobbers = make([]*blockchain.StorageNode, maxNumOfBlobbers)
	allocation.initialized = true
	sdkInitialized = true
	allocation.Blobbers = blobbers
	allocation.DataShards = 5
	allocation.ParityShards = 6
	allocation.fullconsensus, allocation.consensusThreshold = allocation.getConsensuses()

	err := allocation.uploadOrUpdateFile("", "/", nil, false, "", false, false)

	var expectedErr = "allocation requires [11] blobbers, which is greater than the maximum permitted number of [10]. reduce number of data or parity shards and try again"
	if err == nil {
		t.Errorf("uploadOrUpdateFile() = expected error  but was %v", nil)
	} else if errors.Top(err) != expectedErr {
		t.Errorf("uploadOrUpdateFile() = expected error message to be %v  but was %v", expectedErr, errors.Top(err))
	}
}

func TestDoNotThrowErrorWhenBlobbersRequiredLessThanLimit(t *testing.T) {
	setupMocks()

	var maxNumOfBlobbers = 10

	var allocation = &Allocation{}
	var blobbers = make([]*blockchain.StorageNode, maxNumOfBlobbers)
	allocation.initialized = true
	sdkInitialized = true
	allocation.Blobbers = blobbers
	allocation.DataShards = 5
	allocation.ParityShards = 4
	allocation.fullconsensus, allocation.consensusThreshold = allocation.getConsensuses()

	err := allocation.uploadOrUpdateFile("", "/", nil, false, "", false, false)

	if err != nil {
		t.Errorf("uploadOrUpdateFile() = expected no error but was %v", err)
	}
}

func setupMocks() {
	GetFileInfo = func(localpath string) (os.FileInfo, error) {
		return new(MockFile), nil
	}
}

type MockFile struct {
	os.FileInfo
	size int64
}

func (m MockFile) Size() int64 { return 10 }

func TestPriceRange_IsValid(t *testing.T) {
	type fields struct {
		Min uint64
		Max uint64
	}
	tests := []struct {
		name   string
		fields fields
		want   bool
	}{
		{
			"Test_Valid_InRange",
			fields{
				Min: 0,
				Max: 50,
			},
			true,
		},
		{
			"Test_Valid_At_Once_Value",
			fields{
				Min: 10,
				Max: 10,
			},
			true,
		},
		{
			"Test_Invalid_InRange",
			fields{
				Min: 10,
				Max: 5,
			},
			false,
		},
	}
	for _, tt := range tests {
		t.Run(tt.name, func(t *testing.T) {
			pr := &PriceRange{
				Min: tt.fields.Min,
				Max: tt.fields.Max,
			}
			got := pr.IsValid()
			require := require.New(t)
			var check = require.False
			if tt.want {
				check = require.True
			}
			check(got)
		})
	}
}

func TestAllocation_InitAllocation(t *testing.T) {
	a := Allocation{
		FileOptions: 63,
	}
	a.InitAllocation()
	require.New(t).NotZero(a)
}

func TestAllocation_dispatchWork(t *testing.T) {
	a := Allocation{DataShards: 2, ParityShards: 2, uploadChan: make(chan *UploadRequest), downloadChan: make(chan *DownloadRequest), repairChan: make(chan *RepairRequest)}
	t.Run("Test_Cover_Context_Canceled", func(t *testing.T) {
		ctx, cancelFn := context.WithCancel(context.Background())
		go a.dispatchWork(ctx)
		cancelFn()
	})
	t.Run("Test_Cover_Upload_Request", func(t *testing.T) {
		go a.dispatchWork(context.Background())
		a.uploadChan <- &UploadRequest{
			file:      []*fileref.FileRef{},
			filemeta:  &UploadFileMeta{},
			Consensus: Consensus{}}
	})
	t.Run("Test_Cover_Download_Request", func(t *testing.T) {
		ctx, ctxCncl := context.WithCancel(context.Background())
		go a.dispatchWork(context.Background())
		a.downloadChan <- &DownloadRequest{ctx: ctx, ctxCncl: ctxCncl}
	})
	t.Run("Test_Cover_Repair_Request", func(t *testing.T) {
		go a.dispatchWork(context.Background())
		a.repairChan <- &RepairRequest{listDir: &ListResult{}}
	})
}

func TestAllocation_GetStats(t *testing.T) {
	stats := &AllocationStats{}
	a := &Allocation{
		Stats: stats,
	}
	got := a.GetStats()
	require.New(t).Same(stats, got)
}

func TestAllocation_GetBlobberStats(t *testing.T) {
	var mockClient = mocks.HttpClient{}
	zboxutil.Client = &mockClient

	client := zclient.GetClient()
	client.Wallet = &zcncrypto.Wallet{
		ClientID:  mockClientId,
		ClientKey: mockClientKey,
	}

	tests := []struct {
		name  string
		setup func(*testing.T, string)
	}{
		{
			name: "Test_Success",
			setup: func(t *testing.T, testName string) {
				mockClient.On("Do", mock.MatchedBy(func(req *http.Request) bool {
					return strings.HasPrefix(req.URL.Path, "TestAllocation_GetBlobberStats"+testName)
				})).Return(&http.Response{
					Body: func() io.ReadCloser {
						jsonFR, err := json.Marshal(&BlobberAllocationStats{
							ID: mockAllocationId,
							Tx: mockAllocationTxId,
						})
						require.NoError(t, err)
						return ioutil.NopCloser(bytes.NewReader([]byte(jsonFR)))
					}(),
					StatusCode: http.StatusOK,
				}, nil)
			},
		},
	}
	for _, tt := range tests {
		t.Run(tt.name, func(t *testing.T) {
			require := require.New(t)
			tt.setup(t, tt.name)
			a := &Allocation{
				ID: mockAllocationId,
				Tx: mockAllocationTxId,
			}
			a.Blobbers = append(a.Blobbers, &blockchain.StorageNode{
				ID:      tt.name + mockBlobberId,
				Baseurl: "TestAllocation_GetBlobberStats" + tt.name + mockBlobberUrl,
			})
			got := a.GetBlobberStats()
			require.NotEmptyf(got, "Error no blobber stats result found")

			expected := make(map[string]*BlobberAllocationStats, 1)
			expected["TestAllocation_GetBlobberStats"+tt.name+mockBlobberUrl] = &BlobberAllocationStats{
				ID:         mockAllocationId,
				Tx:         mockAllocationTxId,
				BlobberID:  tt.name + mockBlobberId,
				BlobberURL: "TestAllocation_GetBlobberStats" + tt.name + mockBlobberUrl,
			}

			for key, val := range expected {
				require.NotNilf(got[key], "Error result map must be contain key %v", key)
				require.EqualValues(val, got[key])
			}
		})
	}
}

func TestAllocation_isInitialized(t *testing.T) {
	tests := []struct {
		name                                        string
		sdkInitialized, allocationInitialized, want bool
	}{
		{
			"Test_Initialized",
			true, true, true,
		},
		{
			"Test_SDK_Uninitialized",
			false, true, false,
		},
		{
			"Test_Allocation_Uninitialized",
			true, false, false,
		},
		{
			"Test_Both_SDK_And_Allocation_Uninitialized",
			false, false, false,
		},
	}
	for _, tt := range tests {
		t.Run(tt.name, func(t *testing.T) {
			originalSDKInitialized := sdkInitialized
			defer func() { sdkInitialized = originalSDKInitialized }()
			sdkInitialized = tt.sdkInitialized
			a := &Allocation{initialized: tt.allocationInitialized}
			got := a.isInitialized()
			require := require.New(t)
			if tt.want {
				require.True(got, `Error a.isInitialized() should returns "true"", but got "false"`)
				return
			}
			require.False(got, `Error a.isInitialized() should returns "false"", but got "true"`)
		})
	}
}

// Uncomment tests later on after critical issues are fixed
// func TestAllocation_CreateDir(t *testing.T) {
// 	const mockLocalPath = "/test"
// 	require := require.New(t)
// 	if teardown := setupMockFile(t, mockLocalPath); teardown != nil {
// 		defer teardown(t)
// 	}
// 	a := &Allocation{
// 		ParityShards: 2,
// 		DataShards:   2,
// 	}
// 	setupMockAllocation(t, a)

// 	var mockClient = mocks.HttpClient{}
// 	zboxutil.Client = &mockClient

// 	client := zclient.GetClient()
// 	client.Wallet = &zcncrypto.Wallet{
// 		ClientID:  mockClientId,
// 		ClientKey: mockClientKey,
// 	}

// 	mockClient.On("Do", mock.MatchedBy(func(req *http.Request) bool {
// 		return strings.HasPrefix(req.URL.Path, "TestAllocation_CreateDir")
// 	})).Return(&http.Response{
// 		StatusCode: http.StatusOK,
// 		Body:       ioutil.NopCloser(bytes.NewReader([]byte(""))),
// 	}, nil)

// 	for i := 0; i < numBlobbers; i++ {
// 		a.Blobbers = append(a.Blobbers, &blockchain.StorageNode{
// 			ID:      mockBlobberId + strconv.Itoa(i),
// 			Baseurl: "TestAllocation_CreateDir" + mockBlobberUrl + strconv.Itoa(i),
// 		})
// 	}
// 	err := a.CreateDir(mockLocalPath)
// 	require.NoErrorf(err, "Unexpected error %v", err)
// }

func TestAllocation_RepairRequired(t *testing.T) {
	const (
		mockActualHash = "4041e3eeb170751544a47af4e4f9d374e76cee1d"
	)

	var mockClient = mocks.HttpClient{}
	zboxutil.Client = &mockClient

	client := zclient.GetClient()
	client.Wallet = &zcncrypto.Wallet{
		ClientID:  mockClientId,
		ClientKey: mockClientKey,
	}

	tests := []struct {
		name                          string
		setup                         func(*testing.T, string, *Allocation) (teardown func(*testing.T))
		remotePath                    string
		wantFound                     uint64
		wantFileRef                   *fileref.FileRef
		wantMatchesConsensus, wantErr bool
		errMsg                        string
	}{
		{
			name: "Test_Not_Repair_Required_Success",
			setup: func(t *testing.T, testCaseName string, a *Allocation) (teardown func(t *testing.T)) {
				for i := 0; i < numBlobbers; i++ {
					url := "TestAllocation_RepairRequired" + testCaseName + mockBlobberUrl + strconv.Itoa(i)
					a.Blobbers = append(a.Blobbers, &blockchain.StorageNode{
						Baseurl: url,
					})
					mockClient.On("Do", mock.MatchedBy(func(req *http.Request) bool {
						return strings.HasPrefix(req.URL.Path, url)
					})).Return(&http.Response{
						StatusCode: http.StatusOK,
						Body: func() io.ReadCloser {
							jsonFR, err := json.Marshal(&fileref.FileRef{
								ActualFileHash: mockActualHash,
							})
							require.NoError(t, err)
							return ioutil.NopCloser(bytes.NewReader([]byte(jsonFR)))
						}(),
					}, nil)
				}
				return nil
			},
			remotePath:           "/x.txt",
			wantFound:            0xf,
			wantMatchesConsensus: false,
			wantErr:              false,
		},
		{
			name: "Test_Uninitialized_Failed",
			setup: func(t *testing.T, testCaseName string, a *Allocation) (teardown func(t *testing.T)) {
				a.initialized = false
				return func(t *testing.T) { a.initialized = true }
			},
			remotePath:           "/",
			wantFound:            0,
			wantMatchesConsensus: false,
			wantErr:              true,
			errMsg:               "sdk_not_initialized: Please call InitStorageSDK Init and use GetAllocation to get the allocation object",
		},
		{
			name: "Test_Repair_Required_Success",
			setup: func(t *testing.T, testCaseName string, a *Allocation) (teardown func(t *testing.T)) {
				for i := 0; i < numBlobbers; i++ {
					var hash string
					if i < numBlobbers-1 {
						hash = mockActualHash
					}
					url := "TestAllocation_RepairRequired" + testCaseName + mockBlobberUrl + strconv.Itoa(i)
					a.Blobbers = append(a.Blobbers, &blockchain.StorageNode{
						Baseurl: url,
					})
					mockClient.On("Do", mock.MatchedBy(func(req *http.Request) bool {
						return strings.HasPrefix(req.URL.Path, url)
					})).Return(&http.Response{
						StatusCode: http.StatusOK,
						Body: func(hash string) io.ReadCloser {
							jsonFR, err := json.Marshal(&fileref.FileRef{
								ActualFileHash: hash,
							})
							require.NoError(t, err)
							return ioutil.NopCloser(bytes.NewReader([]byte(jsonFR)))
						}(hash),
					}, nil)
				}
				return nil
			},
			remotePath:           "/",
			wantFound:            0x7,
			wantMatchesConsensus: true,
			wantErr:              false,
		},
		{
			name: "Test_Remote_File_Not_Found_Failed",
			setup: func(t *testing.T, testCaseName string, a *Allocation) (teardown func(t *testing.T)) {
				for i := 0; i < numBlobbers; i++ {
					url := "TestAllocation_RepairRequired" + testCaseName + mockBlobberUrl + strconv.Itoa(i)
					a.Blobbers = append(a.Blobbers, &blockchain.StorageNode{
						Baseurl: url,
					})
					mockClient.On("Do", mock.MatchedBy(func(req *http.Request) bool {
						return strings.HasPrefix(req.URL.Path, url)
					})).Return(&http.Response{
						StatusCode: http.StatusBadRequest,
						Body:       ioutil.NopCloser(bytes.NewReader([]byte(""))),
					}, nil)
				}
				return nil
			},
			remotePath:           "/x.txt",
			wantFound:            0x0,
			wantMatchesConsensus: false,
			wantErr:              true,
			errMsg:               "File not found for the given remotepath",
		},
	}
	for _, tt := range tests {
		t.Run(tt.name, func(t *testing.T) {
			require := require.New(t)
			a := &Allocation{
				DataShards:   2,
				ParityShards: 2,
				FileOptions:  63,
			}
			a.InitAllocation()
			sdkInitialized = true
			if tt.setup != nil {
				if teardown := tt.setup(t, tt.name, a); teardown != nil {
					defer teardown(t)
				}
			}
			found, matchesConsensus, fileRef, err := a.RepairRequired(tt.remotePath)
			require.Equal(zboxutil.NewUint128(tt.wantFound), found, "found value must be same")
			if tt.wantMatchesConsensus {
				require.True(tt.wantMatchesConsensus, matchesConsensus)
			} else {
				require.False(tt.wantMatchesConsensus, matchesConsensus)
			}
			require.EqualValues(tt.wantErr, err != nil)
			if err != nil {
				require.EqualValues(tt.errMsg, errors.Top(err))
				return
			}
			expected := &fileref.FileRef{
				ActualFileHash: mockActualHash,
			}
			require.EqualValues(expected, fileRef)
			require.NoErrorf(err, "Unexpected error %v", err)
		})
	}
}

func TestAllocation_DownloadFile(t *testing.T) {
	const (
		mockLocalPath = "DownloadFile"
	)
	var mockClient = mocks.HttpClient{}
	zboxutil.Client = &mockClient

	client := zclient.GetClient()
	client.Wallet = &zcncrypto.Wallet{
		ClientID:  mockClientId,
		ClientKey: mockClientKey,
	}

	require := require.New(t)
	a := &Allocation{
		ParityShards: 2,
		DataShards:   2,
	}
	setupMockAllocation(t, a)

	for i := 0; i < numBlobbers; i++ {
		a.Blobbers = append(a.Blobbers, &blockchain.StorageNode{
			ID:      mockBlobberId + strconv.Itoa(i),
			Baseurl: mockBlobberUrl + strconv.Itoa(i),
		})
	}
	err := a.DownloadFile(mockLocalPath, "/", nil)
	require.NoErrorf(err, "Unexpected error %v", err)
}

func TestAllocation_DownloadFileByBlock(t *testing.T) {
	const (
		mockLocalPath = "DownloadFileByBlock"
	)
	var mockClient = mocks.HttpClient{}
	zboxutil.Client = &mockClient

	client := zclient.GetClient()
	client.Wallet = &zcncrypto.Wallet{
		ClientID:  mockClientId,
		ClientKey: mockClientKey,
	}

	require := require.New(t)
	a := &Allocation{
		ParityShards: 2,
		DataShards:   2,
	}
	setupMockAllocation(t, a)

	for i := 0; i < numBlobbers; i++ {
		a.Blobbers = append(a.Blobbers, &blockchain.StorageNode{
			ID:      mockBlobberId + strconv.Itoa(i),
			Baseurl: mockBlobberUrl + strconv.Itoa(i),
		})
	}
	err := a.DownloadFileByBlock(mockLocalPath, "/", 1, 0, numBlockDownloads, nil)
	require.NoErrorf(err, "Unexpected error %v", err)
}

func TestAllocation_DownloadThumbnail(t *testing.T) {
	const (
		mockLocalPath = "DownloadThumbnail"
	)
	require := require.New(t)
	a := &Allocation{}
	setupMockAllocation(t, a)

	for i := 0; i < numBlobbers; i++ {
		a.Blobbers = append(a.Blobbers, &blockchain.StorageNode{
			ID:      strconv.Itoa(i),
			Baseurl: "TestAllocation_DownloadThumbnail" + mockBlobberUrl + strconv.Itoa(i),
		})
	}
	err := a.DownloadThumbnail(mockLocalPath, "/", nil)
	require.NoErrorf(err, "Unexpected error %v", err)
}

func TestAllocation_downloadFile(t *testing.T) {
	const (
		mockActualHash     = "mockActualHash"
		mockLocalPath      = "alloc"
		mockRemoteFilePath = "1.txt"
	)

	var mockClient = mocks.HttpClient{}
	zboxutil.Client = &mockClient

	client := zclient.GetClient()
	client.Wallet = &zcncrypto.Wallet{
		ClientID:  mockClientId,
		ClientKey: mockClientKey,
	}

	type parameters struct {
		localPath, remotePath string
		contentMode           string
		startBlock, endBlock  int64
		numBlocks             int
		statusCallback        StatusCallback
	}
	tests := []struct {
		name       string
		parameters parameters
		setup      func(*testing.T, string, parameters, *Allocation) (teardown func(*testing.T))
		wantErr    bool
		errMsg     string
	}{
		{
			name: "Test_Uninitialized_Failed",
			parameters: parameters{
				mockLocalPath, mockRemoteFilePath,
				DOWNLOAD_CONTENT_FULL,
				1, 0,
				numBlockDownloads,
				nil,
			},
			setup: func(t *testing.T, testCaseName string, p parameters, a *Allocation) (teardown func(t *testing.T)) {
				a.initialized = false
				return func(t *testing.T) { a.initialized = true }
			},
			wantErr: true,
			errMsg:  "sdk_not_initialized: Please call InitStorageSDK Init and use GetAllocation to get the allocation object",
		},
		{
			name: "Test_Local_Path_Is_Not_Dir_Failed",
			parameters: parameters{
				localPath:      "Test_Local_Path_Is_Not_Dir_Failed",
				remotePath:     mockRemoteFilePath,
				contentMode:    DOWNLOAD_CONTENT_FULL,
				startBlock:     1,
				endBlock:       0,
				numBlocks:      numBlockDownloads,
				statusCallback: nil,
			},
			setup: func(t *testing.T, testCaseName string, p parameters, a *Allocation) (teardown func(t *testing.T)) {
				os.Create(p.localPath)
				return func(t *testing.T) {
					os.Remove(p.localPath)
				}
			},
			wantErr: true,
			errMsg:  "Local path is not a directory 'Test_Local_Path_Is_Not_Dir_Failed'",
		},
		{
			name: "Test_Local_File_Already_Existed_Failed",
			parameters: parameters{
				localPath:      "alloc",
				remotePath:     mockRemoteFilePath,
				contentMode:    DOWNLOAD_CONTENT_FULL,
				startBlock:     1,
				endBlock:       0,
				numBlocks:      numBlockDownloads,
				statusCallback: nil,
			},
			setup: func(t *testing.T, testCaseName string, p parameters, a *Allocation) (teardown func(t *testing.T)) {
				os.Mkdir(p.localPath, 0755)
				os.Create(p.localPath + "/" + p.remotePath)
				return func(t *testing.T) {
					os.RemoveAll(p.localPath + "/" + p.remotePath)
					os.RemoveAll(p.localPath)
				}
			},
			wantErr: true,
			errMsg:  "Local file already exists 'alloc/1.txt'",
		},
		{
			name: "Test_No_Blobber_Failed",
			parameters: parameters{
				localPath:      mockLocalPath,
				remotePath:     mockRemoteFilePath,
				contentMode:    DOWNLOAD_CONTENT_FULL,
				startBlock:     1,
				endBlock:       0,
				numBlocks:      numBlockDownloads,
				statusCallback: nil,
			},
			setup: func(t *testing.T, testCaseName string, p parameters, a *Allocation) (teardown func(t *testing.T)) {
				blobbers := a.Blobbers
				a.Blobbers = []*blockchain.StorageNode{}
				return func(t *testing.T) {
					a.Blobbers = blobbers
				}
			},
			wantErr: true,
			errMsg:  "No Blobbers set in this allocation",
		},
		{
			name: "Test_Download_File_Success",
			parameters: parameters{
				localPath:      mockLocalPath,
				remotePath:     mockRemoteFilePath,
				contentMode:    DOWNLOAD_CONTENT_FULL,
				startBlock:     1,
				endBlock:       0,
				numBlocks:      numBlockDownloads,
				statusCallback: nil,
			},
			setup: func(t *testing.T, testCaseName string, p parameters, a *Allocation) (teardown func(t *testing.T)) {
				for i := 0; i < numBlobbers; i++ {
					url := "TestAllocation_downloadFile" + mockBlobberUrl + strconv.Itoa(i)
					mockClient.On("Do", mock.MatchedBy(func(req *http.Request) bool {
						return strings.HasPrefix(req.URL.Path, url)
					})).Return(&http.Response{
						StatusCode: http.StatusOK,
						Body: func() io.ReadCloser {
							jsonFR, err := json.Marshal(&fileref.FileRef{
								ActualFileHash: mockActualHash,
							})
							require.NoError(t, err)
							return ioutil.NopCloser(bytes.NewReader([]byte(jsonFR)))
						}(),
					}, nil)
				}
				return func(t *testing.T) {
					os.Remove("alloc/1.txt")
				}
			},
		},
	}
	for _, tt := range tests {
		t.Run(tt.name, func(t *testing.T) {
			require := require.New(t)
			a := &Allocation{}
			a.uploadChan = make(chan *UploadRequest, 10)
			a.downloadChan = make(chan *DownloadRequest, 10)
			a.repairChan = make(chan *RepairRequest, 1)
			a.ctx, a.ctxCancelF = context.WithCancel(context.Background())
			a.uploadProgressMap = make(map[string]*UploadRequest)
			a.downloadProgressMap = make(map[string]*DownloadRequest)
			a.mutex = &sync.Mutex{}
			a.initialized = true
			sdkInitialized = true
			setupMockAllocation(t, a)
			for i := 0; i < numBlobbers; i++ {
				a.Blobbers = append(a.Blobbers, &blockchain.StorageNode{
					ID:      tt.name + strconv.Itoa(i),
					Baseurl: "TestAllocation_downloadFile" + tt.name + mockBlobberUrl + strconv.Itoa(i),
				})
			}
			if m := tt.setup; m != nil {
				if teardown := m(t, tt.name, tt.parameters, a); teardown != nil {
					defer teardown(t)
				}
			}
			err := a.downloadFile(tt.parameters.localPath, tt.parameters.remotePath, tt.parameters.contentMode, tt.parameters.startBlock, tt.parameters.endBlock, tt.parameters.numBlocks, tt.parameters.statusCallback)
			require.EqualValues(tt.wantErr, err != nil)
			if err != nil {
				require.EqualValues(tt.errMsg, errors.Top(err))
				return
			}
			require.NoErrorf(err, "Unexpected error: %v", err)
		})
	}
}

<<<<<<< HEAD
=======
func TestAllocation_AddCollaborator(t *testing.T) {
	var mockClient = mocks.HttpClient{}
	zboxutil.Client = &mockClient

	client := zclient.GetClient()
	client.Wallet = &zcncrypto.Wallet{
		ClientID:  mockClientId,
		ClientKey: mockClientKey,
	}

	type parameters struct {
		filePath       string
		collaboratorID string
	}
	tests := []struct {
		name       string
		parameters parameters
		setup      func(*testing.T, string, *Allocation) (teardown func(*testing.T))
		wantErr    bool
		errMsg     string
	}{
		{
			name: "Test_Uninitialized_Failed",
			setup: func(t *testing.T, testCaseName string, a *Allocation) (teardown func(t *testing.T)) {
				a.initialized = false
				return func(t *testing.T) {
					a.initialized = true
				}
			},
			wantErr: true,
			errMsg:  "sdk_not_initialized: Please call InitStorageSDK Init and use GetAllocation to get the allocation object",
		},
		{
			name: "Test_Add_Collaborator_Error_Response_Failed",
			parameters: parameters{
				filePath:       "/1.txt",
				collaboratorID: "9bf430d6f086f1bdc2d26ad7a708a0e7958aa9ae20efbc6778450739fb1ca468",
			},
			setup: func(t *testing.T, testCaseName string, a *Allocation) (teardown func(t *testing.T)) {
				setupMockHttpResponse(t, &mockClient, "TestAllocation_AddCollaborator", testCaseName, a, http.MethodPost, http.StatusBadRequest, []byte(""))
				return nil
			},
			wantErr: true,
			errMsg:  "add_collaborator_failed: Failed to add collaborator on all blobbers.",
		},
		{
			name: "Test_Success",
			parameters: parameters{
				filePath:       "/1.txt",
				collaboratorID: "9bf430d6f086f1bdc2d26ad7a708a0e7958aa9ae20efbc6778450739fb1ca468",
			},
			setup: func(t *testing.T, testCaseName string, a *Allocation) (teardown func(t *testing.T)) {
				setupMockHttpResponse(t, &mockClient, "TestAllocation_AddCollaborator", testCaseName, a, http.MethodPost, http.StatusOK, []byte(""))
				return nil
			},
		},
	}
	for _, tt := range tests {
		t.Run(tt.name, func(t *testing.T) {
			require := require.New(t)
			a := &Allocation{
				DataShards:   2,
				ParityShards: 2,
				FileOptions:  63,
			}
			a.InitAllocation()
			sdkInitialized = true
			for i := 0; i < numBlobbers; i++ {
				a.Blobbers = append(a.Blobbers, &blockchain.StorageNode{
					ID:      tt.name + mockBlobberId + strconv.Itoa(i),
					Baseurl: "TestAllocation_AddCollaborator" + tt.name + mockBlobberUrl + strconv.Itoa(i),
				})
			}
			if tt.setup != nil {
				if teardown := tt.setup(t, tt.name, a); teardown != nil {
					defer teardown(t)
				}
			}
			err := a.AddCollaborator(tt.parameters.filePath, tt.parameters.collaboratorID)
			require.EqualValues(tt.wantErr, err != nil)
			if err != nil {
				require.EqualValues(tt.errMsg, errors.Top(err))
				return
			}
			require.NoErrorf(err, "unexpected error: %v", err)
		})
	}
}

func TestAllocation_RemoveCollaborator(t *testing.T) {
	var mockClient = mocks.HttpClient{}
	zboxutil.Client = &mockClient

	client := zclient.GetClient()
	client.Wallet = &zcncrypto.Wallet{
		ClientID:  mockClientId,
		ClientKey: mockClientKey,
	}

	type parameters struct {
		filePath       string
		collaboratorID string
	}
	tests := []struct {
		name       string
		parameters parameters
		setup      func(*testing.T, string, *Allocation) (teardown func(*testing.T))
		wantErr    bool
		errMsg     string
	}{
		{
			name: "Test_Uninitialized_Failed",
			setup: func(t *testing.T, testCaseName string, a *Allocation) (teardown func(t *testing.T)) {
				a.initialized = false
				return func(t *testing.T) {
					a.initialized = true
				}
			},
			wantErr: true,
			errMsg:  "sdk_not_initialized: Please call InitStorageSDK Init and use GetAllocation to get the allocation object",
		},
		{
			name: "Test_Remove_Collaborator_Error_Response_Failed",
			parameters: parameters{
				filePath:       "/1.txt",
				collaboratorID: "9bf430d6f086f1bdc2d26ad7a708a0e7958aa9ae20efbc6778450739fb1ca468",
			},
			setup: func(t *testing.T, testCaseName string, a *Allocation) (teardown func(t *testing.T)) {
				setupMockHttpResponse(t, &mockClient, "TestAllocation_RemoveCollaborator", testCaseName, a, http.MethodDelete, http.StatusBadRequest, []byte(""))
				return nil
			},
			wantErr: true,
			errMsg:  "remove_collaborator_failed: Failed to remove collaborator on all blobbers.",
		},
		{
			name: "Test_Success",
			parameters: parameters{
				filePath:       "/1.txt",
				collaboratorID: "9bf430d6f086f1bdc2d26ad7a708a0e7958aa9ae20efbc6778450739fb1ca468",
			},
			setup: func(t *testing.T, testCaseName string, a *Allocation) (teardown func(t *testing.T)) {
				setupMockHttpResponse(t, &mockClient, "TestAllocation_RemoveCollaborator", testCaseName, a, http.MethodDelete, http.StatusOK, []byte(""))
				return nil
			},
		},
	}
	for _, tt := range tests {
		t.Run(tt.name, func(t *testing.T) {
			require := require.New(t)
			a := &Allocation{
				DataShards:   2,
				ParityShards: 2,
				FileOptions:  63,
			}
			a.InitAllocation()
			sdkInitialized = true
			for i := 0; i < numBlobbers; i++ {
				a.Blobbers = append(a.Blobbers, &blockchain.StorageNode{
					ID:      tt.name + mockBlobberId + strconv.Itoa(i),
					Baseurl: "TestAllocation_RemoveCollaborator" + tt.name + mockBlobberUrl + strconv.Itoa(i),
				})
			}
			if tt.setup != nil {
				if teardown := tt.setup(t, tt.name, a); teardown != nil {
					defer teardown(t)
				}
			}
			err := a.RemoveCollaborator(tt.parameters.filePath, tt.parameters.collaboratorID)
			require.EqualValues(tt.wantErr, err != nil)
			if err != nil {
				require.EqualValues(tt.errMsg, errors.Top(err))
				return
			}
			require.NoErrorf(err, "unexpected error: %v", err)
		})
	}
}

>>>>>>> 40cf8d11
func TestAllocation_GetFileMeta(t *testing.T) {
	const (
		mockType       = "f"
		mockActualHash = "mockActualHash"
	)

	var mockClient = mocks.HttpClient{}
	zboxutil.Client = &mockClient

	client := zclient.GetClient()
	client.Wallet = &zcncrypto.Wallet{
		ClientID:  mockClientId,
		ClientKey: mockClientKey,
	}

	type parameters struct {
		path string
	}
	tests := []struct {
		name       string
		parameters parameters
		setup      func(*testing.T, string, *Allocation) (teardown func(*testing.T))
		wantErr    bool
		errMsg     string
	}{
		{
			name:       "Test_Uninitialized_Failed",
			parameters: parameters{},
			setup: func(t *testing.T, testCaseName string, a *Allocation) (teardown func(t *testing.T)) {
				a.initialized = false
				return func(t *testing.T) {
					a.initialized = true
				}
			},
			wantErr: true,
			errMsg:  "sdk_not_initialized: Please call InitStorageSDK Init and use GetAllocation to get the allocation object",
		},
		{
			name: "Test_Error_Getting_File_Meta_Data_From_Blobbers_Failed",
			parameters: parameters{
				path: "/1.txt",
			},
			setup: func(t *testing.T, testCaseName string, a *Allocation) (teardown func(t *testing.T)) {
				body, err := json.Marshal(&fileref.FileRef{
					ActualFileHash: mockActualHash,
				})
				require.NoError(t, err)
				setupMockHttpResponse(t, &mockClient, "TestAllocation_GetFileMeta", testCaseName, a, http.MethodPost, http.StatusBadRequest, body)
				return nil
			},
			wantErr: true,
			errMsg:  "file_meta_error: Error getting the file meta data from blobbers",
		},
		{
			name: "Test_Success",
			parameters: parameters{
				path: "/1.txt",
			},
			setup: func(t *testing.T, testCaseName string, a *Allocation) (teardown func(t *testing.T)) {
				body, err := json.Marshal(&fileref.FileRef{
					ActualFileHash: mockActualHash,
				})
				require.NoError(t, err)
				setupMockHttpResponse(t, &mockClient, "TestAllocation_GetFileMeta", testCaseName, a, http.MethodPost, http.StatusOK, body)
				return nil
			},
		},
	}
	for _, tt := range tests {
		t.Run(tt.name, func(t *testing.T) {
			require := require.New(t)
			a := &Allocation{
				DataShards:   2,
				ParityShards: 2,
				FileOptions:  63,
			}
			a.InitAllocation()
			sdkInitialized = true
			for i := 0; i < numBlobbers; i++ {
				a.Blobbers = append(a.Blobbers, &blockchain.StorageNode{
					ID:      tt.name + mockBlobberId + strconv.Itoa(i),
					Baseurl: "TestAllocation_GetFileMeta" + tt.name + mockBlobberUrl + strconv.Itoa(i),
				})
			}
			if tt.setup != nil {
				if teardown := tt.setup(t, tt.name, a); teardown != nil {
					defer teardown(t)
				}
			}
			got, err := a.GetFileMeta(tt.parameters.path)
			require.EqualValues(tt.wantErr, err != nil)
			if err != nil {
				require.EqualValues(tt.errMsg, errors.Top(err))
				return
			}
			require.NoErrorf(err, "unexpected error: %v", err)
			expectedResult := &ConsolidatedFileMeta{
				Hash: mockActualHash,
			}
			require.EqualValues(expectedResult, got)
		})
	}
}

func TestAllocation_GetAuthTicketForShare(t *testing.T) {
	const mockContentHash = "mock content hash"
	const numberBlobbers = 10

	var mockClient = mocks.HttpClient{}
	httpResponse := http.Response{
		StatusCode: http.StatusOK,
		Body: func() io.ReadCloser {
			jsonFR, err := json.Marshal(fileref.FileRef{
				Ref: fileref.Ref{
					Name: mockFileRefName,
				},
				ContentHash: mockContentHash,
			})
			require.NoError(t, err)
			return ioutil.NopCloser(bytes.NewReader([]byte(jsonFR)))
		}(),
	}
	zboxutil.Client = &mockClient
	for i := 0; i < numBlobbers; i++ {
		mockClient.On("Do", mock.Anything).Return(&httpResponse, nil)
	}

	client := zclient.GetClient()
	client.Wallet = &zcncrypto.Wallet{
		ClientID:  mockClientId,
		ClientKey: mockClientKey,
	}
	require := require.New(t)
	a := &Allocation{DataShards: 1, ParityShards: 1, FileOptions: 63}
	a.InitAllocation()
	for i := 0; i < numberBlobbers; i++ {
		a.Blobbers = append(a.Blobbers, &blockchain.StorageNode{})
	}
	sdkInitialized = true
	at, err := a.GetAuthTicketForShare("/1.txt", "1.txt", fileref.FILE, mockClientId)
	require.NotEmptyf(at, "unexpected empty auth ticket")
	require.NoErrorf(err, "unexpected error: %v", err)
}

func TestAllocation_GetAuthTicket(t *testing.T) {
	var testTitle = "TestAllocation_GetAuthTicket"
	type parameters struct {
		path                       string
		filename                   string
		referenceType              string
		refereeClientID            string
		refereeEncryptionPublicKey string
	}
	tests := []struct {
		name       string
		parameters parameters
		setup      func(*testing.T, string, *Allocation, *mocks.HttpClient) (teardown func(*testing.T))
		wantErr    bool
		errMsg     string
	}{
		{
			name: "Test_Uninitialized_Failed",
			setup: func(t *testing.T, testCaseName string, a *Allocation, mockClient *mocks.HttpClient) (teardown func(t *testing.T)) {
				a.initialized = false
				httpResponse := http.Response{
					StatusCode: http.StatusOK,
					Body: func() io.ReadCloser {
						jsonFR, err := json.Marshal(fileref.FileRef{
							Ref: fileref.Ref{
								Name: mockFileRefName,
							},
							ContentHash: "mock content hash",
						})
						require.NoError(t, err)
						return ioutil.NopCloser(bytes.NewReader([]byte(jsonFR)))
					}(),
				}
				for i := 0; i < numBlobbers; i++ {
					mockClient.On("Do", mock.Anything).Return(&httpResponse, nil)
				}
				return func(t *testing.T) {
					a.initialized = true
				}
			},
			wantErr: true,
			errMsg:  "sdk_not_initialized: Please call InitStorageSDK Init and use GetAllocation to get the allocation object",
		},
		{
			name: "Test_Success_File_Type_Directory",
			parameters: parameters{
				path:            "/",
				filename:        "1.txt",
				referenceType:   fileref.DIRECTORY,
				refereeClientID: mockClientId,
			},
			setup: func(t *testing.T, testCaseName string, a *Allocation, mockClient *mocks.HttpClient) (teardown func(t *testing.T)) {
				httpResponse := &http.Response{
					StatusCode: http.StatusOK,
					Body: func() io.ReadCloser {
						jsonFR, err := json.Marshal(fileref.FileRef{
							Ref: fileref.Ref{
								Name: mockFileRefName,
							},
							ContentHash: "mock content hash",
						})
						require.NoError(t, err)
						return ioutil.NopCloser(bytes.NewReader([]byte(jsonFR)))
					}(),
				}
				for i := 0; i < numBlobbers; i++ {
					mockClient.On("Do", mock.MatchedBy(func(req *http.Request) bool {
						return strings.HasPrefix(req.URL.Path, testTitle+testCaseName)
					})).Return(httpResponse, nil)
				}
				return nil
			},
		},
		{
			name: "Test_Success_With_Referee_Encryption_Public_Key",
			parameters: parameters{
				path:            "/1.txt",
				filename:        "1.txt",
				referenceType:   fileref.FILE,
				refereeClientID: mockClientId,
				refereeEncryptionPublicKey: func() string {
					client_mnemonic := "travel twenty hen negative fresh sentence hen flat swift embody increase juice eternal satisfy want vessel matter honey video begin dutch trigger romance assault"
					client_encscheme := encryption.NewEncryptionScheme()
					client_encscheme.Initialize(client_mnemonic)
					client_encscheme.InitForEncryption("filetype:audio")
					client_enc_pub_key, err := client_encscheme.GetPublicKey()
					require.NoError(t, err)
					return client_enc_pub_key
				}(),
			},
			setup: func(t *testing.T, testCaseName string, a *Allocation, mockClient *mocks.HttpClient) (teardown func(t *testing.T)) {
				body, err := json.Marshal(&fileref.ReferencePath{
					Meta: map[string]interface{}{
						"type": "f",
					},
				})
				httpResponse := &http.Response{
					StatusCode: http.StatusOK,
					Body: func() io.ReadCloser {
						jsonFR, err := json.Marshal(fileref.FileRef{
							Ref: fileref.Ref{
								Name: mockFileRefName,
							},
							ContentHash: "mock content hash",
						})
						require.NoError(t, err)
						return ioutil.NopCloser(bytes.NewReader([]byte(jsonFR)))
					}(),
				}
				for i := 0; i < numBlobbers; i++ {
					mockClient.On("Do", mock.MatchedBy(func(req *http.Request) bool {
						return strings.HasPrefix(req.URL.Path, testTitle+testCaseName)
					})).Return(httpResponse, nil)
				}
				require.NoError(t, err)
				setupMockHttpResponse(t, mockClient, "TestAllocation_GetAuthTicket", testCaseName, a, http.MethodPost, http.StatusOK, body)
				return nil
			},
		},
		{
			name: "Test_Success_With_No_Referee_Encryption_Public_Key",
			parameters: parameters{
				path:                       "/1.txt",
				filename:                   "1.txt",
				referenceType:              fileref.FILE,
				refereeClientID:            mockClientId,
				refereeEncryptionPublicKey: "",
			},
			setup: func(t *testing.T, testCaseName string, a *Allocation, mockClient *mocks.HttpClient) (teardown func(t *testing.T)) {
				httpResponse := &http.Response{
					StatusCode: http.StatusOK,
					Body: func() io.ReadCloser {
						jsonFR, err := json.Marshal(fileref.FileRef{
							Ref: fileref.Ref{
								Name: mockFileRefName,
							},
							ContentHash: "mock content hash",
						})
						require.NoError(t, err)
						return ioutil.NopCloser(bytes.NewReader([]byte(jsonFR)))
					}(),
				}
				for i := 0; i < numBlobbers; i++ {
					mockClient.On("Do", mock.MatchedBy(func(req *http.Request) bool {
						return strings.HasPrefix(req.URL.Path, testTitle+testCaseName)
					})).Return(httpResponse, nil)
				}
				return nil
			},
		},
		{
			name: "Test_Invalid_Path_Failed",
			parameters: parameters{
				filename: "1.txt",
			},
			wantErr: true,
			errMsg:  "invalid_path: Invalid path for the list",
		},
		{
			name: "Test_Remote_Path_Not_Absolute_Failed",
			parameters: parameters{
				path: "x",
			},
			wantErr: true,
			errMsg:  "invalid_path: Path should be valid and absolute",
		},
	}

	for _, tt := range tests {
		t.Run(tt.name, func(t *testing.T) {
			var mockClient = mocks.HttpClient{}
			zboxutil.Client = &mockClient

			client := zclient.GetClient()
			client.Wallet = &zcncrypto.Wallet{
				ClientID:  mockClientId,
				ClientKey: mockClientKey,
			}

			require := require.New(t)
			a := &Allocation{
				DataShards:   1,
				ParityShards: 1,
				FileOptions:  63,
			}
			a.InitAllocation()
			sdkInitialized = true

			for i := 0; i < numBlobbers; i++ {
				a.Blobbers = append(a.Blobbers, &blockchain.StorageNode{
					ID:      tt.name + mockBlobberId + strconv.Itoa(i),
					Baseurl: "TestAllocation_GetAuthTicket" + tt.name + mockBlobberUrl + strconv.Itoa(i),
				})
			}
			const mockContentHash = "mock content hash"
			const numberBlobbers = 10

			zboxutil.Client = &mockClient

			if tt.setup != nil {
				if teardown := tt.setup(t, tt.name, a, &mockClient); teardown != nil {
					defer teardown(t)
				}
			}
			at, err := a.GetAuthTicket(tt.parameters.path, tt.parameters.filename, tt.parameters.referenceType, tt.parameters.refereeClientID, tt.parameters.refereeEncryptionPublicKey, 0, nil)
			require.EqualValues(tt.wantErr, err != nil)
			if err != nil {
				require.EqualValues(tt.errMsg, errors.Top(err))
				return
			}
			require.NoErrorf(err, "unexpected error: %v", err)
			require.NotEmptyf(at, "unexpected empty auth ticket")
		})
	}
}

func TestAllocation_CancelUpload(t *testing.T) {
	const localPath = "alloc"
	type parameters struct {
		localpath string
	}
	tests := []struct {
		name       string
		parameters parameters
		setup      func(*testing.T, *Allocation) (teardown func(*testing.T))
		wantErr    bool
		errMsg     string
	}{
		{
			name:    "Test_Failed",
			wantErr: true,
			errMsg:  "local_path_not_found: Invalid path. No upload in progress for the path",
		},
		{
			name: "Test_Success",
			parameters: parameters{
				localpath: localPath,
			},
			setup: func(t *testing.T, a *Allocation) (teardown func(t *testing.T)) {
				a.uploadProgressMap[localPath] = &UploadRequest{}
				return nil
			},
		},
	}
	for _, tt := range tests {
		t.Run(tt.name, func(t *testing.T) {
			require := require.New(t)
			a := &Allocation{FileOptions: 63}
			a.InitAllocation()
			sdkInitialized = true
			if tt.setup != nil {
				if teardown := tt.setup(t, a); teardown != nil {
					defer teardown(t)
				}
			}
			err := a.CancelUpload(tt.parameters.localpath)
			require.EqualValues(tt.wantErr, err != nil)
			if err != nil {
				require.EqualValues(tt.errMsg, errors.Top(err))
				return
			}
			require.NoErrorf(err, "unexpected error: %v", err)
		})
	}
}

func TestAllocation_CancelDownload(t *testing.T) {
	const remotePath = "/1.txt"
	type parameters struct {
		remotepath string
	}
	tests := []struct {
		name       string
		parameters parameters
		setup      func(*testing.T, *Allocation) (teardown func(*testing.T))
		wantErr    bool
		errMsg     string
	}{
		{
			name:    "Test_Failed",
			wantErr: true,
			errMsg:  "local_path_not_found: Invalid path. No upload in progress for the path",
		},
		{
			name: "Test_Success",
			parameters: parameters{
				remotepath: remotePath,
			},
			setup: func(t *testing.T, a *Allocation) (teardown func(t *testing.T)) {
				req := &DownloadRequest{}
				req.ctx, req.ctxCncl = context.WithCancel(context.TODO())
				a.downloadProgressMap[remotePath] = req
				return nil
			},
		},
	}
	for _, tt := range tests {
		t.Run(tt.name, func(t *testing.T) {
			require := require.New(t)
			a := &Allocation{FileOptions: 63}
			a.InitAllocation()
			sdkInitialized = true
			if tt.setup != nil {
				if teardown := tt.setup(t, a); teardown != nil {
					defer teardown(t)
				}
			}
			err := a.CancelDownload(tt.parameters.remotepath)
			if tt.wantErr {
				require.Error(err, "expected error != nil")
				return
			}
			require.NoErrorf(err, "unexpected error: %v", err)
		})
	}
}

func TestAllocation_ListDirFromAuthTicket(t *testing.T) {
	const (
		mockLookupHash = "mock lookup hash"
		mockType       = "d"
	)

	authTicket := getMockAuthTicket(t)

	type parameters struct {
		authTicket     string
		lookupHash     string
		expectedResult *ListResult
	}
	tests := []struct {
		name       string
		parameters parameters
		setup      func(*testing.T, string, *Allocation, *mocks.HttpClient) (teardown func(t *testing.T))
		wantErr    bool
		errMsg     string
	}{
		{
			name: "Test_Uninitialized_Failed",
			setup: func(t *testing.T, testCaseName string, a *Allocation, mockClient *mocks.HttpClient) (teardown func(t *testing.T)) {
				a.initialized = false
				return func(t *testing.T) {
					a.initialized = true
				}
			},
			wantErr: true,
			errMsg:  "invalid_path: Invalid path for the list",
		},
		{
			name: "Test_Cannot_Decode_Auth_Ticket_Failed",
			parameters: parameters{
				authTicket: "some wrong auth ticket to decode",
			},
			setup:   nil,
			wantErr: true,
			errMsg: "invalid_path: Invalid path for the list" +
				"",
		},
		{
			name: "Test_Cannot_Unmarshal_Auth_Ticket_Failed",
			parameters: parameters{
				authTicket: "c29tZSB3cm9uZyBhdXRoIHRpY2tldCB0byBtYXJzaGFs",
			},
			setup:   nil,
			wantErr: true,
			errMsg:  "invalid_path: Invalid path for the list",
		},
		{
			name: "Test_Wrong_Auth_Ticket_File_Path_Hash_Or_Lookup_Hash_Failed",
			parameters: parameters{
				authTicket: authTicket,
				lookupHash: "",
			},
			setup:   nil,
			wantErr: true,
			errMsg:  "invalid_path: Invalid path for the list",
		},
		{
			name: "Test_Error_Get_List_File_From_Blobbers_Failed",
			parameters: parameters{
				authTicket:     authTicket,
				lookupHash:     mockLookupHash,
				expectedResult: &ListResult{},
			},
			setup: func(t *testing.T, testCaseName string, a *Allocation, mockClient *mocks.HttpClient) (teardown func(t *testing.T)) {
				for i := 0; i < numBlobbers; i++ {
					a.Blobbers = append(a.Blobbers, &blockchain.StorageNode{
						Baseurl: "TestAllocation_ListDirFromAuthTicket" + testCaseName + mockBlobberUrl + strconv.Itoa(i),
					})
				}
				setupMockHttpResponse(t, mockClient, "TestAllocation_ListDirFromAuthTicket", testCaseName, a, http.MethodGet, http.StatusBadRequest, []byte(""))
				return func(t *testing.T) {
					a.Blobbers = nil
				}
			},
			wantErr: true,
			errMsg:  "error from server list response: ",
		},
		{
			name: "Test_Success",
			parameters: parameters{
				authTicket: authTicket,
				lookupHash: mockLookupHash,
				expectedResult: &ListResult{
					Type: mockType,
					Size: -1,
				},
			},
			setup: func(t *testing.T, testCaseName string, a *Allocation, mockClient *mocks.HttpClient) (teardown func(t *testing.T)) {
				for i := 0; i < numBlobbers; i++ {
					a.Blobbers = append(a.Blobbers, &blockchain.StorageNode{
						ID:      testCaseName + mockBlobberId + strconv.Itoa(i),
						Baseurl: "TestAllocation_ListDirFromAuthTicket" + testCaseName + mockBlobberUrl + strconv.Itoa(i),
					})
				}
				body, err := json.Marshal(&fileref.ListResult{
					AllocationRoot: mockAllocationRoot,
					Meta: map[string]interface{}{
						"type": mockType,
					},
				})
				require.NoError(t, err)
				setupMockHttpResponse(t, mockClient, "TestAllocation_ListDirFromAuthTicket", testCaseName, a, http.MethodGet, http.StatusOK, body)
				return nil
			},
		},
	}
	for _, tt := range tests {
		t.Run(tt.name, func(t *testing.T) {
			require := require.New(t)

			var mockClient = mocks.HttpClient{}
			zboxutil.Client = &mockClient

			client := zclient.GetClient()
			client.Wallet = &zcncrypto.Wallet{
				ClientID:  mockClientId,
				ClientKey: mockClientKey,
			}
			a := &Allocation{
				ID:          mockAllocationId,
				Tx:          mockAllocationTxId,
				FileOptions: 63,
			}

			if tt.setup != nil {
				if teardown := tt.setup(t, tt.name, a, &mockClient); teardown != nil {
					defer teardown(t)
				}
			}

			setupMockGetFileInfoResponse(t, &mockClient)
			a.InitAllocation()
			sdkInitialized = true
			if len(a.Blobbers) == 0 {
				for i := 0; i < numBlobbers; i++ {
					a.Blobbers = append(a.Blobbers, &blockchain.StorageNode{})
				}
			}

			got, err := a.ListDirFromAuthTicket(authTicket, tt.parameters.lookupHash)
			require.EqualValues(tt.wantErr, err != nil)
			if err != nil {
				require.EqualValues(tt.errMsg, errors.Top(err))
				return
			}
			require.NoErrorf(err, "unexpected error: %v", err)
			require.EqualValues(tt.parameters.expectedResult, got)
		})
	}
}

func TestAllocation_downloadFromAuthTicket(t *testing.T) {
	const (
		mockLookupHash     = "mock lookup hash"
		mockLocalPath      = "alloc"
		mockRemoteFileName = "1.txt"
		mockType           = "f"
		mockActualHash     = "mockActualHash"
	)

	var mockClient = mocks.HttpClient{}
	zboxutil.Client = &mockClient

	client := zclient.GetClient()
	client.Wallet = &zcncrypto.Wallet{
		ClientID:  mockClientId,
		ClientKey: mockClientKey,
	}

	a := &Allocation{
		ID:           mockAllocationId,
		Tx:           mockAllocationTxId,
		DataShards:   2,
		ParityShards: 2,
	}
	setupMockAllocation(t, a)
	setupMockGetFileInfoResponse(t, &mockClient)
	authTicket := getMockAuthTicket(t)

	type parameters struct {
		localPath      string
		authTicket     string
		lookupHash     string
		startBlock     int64
		endBlock       int64
		numBlocks      int
		remoteFilename string
		contentMode    string
		statusCallback StatusCallback
	}
	tests := []struct {
		name                      string
		parameters                parameters
		setup                     func(*testing.T, string, parameters) (teardown func(*testing.T))
		blockDownloadResponseMock func(blobber *blockchain.StorageNode, wg *sync.WaitGroup)
		wantErr                   bool
		errMsg                    string
	}{
		{
			name: "Test_Uninitialized_Failed",
			setup: func(t *testing.T, testCaseName string, p parameters) (teardown func(t *testing.T)) {
				a.initialized = false
				return func(t *testing.T) {
					a.initialized = true
				}
			},
			wantErr: true,
			errMsg:  "sdk_not_initialized: Please call InitStorageSDK Init and use GetAllocation to get the allocation object",
		},
		{
			name: "Test_Cannot_Decode_Auth_Ticket_Failed",
			parameters: parameters{
				authTicket: "some wrong auth ticket to decode",
			},
			wantErr: true,
			errMsg:  "auth_ticket_decode_error: Error decoding the auth ticket.illegal base64 data at input byte 4",
		},
		{
			name: "Test_Cannot_Unmarshal_Auth_Ticket_Failed",
			parameters: parameters{
				authTicket: "c29tZSB3cm9uZyBhdXRoIHRpY2tldCB0byBtYXJzaGFs",
			},
			wantErr: true,
			errMsg:  "auth_ticket_decode_error: Error unmarshaling the auth ticket.invalid character 's' looking for beginning of value",
		},
		{
			name: "Test_Local_Path_Is_Not_Directory_Failed",
			parameters: parameters{
				localPath:  "Test_Local_Path_Is_Not_Directory_Failed",
				authTicket: authTicket,
			},
			setup: func(t *testing.T, testCaseName string, p parameters) (teardown func(t *testing.T)) {
				os.Create(p.localPath)
				return func(t *testing.T) {
					os.Remove(p.localPath)
				}
			},
			wantErr: true,
			errMsg:  "Local path is not a directory 'Test_Local_Path_Is_Not_Directory_Failed'",
		},
		{
			name: "Test_Local_File_Already_Exists_Failed",
			parameters: parameters{
				localPath:      mockLocalPath,
				authTicket:     authTicket,
				remoteFilename: mockRemoteFileName,
			},
			setup: func(t *testing.T, testCaseName string, p parameters) (teardown func(t *testing.T)) {
				os.Mkdir(p.localPath, 0755)
				os.Create(p.localPath + "/" + p.remoteFilename)
				return func(t *testing.T) {
					os.RemoveAll(p.localPath + "/" + p.remoteFilename)
					os.RemoveAll(p.localPath)
				}
			},
			wantErr: true,
			errMsg:  "Local file already exists 'alloc/1.txt'",
		},
		{
			name: "Test_Not_Enough_Minimum_Blobbers_Failed",
			parameters: parameters{
				localPath:      mockLocalPath,
				authTicket:     authTicket,
				remoteFilename: mockRemoteFileName,
			},
			setup: func(t *testing.T, testCaseName string, p parameters) (teardown func(t *testing.T)) {
				blobbers := a.Blobbers
				a.Blobbers = []*blockchain.StorageNode{}
				return func(t *testing.T) {
					a.Blobbers = blobbers
				}
			},
			wantErr: true,
			errMsg:  "No Blobbers set in this allocation",
		},
		{
			name: "Test_Download_File_Success",
			parameters: parameters{
				localPath:      mockLocalPath,
				remoteFilename: mockRemoteFileName,
				authTicket:     authTicket,
				contentMode:    DOWNLOAD_CONTENT_FULL,
				startBlock:     1,
				endBlock:       0,
				numBlocks:      numBlockDownloads,
				lookupHash:     mockLookupHash},
			setup: func(t *testing.T, testCaseName string, p parameters) (teardown func(t *testing.T)) {
				for i := 0; i < numBlobbers; i++ {
					a.Blobbers = append(a.Blobbers, &blockchain.StorageNode{
						ID:      testCaseName + mockBlobberId + strconv.Itoa(i),
						Baseurl: "TestAllocation_downloadFromAuthTicket" + testCaseName + mockBlobberUrl + strconv.Itoa(i),
					})
				}
				body, err := json.Marshal(&fileref.FileRef{
					Ref: fileref.Ref{
						Name: mockFileRefName,
					},
				})
				require.NoError(t, err)
				setupMockHttpResponse(t, &mockClient, "TestAllocation_downloadFromAuthTicket", testCaseName, a, http.MethodPost, http.StatusOK, body)
				return nil
			},
		},
	}
	for _, tt := range tests {
		t.Run(tt.name, func(t *testing.T) {
			require := require.New(t)
			if tt.setup != nil {
				if teardown := tt.setup(t, tt.name, tt.parameters); teardown != nil {
					defer teardown(t)
				}
			}
			err := a.downloadFromAuthTicket(tt.parameters.localPath, tt.parameters.authTicket, tt.parameters.lookupHash, tt.parameters.startBlock, tt.parameters.endBlock, tt.parameters.numBlocks, tt.parameters.remoteFilename, tt.parameters.contentMode, tt.parameters.statusCallback)
			require.EqualValues(tt.wantErr, err != nil)
			if err != nil {
				require.EqualValues(tt.errMsg, errors.Top(err))
				return
			}
			require.NoErrorf(err, "unexpected error: %v", err)
		})
	}
}

func TestAllocation_listDir(t *testing.T) {
	const (
		mockPath = "/1.txt"
		mockType = "d"
	)

	type parameters struct {
		path           string
		expectedResult *ListResult
	}
	tests := []struct {
		name       string
		parameters parameters
		setup      func(*testing.T, string, *Allocation, *mocks.HttpClient) (teardown func(*testing.T))
		wantErr    bool
		errMsg     string
	}{
		{
			name: "Test_Uninitialized_Failed",
			setup: func(t *testing.T, testCaseName string, a *Allocation, mockClient *mocks.HttpClient) (teardown func(t *testing.T)) {
				a.initialized = false
				return func(t *testing.T) {
					a.initialized = true
				}
			},
			wantErr: true,
			errMsg:  "sdk_not_initialized: Please call InitStorageSDK Init and use GetAllocation to get the allocation object",
		},
		{
			name:    "Test_Invalid_Path_Failed",
			wantErr: true,
			errMsg:  "invalid_path: Invalid path for the list",
		},
		{
			name: "Test_Invalid_Absolute_Path_Failed",
			parameters: parameters{
				path: "1.txt",
			},
			wantErr: true,
			errMsg:  "invalid_path: Path should be valid and absolute",
		},
		{
			name: "Test_Error_Get_List_File_From_Blobbers_Failed",
			parameters: parameters{
				path:           mockPath,
				expectedResult: &ListResult{},
			},
			setup: func(t *testing.T, testCaseName string, a *Allocation, mockClient *mocks.HttpClient) (teardown func(t *testing.T)) {
				setupMockHttpResponse(t, mockClient, "TestAllocation_listDir", testCaseName, a, http.MethodGet, http.StatusBadRequest, []byte(""))
				return nil
			},
			wantErr: true,
			errMsg:  "error from server list response: ",
		},
		{
			name: "Test_Success",
			parameters: parameters{
				path: mockPath,
				expectedResult: &ListResult{
					Type: mockType,
					Size: -1,
				},
			},
			setup: func(t *testing.T, testCaseName string, a *Allocation, mockClient *mocks.HttpClient) (teardown func(t *testing.T)) {
				body, err := json.Marshal(&fileref.ListResult{
					AllocationRoot: mockAllocationRoot,
					Meta: map[string]interface{}{
						"type": mockType,
					},
				})
				require.NoError(t, err)
				setupMockHttpResponse(t, mockClient, "TestAllocation_listDir", testCaseName, a, http.MethodGet, http.StatusOK, body)
				return nil
			},
		},
	}

	for _, tt := range tests {
		t.Run(tt.name, func(t *testing.T) {
			var mockClient = mocks.HttpClient{}
			zboxutil.Client = &mockClient

			client := zclient.GetClient()
			client.Wallet = &zcncrypto.Wallet{
				ClientID:  mockClientId,
				ClientKey: mockClientKey,
			}

			require := require.New(t)
			a := &Allocation{
				ID:          mockAllocationId,
				Tx:          mockAllocationTxId,
				FileOptions: 63,
			}
			a.InitAllocation()
			sdkInitialized = true
			for i := 0; i < numBlobbers; i++ {
				a.Blobbers = append(a.Blobbers, &blockchain.StorageNode{
					ID:      tt.name + mockBlobberId + strconv.Itoa(i),
					Baseurl: "TestAllocation_listDir" + tt.name + mockBlobberUrl + strconv.Itoa(i),
				})
			}
			if tt.setup != nil {
				if teardown := tt.setup(t, tt.name, a, &mockClient); teardown != nil {
					defer teardown(t)
				}
			}
			got, err := a.ListDir(tt.parameters.path)
			require.EqualValues(tt.wantErr, err != nil)
			if err != nil {
				require.EqualValues(tt.errMsg, errors.Top(err))
				return
			}
			require.NoErrorf(err, "unexpected error: %v", err)
			require.EqualValues(tt.parameters.expectedResult, got)
		})
	}
}

func TestAllocation_GetFileMetaFromAuthTicket(t *testing.T) {
	const (
		mockLookupHash = "mock lookup hash"
		mockActualHash = "mockActualHash"
		mockType       = "f"
	)

	var authTicket = getMockAuthTicket(t)

	type parameters struct {
		authTicket, lookupHash string
	}
	tests := []struct {
		name       string
		parameters parameters
		setup      func(*testing.T, string, *Allocation, *mocks.HttpClient) (teardown func(t *testing.T))
		wantErr    bool
		errMsg     string
	}{
		{
			name: "Test_Uninitialized_Failed",
			setup: func(t *testing.T, testCaseName string, a *Allocation, _ *mocks.HttpClient) (teardown func(t *testing.T)) {
				a.initialized = false
				return func(t *testing.T) {
					a.initialized = true
				}
			},
			wantErr: true,
			errMsg:  "sdk_not_initialized: Please call InitStorageSDK Init and use GetAllocation to get the allocation object",
		},
		{
			name: "Test_Cannot_Decode_Auth_Ticket_Failed",
			parameters: parameters{
				authTicket: "some wrong auth ticket to decode",
			},
			wantErr: true,
			errMsg:  "auth_ticket_decode_error: Error decoding the auth ticket.illegal base64 data at input byte 4",
		},
		{
			name: "Test_Cannot_Unmarshal_Auth_Ticket_Failed",
			parameters: parameters{
				authTicket: "c29tZSB3cm9uZyBhdXRoIHRpY2tldCB0byBtYXJzaGFs",
			},
			wantErr: true,
			errMsg:  "auth_ticket_decode_error: Error unmarshaling the auth ticket.invalid character 's' looking for beginning of value",
		},
		{
			name: "Test_Wrong_Auth_Ticket_File_Path_Hash_Or_Lookup_Hash_Failed",
			parameters: parameters{
				authTicket: authTicket,
				lookupHash: "",
			},
			wantErr: true,
			errMsg:  "invalid_path: Invalid path for the list",
		},
		{
			name: "Test_Error_Get_File_Meta_From_Blobbers_Failed",
			parameters: parameters{
				authTicket: authTicket,
				lookupHash: mockLookupHash,
			},
			wantErr: true,
			errMsg:  "file_meta_error: Error getting the file meta data from blobbers",
		},
		{
			name: "Test_Success",
			parameters: parameters{
				authTicket: authTicket,
				lookupHash: mockLookupHash,
			},
			setup: func(t *testing.T, testCaseName string, a *Allocation, mockClient *mocks.HttpClient) (teardown func(t *testing.T)) {
				for i := 0; i < numBlobbers; i++ {
					a.Blobbers = append(a.Blobbers, &blockchain.StorageNode{
						ID:      testCaseName + mockBlobberId + strconv.Itoa(i),
						Baseurl: "TestAllocation_GetFileMetaFromAuthTicket" + testCaseName + mockBlobberUrl + strconv.Itoa(i),
					})
				}
				body, err := json.Marshal(&fileref.FileRef{
					ActualFileHash: mockActualHash,
				})
				require.NoError(t, err)
				setupMockHttpResponse(t, mockClient, "TestAllocation_GetFileMetaFromAuthTicket", testCaseName, a, http.MethodPost, http.StatusOK, body)
				return nil
			},
		},
	}

	for _, tt := range tests {
		t.Run(tt.name, func(t *testing.T) {
			var mockClient = mocks.HttpClient{}
			zboxutil.Client = &mockClient

			client := zclient.GetClient()
			client.Wallet = &zcncrypto.Wallet{
				ClientID:  mockClientId,
				ClientKey: mockClientKey,
			}

			a := &Allocation{
				ID:           mockAllocationId,
				Tx:           mockAllocationTxId,
				DataShards:   2,
				ParityShards: 2,
				FileOptions:  63,
			}
			a.InitAllocation()
			sdkInitialized = true
			a.initialized = true

			require := require.New(t)
			if tt.setup != nil {
				if teardown := tt.setup(t, tt.name, a, &mockClient); teardown != nil {
					defer teardown(t)
				}
			}
			got, err := a.GetFileMetaFromAuthTicket(tt.parameters.authTicket, tt.parameters.lookupHash)
			require.EqualValues(tt.wantErr, err != nil)
			if err != nil {
				require.EqualValues(tt.errMsg, errors.Top(err))
				return
			}
			require.NoErrorf(err, "unexpected error: %v", err)
			expectedResult := &ConsolidatedFileMeta{
				Hash: mockActualHash,
			}
			require.EqualValues(expectedResult, got)
		})
	}
}

func TestAllocation_DownloadThumbnailFromAuthTicket(t *testing.T) {
	const (
		mockLookupHash     = "mock lookup hash"
		mockLocalPath      = "alloc"
		mockRemoteFilePath = "1.txt"
		mockType           = "d"
	)

	var mockClient = mocks.HttpClient{}
	zboxutil.Client = &mockClient

	client := zclient.GetClient()
	client.Wallet = &zcncrypto.Wallet{
		ClientID:  mockClientId,
		ClientKey: mockClientKey,
	}

	require := require.New(t)

	a := &Allocation{}
	setupMockAllocation(t, a)
	for i := 0; i < numBlobbers; i++ {
		a.Blobbers = append(a.Blobbers, &blockchain.StorageNode{
			ID:      strconv.Itoa(i),
			Baseurl: "TestAllocation_DownloadThumbnailFromAuthTicket" + mockBlobberUrl + strconv.Itoa(i),
		})
	}

	var authTicket = getMockAuthTicket(t)

	body, err := json.Marshal(&fileref.ReferencePath{
		Meta: map[string]interface{}{
			"type": mockType,
		},
	})
	require.NoError(err)
	setupMockHttpResponse(t, &mockClient, "TestAllocation_DownloadThumbnailFromAuthTicket", "", a, http.MethodGet, http.StatusOK, body)

	err = a.DownloadThumbnailFromAuthTicket(mockLocalPath, authTicket, mockLookupHash, mockRemoteFilePath, nil)
	defer os.Remove("alloc/1.txt")
	require.NoErrorf(err, "unexpected error: %v", err)
}

func TestAllocation_DownloadFromAuthTicket(t *testing.T) {
	const (
		mockLookupHash     = "mock lookup hash"
		mockLocalPath      = "alloc"
		mockRemoteFilePath = "1.txt"
		mockType           = "d"
	)

	var mockClient = mocks.HttpClient{}
	zboxutil.Client = &mockClient

	client := zclient.GetClient()
	client.Wallet = &zcncrypto.Wallet{
		ClientID:  mockClientId,
		ClientKey: mockClientKey,
	}

	require := require.New(t)

	a := &Allocation{}
	setupMockAllocation(t, a)
	for i := 0; i < numBlobbers; i++ {
		a.Blobbers = append(a.Blobbers, &blockchain.StorageNode{
			ID:      strconv.Itoa(i),
			Baseurl: "TestAllocation_DownloadFromAuthTicket" + mockBlobberUrl + strconv.Itoa(i),
		})
	}

	var authTicket = getMockAuthTicket(t)

	err := a.DownloadFromAuthTicket(mockLocalPath, authTicket, mockLookupHash, mockRemoteFilePath, nil)
	defer os.Remove("alloc/1.txt")
	require.NoErrorf(err, "unexpected error: %v", err)
}

func TestAllocation_DownloadFromAuthTicketByBlocks(t *testing.T) {
	const (
		mockLookupHash     = "mock lookup hash"
		mockLocalPath      = "alloc"
		mockRemoteFilePath = "1.txt"
		mockType           = "d"
	)

	var authTicket = getMockAuthTicket(t)

	var mockClient = mocks.HttpClient{}
	zboxutil.Client = &mockClient

	client := zclient.GetClient()
	client.Wallet = &zcncrypto.Wallet{
		ClientID:  mockClientId,
		ClientKey: mockClientKey,
	}

	require := require.New(t)

	a := &Allocation{}
	setupMockAllocation(t, a)
	for i := 0; i < numBlobbers; i++ {
		a.Blobbers = append(a.Blobbers, &blockchain.StorageNode{
			ID:      strconv.Itoa(i),
			Baseurl: "TestAllocation_DownloadFromAuthTicketByBlocks" + mockBlobberUrl + strconv.Itoa(i),
		})
	}

	setupMockHttpResponse(t, &mockClient, "TestAllocation_DownloadFromAuthTicketByBlocks", "", a, http.MethodPost, http.StatusBadRequest, []byte(""))

	err := a.DownloadFromAuthTicketByBlocks(mockLocalPath, authTicket, 1, 0, numBlockDownloads, mockLookupHash, mockRemoteFilePath, nil)
	defer os.Remove("alloc/1.txt")
	require.NoErrorf(err, "unexpected error: %v", err)
}

func TestAllocation_StartRepair(t *testing.T) {
	const (
		mockLookupHash   = "mock lookup hash"
		mockLocalPath    = "alloc"
		mockPathToRepair = "/1.txt"
		mockType         = "d"
	)

	var mockClient = mocks.HttpClient{}
	zboxutil.Client = &mockClient

	client := zclient.GetClient()
	client.Wallet = &zcncrypto.Wallet{
		ClientID:  mockClientId,
		ClientKey: mockClientKey,
	}

	type parameters struct {
		localPath, pathToRepair string
		statusCallback          StatusCallback
	}
	tests := []struct {
		name       string
		parameters parameters
		setup      func(*testing.T, string, *Allocation) (teardown func(*testing.T))
		wantErr    bool
		errMsg     string
	}{
		{
			name: "Test_Uninitialized_Failed",
			setup: func(t *testing.T, testCaseName string, a *Allocation) (teardown func(t *testing.T)) {
				a.initialized = false
				return func(t *testing.T) {
					a.initialized = true
				}
			},
			wantErr: true,
			errMsg:  "sdk_not_initialized: Please call InitStorageSDK Init and use GetAllocation to get the allocation object",
		},
		{
			name: "Test_Repair_Success",
			parameters: parameters{
				localPath:    mockLocalPath,
				pathToRepair: "/1.txt",
			},
			setup: func(t *testing.T, testCaseName string, a *Allocation) (teardown func(t *testing.T)) {
				body, err := json.Marshal(&fileref.ListResult{
					AllocationRoot: mockAllocationRoot,
					Meta: map[string]interface{}{
						"type": mockType,
					},
				})
				require.NoError(t, err)
				setupMockHttpResponse(t, &mockClient, "TestAllocation_StartRepair", testCaseName, a, http.MethodGet, http.StatusOK, body)
				return nil
			},
		},
	}
	for _, tt := range tests {
		t.Run(tt.name, func(t *testing.T) {
			require := require.New(t)
			a := &Allocation{
				DataShards:   2,
				ParityShards: 2,
			}
			setupMockAllocation(t, a)
			for i := 0; i < numBlobbers; i++ {
				a.Blobbers = append(a.Blobbers, &blockchain.StorageNode{
					ID:      tt.name + mockBlobberId + strconv.Itoa(i),
					Baseurl: "TestAllocation_StartRepair" + tt.name + mockBlobberUrl + strconv.Itoa(i),
				})
			}
			if tt.setup != nil {
				if teardown := tt.setup(t, tt.name, a); teardown != nil {
					defer teardown(t)
				}
			}
			err := a.StartRepair(tt.parameters.localPath, tt.parameters.pathToRepair, tt.parameters.statusCallback)
			require.EqualValues(tt.wantErr, err != nil)
			if err != nil {
				require.EqualValues(tt.errMsg, errors.Top(err))
				return
			}
			require.NoErrorf(err, "unexpected error: %v", err)
		})
	}
}

func TestAllocation_CancelRepair(t *testing.T) {
	tests := []struct {
		name    string
		setup   func(*testing.T, *Allocation) (teardown func(*testing.T))
		wantErr bool
		errMsg  string
	}{
		{
			name:    "Test_Failed",
			wantErr: true,
			errMsg:  "invalid_cancel_repair_request: No repair in progress for the allocation",
		},
		{
			name: "Test_Success",
			setup: func(t *testing.T, a *Allocation) (teardown func(t *testing.T)) {
				a.repairRequestInProgress = &RepairRequest{}
				return nil
			},
		},
	}
	for _, tt := range tests {
		t.Run(tt.name, func(t *testing.T) {
			require := require.New(t)
			a := &Allocation{}
			setupMockAllocation(t, a)
			if tt.setup != nil {
				if teardown := tt.setup(t, a); teardown != nil {
					defer teardown(t)
				}
			}
			err := a.CancelRepair()
			require.EqualValues(tt.wantErr, err != nil)
			if err != nil {
				require.EqualValues(tt.errMsg, errors.Top(err))
				return
			}
			require.NoErrorf(err, "unexpected error: %v", err)
		})
	}
}

func setupMockAllocation(t *testing.T, a *Allocation) {
	a.uploadChan = make(chan *UploadRequest, 10)
	a.downloadChan = make(chan *DownloadRequest, 10)
	a.repairChan = make(chan *RepairRequest, 1)
	a.ctx, a.ctxCancelF = context.WithCancel(context.Background())
	a.uploadProgressMap = make(map[string]*UploadRequest)
	a.downloadProgressMap = make(map[string]*DownloadRequest)
	a.mutex = &sync.Mutex{}
	a.FileOptions = uint16(63) // 0011 1111 All allowed
	a.initialized = true
	if a.DataShards != 0 {
		a.fullconsensus, a.consensusThreshold = a.getConsensuses()
	}
	sdkInitialized = true

	go func() {
		for {
			select {
			case <-a.ctx.Done():
				t.Log("Upload cancelled by the parent")
				return
			case uploadReq := <-a.uploadChan:
				if uploadReq.completedCallback != nil {
					uploadReq.completedCallback(uploadReq.filepath)
				}
				if uploadReq.statusCallback != nil {
					uploadReq.statusCallback.Completed(a.ID, uploadReq.filepath, uploadReq.filemeta.Name, uploadReq.filemeta.MimeType, int(uploadReq.filemeta.Size), OpUpload)
				}
				if uploadReq.wg != nil {
					uploadReq.wg.Done()
				}
				t.Logf("received a upload request for %v %v\n", uploadReq.filepath, uploadReq.remotefilepath)
			case downloadReq := <-a.downloadChan:
				if downloadReq.completedCallback != nil {
					downloadReq.completedCallback(downloadReq.remotefilepath, downloadReq.remotefilepathhash)
				}
				if downloadReq.statusCallback != nil {
					downloadReq.statusCallback.Completed(a.ID, downloadReq.localpath, "1.txt", "application/octet-stream", 3, OpDownload)
				}
				t.Logf("received a download request for %v\n", downloadReq.remotefilepath)
			case repairReq := <-a.repairChan:
				if repairReq.completedCallback != nil {
					repairReq.completedCallback()
				}
				if repairReq.wg != nil {
					repairReq.wg.Done()
				}
				t.Logf("received a repair request for %v\n", repairReq.listDir.Path)
			}
		}
	}()
}

func setupMockGetFileInfoResponse(t *testing.T, mockClient *mocks.HttpClient) {
	httpResponse := http.Response{
		StatusCode: http.StatusOK,
		Body: func() io.ReadCloser {
			jsonFR, err := json.Marshal(fileref.FileRef{
				Ref: fileref.Ref{
					Name: mockFileRefName,
				},
				ContentHash: "mock content hash",
			})
			require.NoError(t, err)
			return ioutil.NopCloser(bytes.NewReader([]byte(jsonFR)))
		}(),
	}
	for i := 0; i < numBlobbers; i++ {
		mockClient.On("Do", mock.Anything).Return(&httpResponse, nil)
	}
}

func getMockAuthTicket(t *testing.T) string {
	var mockClient = mocks.HttpClient{}
	zboxutil.Client = &mockClient

	client := zclient.GetClient()
	client.Wallet = &zcncrypto.Wallet{
		ClientID:  mockClientId,
		ClientKey: mockClientKey,
	}
	a := &Allocation{
		ID:           mockAllocationId,
		Tx:           mockAllocationTxId,
		DataShards:   1,
		ParityShards: 1,
		FileOptions:  63,
	}
	setupMockGetFileInfoResponse(t, &mockClient)
	a.InitAllocation()
	sdkInitialized = true
	for i := 0; i < numBlobbers; i++ {
		a.Blobbers = append(a.Blobbers, &blockchain.StorageNode{
			ID:      strconv.Itoa(i),
			Baseurl: "TestAllocation_getMockAuthTicket" + mockBlobberUrl + strconv.Itoa(i),
		})
	}

	httpResponse := &http.Response{
		StatusCode: http.StatusOK,
		Body: func() io.ReadCloser {
			jsonFR, err := json.Marshal(fileref.FileRef{
				Ref: fileref.Ref{
					Name: mockFileRefName,
				},
				ContentHash: "mock content hash",
			})
			require.NoError(t, err)
			return ioutil.NopCloser(bytes.NewReader([]byte(jsonFR)))
		}(),
	}
	for i := 0; i < numBlobbers; i++ {
		mockClient.On("Do", mock.MatchedBy(func(req *http.Request) bool {
			return strings.HasPrefix(req.URL.Path, "TestAllocation_ListDirFromAuthTicket")
		})).Return(httpResponse, nil)

		mockClient.On("Do", mock.MatchedBy(func(req *http.Request) bool {
			return strings.HasPrefix(req.URL.Path, "TestAllocation_getMockAuthTicket")
		})).Return(httpResponse, nil)
	}
	var authTicket, err = a.GetAuthTicket("/1.txt", "1.txt", fileref.FILE, mockClientId, "", 0, nil)
	require.NoErrorf(t, err, "unexpected get auth ticket error: %v", err)
	require.NotEmptyf(t, authTicket, "unexpected empty auth ticket")
	return authTicket
}<|MERGE_RESOLUTION|>--- conflicted
+++ resolved
@@ -972,187 +972,6 @@
 	}
 }
 
-<<<<<<< HEAD
-=======
-func TestAllocation_AddCollaborator(t *testing.T) {
-	var mockClient = mocks.HttpClient{}
-	zboxutil.Client = &mockClient
-
-	client := zclient.GetClient()
-	client.Wallet = &zcncrypto.Wallet{
-		ClientID:  mockClientId,
-		ClientKey: mockClientKey,
-	}
-
-	type parameters struct {
-		filePath       string
-		collaboratorID string
-	}
-	tests := []struct {
-		name       string
-		parameters parameters
-		setup      func(*testing.T, string, *Allocation) (teardown func(*testing.T))
-		wantErr    bool
-		errMsg     string
-	}{
-		{
-			name: "Test_Uninitialized_Failed",
-			setup: func(t *testing.T, testCaseName string, a *Allocation) (teardown func(t *testing.T)) {
-				a.initialized = false
-				return func(t *testing.T) {
-					a.initialized = true
-				}
-			},
-			wantErr: true,
-			errMsg:  "sdk_not_initialized: Please call InitStorageSDK Init and use GetAllocation to get the allocation object",
-		},
-		{
-			name: "Test_Add_Collaborator_Error_Response_Failed",
-			parameters: parameters{
-				filePath:       "/1.txt",
-				collaboratorID: "9bf430d6f086f1bdc2d26ad7a708a0e7958aa9ae20efbc6778450739fb1ca468",
-			},
-			setup: func(t *testing.T, testCaseName string, a *Allocation) (teardown func(t *testing.T)) {
-				setupMockHttpResponse(t, &mockClient, "TestAllocation_AddCollaborator", testCaseName, a, http.MethodPost, http.StatusBadRequest, []byte(""))
-				return nil
-			},
-			wantErr: true,
-			errMsg:  "add_collaborator_failed: Failed to add collaborator on all blobbers.",
-		},
-		{
-			name: "Test_Success",
-			parameters: parameters{
-				filePath:       "/1.txt",
-				collaboratorID: "9bf430d6f086f1bdc2d26ad7a708a0e7958aa9ae20efbc6778450739fb1ca468",
-			},
-			setup: func(t *testing.T, testCaseName string, a *Allocation) (teardown func(t *testing.T)) {
-				setupMockHttpResponse(t, &mockClient, "TestAllocation_AddCollaborator", testCaseName, a, http.MethodPost, http.StatusOK, []byte(""))
-				return nil
-			},
-		},
-	}
-	for _, tt := range tests {
-		t.Run(tt.name, func(t *testing.T) {
-			require := require.New(t)
-			a := &Allocation{
-				DataShards:   2,
-				ParityShards: 2,
-				FileOptions:  63,
-			}
-			a.InitAllocation()
-			sdkInitialized = true
-			for i := 0; i < numBlobbers; i++ {
-				a.Blobbers = append(a.Blobbers, &blockchain.StorageNode{
-					ID:      tt.name + mockBlobberId + strconv.Itoa(i),
-					Baseurl: "TestAllocation_AddCollaborator" + tt.name + mockBlobberUrl + strconv.Itoa(i),
-				})
-			}
-			if tt.setup != nil {
-				if teardown := tt.setup(t, tt.name, a); teardown != nil {
-					defer teardown(t)
-				}
-			}
-			err := a.AddCollaborator(tt.parameters.filePath, tt.parameters.collaboratorID)
-			require.EqualValues(tt.wantErr, err != nil)
-			if err != nil {
-				require.EqualValues(tt.errMsg, errors.Top(err))
-				return
-			}
-			require.NoErrorf(err, "unexpected error: %v", err)
-		})
-	}
-}
-
-func TestAllocation_RemoveCollaborator(t *testing.T) {
-	var mockClient = mocks.HttpClient{}
-	zboxutil.Client = &mockClient
-
-	client := zclient.GetClient()
-	client.Wallet = &zcncrypto.Wallet{
-		ClientID:  mockClientId,
-		ClientKey: mockClientKey,
-	}
-
-	type parameters struct {
-		filePath       string
-		collaboratorID string
-	}
-	tests := []struct {
-		name       string
-		parameters parameters
-		setup      func(*testing.T, string, *Allocation) (teardown func(*testing.T))
-		wantErr    bool
-		errMsg     string
-	}{
-		{
-			name: "Test_Uninitialized_Failed",
-			setup: func(t *testing.T, testCaseName string, a *Allocation) (teardown func(t *testing.T)) {
-				a.initialized = false
-				return func(t *testing.T) {
-					a.initialized = true
-				}
-			},
-			wantErr: true,
-			errMsg:  "sdk_not_initialized: Please call InitStorageSDK Init and use GetAllocation to get the allocation object",
-		},
-		{
-			name: "Test_Remove_Collaborator_Error_Response_Failed",
-			parameters: parameters{
-				filePath:       "/1.txt",
-				collaboratorID: "9bf430d6f086f1bdc2d26ad7a708a0e7958aa9ae20efbc6778450739fb1ca468",
-			},
-			setup: func(t *testing.T, testCaseName string, a *Allocation) (teardown func(t *testing.T)) {
-				setupMockHttpResponse(t, &mockClient, "TestAllocation_RemoveCollaborator", testCaseName, a, http.MethodDelete, http.StatusBadRequest, []byte(""))
-				return nil
-			},
-			wantErr: true,
-			errMsg:  "remove_collaborator_failed: Failed to remove collaborator on all blobbers.",
-		},
-		{
-			name: "Test_Success",
-			parameters: parameters{
-				filePath:       "/1.txt",
-				collaboratorID: "9bf430d6f086f1bdc2d26ad7a708a0e7958aa9ae20efbc6778450739fb1ca468",
-			},
-			setup: func(t *testing.T, testCaseName string, a *Allocation) (teardown func(t *testing.T)) {
-				setupMockHttpResponse(t, &mockClient, "TestAllocation_RemoveCollaborator", testCaseName, a, http.MethodDelete, http.StatusOK, []byte(""))
-				return nil
-			},
-		},
-	}
-	for _, tt := range tests {
-		t.Run(tt.name, func(t *testing.T) {
-			require := require.New(t)
-			a := &Allocation{
-				DataShards:   2,
-				ParityShards: 2,
-				FileOptions:  63,
-			}
-			a.InitAllocation()
-			sdkInitialized = true
-			for i := 0; i < numBlobbers; i++ {
-				a.Blobbers = append(a.Blobbers, &blockchain.StorageNode{
-					ID:      tt.name + mockBlobberId + strconv.Itoa(i),
-					Baseurl: "TestAllocation_RemoveCollaborator" + tt.name + mockBlobberUrl + strconv.Itoa(i),
-				})
-			}
-			if tt.setup != nil {
-				if teardown := tt.setup(t, tt.name, a); teardown != nil {
-					defer teardown(t)
-				}
-			}
-			err := a.RemoveCollaborator(tt.parameters.filePath, tt.parameters.collaboratorID)
-			require.EqualValues(tt.wantErr, err != nil)
-			if err != nil {
-				require.EqualValues(tt.errMsg, errors.Top(err))
-				return
-			}
-			require.NoErrorf(err, "unexpected error: %v", err)
-		})
-	}
-}
-
->>>>>>> 40cf8d11
 func TestAllocation_GetFileMeta(t *testing.T) {
 	const (
 		mockType       = "f"

package sdk

import (
	"bytes"
	"context"
	"encoding/hex"
	"encoding/json"
	"io"
	"io/ioutil"
	"net/http"
	"os"
	"strconv"
	"strings"
	"sync"
	"testing"

	"github.com/0chain/gosdk/dev/blobber"
	"github.com/0chain/gosdk/dev/blobber/model"
	"github.com/0chain/gosdk/zboxcore/encryption"
	"golang.org/x/crypto/sha3"

	"github.com/0chain/errors"
	"github.com/0chain/gosdk/core/common"

	"github.com/0chain/gosdk/core/zcncrypto"
	"github.com/0chain/gosdk/zboxcore/blockchain"
	zclient "github.com/0chain/gosdk/zboxcore/client"
	"github.com/0chain/gosdk/zboxcore/fileref"
	"github.com/0chain/gosdk/zboxcore/mocks"
	"github.com/0chain/gosdk/zboxcore/zboxutil"
	"github.com/stretchr/testify/mock"
	"github.com/stretchr/testify/require"
)

const (
	tokenUnit          = 10000000000.0
	mockAllocationId   = "mock allocation id"
	mockAllocationTxId = "mock transaction id"
	mockClientId       = "mock client id"
	mockClientKey      = "mock client key"
	mockBlobberId      = "mock blobber id"
	mockBlobberUrl     = "mockBlobberUrl"
	mockLookupHash     = "mock lookup hash"
	mockAllocationRoot = "mock allocation root"
	mockFileRefName    = "mock file ref name"
	numBlobbers        = 4
)

func setupMockHttpResponse(
	t *testing.T, mockClient *mocks.HttpClient, funcName string,
	testCaseName string, a *Allocation, httpMethod string,
	statusCode int, body []byte) {

	for i := 0; i < numBlobbers; i++ {
		url := funcName + testCaseName + mockBlobberUrl + strconv.Itoa(i)
		mockClient.On("Do", mock.MatchedBy(func(req *http.Request) bool {
			return req.Method == httpMethod &&
				strings.Contains(req.URL.String(), url)
		})).Return(&http.Response{
			StatusCode: statusCode,
			Body:       ioutil.NopCloser(bytes.NewReader(body)),
		}, nil).Once()
	}
}

func setupMockCommitRequest(a *Allocation) {
	commitChan = make(map[string]chan *CommitRequest)
	for _, blobber := range a.Blobbers {
		if _, ok := commitChan[blobber.ID]; !ok {
			commitChan[blobber.ID] = make(chan *CommitRequest, 1)
			blobberChan := commitChan[blobber.ID]
			go func(c <-chan *CommitRequest, blID string) {
				for {
					cm := <-c
					if cm != nil {
						cm.result = &CommitResult{
							Success: true,
						}
						if cm.wg != nil {
							cm.wg.Done()
						}
					}
				}
			}(blobberChan, blobber.ID)
		}
	}
}

func setupMockWriteLockRequest(a *Allocation, mockClient *mocks.HttpClient) {

	for _, blobber := range a.Blobbers {
		url := blobber.Baseurl + zboxutil.WM_LOCK_ENDPOINT
		url = strings.TrimRight(url, "/")
		mockClient.On("Do", mock.MatchedBy(func(req *http.Request) bool {
			return strings.Contains(req.URL.String(), url)
		})).Return(&http.Response{
			StatusCode: http.StatusOK,
			Body: func() io.ReadCloser {
				resp := &WMLockResult{
					Status: WMLockStatusOK,
				}
				respBuf, _ := json.Marshal(resp)
				return ioutil.NopCloser(bytes.NewReader(respBuf))
			}(),
		}, nil)
	}
}

func setupMockFile(t *testing.T, path string) (teardown func(t *testing.T)) {
	os.Create(path)
	ioutil.WriteFile(path, []byte("mockActualHash"), os.ModePerm)
	return func(t *testing.T) {
		os.Remove(path)
	}
}

func setupMockFileAndReferencePathResult(t *testing.T, allocationID, name string) (teardown func(t *testing.T)) {
	var buf = []byte("mockActualHash")
	h := sha3.New256()
	f, _ := os.Create(name)
	w := io.MultiWriter(h, f)
	//nolint: errcheck
	w.Write(buf)

	cancel := blobber.MockReferencePathResult(allocationID, &model.Ref{
		AllocationID: allocationID,
		Type:         model.DIRECTORY,
		Name:         "/",
		Path:         "/",
		PathLevel:    1,
		ParentPath:   "",
		Children: []*model.Ref{
			{
				AllocationID:   allocationID,
				Name:           name,
				Type:           model.FILE,
				Path:           "/" + name,
				ActualFileSize: int64(len(buf)),
				ActualFileHash: hex.EncodeToString(h.Sum(nil)),
				ChunkSize:      CHUNK_SIZE,
				PathLevel:      2,
				ParentPath:     "/",
			},
		},
	})

	return func(t *testing.T) {
		cancel()
		os.Remove(name)
	}
}

func TestGetMinMaxWriteReadSuccess(t *testing.T) {
	var ssc = newTestAllocation()
	ssc.DataShards = 5
	ssc.ParityShards = 4

	ssc.initialized = true
	sdkInitialized = true
	require.NotNil(t, ssc.BlobberDetails)

	t.Run("Success minR, minW", func(t *testing.T) {
		minW, minR, err := ssc.GetMinWriteRead()
		require.NoError(t, err)
		require.Equal(t, 0.01, minW)
		require.Equal(t, 0.01, minR)
	})

	t.Run("Success maxR, maxW", func(t *testing.T) {
		maxW, maxR, err := ssc.GetMaxWriteRead()
		require.NoError(t, err)
		require.Equal(t, 0.01, maxW)
		require.Equal(t, 0.01, maxR)
	})

	t.Run("Error / No Blobbers", func(t *testing.T) {
		var (
			ssc = newTestAllocationEmptyBlobbers()
			err error
		)
		ssc.initialized = true
		_, _, err = ssc.GetMinWriteRead()
		require.Error(t, err)
	})

	t.Run("Error / Empty Blobbers", func(t *testing.T) {
		var err error
		ssc.initialized = false
		_, _, err = ssc.GetMinWriteRead()
		require.Error(t, err)
	})

	t.Run("Error / Not Initialized", func(t *testing.T) {
		var err error
		ssc.initialized = false
		_, _, err = ssc.GetMinWriteRead()
		require.Error(t, err)
	})
}

func TestGetMaxMinStorageCostSuccess(t *testing.T) {
	var ssc = newTestAllocation()
	ssc.DataShards = 4
	ssc.ParityShards = 2

	ssc.initialized = true
	sdkInitialized = true

	t.Run("Storage cost", func(t *testing.T) {
		cost, err := ssc.GetMaxStorageCost(100 * GB)
		require.NoError(t, err)
		require.Equal(t, 1.5, cost)
	})
}

func newTestAllocationEmptyBlobbers() (ssc *Allocation) {
	ssc = new(Allocation)
	ssc.Expiration = 0
	ssc.ID = "ID"
	ssc.BlobberDetails = make([]*BlobberAllocation, 0)
	return ssc
}

func newTestAllocation() (ssc *Allocation) {
	ssc = new(Allocation)
	ssc.Expiration = 0
	ssc.ID = "ID"
	ssc.BlobberDetails = newBlobbersDetails()
	return ssc
}

func newBlobbersDetails() (blobbers []*BlobberAllocation) {
	blobberDetails := make([]*BlobberAllocation, 0)

	for i := 1; i <= 1; i++ {
		var balloc BlobberAllocation
		balloc.Size = 1000

		balloc.Terms = Terms{ReadPrice: common.Balance(100000000), WritePrice: common.Balance(100000000)}
		blobberDetails = append(blobberDetails, &balloc)
	}

	return blobberDetails
}

func setupMocks() {
	GetFileInfo = func(localpath string) (os.FileInfo, error) {
		return new(MockFile), nil
	}
}

type MockFile struct {
	os.FileInfo
	size int64
}

func (m MockFile) Size() int64 { return 10 }

func TestPriceRange_IsValid(t *testing.T) {
	type fields struct {
		Min uint64
		Max uint64
	}
	tests := []struct {
		name   string
		fields fields
		want   bool
	}{
		{
			"Test_Valid_InRange",
			fields{
				Min: 0,
				Max: 50,
			},
			true,
		},
		{
			"Test_Valid_At_Once_Value",
			fields{
				Min: 10,
				Max: 10,
			},
			true,
		},
		{
			"Test_Invalid_InRange",
			fields{
				Min: 10,
				Max: 5,
			},
			false,
		},
	}
	for _, tt := range tests {
		t.Run(tt.name, func(t *testing.T) {
			pr := &PriceRange{
				Min: tt.fields.Min,
				Max: tt.fields.Max,
			}
			got := pr.IsValid()
			require := require.New(t)
			var check = require.False
			if tt.want {
				check = require.True
			}
			check(got)
		})
	}
}

func TestAllocation_InitAllocation(t *testing.T) {
	a := Allocation{
		FileOptions: 63,
	}
	a.InitAllocation()
	require.New(t).NotZero(a)
}

func TestAllocation_dispatchWork(t *testing.T) {
	a := Allocation{DataShards: 2, ParityShards: 2, downloadChan: make(chan *DownloadRequest), repairChan: make(chan *RepairRequest)}
	t.Run("Test_Cover_Context_Canceled", func(t *testing.T) {
		ctx, cancelFn := context.WithCancel(context.Background())
		go a.dispatchWork(ctx)
		cancelFn()
	})

	t.Run("Test_Cover_Download_Request", func(t *testing.T) {
		ctx, ctxCncl := context.WithCancel(context.Background())
		go a.dispatchWork(context.Background())
		a.downloadChan <- &DownloadRequest{ctx: ctx, ctxCncl: ctxCncl}
	})
	t.Run("Test_Cover_Repair_Request", func(t *testing.T) {
		go a.dispatchWork(context.Background())
		a.repairChan <- &RepairRequest{listDir: &ListResult{}}
	})
}

func TestAllocation_GetStats(t *testing.T) {
	stats := &AllocationStats{}
	a := &Allocation{
		Stats: stats,
	}
	got := a.GetStats()
	require.New(t).Same(stats, got)
}

func TestAllocation_GetBlobberStats(t *testing.T) {
	var mockClient = mocks.HttpClient{}
	zboxutil.Client = &mockClient

	client := zclient.GetClient()
	client.Wallet = &zcncrypto.Wallet{
		ClientID:  mockClientId,
		ClientKey: mockClientKey,
	}

	tests := []struct {
		name  string
		setup func(*testing.T, string)
	}{
		{
			name: "Test_Success",
			setup: func(t *testing.T, testName string) {
				mockClient.On("Do", mock.MatchedBy(func(req *http.Request) bool {
					return strings.HasPrefix(req.URL.Path, "TestAllocation_GetBlobberStats"+testName)
				})).Return(&http.Response{
					Body: func() io.ReadCloser {
						jsonFR, err := json.Marshal(&BlobberAllocationStats{
							ID: mockAllocationId,
							Tx: mockAllocationTxId,
						})
						require.NoError(t, err)
						return ioutil.NopCloser(bytes.NewReader([]byte(jsonFR)))
					}(),
					StatusCode: http.StatusOK,
				}, nil)
			},
		},
	}
	for _, tt := range tests {
		t.Run(tt.name, func(t *testing.T) {
			require := require.New(t)
			tt.setup(t, tt.name)
			a := &Allocation{
				ID: mockAllocationId,
				Tx: mockAllocationTxId,
			}
			a.Blobbers = append(a.Blobbers, &blockchain.StorageNode{
				ID:      tt.name + mockBlobberId,
				Baseurl: "TestAllocation_GetBlobberStats" + tt.name + mockBlobberUrl,
			})
			got := a.GetBlobberStats()
			require.NotEmptyf(got, "Error no blobber stats result found")

			expected := make(map[string]*BlobberAllocationStats, 1)
			expected["TestAllocation_GetBlobberStats"+tt.name+mockBlobberUrl] = &BlobberAllocationStats{
				ID:         mockAllocationId,
				Tx:         mockAllocationTxId,
				BlobberID:  tt.name + mockBlobberId,
				BlobberURL: "TestAllocation_GetBlobberStats" + tt.name + mockBlobberUrl,
			}

			for key, val := range expected {
				require.NotNilf(got[key], "Error result map must be contain key %v", key)
				require.EqualValues(val, got[key])
			}
		})
	}
}

func TestAllocation_isInitialized(t *testing.T) {
	tests := []struct {
		name                                        string
		sdkInitialized, allocationInitialized, want bool
	}{
		{
			"Test_Initialized",
			true, true, true,
		},
		{
			"Test_SDK_Uninitialized",
			false, true, false,
		},
		{
			"Test_Allocation_Uninitialized",
			true, false, false,
		},
		{
			"Test_Both_SDK_And_Allocation_Uninitialized",
			false, false, false,
		},
	}
	for _, tt := range tests {
		t.Run(tt.name, func(t *testing.T) {
			originalSDKInitialized := sdkInitialized
			defer func() { sdkInitialized = originalSDKInitialized }()
			sdkInitialized = tt.sdkInitialized
			a := &Allocation{initialized: tt.allocationInitialized}
			got := a.isInitialized()
			require := require.New(t)
			if tt.want {
				require.True(got, `Error a.isInitialized() should returns "true"", but got "false"`)
				return
			}
			require.False(got, `Error a.isInitialized() should returns "false"", but got "true"`)
		})
	}
}

// Uncomment tests later on after critical issues are fixed
// func TestAllocation_CreateDir(t *testing.T) {
// 	const mockLocalPath = "/test"
// 	require := require.New(t)
// 	if teardown := setupMockFile(t, mockLocalPath); teardown != nil {
// 		defer teardown(t)
// 	}
// 	a := &Allocation{
// 		ParityShards: 2,
// 		DataShards:   2,
// 	}
// 	setupMockAllocation(t, a)

// 	var mockClient = mocks.HttpClient{}
// 	zboxutil.Client = &mockClient

// 	client := zclient.GetClient()
// 	client.Wallet = &zcncrypto.Wallet{
// 		ClientID:  mockClientId,
// 		ClientKey: mockClientKey,
// 	}

// 	mockClient.On("Do", mock.MatchedBy(func(req *http.Request) bool {
// 		return strings.HasPrefix(req.URL.Path, "TestAllocation_CreateDir")
// 	})).Return(&http.Response{
// 		StatusCode: http.StatusOK,
// 		Body:       ioutil.NopCloser(bytes.NewReader([]byte(""))),
// 	}, nil)

// 	for i := 0; i < numBlobbers; i++ {
// 		a.Blobbers = append(a.Blobbers, &blockchain.StorageNode{
// 			ID:      mockBlobberId + strconv.Itoa(i),
// 			Baseurl: "TestAllocation_CreateDir" + mockBlobberUrl + strconv.Itoa(i),
// 		})
// 	}
// 	err := a.CreateDir(mockLocalPath)
// 	require.NoErrorf(err, "Unexpected error %v", err)
// }

func TestAllocation_RepairRequired(t *testing.T) {
	const (
		mockActualHash = "4041e3eeb170751544a47af4e4f9d374e76cee1d"
	)

	var mockClient = mocks.HttpClient{}
	zboxutil.Client = &mockClient

	client := zclient.GetClient()
	client.Wallet = &zcncrypto.Wallet{
		ClientID:  mockClientId,
		ClientKey: mockClientKey,
	}

	tests := []struct {
		name                          string
		setup                         func(*testing.T, string, *Allocation) (teardown func(*testing.T))
		remotePath                    string
		wantFound                     uint64
		wantFileRef                   *fileref.FileRef
		wantMatchesConsensus, wantErr bool
		errMsg                        string
	}{
		{
			name: "Test_Not_Repair_Required_Success",
			setup: func(t *testing.T, testCaseName string, a *Allocation) (teardown func(t *testing.T)) {
				for i := 0; i < numBlobbers; i++ {
					url := "TestAllocation_RepairRequired" + testCaseName + mockBlobberUrl + strconv.Itoa(i)
					a.Blobbers = append(a.Blobbers, &blockchain.StorageNode{
						Baseurl: url,
					})
					mockClient.On("Do", mock.MatchedBy(func(req *http.Request) bool {
						return strings.HasPrefix(req.URL.Path, url)
					})).Return(&http.Response{
						StatusCode: http.StatusOK,
						Body: func() io.ReadCloser {
							jsonFR, err := json.Marshal(&fileref.FileRef{
								ActualFileHash: mockActualHash,
							})
							require.NoError(t, err)
							return ioutil.NopCloser(bytes.NewReader([]byte(jsonFR)))
						}(),
					}, nil)
				}
				return nil
			},
			remotePath:           "/x.txt",
			wantFound:            0xf,
			wantMatchesConsensus: false,
			wantErr:              false,
		},
		{
			name: "Test_Uninitialized_Failed",
			setup: func(t *testing.T, testCaseName string, a *Allocation) (teardown func(t *testing.T)) {
				a.initialized = false
				return func(t *testing.T) { a.initialized = true }
			},
			remotePath:           "/",
			wantFound:            0,
			wantMatchesConsensus: false,
			wantErr:              true,
			errMsg:               "sdk_not_initialized: Please call InitStorageSDK Init and use GetAllocation to get the allocation object",
		},
		{
			name: "Test_Repair_Required_Success",
			setup: func(t *testing.T, testCaseName string, a *Allocation) (teardown func(t *testing.T)) {
				for i := 0; i < numBlobbers; i++ {
					var hash string
					if i < numBlobbers-1 {
						hash = mockActualHash
					}
					url := "TestAllocation_RepairRequired" + testCaseName + mockBlobberUrl + strconv.Itoa(i)
					a.Blobbers = append(a.Blobbers, &blockchain.StorageNode{
						Baseurl: url,
					})
					mockClient.On("Do", mock.MatchedBy(func(req *http.Request) bool {
						return strings.HasPrefix(req.URL.Path, url)
					})).Return(&http.Response{
						StatusCode: http.StatusOK,
						Body: func(hash string) io.ReadCloser {
							jsonFR, err := json.Marshal(&fileref.FileRef{
								ActualFileHash: hash,
							})
							require.NoError(t, err)
							return ioutil.NopCloser(bytes.NewReader([]byte(jsonFR)))
						}(hash),
					}, nil)
				}
				return nil
			},
			remotePath:           "/",
			wantFound:            0x7,
			wantMatchesConsensus: true,
			wantErr:              false,
		},
		{
			name: "Test_Remote_File_Not_Found_Failed",
			setup: func(t *testing.T, testCaseName string, a *Allocation) (teardown func(t *testing.T)) {
				for i := 0; i < numBlobbers; i++ {
					url := "TestAllocation_RepairRequired" + testCaseName + mockBlobberUrl + strconv.Itoa(i)
					a.Blobbers = append(a.Blobbers, &blockchain.StorageNode{
						Baseurl: url,
					})
					mockClient.On("Do", mock.MatchedBy(func(req *http.Request) bool {
						return strings.HasPrefix(req.URL.Path, url)
					})).Return(&http.Response{
						StatusCode: http.StatusBadRequest,
						Body:       ioutil.NopCloser(bytes.NewReader([]byte(""))),
					}, nil)
				}
				return nil
			},
			remotePath:           "/x.txt",
			wantFound:            0x0,
			wantMatchesConsensus: false,
			wantErr:              true,
			errMsg:               "File not found for the given remotepath",
		},
	}
	for _, tt := range tests {
		t.Run(tt.name, func(t *testing.T) {
			require := require.New(t)
			a := &Allocation{
				DataShards:   2,
				ParityShards: 2,
				FileOptions:  63,
			}
			a.InitAllocation()
			sdkInitialized = true
			if tt.setup != nil {
				if teardown := tt.setup(t, tt.name, a); teardown != nil {
					defer teardown(t)
				}
			}
			found, matchesConsensus, fileRef, err := a.RepairRequired(tt.remotePath)
			require.Equal(zboxutil.NewUint128(tt.wantFound), found, "found value must be same")
			if tt.wantMatchesConsensus {
				require.True(tt.wantMatchesConsensus, matchesConsensus)
			} else {
				require.False(tt.wantMatchesConsensus, matchesConsensus)
			}
			require.EqualValues(tt.wantErr, err != nil)
			if err != nil {
				require.EqualValues(tt.errMsg, errors.Top(err))
				return
			}
			expected := &fileref.FileRef{
				ActualFileHash: mockActualHash,
			}
			require.EqualValues(expected, fileRef)
			require.NoErrorf(err, "Unexpected error %v", err)
		})
	}
}

func TestAllocation_DownloadFile(t *testing.T) {
	const (
		mockLocalPath = "DownloadFile"
	)
	var mockClient = mocks.HttpClient{}
	zboxutil.Client = &mockClient

	client := zclient.GetClient()
	client.Wallet = &zcncrypto.Wallet{
		ClientID:  mockClientId,
		ClientKey: mockClientKey,
	}

	require := require.New(t)
	a := &Allocation{
		ParityShards: 2,
		DataShards:   2,
	}
	setupMockAllocation(t, a)

	for i := 0; i < numBlobbers; i++ {
		a.Blobbers = append(a.Blobbers, &blockchain.StorageNode{
			ID:      mockBlobberId + strconv.Itoa(i),
			Baseurl: mockBlobberUrl + strconv.Itoa(i),
		})
	}
	err := a.DownloadFile(mockLocalPath, "/", nil)
	require.NoErrorf(err, "Unexpected error %v", err)
}

func TestAllocation_DownloadFileByBlock(t *testing.T) {
	const (
		mockLocalPath = "DownloadFileByBlock"
	)
	var mockClient = mocks.HttpClient{}
	zboxutil.Client = &mockClient

	client := zclient.GetClient()
	client.Wallet = &zcncrypto.Wallet{
		ClientID:  mockClientId,
		ClientKey: mockClientKey,
	}

	require := require.New(t)
	a := &Allocation{
		ParityShards: 2,
		DataShards:   2,
	}
	setupMockAllocation(t, a)

	for i := 0; i < numBlobbers; i++ {
		a.Blobbers = append(a.Blobbers, &blockchain.StorageNode{
			ID:      mockBlobberId + strconv.Itoa(i),
			Baseurl: mockBlobberUrl + strconv.Itoa(i),
		})
	}
	err := a.DownloadFileByBlock(mockLocalPath, "/", 1, 0, numBlockDownloads, nil)
	require.NoErrorf(err, "Unexpected error %v", err)
}

func TestAllocation_DownloadThumbnail(t *testing.T) {
	const (
		mockLocalPath = "DownloadThumbnail"
	)
	require := require.New(t)
	a := &Allocation{}
	setupMockAllocation(t, a)

	for i := 0; i < numBlobbers; i++ {
		a.Blobbers = append(a.Blobbers, &blockchain.StorageNode{
			ID:      strconv.Itoa(i),
			Baseurl: "TestAllocation_DownloadThumbnail" + mockBlobberUrl + strconv.Itoa(i),
		})
	}
	err := a.DownloadThumbnail(mockLocalPath, "/", nil)
	require.NoErrorf(err, "Unexpected error %v", err)
}

func TestAllocation_downloadFile(t *testing.T) {
	const (
		mockActualHash     = "mockActualHash"
		mockLocalPath      = "alloc"
		mockRemoteFilePath = "1.txt"
	)

	var mockClient = mocks.HttpClient{}
	zboxutil.Client = &mockClient

	client := zclient.GetClient()
	client.Wallet = &zcncrypto.Wallet{
		ClientID:  mockClientId,
		ClientKey: mockClientKey,
	}

	type parameters struct {
		localPath, remotePath string
		contentMode           string
		startBlock, endBlock  int64
		numBlocks             int
		statusCallback        StatusCallback
	}
	tests := []struct {
		name       string
		parameters parameters
		setup      func(*testing.T, string, parameters, *Allocation) (teardown func(*testing.T))
		wantErr    bool
		errMsg     string
	}{
		{
			name: "Test_Uninitialized_Failed",
			parameters: parameters{
				mockLocalPath, mockRemoteFilePath,
				DOWNLOAD_CONTENT_FULL,
				1, 0,
				numBlockDownloads,
				nil,
			},
			setup: func(t *testing.T, testCaseName string, p parameters, a *Allocation) (teardown func(t *testing.T)) {
				a.initialized = false
				return func(t *testing.T) { a.initialized = true }
			},
			wantErr: true,
			errMsg:  "sdk_not_initialized: Please call InitStorageSDK Init and use GetAllocation to get the allocation object",
		},
		{
			name: "Test_Local_Path_Is_Not_Dir_Failed",
			parameters: parameters{
				localPath:      "Test_Local_Path_Is_Not_Dir_Failed",
				remotePath:     mockRemoteFilePath,
				contentMode:    DOWNLOAD_CONTENT_FULL,
				startBlock:     1,
				endBlock:       0,
				numBlocks:      numBlockDownloads,
				statusCallback: nil,
			},
			setup: func(t *testing.T, testCaseName string, p parameters, a *Allocation) (teardown func(t *testing.T)) {
				os.Create(p.localPath)
				return func(t *testing.T) {
					os.Remove(p.localPath)
				}
			},
			wantErr: true,
			errMsg:  "Local path is not a directory 'Test_Local_Path_Is_Not_Dir_Failed'",
		},
		{
			name: "Test_Local_File_Already_Existed_Failed",
			parameters: parameters{
				localPath:      "alloc",
				remotePath:     mockRemoteFilePath,
				contentMode:    DOWNLOAD_CONTENT_FULL,
				startBlock:     1,
				endBlock:       0,
				numBlocks:      numBlockDownloads,
				statusCallback: nil,
			},
			setup: func(t *testing.T, testCaseName string, p parameters, a *Allocation) (teardown func(t *testing.T)) {
				os.Mkdir(p.localPath, 0755)
				os.Create(p.localPath + "/" + p.remotePath)
				return func(t *testing.T) {
					os.RemoveAll(p.localPath + "/" + p.remotePath)
					os.RemoveAll(p.localPath)
				}
			},
			wantErr: true,
			errMsg:  "Local file already exists 'alloc/1.txt'",
		},
		{
			name: "Test_No_Blobber_Failed",
			parameters: parameters{
				localPath:      mockLocalPath,
				remotePath:     mockRemoteFilePath,
				contentMode:    DOWNLOAD_CONTENT_FULL,
				startBlock:     1,
				endBlock:       0,
				numBlocks:      numBlockDownloads,
				statusCallback: nil,
			},
			setup: func(t *testing.T, testCaseName string, p parameters, a *Allocation) (teardown func(t *testing.T)) {
				blobbers := a.Blobbers
				a.Blobbers = []*blockchain.StorageNode{}
				return func(t *testing.T) {
					a.Blobbers = blobbers
				}
			},
			wantErr: true,
			errMsg:  "No Blobbers set in this allocation",
		},
		{
			name: "Test_Download_File_Success",
			parameters: parameters{
				localPath:      mockLocalPath,
				remotePath:     mockRemoteFilePath,
				contentMode:    DOWNLOAD_CONTENT_FULL,
				startBlock:     1,
				endBlock:       0,
				numBlocks:      numBlockDownloads,
				statusCallback: nil,
			},
			setup: func(t *testing.T, testCaseName string, p parameters, a *Allocation) (teardown func(t *testing.T)) {
				for i := 0; i < numBlobbers; i++ {
					url := "TestAllocation_downloadFile" + mockBlobberUrl + strconv.Itoa(i)
					mockClient.On("Do", mock.MatchedBy(func(req *http.Request) bool {
						return strings.HasPrefix(req.URL.Path, url)
					})).Return(&http.Response{
						StatusCode: http.StatusOK,
						Body: func() io.ReadCloser {
							jsonFR, err := json.Marshal(&fileref.FileRef{
								ActualFileHash: mockActualHash,
							})
							require.NoError(t, err)
							return ioutil.NopCloser(bytes.NewReader([]byte(jsonFR)))
						}(),
					}, nil)
				}
				return func(t *testing.T) {
					os.Remove("alloc/1.txt")
				}
			},
		},
	}
	for _, tt := range tests {
		t.Run(tt.name, func(t *testing.T) {
			require := require.New(t)
			a := &Allocation{}
			a.downloadChan = make(chan *DownloadRequest, 10)
			a.repairChan = make(chan *RepairRequest, 1)
			a.ctx, a.ctxCancelF = context.WithCancel(context.Background())
			a.downloadProgressMap = make(map[string]*DownloadRequest)
			a.mutex = &sync.Mutex{}
			a.initialized = true
			sdkInitialized = true
			setupMockAllocation(t, a)
			for i := 0; i < numBlobbers; i++ {
				a.Blobbers = append(a.Blobbers, &blockchain.StorageNode{
					ID:      tt.name + strconv.Itoa(i),
					Baseurl: "TestAllocation_downloadFile" + tt.name + mockBlobberUrl + strconv.Itoa(i),
				})
			}
			if m := tt.setup; m != nil {
				if teardown := m(t, tt.name, tt.parameters, a); teardown != nil {
					defer teardown(t)
				}
			}
			err := a.downloadFile(tt.parameters.localPath, tt.parameters.remotePath, tt.parameters.contentMode, tt.parameters.startBlock, tt.parameters.endBlock, tt.parameters.numBlocks, tt.parameters.statusCallback)
			require.EqualValues(tt.wantErr, err != nil)
			if err != nil {
				require.EqualValues(tt.errMsg, errors.Top(err))
				return
			}
			require.NoErrorf(err, "Unexpected error: %v", err)
		})
	}
}

func TestAllocation_AddCollaborator(t *testing.T) {
	var mockClient = mocks.HttpClient{}
	zboxutil.Client = &mockClient

	client := zclient.GetClient()
	client.Wallet = &zcncrypto.Wallet{
		ClientID:  mockClientId,
		ClientKey: mockClientKey,
	}

	type parameters struct {
		filePath       string
		collaboratorID string
	}
	tests := []struct {
		name       string
		parameters parameters
		setup      func(*testing.T, string, *Allocation) (teardown func(*testing.T))
		wantErr    bool
		errMsg     string
	}{
		{
			name: "Test_Uninitialized_Failed",
			setup: func(t *testing.T, testCaseName string, a *Allocation) (teardown func(t *testing.T)) {
				a.initialized = false
				return func(t *testing.T) {
					a.initialized = true
				}
			},
			wantErr: true,
			errMsg:  "sdk_not_initialized: Please call InitStorageSDK Init and use GetAllocation to get the allocation object",
		},
		{
			name: "Test_Add_Collaborator_Error_Response_Failed",
			parameters: parameters{
				filePath:       "/1.txt",
				collaboratorID: "9bf430d6f086f1bdc2d26ad7a708a0e7958aa9ae20efbc6778450739fb1ca468",
			},
			setup: func(t *testing.T, testCaseName string, a *Allocation) (teardown func(t *testing.T)) {
				setupMockHttpResponse(t, &mockClient, "TestAllocation_AddCollaborator", testCaseName, a, http.MethodPost, http.StatusBadRequest, []byte(""))
				return nil
			},
			wantErr: true,
			errMsg:  "add_collaborator_failed: Failed to add collaborator on all blobbers.",
		},
		{
			name: "Test_Success",
			parameters: parameters{
				filePath:       "/1.txt",
				collaboratorID: "9bf430d6f086f1bdc2d26ad7a708a0e7958aa9ae20efbc6778450739fb1ca468",
			},
			setup: func(t *testing.T, testCaseName string, a *Allocation) (teardown func(t *testing.T)) {
				setupMockHttpResponse(t, &mockClient, "TestAllocation_AddCollaborator", testCaseName, a, http.MethodPost, http.StatusOK, []byte(""))
				return nil
			},
		},
	}
	for _, tt := range tests {
		t.Run(tt.name, func(t *testing.T) {
			require := require.New(t)
			a := &Allocation{
				DataShards:   2,
				ParityShards: 2,
				FileOptions:  63,
			}
			a.InitAllocation()
			sdkInitialized = true
			for i := 0; i < numBlobbers; i++ {
				a.Blobbers = append(a.Blobbers, &blockchain.StorageNode{
					ID:      tt.name + mockBlobberId + strconv.Itoa(i),
					Baseurl: "TestAllocation_AddCollaborator" + tt.name + mockBlobberUrl + strconv.Itoa(i),
				})
			}
			if tt.setup != nil {
				if teardown := tt.setup(t, tt.name, a); teardown != nil {
					defer teardown(t)
				}
			}
			err := a.AddCollaborator(tt.parameters.filePath, tt.parameters.collaboratorID)
			require.EqualValues(tt.wantErr, err != nil)
			if err != nil {
				require.EqualValues(tt.errMsg, errors.Top(err))
				return
			}
			require.NoErrorf(err, "unexpected error: %v", err)
		})
	}
}

func TestAllocation_RemoveCollaborator(t *testing.T) {
	var mockClient = mocks.HttpClient{}
	zboxutil.Client = &mockClient

	client := zclient.GetClient()
	client.Wallet = &zcncrypto.Wallet{
		ClientID:  mockClientId,
		ClientKey: mockClientKey,
	}

	type parameters struct {
		filePath       string
		collaboratorID string
	}
	tests := []struct {
		name       string
		parameters parameters
		setup      func(*testing.T, string, *Allocation) (teardown func(*testing.T))
		wantErr    bool
		errMsg     string
	}{
		{
			name: "Test_Uninitialized_Failed",
			setup: func(t *testing.T, testCaseName string, a *Allocation) (teardown func(t *testing.T)) {
				a.initialized = false
				return func(t *testing.T) {
					a.initialized = true
				}
			},
			wantErr: true,
			errMsg:  "sdk_not_initialized: Please call InitStorageSDK Init and use GetAllocation to get the allocation object",
		},
		{
			name: "Test_Remove_Collaborator_Error_Response_Failed",
			parameters: parameters{
				filePath:       "/1.txt",
				collaboratorID: "9bf430d6f086f1bdc2d26ad7a708a0e7958aa9ae20efbc6778450739fb1ca468",
			},
			setup: func(t *testing.T, testCaseName string, a *Allocation) (teardown func(t *testing.T)) {
				setupMockHttpResponse(t, &mockClient, "TestAllocation_RemoveCollaborator", testCaseName, a, http.MethodDelete, http.StatusBadRequest, []byte(""))
				return nil
			},
			wantErr: true,
			errMsg:  "remove_collaborator_failed: Failed to remove collaborator on all blobbers.",
		},
		{
			name: "Test_Success",
			parameters: parameters{
				filePath:       "/1.txt",
				collaboratorID: "9bf430d6f086f1bdc2d26ad7a708a0e7958aa9ae20efbc6778450739fb1ca468",
			},
			setup: func(t *testing.T, testCaseName string, a *Allocation) (teardown func(t *testing.T)) {
				setupMockHttpResponse(t, &mockClient, "TestAllocation_RemoveCollaborator", testCaseName, a, http.MethodDelete, http.StatusOK, []byte(""))
				return nil
			},
		},
	}
	for _, tt := range tests {
		t.Run(tt.name, func(t *testing.T) {
			require := require.New(t)
			a := &Allocation{
				DataShards:   2,
				ParityShards: 2,
				FileOptions:  63,
			}
			a.InitAllocation()
			sdkInitialized = true
			for i := 0; i < numBlobbers; i++ {
				a.Blobbers = append(a.Blobbers, &blockchain.StorageNode{
					ID:      tt.name + mockBlobberId + strconv.Itoa(i),
					Baseurl: "TestAllocation_RemoveCollaborator" + tt.name + mockBlobberUrl + strconv.Itoa(i),
				})
			}
			if tt.setup != nil {
				if teardown := tt.setup(t, tt.name, a); teardown != nil {
					defer teardown(t)
				}
			}
			err := a.RemoveCollaborator(tt.parameters.filePath, tt.parameters.collaboratorID)
			require.EqualValues(tt.wantErr, err != nil)
			if err != nil {
				require.EqualValues(tt.errMsg, errors.Top(err))
				return
			}
			require.NoErrorf(err, "unexpected error: %v", err)
		})
	}
}

func TestAllocation_GetFileMeta(t *testing.T) {
	const (
		mockType       = "f"
		mockActualHash = "mockActualHash"
	)

	var mockClient = mocks.HttpClient{}
	zboxutil.Client = &mockClient

	client := zclient.GetClient()
	client.Wallet = &zcncrypto.Wallet{
		ClientID:  mockClientId,
		ClientKey: mockClientKey,
	}

	type parameters struct {
		path string
	}
	tests := []struct {
		name       string
		parameters parameters
		setup      func(*testing.T, string, *Allocation) (teardown func(*testing.T))
		wantErr    bool
		errMsg     string
	}{
		{
			name:       "Test_Uninitialized_Failed",
			parameters: parameters{},
			setup: func(t *testing.T, testCaseName string, a *Allocation) (teardown func(t *testing.T)) {
				a.initialized = false
				return func(t *testing.T) {
					a.initialized = true
				}
			},
			wantErr: true,
			errMsg:  "sdk_not_initialized: Please call InitStorageSDK Init and use GetAllocation to get the allocation object",
		},
		{
			name: "Test_Error_Getting_File_Meta_Data_From_Blobbers_Failed",
			parameters: parameters{
				path: "/1.txt",
			},
			setup: func(t *testing.T, testCaseName string, a *Allocation) (teardown func(t *testing.T)) {
				body, err := json.Marshal(&fileref.FileRef{
					ActualFileHash: mockActualHash,
				})
				require.NoError(t, err)
				setupMockHttpResponse(t, &mockClient, "TestAllocation_GetFileMeta", testCaseName, a, http.MethodPost, http.StatusBadRequest, body)
				return nil
			},
			wantErr: true,
			errMsg:  "file_meta_error: Error getting the file meta data from blobbers",
		},
		{
			name: "Test_Success",
			parameters: parameters{
				path: "/1.txt",
			},
			setup: func(t *testing.T, testCaseName string, a *Allocation) (teardown func(t *testing.T)) {
				body, err := json.Marshal(&fileref.FileRef{
					ActualFileHash: mockActualHash,
				})
				require.NoError(t, err)
				setupMockHttpResponse(t, &mockClient, "TestAllocation_GetFileMeta", testCaseName, a, http.MethodPost, http.StatusOK, body)
				return nil
			},
		},
	}
	for _, tt := range tests {
		t.Run(tt.name, func(t *testing.T) {
			require := require.New(t)
			a := &Allocation{
				DataShards:   2,
				ParityShards: 2,
				FileOptions:  63,
			}
			a.InitAllocation()
			sdkInitialized = true
			for i := 0; i < numBlobbers; i++ {
				a.Blobbers = append(a.Blobbers, &blockchain.StorageNode{
					ID:      tt.name + mockBlobberId + strconv.Itoa(i),
					Baseurl: "TestAllocation_GetFileMeta" + tt.name + mockBlobberUrl + strconv.Itoa(i),
				})
			}
			if tt.setup != nil {
				if teardown := tt.setup(t, tt.name, a); teardown != nil {
					defer teardown(t)
				}
			}
			got, err := a.GetFileMeta(tt.parameters.path)
			require.EqualValues(tt.wantErr, err != nil)
			if err != nil {
				require.EqualValues(tt.errMsg, errors.Top(err))
				return
			}
			require.NoErrorf(err, "unexpected error: %v", err)
			expectedResult := &ConsolidatedFileMeta{
				Hash: mockActualHash,
			}
			require.EqualValues(expectedResult, got)
		})
	}
}

func TestAllocation_GetAuthTicketForShare(t *testing.T) {
	const mockValidationRoot = "mock validation root"
	const numberBlobbers = 10

	var mockClient = mocks.HttpClient{}
	httpResponse := http.Response{
		StatusCode: http.StatusOK,
		Body: func() io.ReadCloser {
			jsonFR, err := json.Marshal(fileref.FileRef{
				Ref: fileref.Ref{
					Name: mockFileRefName,
				},
				ValidationRoot: mockValidationRoot,
			})
			require.NoError(t, err)
			return ioutil.NopCloser(bytes.NewReader([]byte(jsonFR)))
		}(),
	}
	zboxutil.Client = &mockClient
	for i := 0; i < numBlobbers; i++ {
		mockClient.On("Do", mock.Anything).Return(&httpResponse, nil)
	}

	client := zclient.GetClient()
	client.Wallet = &zcncrypto.Wallet{
		ClientID:  mockClientId,
		ClientKey: mockClientKey,
	}
	require := require.New(t)
	a := &Allocation{DataShards: 1, ParityShards: 1, FileOptions: 63}
	a.InitAllocation()
	for i := 0; i < numberBlobbers; i++ {
		a.Blobbers = append(a.Blobbers, &blockchain.StorageNode{})
	}
	sdkInitialized = true
	at, err := a.GetAuthTicketForShare("/1.txt", "1.txt", fileref.FILE, mockClientId)
	require.NotEmptyf(at, "unexpected empty auth ticket")
	require.NoErrorf(err, "unexpected error: %v", err)
}

func TestAllocation_GetAuthTicket(t *testing.T) {
	var testTitle = "TestAllocation_GetAuthTicket"
	type parameters struct {
		path                       string
		filename                   string
		referenceType              string
		refereeClientID            string
		refereeEncryptionPublicKey string
	}
	tests := []struct {
		name       string
		parameters parameters
		setup      func(*testing.T, string, *Allocation, *mocks.HttpClient) (teardown func(*testing.T))
		wantErr    bool
		errMsg     string
	}{
		{
			name: "Test_Uninitialized_Failed",
			setup: func(t *testing.T, testCaseName string, a *Allocation, mockClient *mocks.HttpClient) (teardown func(t *testing.T)) {
				a.initialized = false
				httpResponse := http.Response{
					StatusCode: http.StatusOK,
					Body: func() io.ReadCloser {
						jsonFR, err := json.Marshal(fileref.FileRef{
							Ref: fileref.Ref{
								Name: mockFileRefName,
							},
							ValidationRoot: "mock validation root",
						})
						require.NoError(t, err)
						return ioutil.NopCloser(bytes.NewReader([]byte(jsonFR)))
					}(),
				}
				for i := 0; i < numBlobbers; i++ {
					mockClient.On("Do", mock.Anything).Return(&httpResponse, nil)
				}
				return func(t *testing.T) {
					a.initialized = true
				}
			},
			wantErr: true,
			errMsg:  "sdk_not_initialized: Please call InitStorageSDK Init and use GetAllocation to get the allocation object",
		},
		{
			name: "Test_Success_File_Type_Directory",
			parameters: parameters{
				path:            "/",
				filename:        "1.txt",
				referenceType:   fileref.DIRECTORY,
				refereeClientID: mockClientId,
			},
			setup: func(t *testing.T, testCaseName string, a *Allocation, mockClient *mocks.HttpClient) (teardown func(t *testing.T)) {
				httpResponse := &http.Response{
					StatusCode: http.StatusOK,
					Body: func() io.ReadCloser {
						jsonFR, err := json.Marshal(fileref.FileRef{
							Ref: fileref.Ref{
								Name: mockFileRefName,
							},
							ValidationRoot: "mock validation root",
						})
						require.NoError(t, err)
						return ioutil.NopCloser(bytes.NewReader([]byte(jsonFR)))
					}(),
				}
				for i := 0; i < numBlobbers; i++ {
					mockClient.On("Do", mock.MatchedBy(func(req *http.Request) bool {
						return strings.HasPrefix(req.URL.Path, testTitle+testCaseName)
					})).Return(httpResponse, nil)
				}
				return nil
			},
		},
		{
			name: "Test_Success_With_Referee_Encryption_Public_Key",
			parameters: parameters{
				path:            "/1.txt",
				filename:        "1.txt",
				referenceType:   fileref.FILE,
				refereeClientID: mockClientId,
				refereeEncryptionPublicKey: func() string {
					client_mnemonic := "travel twenty hen negative fresh sentence hen flat swift embody increase juice eternal satisfy want vessel matter honey video begin dutch trigger romance assault"
					client_encscheme := encryption.NewEncryptionScheme()
					client_encscheme.Initialize(client_mnemonic)
					client_encscheme.InitForEncryption("filetype:audio")
					client_enc_pub_key, err := client_encscheme.GetPublicKey()
					require.NoError(t, err)
					return client_enc_pub_key
				}(),
			},
			setup: func(t *testing.T, testCaseName string, a *Allocation, mockClient *mocks.HttpClient) (teardown func(t *testing.T)) {
				body, err := json.Marshal(&fileref.ReferencePath{
					Meta: map[string]interface{}{
						"type": "f",
					},
				})
				httpResponse := &http.Response{
					StatusCode: http.StatusOK,
					Body: func() io.ReadCloser {
						jsonFR, err := json.Marshal(fileref.FileRef{
							Ref: fileref.Ref{
								Name: mockFileRefName,
							},
							ValidationRoot: "mock validation root",
						})
						require.NoError(t, err)
						return ioutil.NopCloser(bytes.NewReader([]byte(jsonFR)))
					}(),
				}
				for i := 0; i < numBlobbers; i++ {
					mockClient.On("Do", mock.MatchedBy(func(req *http.Request) bool {
						return strings.HasPrefix(req.URL.Path, testTitle+testCaseName)
					})).Return(httpResponse, nil)
				}
				require.NoError(t, err)
				setupMockHttpResponse(t, mockClient, "TestAllocation_GetAuthTicket", testCaseName, a, http.MethodPost, http.StatusOK, body)
				return nil
			},
		},
		{
			name: "Test_Success_With_No_Referee_Encryption_Public_Key",
			parameters: parameters{
				path:                       "/1.txt",
				filename:                   "1.txt",
				referenceType:              fileref.FILE,
				refereeClientID:            mockClientId,
				refereeEncryptionPublicKey: "",
			},
			setup: func(t *testing.T, testCaseName string, a *Allocation, mockClient *mocks.HttpClient) (teardown func(t *testing.T)) {
				httpResponse := &http.Response{
					StatusCode: http.StatusOK,
					Body: func() io.ReadCloser {
						jsonFR, err := json.Marshal(fileref.FileRef{
							Ref: fileref.Ref{
								Name: mockFileRefName,
							},
							ValidationRoot: "mock validation root",
						})
						require.NoError(t, err)
						return ioutil.NopCloser(bytes.NewReader([]byte(jsonFR)))
					}(),
				}
				for i := 0; i < numBlobbers; i++ {
					mockClient.On("Do", mock.MatchedBy(func(req *http.Request) bool {
						return strings.HasPrefix(req.URL.Path, testTitle+testCaseName)
					})).Return(httpResponse, nil)
				}
				return nil
			},
		},
		{
			name: "Test_Invalid_Path_Failed",
			parameters: parameters{
				filename: "1.txt",
			},
			wantErr: true,
			errMsg:  "invalid_path: Invalid path for the list",
		},
		{
			name: "Test_Remote_Path_Not_Absolute_Failed",
			parameters: parameters{
				path: "x",
			},
			wantErr: true,
			errMsg:  "invalid_path: Path should be valid and absolute",
		},
	}

	for _, tt := range tests {
		t.Run(tt.name, func(t *testing.T) {
			var mockClient = mocks.HttpClient{}
			zboxutil.Client = &mockClient

			client := zclient.GetClient()
			client.Wallet = &zcncrypto.Wallet{
				ClientID:  mockClientId,
				ClientKey: mockClientKey,
			}

			require := require.New(t)
			a := &Allocation{
				DataShards:   1,
				ParityShards: 1,
				FileOptions:  63,
			}
			a.InitAllocation()
			sdkInitialized = true

			for i := 0; i < numBlobbers; i++ {
				a.Blobbers = append(a.Blobbers, &blockchain.StorageNode{
					ID:      tt.name + mockBlobberId + strconv.Itoa(i),
					Baseurl: "TestAllocation_GetAuthTicket" + tt.name + mockBlobberUrl + strconv.Itoa(i),
				})
			}
			const mockValidationRoot = "mock validation root"
			const numberBlobbers = 10

			zboxutil.Client = &mockClient

			if tt.setup != nil {
				if teardown := tt.setup(t, tt.name, a, &mockClient); teardown != nil {
					defer teardown(t)
				}
			}
			at, err := a.GetAuthTicket(tt.parameters.path, tt.parameters.filename, tt.parameters.referenceType, tt.parameters.refereeClientID, tt.parameters.refereeEncryptionPublicKey, 0, nil)
			require.EqualValues(tt.wantErr, err != nil)
			if err != nil {
				require.EqualValues(tt.errMsg, errors.Top(err))
				return
			}
			require.NoErrorf(err, "unexpected error: %v", err)
			require.NotEmptyf(at, "unexpected empty auth ticket")
		})
	}
}

<<<<<<< HEAD
=======
func TestAllocation_CancelUpload(t *testing.T) {
	const localPath = "alloc"
	type parameters struct {
		localpath string
	}
	tests := []struct {
		name       string
		parameters parameters
		setup      func(*testing.T, *Allocation) (teardown func(*testing.T))
		wantErr    bool
		errMsg     string
	}{
		{
			name:    "Test_Failed",
			wantErr: true,
			errMsg:  "local_path_not_found: Invalid path. No upload in progress for the path",
		},
		{
			name: "Test_Success",
			parameters: parameters{
				localpath: localPath,
			},
			setup: func(t *testing.T, a *Allocation) (teardown func(t *testing.T)) {
				a.uploadProgressMap[localPath] = &UploadRequest{}
				return nil
			},
		},
	}
	for _, tt := range tests {
		t.Run(tt.name, func(t *testing.T) {
			require := require.New(t)
			a := &Allocation{FileOptions: 63}
			a.InitAllocation()
			sdkInitialized = true
			if tt.setup != nil {
				if teardown := tt.setup(t, a); teardown != nil {
					defer teardown(t)
				}
			}
			err := a.CancelUpload(tt.parameters.localpath)
			require.EqualValues(tt.wantErr, err != nil)
			if err != nil {
				require.EqualValues(tt.errMsg, errors.Top(err))
				return
			}
			require.NoErrorf(err, "unexpected error: %v", err)
		})
	}
}

>>>>>>> 40cf8d11
func TestAllocation_CancelDownload(t *testing.T) {
	const remotePath = "/1.txt"
	type parameters struct {
		remotepath string
	}
	tests := []struct {
		name       string
		parameters parameters
		setup      func(*testing.T, *Allocation) (teardown func(*testing.T))
		wantErr    bool
		errMsg     string
	}{
		{
			name:    "Test_Failed",
			wantErr: true,
			errMsg:  "local_path_not_found: Invalid path. No upload in progress for the path",
		},
		{
			name: "Test_Success",
			parameters: parameters{
				remotepath: remotePath,
			},
			setup: func(t *testing.T, a *Allocation) (teardown func(t *testing.T)) {
				req := &DownloadRequest{}
				req.ctx, req.ctxCncl = context.WithCancel(context.TODO())
				a.downloadProgressMap[remotePath] = req
				return nil
			},
		},
	}
	for _, tt := range tests {
		t.Run(tt.name, func(t *testing.T) {
			require := require.New(t)
			a := &Allocation{FileOptions: 63}
			a.InitAllocation()
			sdkInitialized = true
			if tt.setup != nil {
				if teardown := tt.setup(t, a); teardown != nil {
					defer teardown(t)
				}
			}
			err := a.CancelDownload(tt.parameters.remotepath)
			if tt.wantErr {
				require.Error(err, "expected error != nil")
				return
			}
			require.NoErrorf(err, "unexpected error: %v", err)
		})
	}
}

func TestAllocation_ListDirFromAuthTicket(t *testing.T) {
	const (
		mockLookupHash = "mock lookup hash"
		mockType       = "d"
	)

	authTicket := getMockAuthTicket(t)

	type parameters struct {
		authTicket     string
		lookupHash     string
		expectedResult *ListResult
	}
	tests := []struct {
		name       string
		parameters parameters
		setup      func(*testing.T, string, *Allocation, *mocks.HttpClient) (teardown func(t *testing.T))
		wantErr    bool
		errMsg     string
	}{
		{
			name: "Test_Uninitialized_Failed",
			setup: func(t *testing.T, testCaseName string, a *Allocation, mockClient *mocks.HttpClient) (teardown func(t *testing.T)) {
				a.initialized = false
				return func(t *testing.T) {
					a.initialized = true
				}
			},
			wantErr: true,
			errMsg:  "invalid_path: Invalid path for the list",
		},
		{
			name: "Test_Cannot_Decode_Auth_Ticket_Failed",
			parameters: parameters{
				authTicket: "some wrong auth ticket to decode",
			},
			setup:   nil,
			wantErr: true,
			errMsg: "invalid_path: Invalid path for the list" +
				"",
		},
		{
			name: "Test_Cannot_Unmarshal_Auth_Ticket_Failed",
			parameters: parameters{
				authTicket: "c29tZSB3cm9uZyBhdXRoIHRpY2tldCB0byBtYXJzaGFs",
			},
			setup:   nil,
			wantErr: true,
			errMsg:  "invalid_path: Invalid path for the list",
		},
		{
			name: "Test_Wrong_Auth_Ticket_File_Path_Hash_Or_Lookup_Hash_Failed",
			parameters: parameters{
				authTicket: authTicket,
				lookupHash: "",
			},
			setup:   nil,
			wantErr: true,
			errMsg:  "invalid_path: Invalid path for the list",
		},
		{
			name: "Test_Error_Get_List_File_From_Blobbers_Failed",
			parameters: parameters{
				authTicket:     authTicket,
				lookupHash:     mockLookupHash,
				expectedResult: &ListResult{},
			},
			setup: func(t *testing.T, testCaseName string, a *Allocation, mockClient *mocks.HttpClient) (teardown func(t *testing.T)) {
				for i := 0; i < numBlobbers; i++ {
					a.Blobbers = append(a.Blobbers, &blockchain.StorageNode{
						Baseurl: "TestAllocation_ListDirFromAuthTicket" + testCaseName + mockBlobberUrl + strconv.Itoa(i),
					})
				}
				setupMockHttpResponse(t, mockClient, "TestAllocation_ListDirFromAuthTicket", testCaseName, a, http.MethodGet, http.StatusBadRequest, []byte(""))
				return func(t *testing.T) {
					a.Blobbers = nil
				}
			},
			wantErr: true,
			errMsg:  "error from server list response: ",
		},
		{
			name: "Test_Success",
			parameters: parameters{
				authTicket: authTicket,
				lookupHash: mockLookupHash,
				expectedResult: &ListResult{
					Type: mockType,
					Size: -1,
				},
			},
			setup: func(t *testing.T, testCaseName string, a *Allocation, mockClient *mocks.HttpClient) (teardown func(t *testing.T)) {
				for i := 0; i < numBlobbers; i++ {
					a.Blobbers = append(a.Blobbers, &blockchain.StorageNode{
						ID:      testCaseName + mockBlobberId + strconv.Itoa(i),
						Baseurl: "TestAllocation_ListDirFromAuthTicket" + testCaseName + mockBlobberUrl + strconv.Itoa(i),
					})
				}
				body, err := json.Marshal(&fileref.ListResult{
					AllocationRoot: mockAllocationRoot,
					Meta: map[string]interface{}{
						"type": mockType,
					},
				})
				require.NoError(t, err)
				setupMockHttpResponse(t, mockClient, "TestAllocation_ListDirFromAuthTicket", testCaseName, a, http.MethodGet, http.StatusOK, body)
				return nil
			},
		},
	}
	for _, tt := range tests {
		t.Run(tt.name, func(t *testing.T) {
			require := require.New(t)

			var mockClient = mocks.HttpClient{}
			zboxutil.Client = &mockClient

			client := zclient.GetClient()
			client.Wallet = &zcncrypto.Wallet{
				ClientID:  mockClientId,
				ClientKey: mockClientKey,
			}
			a := &Allocation{
				ID:          mockAllocationId,
				Tx:          mockAllocationTxId,
				FileOptions: 63,
			}

			if tt.setup != nil {
				if teardown := tt.setup(t, tt.name, a, &mockClient); teardown != nil {
					defer teardown(t)
				}
			}

			setupMockGetFileInfoResponse(t, &mockClient)
			a.InitAllocation()
			sdkInitialized = true
			if len(a.Blobbers) == 0 {
				for i := 0; i < numBlobbers; i++ {
					a.Blobbers = append(a.Blobbers, &blockchain.StorageNode{})
				}
			}

			got, err := a.ListDirFromAuthTicket(authTicket, tt.parameters.lookupHash)
			require.EqualValues(tt.wantErr, err != nil)
			if err != nil {
				require.EqualValues(tt.errMsg, errors.Top(err))
				return
			}
			require.NoErrorf(err, "unexpected error: %v", err)
			require.EqualValues(tt.parameters.expectedResult, got)
		})
	}
}

func TestAllocation_downloadFromAuthTicket(t *testing.T) {
	const (
		mockLookupHash     = "mock lookup hash"
		mockLocalPath      = "alloc"
		mockRemoteFileName = "1.txt"
		mockType           = "f"
		mockActualHash     = "mockActualHash"
	)

	var mockClient = mocks.HttpClient{}
	zboxutil.Client = &mockClient

	client := zclient.GetClient()
	client.Wallet = &zcncrypto.Wallet{
		ClientID:  mockClientId,
		ClientKey: mockClientKey,
	}

	a := &Allocation{
		ID:           mockAllocationId,
		Tx:           mockAllocationTxId,
		DataShards:   2,
		ParityShards: 2,
	}
	setupMockAllocation(t, a)
	setupMockGetFileInfoResponse(t, &mockClient)
	authTicket := getMockAuthTicket(t)

	type parameters struct {
		localPath      string
		authTicket     string
		lookupHash     string
		startBlock     int64
		endBlock       int64
		numBlocks      int
		remoteFilename string
		contentMode    string
		statusCallback StatusCallback
	}
	tests := []struct {
		name                      string
		parameters                parameters
		setup                     func(*testing.T, string, parameters) (teardown func(*testing.T))
		blockDownloadResponseMock func(blobber *blockchain.StorageNode, wg *sync.WaitGroup)
		wantErr                   bool
		errMsg                    string
	}{
		{
			name: "Test_Uninitialized_Failed",
			setup: func(t *testing.T, testCaseName string, p parameters) (teardown func(t *testing.T)) {
				a.initialized = false
				return func(t *testing.T) {
					a.initialized = true
				}
			},
			wantErr: true,
			errMsg:  "sdk_not_initialized: Please call InitStorageSDK Init and use GetAllocation to get the allocation object",
		},
		{
			name: "Test_Cannot_Decode_Auth_Ticket_Failed",
			parameters: parameters{
				authTicket: "some wrong auth ticket to decode",
			},
			wantErr: true,
			errMsg:  "auth_ticket_decode_error: Error decoding the auth ticket.illegal base64 data at input byte 4",
		},
		{
			name: "Test_Cannot_Unmarshal_Auth_Ticket_Failed",
			parameters: parameters{
				authTicket: "c29tZSB3cm9uZyBhdXRoIHRpY2tldCB0byBtYXJzaGFs",
			},
			wantErr: true,
			errMsg:  "auth_ticket_decode_error: Error unmarshaling the auth ticket.invalid character 's' looking for beginning of value",
		},
		{
			name: "Test_Local_Path_Is_Not_Directory_Failed",
			parameters: parameters{
				localPath:  "Test_Local_Path_Is_Not_Directory_Failed",
				authTicket: authTicket,
			},
			setup: func(t *testing.T, testCaseName string, p parameters) (teardown func(t *testing.T)) {
				os.Create(p.localPath)
				return func(t *testing.T) {
					os.Remove(p.localPath)
				}
			},
			wantErr: true,
			errMsg:  "Local path is not a directory 'Test_Local_Path_Is_Not_Directory_Failed'",
		},
		{
			name: "Test_Local_File_Already_Exists_Failed",
			parameters: parameters{
				localPath:      mockLocalPath,
				authTicket:     authTicket,
				remoteFilename: mockRemoteFileName,
			},
			setup: func(t *testing.T, testCaseName string, p parameters) (teardown func(t *testing.T)) {
				os.Mkdir(p.localPath, 0755)
				os.Create(p.localPath + "/" + p.remoteFilename)
				return func(t *testing.T) {
					os.RemoveAll(p.localPath + "/" + p.remoteFilename)
					os.RemoveAll(p.localPath)
				}
			},
			wantErr: true,
			errMsg:  "Local file already exists 'alloc/1.txt'",
		},
		{
			name: "Test_Not_Enough_Minimum_Blobbers_Failed",
			parameters: parameters{
				localPath:      mockLocalPath,
				authTicket:     authTicket,
				remoteFilename: mockRemoteFileName,
			},
			setup: func(t *testing.T, testCaseName string, p parameters) (teardown func(t *testing.T)) {
				blobbers := a.Blobbers
				a.Blobbers = []*blockchain.StorageNode{}
				return func(t *testing.T) {
					a.Blobbers = blobbers
				}
			},
			wantErr: true,
			errMsg:  "No Blobbers set in this allocation",
		},
		{
			name: "Test_Download_File_Success",
			parameters: parameters{
				localPath:      mockLocalPath,
				remoteFilename: mockRemoteFileName,
				authTicket:     authTicket,
				contentMode:    DOWNLOAD_CONTENT_FULL,
				startBlock:     1,
				endBlock:       0,
				numBlocks:      numBlockDownloads,
				lookupHash:     mockLookupHash},
			setup: func(t *testing.T, testCaseName string, p parameters) (teardown func(t *testing.T)) {
				for i := 0; i < numBlobbers; i++ {
					a.Blobbers = append(a.Blobbers, &blockchain.StorageNode{
						ID:      testCaseName + mockBlobberId + strconv.Itoa(i),
						Baseurl: "TestAllocation_downloadFromAuthTicket" + testCaseName + mockBlobberUrl + strconv.Itoa(i),
					})
				}
				body, err := json.Marshal(&fileref.FileRef{
					Ref: fileref.Ref{
						Name: mockFileRefName,
					},
				})
				require.NoError(t, err)
				setupMockHttpResponse(t, &mockClient, "TestAllocation_downloadFromAuthTicket", testCaseName, a, http.MethodPost, http.StatusOK, body)
				return nil
			},
		},
	}
	for _, tt := range tests {
		t.Run(tt.name, func(t *testing.T) {
			require := require.New(t)
			if tt.setup != nil {
				if teardown := tt.setup(t, tt.name, tt.parameters); teardown != nil {
					defer teardown(t)
				}
			}
			err := a.downloadFromAuthTicket(tt.parameters.localPath, tt.parameters.authTicket, tt.parameters.lookupHash, tt.parameters.startBlock, tt.parameters.endBlock, tt.parameters.numBlocks, tt.parameters.remoteFilename, tt.parameters.contentMode, tt.parameters.statusCallback)
			require.EqualValues(tt.wantErr, err != nil)
			if err != nil {
				require.EqualValues(tt.errMsg, errors.Top(err))
				return
			}
			require.NoErrorf(err, "unexpected error: %v", err)
		})
	}
}

func TestAllocation_listDir(t *testing.T) {
	const (
		mockPath = "/1.txt"
		mockType = "d"
	)

	type parameters struct {
		path           string
		expectedResult *ListResult
	}
	tests := []struct {
		name       string
		parameters parameters
		setup      func(*testing.T, string, *Allocation, *mocks.HttpClient) (teardown func(*testing.T))
		wantErr    bool
		errMsg     string
	}{
		{
			name: "Test_Uninitialized_Failed",
			setup: func(t *testing.T, testCaseName string, a *Allocation, mockClient *mocks.HttpClient) (teardown func(t *testing.T)) {
				a.initialized = false
				return func(t *testing.T) {
					a.initialized = true
				}
			},
			wantErr: true,
			errMsg:  "sdk_not_initialized: Please call InitStorageSDK Init and use GetAllocation to get the allocation object",
		},
		{
			name:    "Test_Invalid_Path_Failed",
			wantErr: true,
			errMsg:  "invalid_path: Invalid path for the list",
		},
		{
			name: "Test_Invalid_Absolute_Path_Failed",
			parameters: parameters{
				path: "1.txt",
			},
			wantErr: true,
			errMsg:  "invalid_path: Path should be valid and absolute",
		},
		{
			name: "Test_Error_Get_List_File_From_Blobbers_Failed",
			parameters: parameters{
				path:           mockPath,
				expectedResult: &ListResult{},
			},
			setup: func(t *testing.T, testCaseName string, a *Allocation, mockClient *mocks.HttpClient) (teardown func(t *testing.T)) {
				setupMockHttpResponse(t, mockClient, "TestAllocation_listDir", testCaseName, a, http.MethodGet, http.StatusBadRequest, []byte(""))
				return nil
			},
			wantErr: true,
			errMsg:  "error from server list response: ",
		},
		{
			name: "Test_Success",
			parameters: parameters{
				path: mockPath,
				expectedResult: &ListResult{
					Type: mockType,
					Size: -1,
				},
			},
			setup: func(t *testing.T, testCaseName string, a *Allocation, mockClient *mocks.HttpClient) (teardown func(t *testing.T)) {
				body, err := json.Marshal(&fileref.ListResult{
					AllocationRoot: mockAllocationRoot,
					Meta: map[string]interface{}{
						"type": mockType,
					},
				})
				require.NoError(t, err)
				setupMockHttpResponse(t, mockClient, "TestAllocation_listDir", testCaseName, a, http.MethodGet, http.StatusOK, body)
				return nil
			},
		},
	}

	for _, tt := range tests {
		t.Run(tt.name, func(t *testing.T) {
			var mockClient = mocks.HttpClient{}
			zboxutil.Client = &mockClient

			client := zclient.GetClient()
			client.Wallet = &zcncrypto.Wallet{
				ClientID:  mockClientId,
				ClientKey: mockClientKey,
			}

			require := require.New(t)
			a := &Allocation{
				ID:          mockAllocationId,
				Tx:          mockAllocationTxId,
				FileOptions: 63,
			}
			a.InitAllocation()
			sdkInitialized = true
			for i := 0; i < numBlobbers; i++ {
				a.Blobbers = append(a.Blobbers, &blockchain.StorageNode{
					ID:      tt.name + mockBlobberId + strconv.Itoa(i),
					Baseurl: "TestAllocation_listDir" + tt.name + mockBlobberUrl + strconv.Itoa(i),
				})
			}
			if tt.setup != nil {
				if teardown := tt.setup(t, tt.name, a, &mockClient); teardown != nil {
					defer teardown(t)
				}
			}
			got, err := a.ListDir(tt.parameters.path)
			require.EqualValues(tt.wantErr, err != nil)
			if err != nil {
				require.EqualValues(tt.errMsg, errors.Top(err))
				return
			}
			require.NoErrorf(err, "unexpected error: %v", err)
			require.EqualValues(tt.parameters.expectedResult, got)
		})
	}
}

func TestAllocation_GetFileMetaFromAuthTicket(t *testing.T) {
	const (
		mockLookupHash = "mock lookup hash"
		mockActualHash = "mockActualHash"
		mockType       = "f"
	)

	var authTicket = getMockAuthTicket(t)

	type parameters struct {
		authTicket, lookupHash string
	}
	tests := []struct {
		name       string
		parameters parameters
		setup      func(*testing.T, string, *Allocation, *mocks.HttpClient) (teardown func(t *testing.T))
		wantErr    bool
		errMsg     string
	}{
		{
			name: "Test_Uninitialized_Failed",
			setup: func(t *testing.T, testCaseName string, a *Allocation, _ *mocks.HttpClient) (teardown func(t *testing.T)) {
				a.initialized = false
				return func(t *testing.T) {
					a.initialized = true
				}
			},
			wantErr: true,
			errMsg:  "sdk_not_initialized: Please call InitStorageSDK Init and use GetAllocation to get the allocation object",
		},
		{
			name: "Test_Cannot_Decode_Auth_Ticket_Failed",
			parameters: parameters{
				authTicket: "some wrong auth ticket to decode",
			},
			wantErr: true,
			errMsg:  "auth_ticket_decode_error: Error decoding the auth ticket.illegal base64 data at input byte 4",
		},
		{
			name: "Test_Cannot_Unmarshal_Auth_Ticket_Failed",
			parameters: parameters{
				authTicket: "c29tZSB3cm9uZyBhdXRoIHRpY2tldCB0byBtYXJzaGFs",
			},
			wantErr: true,
			errMsg:  "auth_ticket_decode_error: Error unmarshaling the auth ticket.invalid character 's' looking for beginning of value",
		},
		{
			name: "Test_Wrong_Auth_Ticket_File_Path_Hash_Or_Lookup_Hash_Failed",
			parameters: parameters{
				authTicket: authTicket,
				lookupHash: "",
			},
			wantErr: true,
			errMsg:  "invalid_path: Invalid path for the list",
		},
		{
			name: "Test_Error_Get_File_Meta_From_Blobbers_Failed",
			parameters: parameters{
				authTicket: authTicket,
				lookupHash: mockLookupHash,
			},
			wantErr: true,
			errMsg:  "file_meta_error: Error getting the file meta data from blobbers",
		},
		{
			name: "Test_Success",
			parameters: parameters{
				authTicket: authTicket,
				lookupHash: mockLookupHash,
			},
			setup: func(t *testing.T, testCaseName string, a *Allocation, mockClient *mocks.HttpClient) (teardown func(t *testing.T)) {
				for i := 0; i < numBlobbers; i++ {
					a.Blobbers = append(a.Blobbers, &blockchain.StorageNode{
						ID:      testCaseName + mockBlobberId + strconv.Itoa(i),
						Baseurl: "TestAllocation_GetFileMetaFromAuthTicket" + testCaseName + mockBlobberUrl + strconv.Itoa(i),
					})
				}
				body, err := json.Marshal(&fileref.FileRef{
					ActualFileHash: mockActualHash,
				})
				require.NoError(t, err)
				setupMockHttpResponse(t, mockClient, "TestAllocation_GetFileMetaFromAuthTicket", testCaseName, a, http.MethodPost, http.StatusOK, body)
				return nil
			},
		},
	}

	for _, tt := range tests {
		t.Run(tt.name, func(t *testing.T) {
			var mockClient = mocks.HttpClient{}
			zboxutil.Client = &mockClient

			client := zclient.GetClient()
			client.Wallet = &zcncrypto.Wallet{
				ClientID:  mockClientId,
				ClientKey: mockClientKey,
			}

			a := &Allocation{
				ID:           mockAllocationId,
				Tx:           mockAllocationTxId,
				DataShards:   2,
				ParityShards: 2,
				FileOptions:  63,
			}
			a.InitAllocation()
			sdkInitialized = true
			a.initialized = true

			require := require.New(t)
			if tt.setup != nil {
				if teardown := tt.setup(t, tt.name, a, &mockClient); teardown != nil {
					defer teardown(t)
				}
			}
			got, err := a.GetFileMetaFromAuthTicket(tt.parameters.authTicket, tt.parameters.lookupHash)
			require.EqualValues(tt.wantErr, err != nil)
			if err != nil {
				require.EqualValues(tt.errMsg, errors.Top(err))
				return
			}
			require.NoErrorf(err, "unexpected error: %v", err)
			expectedResult := &ConsolidatedFileMeta{
				Hash: mockActualHash,
			}
			require.EqualValues(expectedResult, got)
		})
	}
}

func TestAllocation_DownloadThumbnailFromAuthTicket(t *testing.T) {
	const (
		mockLookupHash     = "mock lookup hash"
		mockLocalPath      = "alloc"
		mockRemoteFilePath = "1.txt"
		mockType           = "d"
	)

	var mockClient = mocks.HttpClient{}
	zboxutil.Client = &mockClient

	client := zclient.GetClient()
	client.Wallet = &zcncrypto.Wallet{
		ClientID:  mockClientId,
		ClientKey: mockClientKey,
	}

	require := require.New(t)

	a := &Allocation{}
	setupMockAllocation(t, a)
	for i := 0; i < numBlobbers; i++ {
		a.Blobbers = append(a.Blobbers, &blockchain.StorageNode{
			ID:      strconv.Itoa(i),
			Baseurl: "TestAllocation_DownloadThumbnailFromAuthTicket" + mockBlobberUrl + strconv.Itoa(i),
		})
	}

	var authTicket = getMockAuthTicket(t)

	body, err := json.Marshal(&fileref.ReferencePath{
		Meta: map[string]interface{}{
			"type": mockType,
		},
	})
	require.NoError(err)
	setupMockHttpResponse(t, &mockClient, "TestAllocation_DownloadThumbnailFromAuthTicket", "", a, http.MethodGet, http.StatusOK, body)

	err = a.DownloadThumbnailFromAuthTicket(mockLocalPath, authTicket, mockLookupHash, mockRemoteFilePath, nil)
	defer os.Remove("alloc/1.txt")
	require.NoErrorf(err, "unexpected error: %v", err)
}

func TestAllocation_DownloadFromAuthTicket(t *testing.T) {
	const (
		mockLookupHash     = "mock lookup hash"
		mockLocalPath      = "alloc"
		mockRemoteFilePath = "1.txt"
		mockType           = "d"
	)

	var mockClient = mocks.HttpClient{}
	zboxutil.Client = &mockClient

	client := zclient.GetClient()
	client.Wallet = &zcncrypto.Wallet{
		ClientID:  mockClientId,
		ClientKey: mockClientKey,
	}

	require := require.New(t)

	a := &Allocation{}
	setupMockAllocation(t, a)
	for i := 0; i < numBlobbers; i++ {
		a.Blobbers = append(a.Blobbers, &blockchain.StorageNode{
			ID:      strconv.Itoa(i),
			Baseurl: "TestAllocation_DownloadFromAuthTicket" + mockBlobberUrl + strconv.Itoa(i),
		})
	}

	var authTicket = getMockAuthTicket(t)

	err := a.DownloadFromAuthTicket(mockLocalPath, authTicket, mockLookupHash, mockRemoteFilePath, nil)
	defer os.Remove("alloc/1.txt")
	require.NoErrorf(err, "unexpected error: %v", err)
}

func TestAllocation_DownloadFromAuthTicketByBlocks(t *testing.T) {
	const (
		mockLookupHash     = "mock lookup hash"
		mockLocalPath      = "alloc"
		mockRemoteFilePath = "1.txt"
		mockType           = "d"
	)

	var authTicket = getMockAuthTicket(t)

	var mockClient = mocks.HttpClient{}
	zboxutil.Client = &mockClient

	client := zclient.GetClient()
	client.Wallet = &zcncrypto.Wallet{
		ClientID:  mockClientId,
		ClientKey: mockClientKey,
	}

	require := require.New(t)

	a := &Allocation{}
	setupMockAllocation(t, a)
	for i := 0; i < numBlobbers; i++ {
		a.Blobbers = append(a.Blobbers, &blockchain.StorageNode{
			ID:      strconv.Itoa(i),
			Baseurl: "TestAllocation_DownloadFromAuthTicketByBlocks" + mockBlobberUrl + strconv.Itoa(i),
		})
	}

	setupMockHttpResponse(t, &mockClient, "TestAllocation_DownloadFromAuthTicketByBlocks", "", a, http.MethodPost, http.StatusBadRequest, []byte(""))

	err := a.DownloadFromAuthTicketByBlocks(mockLocalPath, authTicket, 1, 0, numBlockDownloads, mockLookupHash, mockRemoteFilePath, nil)
	defer os.Remove("alloc/1.txt")
	require.NoErrorf(err, "unexpected error: %v", err)
}

func TestAllocation_StartRepair(t *testing.T) {
	const (
		mockLookupHash   = "mock lookup hash"
		mockLocalPath    = "alloc"
		mockPathToRepair = "/1.txt"
		mockType         = "d"
	)

	var mockClient = mocks.HttpClient{}
	zboxutil.Client = &mockClient

	client := zclient.GetClient()
	client.Wallet = &zcncrypto.Wallet{
		ClientID:  mockClientId,
		ClientKey: mockClientKey,
	}

	type parameters struct {
		localPath, pathToRepair string
		statusCallback          StatusCallback
	}
	tests := []struct {
		name       string
		parameters parameters
		setup      func(*testing.T, string, *Allocation) (teardown func(*testing.T))
		wantErr    bool
		errMsg     string
	}{
		{
			name: "Test_Uninitialized_Failed",
			setup: func(t *testing.T, testCaseName string, a *Allocation) (teardown func(t *testing.T)) {
				a.initialized = false
				return func(t *testing.T) {
					a.initialized = true
				}
			},
			wantErr: true,
			errMsg:  "sdk_not_initialized: Please call InitStorageSDK Init and use GetAllocation to get the allocation object",
		},
		{
			name: "Test_Repair_Success",
			parameters: parameters{
				localPath:    mockLocalPath,
				pathToRepair: "/1.txt",
			},
			setup: func(t *testing.T, testCaseName string, a *Allocation) (teardown func(t *testing.T)) {
				body, err := json.Marshal(&fileref.ListResult{
					AllocationRoot: mockAllocationRoot,
					Meta: map[string]interface{}{
						"type": mockType,
					},
				})
				require.NoError(t, err)
				setupMockHttpResponse(t, &mockClient, "TestAllocation_StartRepair", testCaseName, a, http.MethodGet, http.StatusOK, body)
				return nil
			},
		},
	}
	for _, tt := range tests {
		t.Run(tt.name, func(t *testing.T) {
			require := require.New(t)
			a := &Allocation{
				DataShards:   2,
				ParityShards: 2,
			}
			setupMockAllocation(t, a)
			for i := 0; i < numBlobbers; i++ {
				a.Blobbers = append(a.Blobbers, &blockchain.StorageNode{
					ID:      tt.name + mockBlobberId + strconv.Itoa(i),
					Baseurl: "TestAllocation_StartRepair" + tt.name + mockBlobberUrl + strconv.Itoa(i),
				})
			}
			if tt.setup != nil {
				if teardown := tt.setup(t, tt.name, a); teardown != nil {
					defer teardown(t)
				}
			}
			err := a.StartRepair(tt.parameters.localPath, tt.parameters.pathToRepair, tt.parameters.statusCallback)
			require.EqualValues(tt.wantErr, err != nil)
			if err != nil {
				require.EqualValues(tt.errMsg, errors.Top(err))
				return
			}
			require.NoErrorf(err, "unexpected error: %v", err)
		})
	}
}

func TestAllocation_CancelRepair(t *testing.T) {
	tests := []struct {
		name    string
		setup   func(*testing.T, *Allocation) (teardown func(*testing.T))
		wantErr bool
		errMsg  string
	}{
		{
			name:    "Test_Failed",
			wantErr: true,
			errMsg:  "invalid_cancel_repair_request: No repair in progress for the allocation",
		},
		{
			name: "Test_Success",
			setup: func(t *testing.T, a *Allocation) (teardown func(t *testing.T)) {
				a.repairRequestInProgress = &RepairRequest{}
				return nil
			},
		},
	}
	for _, tt := range tests {
		t.Run(tt.name, func(t *testing.T) {
			require := require.New(t)
			a := &Allocation{}
			setupMockAllocation(t, a)
			if tt.setup != nil {
				if teardown := tt.setup(t, a); teardown != nil {
					defer teardown(t)
				}
			}
			err := a.CancelRepair()
			require.EqualValues(tt.wantErr, err != nil)
			if err != nil {
				require.EqualValues(tt.errMsg, errors.Top(err))
				return
			}
			require.NoErrorf(err, "unexpected error: %v", err)
		})
	}
}

func setupMockAllocation(t *testing.T, a *Allocation) {
	a.downloadChan = make(chan *DownloadRequest, 10)
	a.repairChan = make(chan *RepairRequest, 1)
	a.ctx, a.ctxCancelF = context.WithCancel(context.Background())
	a.downloadProgressMap = make(map[string]*DownloadRequest)
	a.mutex = &sync.Mutex{}
	a.FileOptions = uint16(63) // 0011 1111 All allowed
	a.initialized = true
	if a.DataShards != 0 {
		a.fullconsensus, a.consensusThreshold = a.getConsensuses()
	}
	sdkInitialized = true

	go func() {
		for {
			select {
			case <-a.ctx.Done():
				t.Log("Upload cancelled by the parent")
				return
			case downloadReq := <-a.downloadChan:
				if downloadReq.completedCallback != nil {
					downloadReq.completedCallback(downloadReq.remotefilepath, downloadReq.remotefilepathhash)
				}
				if downloadReq.statusCallback != nil {
					downloadReq.statusCallback.Completed(a.ID, downloadReq.localpath, "1.txt", "application/octet-stream", 3, OpDownload)
				}
				t.Logf("received a download request for %v\n", downloadReq.remotefilepath)
			case repairReq := <-a.repairChan:
				if repairReq.completedCallback != nil {
					repairReq.completedCallback()
				}
				if repairReq.wg != nil {
					repairReq.wg.Done()
				}
				t.Logf("received a repair request for %v\n", repairReq.listDir.Path)
			}
		}
	}()
}

func setupMockGetFileInfoResponse(t *testing.T, mockClient *mocks.HttpClient) {
	httpResponse := http.Response{
		StatusCode: http.StatusOK,
		Body: func() io.ReadCloser {
			jsonFR, err := json.Marshal(fileref.FileRef{
				Ref: fileref.Ref{
					Name: mockFileRefName,
				},
				ValidationRoot: "mock validation root",
			})
			require.NoError(t, err)
			return ioutil.NopCloser(bytes.NewReader([]byte(jsonFR)))
		}(),
	}
	for i := 0; i < numBlobbers; i++ {
		mockClient.On("Do", mock.Anything).Return(&httpResponse, nil)
	}
}

func getMockAuthTicket(t *testing.T) string {
	var mockClient = mocks.HttpClient{}
	zboxutil.Client = &mockClient

	client := zclient.GetClient()
	client.Wallet = &zcncrypto.Wallet{
		ClientID:  mockClientId,
		ClientKey: mockClientKey,
	}
	a := &Allocation{
		ID:           mockAllocationId,
		Tx:           mockAllocationTxId,
		DataShards:   1,
		ParityShards: 1,
		FileOptions:  63,
	}
	setupMockGetFileInfoResponse(t, &mockClient)
	a.InitAllocation()
	sdkInitialized = true
	for i := 0; i < numBlobbers; i++ {
		a.Blobbers = append(a.Blobbers, &blockchain.StorageNode{
			ID:      strconv.Itoa(i),
			Baseurl: "TestAllocation_getMockAuthTicket" + mockBlobberUrl + strconv.Itoa(i),
		})
	}

	httpResponse := &http.Response{
		StatusCode: http.StatusOK,
		Body: func() io.ReadCloser {
			jsonFR, err := json.Marshal(fileref.FileRef{
				Ref: fileref.Ref{
					Name: mockFileRefName,
				},
				ValidationRoot: "mock validation root",
			})
			require.NoError(t, err)
			return ioutil.NopCloser(bytes.NewReader([]byte(jsonFR)))
		}(),
	}
	for i := 0; i < numBlobbers; i++ {
		mockClient.On("Do", mock.MatchedBy(func(req *http.Request) bool {
			return strings.HasPrefix(req.URL.Path, "TestAllocation_ListDirFromAuthTicket")
		})).Return(httpResponse, nil)

		mockClient.On("Do", mock.MatchedBy(func(req *http.Request) bool {
			return strings.HasPrefix(req.URL.Path, "TestAllocation_getMockAuthTicket")
		})).Return(httpResponse, nil)
	}
	var authTicket, err = a.GetAuthTicket("/1.txt", "1.txt", fileref.FILE, mockClientId, "", 0, nil)
	require.NoErrorf(t, err, "unexpected get auth ticket error: %v", err)
	require.NotEmptyf(t, authTicket, "unexpected empty auth ticket")
	return authTicket
}<|MERGE_RESOLUTION|>--- conflicted
+++ resolved
@@ -1433,59 +1433,6 @@
 	}
 }
 
-<<<<<<< HEAD
-=======
-func TestAllocation_CancelUpload(t *testing.T) {
-	const localPath = "alloc"
-	type parameters struct {
-		localpath string
-	}
-	tests := []struct {
-		name       string
-		parameters parameters
-		setup      func(*testing.T, *Allocation) (teardown func(*testing.T))
-		wantErr    bool
-		errMsg     string
-	}{
-		{
-			name:    "Test_Failed",
-			wantErr: true,
-			errMsg:  "local_path_not_found: Invalid path. No upload in progress for the path",
-		},
-		{
-			name: "Test_Success",
-			parameters: parameters{
-				localpath: localPath,
-			},
-			setup: func(t *testing.T, a *Allocation) (teardown func(t *testing.T)) {
-				a.uploadProgressMap[localPath] = &UploadRequest{}
-				return nil
-			},
-		},
-	}
-	for _, tt := range tests {
-		t.Run(tt.name, func(t *testing.T) {
-			require := require.New(t)
-			a := &Allocation{FileOptions: 63}
-			a.InitAllocation()
-			sdkInitialized = true
-			if tt.setup != nil {
-				if teardown := tt.setup(t, a); teardown != nil {
-					defer teardown(t)
-				}
-			}
-			err := a.CancelUpload(tt.parameters.localpath)
-			require.EqualValues(tt.wantErr, err != nil)
-			if err != nil {
-				require.EqualValues(tt.errMsg, errors.Top(err))
-				return
-			}
-			require.NoErrorf(err, "unexpected error: %v", err)
-		})
-	}
-}
-
->>>>>>> 40cf8d11
 func TestAllocation_CancelDownload(t *testing.T) {
 	const remotePath = "/1.txt"
 	type parameters struct {

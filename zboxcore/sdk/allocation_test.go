package sdk

import (
	"context"
	"encoding/json"
	"fmt"
	"os"
	"strings"
	"testing"

	"github.com/0chain/gosdk/core/common"
	"github.com/0chain/gosdk/zboxcore/blockchain"
	"github.com/0chain/gosdk/zboxcore/client"
	"github.com/0chain/gosdk/zboxcore/fileref"
	"github.com/0chain/gosdk/zboxcore/sdk/mocks"
	"github.com/stretchr/testify/assert"
	"github.com/stretchr/testify/mock"
)

const (
	allocationTestDir = configDir + "/allocation"
)

<<<<<<< HEAD
func TestThrowErrorWhenBlobbersRequiredGreaterThanImplicitLimit32(t *testing.T) {
	teardown := setupMocks()
	defer teardown()
=======
func TestThrowErrorWhenBlobbersRequiredGreaterThanImplicitLimit128(t *testing.T) {
	setupMocks()
>>>>>>> 94fec1c3

	var maxNumOfBlobbers = 129

	var allocation = &Allocation{}
	var blobbers = make([]*blockchain.StorageNode, maxNumOfBlobbers)
	allocation.initialized = true
	sdkInitialized = true
	allocation.Blobbers = blobbers
	allocation.DataShards = 64
	allocation.ParityShards = 65

	var file fileref.Attributes
	err := allocation.uploadOrUpdateFile("", "/", nil, false, "", false, false, file)

	var expectedErr = "allocation requires [129] blobbers, which is greater than the maximum permitted number of [128]. reduce number of data or parity shards and try again"
	if err == nil {
		t.Errorf("uploadOrUpdateFile() = expected error  but was %v", nil)
	} else if err.Error() != expectedErr {
		t.Errorf("uploadOrUpdateFile() = expected error message to be %v  but was %v", expectedErr, err.Error())
	}
}

func TestThrowErrorWhenBlobbersRequiredGreaterThanExplicitLimit(t *testing.T) {
	teardown := setupMocks()
	defer teardown()

	var maxNumOfBlobbers = 10

	var allocation = &Allocation{}
	var blobbers = make([]*blockchain.StorageNode, maxNumOfBlobbers)
	allocation.initialized = true
	sdkInitialized = true
	allocation.Blobbers = blobbers
	allocation.DataShards = 5
	allocation.ParityShards = 6

	var file fileref.Attributes
	err := allocation.uploadOrUpdateFile("", "/", nil, false, "", false, false, file)

	var expectedErr = "allocation requires [11] blobbers, which is greater than the maximum permitted number of [10]. reduce number of data or parity shards and try again"
	if err == nil {
		t.Errorf("uploadOrUpdateFile() = expected error  but was %v", nil)
	} else if err.Error() != expectedErr {
		t.Errorf("uploadOrUpdateFile() = expected error message to be %v  but was %v", expectedErr, err.Error())
	}
}

func TestDoNotThrowErrorWhenBlobbersRequiredLessThanLimit(t *testing.T) {
	teardown := setupMocks()
	defer teardown()

	var maxNumOfBlobbers = 10

	var allocation = &Allocation{}
	var blobbers = make([]*blockchain.StorageNode, maxNumOfBlobbers)
	allocation.initialized = true
	sdkInitialized = true
	allocation.Blobbers = blobbers
	allocation.DataShards = 5
	allocation.ParityShards = 4

	var file fileref.Attributes
	err := allocation.uploadOrUpdateFile("", "/", nil, false, "", false, false, file)

	if err != nil {
		t.Errorf("uploadOrUpdateFile() = expected no error but was %v", err)
	}
}

func setupMocks() (teardown func()) {
	fn := GetFileInfo
	GetFileInfo = func(localpath string) (os.FileInfo, error) {
		return new(MockFile), nil
	}
	return func() {
		GetFileInfo = fn
	}
}

type MockFile struct {
	os.FileInfo
	size int64
}

func (m MockFile) Size() int64 { return 10 }

func TestPriceRange_IsValid(t *testing.T) {
	type fields struct {
		Min int64
		Max int64
	}
	tests := []struct {
		name   string
		fields fields
		want   bool
	}{
		{
			"Test_Valid_InRange",
			fields{
				Min: 0,
				Max: 50,
			},
			true,
		},
		{
			"Test_Valid_At_Once_Value",
			fields{
				Min: 10,
				Max: 10,
			},
			true,
		},
		{
			"Test_Invalid_With_Negative_Value",
			fields{
				Min: -5,
				Max: 10,
			},
			false,
		},
		{
			"Test_Invalid_InRange",
			fields{
				Min: 10,
				Max: 5,
			},
			false,
		},
	}
	for _, tt := range tests {
		t.Run(tt.name, func(t *testing.T) {
			pr := &PriceRange{
				Min: tt.fields.Min,
				Max: tt.fields.Max,
			}
			got := pr.IsValid()
			assertion := assert.New(t)
			var check = assertion.False
			if tt.want {
				check = assertion.True
			}
			check(got)
		})
	}
}

func TestAllocation_InitAllocation(t *testing.T) {
	a := Allocation{}
	a.InitAllocation()
	assert.New(t).NotZero(a)
}

func TestAllocation_dispatchWork(t *testing.T) {
	a := Allocation{DataShards: 2, ParityShards: 2, uploadChan: make(chan *UploadRequest), downloadChan: make(chan *DownloadRequest), repairChan: make(chan *RepairRequest)}
	t.Run("Test_Cover_Context_Canceled", func(t *testing.T) {
		ctx, cancelFn := context.WithCancel(context.Background())
		go a.dispatchWork(ctx)
		cancelFn()
	})
	t.Run("Test_Cover_Upload_Request", func(t *testing.T) {
		go a.dispatchWork(context.Background())
		a.uploadChan <- &UploadRequest{file: []*fileref.FileRef{}, filemeta: &UploadFileMeta{}}
	})
	t.Run("Test_Cover_Download_Request", func(t *testing.T) {
		go a.dispatchWork(context.Background())
		a.downloadChan <- &DownloadRequest{}
	})
	t.Run("Test_Cover_Repair_Request", func(t *testing.T) {
		go a.dispatchWork(context.Background())
		a.repairChan <- &RepairRequest{listDir: &ListResult{}}
	})
}

func TestAllocation_GetStats(t *testing.T) {
	stats := &AllocationStats{}
	a := &Allocation{
		Stats: stats,
	}
	got := a.GetStats()
	assert.New(t).Same(stats, got)
}

func TestAllocation_GetBlobberStats(t *testing.T) {
	// setup mock sdk
	_, _, blobberMocks, closeFn := setupMockInitStorageSDK(t, configDir, 4)
	defer closeFn()
	// setup mock allocation
	a , cncl := setupMockAllocation(t, allocationTestDir, blobberMocks)
	defer cncl()

	blobbers := a.Blobbers

	tests := []struct {
		name     string
		blobbers []*blockchain.StorageNode
		want     map[string]*BlobberAllocationStats
	}{
		{
			"Test_Success",
			blobbers,
			nil,
		},
	}

	for _, tt := range tests {
		t.Run(tt.name, func(t *testing.T) {
			assertion := assert.New(t)
			setupBlobberMockResponses(t, blobberMocks, allocationTestDir+"/"+"GetBlobberStats", tt.name, responseParamTypeCheck)
			expectedBytes := parseFileContent(t, fmt.Sprintf("%v/%v/expected_result__%v.json", allocationTestDir, "GetBlobberStats", tt.name), nil)
			expectedStr := string(expectedBytes)
			for blobberIdx, blobber := range blobbers {
				expectedStr = strings.ReplaceAll(expectedStr, blobberIDMask(blobberIdx+1), blobber.ID)
				expectedStr = strings.ReplaceAll(expectedStr, blobberURLMask(blobberIdx+1), blobber.Baseurl)
			}
			expectedBytes = []byte(expectedStr)
			var expected map[string]*BlobberAllocationStats
			err := json.Unmarshal(expectedBytes, &expected)
			assertion.NoErrorf(err, "Error json.Unmarshal() cannot parse blobber stats result format: %v", err)
			got := a.GetBlobberStats()
			if expected == nil || len(expected) == 0 {
				assertion.EqualValues(expected, got)
				return
			}

			assertion.NotEmptyf(got, "Error no blobber stats result found")
			for key, val := range expected {
				assertion.NotNilf(got[key], "Error result map must be contain key %v", key)
				assertion.EqualValues(val, got[key])
			}
		})
	}
}

func TestAllocation_isInitialized(t *testing.T) {
	tests := []struct {
		name                                        string
		sdkInitialized, allocationInitialized, want bool
	}{
		{
			"Test_Initialized",
			true, true, true,
		},
		{
			"Test_SDK_Uninitialized",
			false, true, false,
		},
		{
			"Test_Allocation_Uninitialized",
			true, false, false,
		},
		{
			"Test_Both_SDK_And_Allocation_Uninitialized",
			false, false, false,
		},
	}
	for _, tt := range tests {
		t.Run(tt.name, func(t *testing.T) {
			originalSDKInitialized := sdkInitialized
			defer func() { sdkInitialized = originalSDKInitialized }()
			sdkInitialized = tt.sdkInitialized
			a := &Allocation{initialized: tt.allocationInitialized}
			got := a.isInitialized()
			assertion := assert.New(t)
			if tt.want {
				assertion.True(got, `Error a.isInitialized() should returns "true"", but got "false"`)
				return
			}
			assertion.False(got, `Error a.isInitialized() should returns "false"", but got "true"`)
		})
	}
}

func TestAllocation_UpdateFile(t *testing.T) {
	// setup mock sdk
	_, _, blobberMocks, closeFn := setupMockInitStorageSDK(t, configDir, 4)
	defer closeFn()
	// setup mock allocation
	a , cncl := setupMockAllocation(t, allocationTestDir, blobberMocks)
	defer cncl()

	var localPath = allocationTestDir + "/alloc/1.txt"
	assertion := assert.New(t)
	err := a.UpdateFile(localPath, "/", fileref.Attributes{}, nil)
	assertion.NoErrorf(err, "Unexpected error %v", err)
}

func TestAllocation_UploadFile(t *testing.T) {
	// setup mock sdk
	_, _, blobberMocks, closeFn := setupMockInitStorageSDK(t, configDir, 4)
	defer closeFn()
	// setup mock allocation
	a , cncl := setupMockAllocation(t, allocationTestDir, blobberMocks)
	defer cncl()

	var localPath = allocationTestDir + "/alloc/1.txt"
	assertion := assert.New(t)
	err := a.UploadFile(localPath, "/", fileref.Attributes{}, nil)
	assertion.NoErrorf(err, "Unexpected error %v", err)
}

func TestAllocation_RepairFile(t *testing.T) {
	// setup mock sdk
	_, _, blobberMocks, closeFn := setupMockInitStorageSDK(t, configDir, 4)
	defer closeFn()
	// setup mock allocation
	a , cncl := setupMockAllocation(t, allocationTestDir, blobberMocks)
	defer cncl()

	var localPath = allocationTestDir + "/alloc/1.txt"
	type args struct {
		localPath  string
		remotePath string
		status     StatusCallback
	}
	tests := []struct {
		name    string
		args    args
		wantErr bool
	}{
		{
			"Test_Repair_Required_Success",
			args{
				localPath:  localPath,
				remotePath: "/",
			},
			false,
		},
		{
			"Test_Repair_Not_Required_Failed",
			args{
				localPath:  localPath,
				remotePath: "/",
			},
			true,
		},
	}

	for _, tt := range tests {
		t.Run(tt.name, func(t *testing.T) {
			assertion := assert.New(t)
			setupBlobberMockResponses(t, blobberMocks, allocationTestDir+"/"+"RepairFile", tt.name)
			err := a.RepairFile(tt.args.localPath, tt.args.remotePath, tt.args.status)
			if tt.wantErr {
				assertion.Errorf(err, "expected error != nil")
				return
			}
			assertion.NoErrorf(err, "Unexpected error %v", err)
		})
	}
}

func TestAllocation_UpdateFileWithThumbnail(t *testing.T) {
	// setup mock sdk
	_, _, blobberMocks, closeFn := setupMockInitStorageSDK(t, configDir, 4)
	defer closeFn()
	// setup mock allocation
	a , cncl := setupMockAllocation(t, allocationTestDir, blobberMocks)
	defer cncl()

	var localPath = allocationTestDir + "/alloc/1.txt"
	var thumbnailPath = allocationTestDir + "/thumbnail_alloc"
	type args struct {
		localPath, remotePath, thumbnailPath string
		status                               StatusCallback
	}
	tests := []struct {
		name    string
		args    args
		wantErr bool
	}{
		{
			"Test_Coverage",
			args{
				localPath:     localPath,
				remotePath:    "/",
				thumbnailPath: thumbnailPath,
			},
			false,
		},
	}

	for _, tt := range tests {
		t.Run(tt.name, func(t *testing.T) {
			assertion := assert.New(t)
			err := a.UpdateFileWithThumbnail(tt.args.localPath, tt.args.remotePath, tt.args.thumbnailPath, fileref.Attributes{}, tt.args.status)
			if tt.wantErr {
				assertion.Errorf(err, "expected error != nil")
				return
			}
			assertion.NoErrorf(err, "Unexpected error %v", err)
		})
	}
}

func TestAllocation_UploadFileWithThumbnail(t *testing.T) {
	// setup mock sdk
	_, _, blobberMocks, closeFn := setupMockInitStorageSDK(t, configDir, 4)
	defer closeFn()
	// setup mock allocation
	a , cncl := setupMockAllocation(t, allocationTestDir, blobberMocks)
	defer cncl()

	var localPath = allocationTestDir + "/alloc/1.txt"
	var thumbnailPath = allocationTestDir + "/thumbnail_alloc"

	assertion := assert.New(t)
	err := a.UploadFileWithThumbnail(localPath, "/", thumbnailPath, fileref.Attributes{}, nil)
	assertion.NoErrorf(err, "Unexpected error %v", err)
}

func TestAllocation_EncryptAndUpdateFile(t *testing.T) {
	// setup mock sdk
	_, _, blobberMocks, closeFn := setupMockInitStorageSDK(t, configDir, 4)
	defer closeFn()
	// setup mock allocation
	a , cncl := setupMockAllocation(t, allocationTestDir, blobberMocks)
	defer cncl()

	var localPath = allocationTestDir + "/alloc/1.txt"
	assertion := assert.New(t)
	err := a.EncryptAndUpdateFile(localPath, "/", fileref.Attributes{}, nil)
	assertion.NoErrorf(err, "Unexpected error %v", err)
}

func TestAllocation_EncryptAndUploadFile(t *testing.T) {
	// setup mock sdk
	_, _, blobberMocks, closeFn := setupMockInitStorageSDK(t, configDir, 4)
	defer closeFn()
	// setup mock allocation
	a , cncl := setupMockAllocation(t, allocationTestDir, blobberMocks)
	defer cncl()

	var localPath = allocationTestDir + "/alloc/1.txt"
	assertion := assert.New(t)
	err := a.EncryptAndUploadFile(localPath, "/", fileref.Attributes{}, nil)
	assertion.NoErrorf(err, "Unexpected error %v", err)
}

func TestAllocation_EncryptAndUpdateFileWithThumbnail(t *testing.T) {
	// setup mock sdk
	_, _, blobberMocks, closeFn := setupMockInitStorageSDK(t, configDir, 4)
	defer closeFn()
	// setup mock allocation
	a , cncl := setupMockAllocation(t, allocationTestDir, blobberMocks)
	defer cncl()

	var localPath = allocationTestDir + "/alloc/1.txt"
	var thumbnailPath = allocationTestDir + "/thumbnail_alloc"
	assertion := assert.New(t)
	err := a.EncryptAndUpdateFileWithThumbnail(localPath, "/", thumbnailPath, fileref.Attributes{}, nil)
	assertion.NoErrorf(err, "Unexpected error %v", err)
}

func TestAllocation_EncryptAndUploadFileWithThumbnail(t *testing.T) {
	// setup mock sdk
	_, _, blobberMocks, closeFn := setupMockInitStorageSDK(t, configDir, 4)
	defer closeFn()
	// setup mock allocation
	a , cncl := setupMockAllocation(t, allocationTestDir, blobberMocks)
	defer cncl()

	var localPath = allocationTestDir + "/alloc/1.txt"
	var thumbnailPath = allocationTestDir + "/thumbnail_alloc"
	assertion := assert.New(t)
	err := a.EncryptAndUploadFileWithThumbnail(localPath, "/", thumbnailPath, fileref.Attributes{}, nil)
	assertion.NoErrorf(err, "Unexpected error %v", err)
}

func TestAllocation_uploadOrUpdateFile(t *testing.T) {
	var blockNums = 4
	// setup mock sdk
	_, _, blobberMocks, closeFn := setupMockInitStorageSDK(t, configDir, blockNums)
	defer closeFn()
	// setup mock allocation
	a , cncl := setupMockAllocation(t, allocationTestDir, blobberMocks)
	defer cncl()

	var localPath = allocationTestDir + "/alloc/1.txt"

	type args struct {
		localPath     string
		remotePath    string
		status        StatusCallback
		isUpdate      bool
		thumbnailPath string
		encryption    bool
		isRepair      bool
		attrs         fileref.Attributes
	}
	tests := []struct {
		name              string
		additionalSetupFn func(t *testing.T, testcaseName string) (teardown func(t *testing.T))
		args              args
		wantErr           bool
	}{
		{
			"Test_Not_Initialize_Failed",
			func(t *testing.T, testcaseName string) (teardown func(t *testing.T)) {
				a.initialized = false
				return func(t *testing.T) { a.initialized = true }
			},
			args{
				localPath:     localPath,
				remotePath:    "/",
				isUpdate:      false,
				thumbnailPath: "",
				encryption:    false,
				isRepair:      false,
				attrs:         fileref.Attributes{},
			},
			true,
		},
		{
			"Test_Error_Local_File_Failed",
			nil,
			args{
				localPath:     "local_file_error",
				remotePath:    "/",
				isUpdate:      false,
				thumbnailPath: "",
				encryption:    false,
				isRepair:      false,
				attrs:         fileref.Attributes{},
			},
			true,
		},
		{
			"Test_Thumbnail_File_Error_Success",
			nil,
			args{
				localPath:     localPath,
				remotePath:    "/",
				isUpdate:      false,
				thumbnailPath: "thumbnail_file_error",
				encryption:    false,
				isRepair:      false,
				attrs:         fileref.Attributes{},
			},
			false,
		},
		{
			"Test_Invalid_Remote_Abs_Path_Failed",
			nil,
			args{
				localPath:     localPath,
				remotePath:    "",
				isUpdate:      false,
				thumbnailPath: "",
				encryption:    false,
				isRepair:      false,
				attrs:         fileref.Attributes{},
			},
			true,
		},
		{
			"Test_Repair_Remote_File_Not_Found_Failed",
			nil,
			args{
				localPath:     localPath,
				remotePath:    "/x.txt",
				isUpdate:      false,
				thumbnailPath: "",
				encryption:    false,
				isRepair:      true,
				attrs:         fileref.Attributes{},
			},
			true,
		},
		{
			"Test_Repair_Content_Hash_Not_Matches_Failed",
			func(t *testing.T, testcaseName string) (teardown func(t *testing.T)) {
				setupBlobberMockResponses(t, blobberMocks, fmt.Sprintf("%v/%v", allocationTestDir, "uploadOrUpdateFile"), testcaseName)
				return nil
			},
			args{
				localPath:     localPath,
				remotePath:    "/",
				isUpdate:      false,
				thumbnailPath: "",
				encryption:    false,
				isRepair:      true,
				attrs:         fileref.Attributes{},
			},
			true,
		},
		{
			"Test_Upload_Success",
			func(t *testing.T, testcaseName string) (teardown func(t *testing.T)) {
				willReturnCommitResult(&CommitResult{Success: true})
				return func(t *testing.T) {
					willReturnCommitResult(nil)
				}
			},
			args{
				localPath:     localPath,
				remotePath:    "/",
				isUpdate:      false,
				thumbnailPath: "",
				encryption:    false,
				isRepair:      false,
				attrs:         fileref.Attributes{},
			},
			false,
		},
	}
	for _, tt := range tests {
		t.Run(tt.name, func(t *testing.T) {
			assertion := assert.New(t)
			if tt.additionalSetupFn != nil {
				if teardown := tt.additionalSetupFn(t, tt.name); teardown != nil {
					defer teardown(t)
				}
			}
			err := a.uploadOrUpdateFile(tt.args.localPath, tt.args.remotePath, tt.args.status, tt.args.isUpdate, tt.args.thumbnailPath, tt.args.encryption, tt.args.isRepair, tt.args.attrs)
			if tt.wantErr {
				assertion.Errorf(err, "Expected error != nil")
				return
			}
			assertion.NoErrorf(err, "Unexpected error %v", err)
		})
	}
}

func TestAllocation_RepairRequired(t *testing.T) {
	// setup mock sdk
	_, _, blobberMocks, closeFn := setupMockInitStorageSDK(t, configDir, 4)
	defer closeFn()
	// setup mock allocation
	a , cncl := setupMockAllocation(t, allocationTestDir, blobberMocks)
	defer cncl()

	var (
		blobberMockFn = func(t *testing.T, testcaseName string) (teardown func(t *testing.T)) {
			setupBlobberMockResponses(t, blobberMocks, fmt.Sprintf("%v/%v", allocationTestDir, "RepairRequired"), testcaseName, responseFormBodyTypeCheck)
			return func(t *testing.T) {
				for _, blobberMock := range blobberMocks {
					blobberMock.ResetHandler(t)
				}
			}
		}
		expectedFn = func(assertion *assert.Assertions, testcaseName string) *fileref.FileRef {
			var wantFileRef *fileref.FileRef
			parseFileContent(t, fmt.Sprintf("%v/%v/expected_result__%v.json", allocationTestDir, "RepairRequired", testcaseName), &wantFileRef)
			return wantFileRef
		}
	)
	tests := []struct {
		name                          string
		additionalSetupFn             func(t *testing.T, testcaseName string) (teardown func(t *testing.T))
		remotePath                    string
		wantFound                     uint32
		wantFileRef                   func(assertion *assert.Assertions, testcaseName string) *fileref.FileRef
		wantMatchesConsensus, wantErr bool
	}{
		{
			"Test_Not_Repair_Required_Success",
			blobberMockFn,
			"/x.txt",
			0xf,
			expectedFn,
			false, false,
		},
		{
			"Test_Uninitialized_Failed",
			func(t *testing.T, testcaseName string) (teardown func(t *testing.T)) {
				a.initialized = false
				return func(t *testing.T) { a.initialized = true }
			},
			"/",
			0,
			nil,
			false, true,
		},
		{
			"Test_Repair_Required_Success",
			blobberMockFn,
			"/",
			0x7,
			expectedFn,
			true, false,
		},
		{
			"Test_Remote_File_Not_Found_Failed",
			blobberMockFn,
			"/x.txt",
			0x0,
			func(assertion *assert.Assertions, testcaseName string) *fileref.FileRef {
				return nil
			},
			false, true,
		},
	}

	for _, tt := range tests {
		t.Run(tt.name, func(t *testing.T) {
			assertion := assert.New(t)
			if tt.additionalSetupFn != nil {
				if teardown := tt.additionalSetupFn(t, tt.name); teardown != nil {
					defer teardown(t)
				}
			}

			found, matchesConsensus, fileRef, err := a.RepairRequired(tt.remotePath)
			assertion.Equal(tt.wantFound, found, "found value must be same")
			if tt.wantMatchesConsensus {
				assertion.True(tt.wantMatchesConsensus, matchesConsensus)
			} else {
				assertion.False(tt.wantMatchesConsensus, matchesConsensus)
			}
			if tt.wantErr {
				assertion.Errorf(err, "Expected error != nil")
				return
			}
			assertion.NoErrorf(err, "Unexpected error %v", err)
			assertion.EqualValues(tt.wantFileRef(assertion, tt.name), fileRef)
		})
	}
}

func TestAllocation_DownloadFile(t *testing.T) {
	// setup mock sdk
	_, _, blobberMocks, closeFn := setupMockInitStorageSDK(t, configDir, 4)
	defer closeFn()
	// setup mock allocation
	a , cncl := setupMockAllocation(t, allocationTestDir, blobberMocks)
	defer cncl()

	var localPath = allocationTestDir + "/DownloadFile"
	assertion := assert.New(t)
	err := a.DownloadFile(localPath, "/", nil)
	assertion.NoErrorf(err, "Unexpected error %v", err)
}

func TestAllocation_DownloadFileByBlock(t *testing.T) {
	// setup mock sdk
	_, _, blobberMocks, closeFn := setupMockInitStorageSDK(t, configDir, 4)
	defer closeFn()
	// setup mock allocation
	a , cncl := setupMockAllocation(t, allocationTestDir, blobberMocks)
	defer cncl()

	var localPath = allocationTestDir + "/DownloadFileByBlock"
	assertion := assert.New(t)
	err := a.DownloadFileByBlock(localPath, "/", 1, 0, numBlockDownloads, nil)
	assertion.NoErrorf(err, "Unexpected error %v", err)
}

func TestAllocation_DownloadThumbnail(t *testing.T) {
	// setup mock sdk
	_, _, blobberMocks, closeFn := setupMockInitStorageSDK(t, configDir, 4)
	defer closeFn()
	// setup mock allocation
	a , cncl := setupMockAllocation(t, allocationTestDir, blobberMocks)
	defer cncl()

	var localPath = allocationTestDir + "/DownloadThumbnail"

	assertion := assert.New(t)
	err := a.DownloadThumbnail(localPath, "/", nil)
	assertion.NoErrorf(err, "Unexpected error %v", err)
}

func TestAllocation_downloadFile(t *testing.T) {
	// setup mock sdk
	_, _, blobberMocks, closeFn := setupMockInitStorageSDK(t, configDir, 4)
	defer closeFn()
	// setup mock allocation
	a , cncl := setupMockAllocation(t, allocationTestDir, blobberMocks)
	defer cncl()

	var localPath = allocationTestDir + "/downloadFile/alloc"
	var remotePath = "/1.txt"
	var blobbersResponseMock = func(t *testing.T, testcaseName string) (teardown func(t *testing.T)) {
		setupBlobberMockResponses(t, blobberMocks, allocationTestDir+"/downloadFile", testcaseName)
		return nil
	}

	type args struct {
		localPath, remotePath string
		contentMode           string
		startBlock, endBlock  int64
		numBlocks             int
		statusCallback        StatusCallback
	}
	tests := []struct {
		name           string
		args           args
		additionalMock func(t *testing.T, testcaseName string) (teardown func(t *testing.T))
		wantErr        bool
	}{
		{
			"Test_Uninitialized_Failed",
			args{
				localPath, remotePath,
				DOWNLOAD_CONTENT_FULL,
				1, 0,
				numBlockDownloads,
				nil,
			},
			func(t *testing.T, testcaseName string) (teardown func(t *testing.T)) {
				a.initialized = false
				return func(t *testing.T) { a.initialized = true }
			},
			true,
		},
		{
			"Test_Local_Path_Is_Not_Dir_Failed",
			args{
				localPath:      allocationTestDir + "/downloadFile/Test_Local_Path_Is_Not_Dir_Failed",
				remotePath:     remotePath,
				contentMode:    DOWNLOAD_CONTENT_FULL,
				startBlock:     1,
				endBlock:       0,
				numBlocks:      numBlockDownloads,
				statusCallback: nil,
			},
			nil,
			true,
		},
		{
			"Test_Local_File_Already_Existed_Failed",
			args{
				localPath:      allocationTestDir + "/alloc",
				remotePath:     remotePath,
				contentMode:    DOWNLOAD_CONTENT_FULL,
				startBlock:     1,
				endBlock:       0,
				numBlocks:      numBlockDownloads,
				statusCallback: nil,
			},
			nil,
			true,
		},
		{
			"Test_No_Blobber_Failed",
			args{
				localPath:      localPath,
				remotePath:     remotePath,
				contentMode:    DOWNLOAD_CONTENT_FULL,
				startBlock:     1,
				endBlock:       0,
				numBlocks:      numBlockDownloads,
				statusCallback: nil,
			},
			func(t *testing.T, testcaseName string) (teardown func(t *testing.T)) {
				blobbers := a.Blobbers
				a.Blobbers = []*blockchain.StorageNode{}
				return func(t *testing.T) {
					a.Blobbers = blobbers
				}
			},
			true,
		},
		{
			"Test_Download_File_Success",
			args{
				localPath:      localPath,
				remotePath:     remotePath,
				contentMode:    DOWNLOAD_CONTENT_FULL,
				startBlock:     1,
				endBlock:       0,
				numBlocks:      numBlockDownloads,
				statusCallback: nil,
			},
			func(t *testing.T, testcaseName string) (teardown func(t *testing.T)) {
				blobbersResponseMock(t, testcaseName)
				return func(t *testing.T) {
					os.Remove(allocationTestDir + "/downloadFile/alloc/1.txt")
				}
			},
			false,
		},
	}

	for _, tt := range tests {
		t.Run(tt.name, func(t *testing.T) {
			assertion := assert.New(t)
			if m := tt.additionalMock; m != nil {
				if teardown := m(t, tt.name); teardown != nil {
					defer teardown(t)
				}
			}
			err := a.downloadFile(tt.args.localPath, tt.args.remotePath, tt.args.contentMode, tt.args.startBlock, tt.args.endBlock, tt.args.numBlocks, tt.args.statusCallback)
			if tt.wantErr {
				assertion.Error(err, "Expected error != nil")
				return
			}
			assertion.NoErrorf(err, "Unexpected error: %v", err)
		})
	}
}

func TestAllocation_DeleteFile(t *testing.T) {
	// setup mock sdk
	_, _, blobberMocks, closeFn := setupMockInitStorageSDK(t, configDir, 4)
	defer closeFn()
	// setup mock allocation
	a , cncl := setupMockAllocation(t, allocationTestDir, blobberMocks)
	defer cncl()

	willReturnCommitResult(&CommitResult{Success: true})
	setupBlobberMockResponses(t, blobberMocks, allocationTestDir+"/DeleteFile", "TestAllocation_DeleteFile")
	assertion := assert.New(t)
	err := a.DeleteFile("/1.txt")
	assertion.NoErrorf(err, "unexpected error: %v", err)
}

func TestAllocation_deleteFile(t *testing.T) {
	// setup mock sdk
	_, _, blobberMocks, closeFn := setupMockInitStorageSDK(t, configDir, 4)
	defer closeFn()
	// setup mock allocation
	a , cncl := setupMockAllocation(t, allocationTestDir, blobberMocks)
	defer cncl()

	var blobbersResponseMock = func(t *testing.T, testcaseName string) (teardown func(t *testing.T)) {
		setupBlobberMockResponses(t, blobberMocks, allocationTestDir+"/deleteFile", testcaseName)
		return nil
	}

	type args struct {
		path string
	}
	tests := []struct {
		name           string
		args           args
		additionalMock func(t *testing.T, testCaseName string) (teardown func(t *testing.T))
		wantErr        bool
	}{
		{
			"Test_Uninitialized_Failed",
			args{},
			func(t *testing.T, testCaseName string) (teardown func(t *testing.T)) {
				a.initialized = false
				return func(t *testing.T) {
					a.initialized = true
				}
			},
			true,
		},
		{
			"Test_Invalid_Path_Failed",
			args{},
			nil,
			true,
		},
		{
			"Test_Not_Abs_Path_Failed",
			args{"x.txt"},
			nil,
			true,
		},
		{
			"Test_Success",
			args{path: "/1.txt"},
			func(t *testing.T, testCaseName string) (teardown func(t *testing.T)) {
				blobbersResponseMock(t, testCaseName)
				willReturnCommitResult(&CommitResult{
					Success: true,
				})
				return func(t *testing.T) {
					willReturnCommitResult(nil)
				}
			},
			false,
		},
	}
	for _, tt := range tests {
		t.Run(tt.name, func(t *testing.T) {
			assertion := assert.New(t)
			if tt.additionalMock != nil {
				if teardown := tt.additionalMock(t, tt.name); teardown != nil {
					defer teardown(t)
				}
			}
			err := a.DeleteFile(tt.args.path)
			if tt.wantErr {
				assertion.Error(err, "expected error != nil")
				return
			}
			assertion.NoErrorf(err, "unexpected error: %v", err)
		})
	}
}

func TestAllocation_UpdateObjectAttributes(t *testing.T) {
	// setup mock sdk
	_, _, blobberMocks, closeFn := setupMockInitStorageSDK(t, configDir, 4)
	defer closeFn()
	// setup mock allocation
	a , cncl := setupMockAllocation(t, allocationTestDir, blobberMocks)
	defer cncl()

	type args struct {
		path  string
		attrs fileref.Attributes
	}

	var blobbersResponseMock = func(t *testing.T, testcaseName string) (teardown func(t *testing.T)) {
		setupBlobberMockResponses(t, blobberMocks, allocationTestDir+"/UpdateObjectAttributes", testcaseName)
		return nil
	}

	tests := []struct {
		name           string
		args           args
		additionalMock func(t *testing.T, testcaseName string) (teardown func(t *testing.T))
		wantErr        bool
	}{
		{
			"Test_Uninitialized_Failed",
			args{},
			func(t *testing.T, testcaseName string) (teardown func(t *testing.T)) {
				a.initialized = false
				return func(t *testing.T) {
					a.initialized = true
				}
			},
			true,
		},
		{
			"Test_Invalid_Path_Failed",
			args{
				"",
				fileref.Attributes{WhoPaysForReads: common.WhoPaysOwner},
			},
			nil,
			true,
		},
		{
			"Test_Invalid_Remote_Abs_Path_Failed",
			args{
				"abc",
				fileref.Attributes{WhoPaysForReads: common.WhoPaysOwner},
			},
			nil,
			true,
		},
		{
			"Test_Update_Attributes_Failed",
			args{
				"/1.txt",
				fileref.Attributes{WhoPaysForReads: common.WhoPaysOwner},
			},
			blobbersResponseMock,
			true,
		},
		{
			"Test_Who_Pay_For_Read_Owner_Success",
			args{
				"/1.txt",
				fileref.Attributes{WhoPaysForReads: common.WhoPaysOwner},
			},
			func(t *testing.T, testcaseName string) (teardown func(t *testing.T)) {
				blobbersResponseMock(t, testcaseName)
				willReturnCommitResult(&CommitResult{Success: true})
				return func(t *testing.T) {
					willReturnCommitResult(nil)
				}
			},
			false,
		},
		{
			"Test_Who_Pay_For_Read_3rd_Party_Success",
			args{
				"/1.txt",
				fileref.Attributes{WhoPaysForReads: common.WhoPays3rdParty},
			},
			func(t *testing.T, testcaseName string) (teardown func(t *testing.T)) {
				blobbersResponseMock(t, testcaseName)
				willReturnCommitResult(&CommitResult{Success: true})
				return func(t *testing.T) {
					willReturnCommitResult(nil)
				}
			},
			false,
		},
	}
	for _, tt := range tests {
		t.Run(tt.name, func(t *testing.T) {
			assertion := assert.New(t)
			if additionalMock := tt.additionalMock; additionalMock != nil {
				if teardown := additionalMock(t, tt.name); teardown != nil {
					defer teardown(t)
				}
			}
			err := a.UpdateObjectAttributes(tt.args.path, tt.args.attrs)
			if tt.wantErr {
				assertion.Error(err, "expected error != nil")
				return
			}
			assertion.NoErrorf(err, "unexpected error: %v", err)
		})
	}
}

// TestAllocation_MoveObject - the testing method implement two step:
// 1. copy file to other directory with same name using CopyObject method
// 2. delete old file using DeleteFile method
// Let's say the CopyObject Method and DeleteFile method are all tested and will returns all expected result, so that we
// just need to test the statement coverage rate in this case.
func TestAllocation_MoveObject(t *testing.T) {
	// setup mock sdk
	_, _, blobberMocks, closeFn := setupMockInitStorageSDK(t, configDir, 4)
	defer closeFn()
	// setup mock allocation
	a , cncl := setupMockAllocation(t, allocationTestDir, blobberMocks)
	defer cncl()

	var blobbersResponseMock = func(t *testing.T, testcaseName string) (teardown func(t *testing.T)) {
		setupBlobberMockResponses(t, blobberMocks, allocationTestDir+"/MoveObject", testcaseName)
		return nil
	}

	type args struct {
		path     string
		destPath string
	}
	tests := []struct {
		name           string
		args           args
		additionalMock func(t *testing.T, testCaseName string) (teardown func(t *testing.T))
		wantErr        bool
	}{
		{
			"Test_Cover_Copy_Object",
			args{
				path:     "/1.txt",
				destPath: "/d",
			},
			func(t *testing.T, testCaseName string) (teardown func(t *testing.T)) {
				a.initialized = false
				return func(t *testing.T) {
					a.initialized = true
				}
			},
			true,
		},
		{
			"Test_Cover_Delete_Object",
			args{
				path:     "/1.txt",
				destPath: "/d",
			},
			func(t *testing.T, testCaseName string) (teardown func(t *testing.T)) {
				blobbersResponseMock(t, testCaseName)
				willReturnCommitResult(&CommitResult{
					Success: true,
				})
				return func(t *testing.T) {
					willReturnCommitResult(nil)
				}
			},
			false,
		},
	}

	for _, tt := range tests {
		t.Run(tt.name, func(t *testing.T) {
			assertion := assert.New(t)
			if tt.additionalMock != nil {
				if teardown := tt.additionalMock(t, tt.name); teardown != nil {
					defer teardown(t)
				}
			}
			err := a.MoveObject(tt.args.path, tt.args.destPath)
			if tt.wantErr {
				assertion.Error(err, "expected error != nil")
				return
			}
			assertion.NoErrorf(err, "unexpected error: %v", err)
		})
	}
}

func TestAllocation_CopyObject(t *testing.T) {
	// setup mock sdk
	_, _, blobberMocks, closeFn := setupMockInitStorageSDK(t, configDir, 4)
	defer closeFn()
	// setup mock allocation
	a , cncl := setupMockAllocation(t, allocationTestDir, blobberMocks)
	defer cncl()

	var blobbersResponseMock = func(t *testing.T, testcaseName string) (teardown func(t *testing.T)) {
		setupBlobberMockResponses(t, blobberMocks, allocationTestDir+"/CopyObject", testcaseName)
		return nil
	}

	type args struct {
		path     string
		destPath string
	}
	tests := []struct {
		name           string
		args           args
		additionalMock func(t *testing.T, testCaseName string) (teardown func(t *testing.T))
		wantErr        bool
	}{
		{
			"Test_Uninitialized_Failed",
			args{},
			func(t *testing.T, testCaseName string) (teardown func(t *testing.T)) {
				a.initialized = false
				return func(t *testing.T) {
					a.initialized = true
				}
			},
			true,
		},
		{
			"Test_Wrong_Path_Or_Destination_Path_Failed",
			args{
				path:     "",
				destPath: "",
			},
			nil,
			true,
		},
		{
			"Test_Invalid_Remote_Absolute_Path",
			args{
				path:     "abc",
				destPath: "/d",
			},
			nil,
			true,
		},
		{
			"Test_Success",
			args{
				path:     "/1.txt",
				destPath: "/d",
			},
			func(t *testing.T, testCaseName string) (teardown func(t *testing.T)) {
				blobbersResponseMock(t, testCaseName)
				willReturnCommitResult(&CommitResult{
					Success: true,
				})
				return func(t *testing.T) {
					willReturnCommitResult(nil)
				}
			},
			false,
		},
	}

	for _, tt := range tests {
		t.Run(tt.name, func(t *testing.T) {
			assertion := assert.New(t)
			if tt.additionalMock != nil {
				if teardown := tt.additionalMock(t, tt.name); teardown != nil {
					defer teardown(t)
				}
			}
			err := a.CopyObject(tt.args.path, tt.args.destPath)
			if tt.wantErr {
				assertion.Error(err, "expected error != nil")
				return
			}
			assertion.NoErrorf(err, "unexpected error: %v", err)
		})
	}
}

func TestAllocation_RenameObject(t *testing.T) {
	// setup mock sdk
	_, _, blobberMocks, closeFn := setupMockInitStorageSDK(t, configDir, 4)
	defer closeFn()
	// setup mock allocation
	a , cncl := setupMockAllocation(t, allocationTestDir, blobberMocks)
	defer cncl()

	var blobbersResponseMock = func(t *testing.T, testcaseName string) (teardown func(t *testing.T)) {
		setupBlobberMockResponses(t, blobberMocks, allocationTestDir+"/RenameObject", testcaseName)
		return nil
	}

	type args struct {
		path     string
		destName string
	}
	tests := []struct {
		name           string
		args           args
		additionalMock func(t *testing.T, testCaseName string) (teardown func(t *testing.T))
		wantErr        bool
	}{
		{
			"Test_Uninitialized_Failed",
			args{},
			func(t *testing.T, testCaseName string) (teardown func(t *testing.T)) {
				a.initialized = false
				return func(t *testing.T) {
					a.initialized = true
				}
			},
			true,
		},
		{
			"Test_Wrong_Path_Or_Destination_Path_Failed",
			args{
				path:     "",
				destName: "",
			},
			nil,
			true,
		},
		{
			"Test_Invalid_Remote_Absolute_Path",
			args{
				path:     "abc",
				destName: "/2.txt",
			},
			nil,
			true,
		},
		{
			"Test_Success",
			args{
				path:     "/1.txt",
				destName: "/2.txt",
			},
			func(t *testing.T, testCaseName string) (teardown func(t *testing.T)) {
				blobbersResponseMock(t, testCaseName)
				willReturnCommitResult(&CommitResult{
					Success: true,
				})
				return func(t *testing.T) {
					willReturnCommitResult(nil)
				}
			},
			false,
		},
	}

	for _, tt := range tests {
		t.Run(tt.name, func(t *testing.T) {
			assertion := assert.New(t)
			if tt.additionalMock != nil {
				if teardown := tt.additionalMock(t, tt.name); teardown != nil {
					defer teardown(t)
				}
			}
			err := a.RenameObject(tt.args.path, tt.args.destName)
			if tt.wantErr {
				assertion.Error(err, "expected error != nil")
				return
			}
			assertion.NoErrorf(err, "unexpected error: %v", err)
		})
	}
}

func TestAllocation_AddCollaborator(t *testing.T) {
	// setup mock sdk
	_, _, blobberMocks, closeFn := setupMockInitStorageSDK(t, configDir, 4)
	defer closeFn()
	// setup mock allocation
	a , cncl := setupMockAllocation(t, allocationTestDir, blobberMocks)
	defer cncl()

	var blobbersResponseMock = func(t *testing.T, testcaseName string) (teardown func(t *testing.T)) {
		setupBlobberMockResponses(t, blobberMocks, allocationTestDir+"/AddCollaborator", testcaseName)
		return nil
	}

	type args struct {
		filePath       string
		collaboratorID string
	}
	tests := []struct {
		name           string
		args           args
		additionalMock func(t *testing.T, testCaseName string) (teardown func(t *testing.T))
		wantErr        bool
	}{
		{
			"Test_Uninitialized_Failed",
			args{},
			func(t *testing.T, testCaseName string) (teardown func(t *testing.T)) {
				a.initialized = false
				return func(t *testing.T) {
					a.initialized = true
				}
			},
			true,
		},
		{
			"Test_Add_Collaborator_Error_Response_Failed",
			args{
				filePath:       "/1.txt",
				collaboratorID: "9bf430d6f086f1bdc2d26ad7a708a0e7958aa9ae20efbc6778450739fb1ca468",
			},
			nil,
			true,
		},
		{
			"Test_Success",
			args{
				filePath:       "/1.txt",
				collaboratorID: "9bf430d6f086f1bdc2d26ad7a708a0e7958aa9ae20efbc6778450739fb1ca468",
			},
			blobbersResponseMock,
			false,
		},
	}

	for _, tt := range tests {
		t.Run(tt.name, func(t *testing.T) {
			assertion := assert.New(t)
			if tt.additionalMock != nil {
				if teardown := tt.additionalMock(t, tt.name); teardown != nil {
					defer teardown(t)
				}
			}
			err := a.AddCollaborator(tt.args.filePath, tt.args.collaboratorID)
			if tt.wantErr {
				assertion.Error(err, "expected error != nil")
				return
			}
			assertion.NoErrorf(err, "unexpected error: %v", err)
		})
	}
}

func TestAllocation_RemoveCollaborator(t *testing.T) {
	// setup mock sdk
	_, _, blobberMocks, closeFn := setupMockInitStorageSDK(t, configDir, 4)
	defer closeFn()
	// setup mock allocation
	a , cncl := setupMockAllocation(t, allocationTestDir, blobberMocks)
	defer cncl()

	var blobbersResponseMock = func(t *testing.T, testcaseName string) (teardown func(t *testing.T)) {
		setupBlobberMockResponses(t, blobberMocks, allocationTestDir+"/RemoveCollaborator", testcaseName)
		return nil
	}

	type args struct {
		filePath       string
		collaboratorID string
	}
	tests := []struct {
		name           string
		args           args
		additionalMock func(t *testing.T, testCaseName string) (teardown func(t *testing.T))
		wantErr        bool
	}{
		{
			"Test_Uninitialized_Failed",
			args{},
			func(t *testing.T, testCaseName string) (teardown func(t *testing.T)) {
				a.initialized = false
				return func(t *testing.T) {
					a.initialized = true
				}
			},
			true,
		},
		{
			"Test_Remove_Collaborator_Error_Response_Failed",
			args{
				filePath:       "/1.txt",
				collaboratorID: "9bf430d6f086f1bdc2d26ad7a708a0e7958aa9ae20efbc6778450739fb1ca468",
			},
			nil,
			true,
		},
		{
			"Test_Success",
			args{
				filePath:       "/1.txt",
				collaboratorID: "9bf430d6f086f1bdc2d26ad7a708a0e7958aa9ae20efbc6778450739fb1ca468",
			},
			blobbersResponseMock,
			false,
		},
	}

	for _, tt := range tests {
		t.Run(tt.name, func(t *testing.T) {
			assertion := assert.New(t)
			if tt.additionalMock != nil {
				if teardown := tt.additionalMock(t, tt.name); teardown != nil {
					defer teardown(t)
				}
			}
			err := a.RemoveCollaborator(tt.args.filePath, tt.args.collaboratorID)
			if tt.wantErr {
				assertion.Error(err, "expected error != nil")
				return
			}
			assertion.NoErrorf(err, "unexpected error: %v", err)
		})
	}
}

func TestAllocation_GetFileStats(t *testing.T) {
	var blobberNums = 4
	// setup mock sdk
	_, _, blobberMocks, closeFn := setupMockInitStorageSDK(t, configDir, blobberNums)
	defer closeFn()
	// setup mock allocation
	a , cncl := setupMockAllocation(t, allocationTestDir, blobberMocks)
	defer cncl()

	var blobbersResponseMock = func(t *testing.T, testcaseName string) (teardown func(t *testing.T)) {
		setupBlobberMockResponses(t, blobberMocks, allocationTestDir+"/GetFileStats", testcaseName)
		return nil
	}

	type args struct {
		path string
	}
	tests := []struct {
		name           string
		args           args
		additionalMock func(t *testing.T, testCaseName string) (teardown func(t *testing.T))
		wantErr        bool
	}{
		{
			"Test_Uninitialized_Failed",
			args{
				path: "/1.txt",
			},
			func(t *testing.T, testCaseName string) (teardown func(t *testing.T)) {
				a.initialized = false
				return func(t *testing.T) {
					a.initialized = true
				}
			},
			true,
		},
		{
			"Test_Invalid_Path_Failed",
			args{
				path: "",
			},
			nil,
			true,
		},
		{
			"Test_Invalid_Remote_Absolute_Path_Failed",
			args{
				path: "x.txt",
			},
			nil,
			true,
		},
		{
			"Test_Error_Getting_File_Stats_From_Blobbers_Failed",
			args{
				path: "/1.txt",
			},
			nil,
			true,
		},
		{
			"Test_Success",
			args{
				path: "/1.txt",
			},
			blobbersResponseMock,
			false,
		},
	}

	for _, tt := range tests {
		t.Run(tt.name, func(t *testing.T) {
			assertion := assert.New(t)
			if tt.additionalMock != nil {
				if teardown := tt.additionalMock(t, tt.name); teardown != nil {
					defer teardown(t)
				}
			}
			got, err := a.GetFileStats(tt.args.path)
			if tt.wantErr {
				assertion.Error(err, "expected error != nil")
				return
			}
			assertion.NoErrorf(err, "unexpected error: %v", err)
			assertion.NotNil(got, "unexpected nullable file stats result")
			assertion.Equalf(blobberNums, len(got), "expected length of file stats result is %d, but got %v", blobberNums, len(got))
			for _, blobberMock := range blobberMocks {
				assertion.NotEmptyf(got[blobberMock.ID], "unexpected empty value of file stats related to blobber %v", blobberMock.ID)
			}
		})
	}
}

func TestAllocation_GetFileMeta(t *testing.T) {
	// setup mock sdk
	_, _, blobberMocks, closeFn := setupMockInitStorageSDK(t, configDir, 4)
	defer closeFn()
	// setup mock allocation
	a , cncl := setupMockAllocation(t, allocationTestDir, blobberMocks)
	defer cncl()

	type args struct {
		path string
	}
	tests := []struct {
		name           string
		args           args
		additionalMock func(t *testing.T, testCaseName string) (teardown func(t *testing.T))
		wantErr        bool
	}{
		{
			"Test_Uninitialized_Failed",
			args{},
			func(t *testing.T, testCaseName string) (teardown func(t *testing.T)) {
				a.initialized = false
				return func(t *testing.T) {
					a.initialized = true
				}
			},
			true,
		},
		{
			"Test_Error_Getting_File_Meta_Data_From_Blobbers_Failed",
			args{
				path: "/1.txt",
			},
			nil,
			true,
		},
		{
			"Test_Success",
			args{
				path: "/1.txt",
			},
			func(t *testing.T, testCaseName string) (teardown func(t *testing.T)) {
				setupBlobberMockResponses(t, blobberMocks, allocationTestDir+"/GetFileMeta", testCaseName)
				return nil
			},
			false,
		},
	}

	for _, tt := range tests {
		t.Run(tt.name, func(t *testing.T) {
			assertion := assert.New(t)
			if tt.additionalMock != nil {
				if teardown := tt.additionalMock(t, tt.name); teardown != nil {
					defer teardown(t)
				}
			}
			got, err := a.GetFileMeta(tt.args.path)
			if tt.wantErr {
				assertion.Error(err, "expected error != nil")
				return
			}
			assertion.NoErrorf(err, "unexpected error: %v", err)
			var expectedResult *ConsolidatedFileMeta
			parseFileContent(t, fmt.Sprintf("%v/%v/expected_result__%v.json", allocationTestDir, "GetFileMeta", tt.name), &expectedResult)
			assertion.EqualValues(expectedResult, got)
		})
	}
}

func TestAllocation_GetAuthTicketForShare(t *testing.T) {
	// setup mock sdk
	_, _, blobberMocks, closeFn := setupMockInitStorageSDK(t, configDir, 4)
	defer closeFn()
	// setup mock allocation
	a , cncl := setupMockAllocation(t, allocationTestDir, blobberMocks)
	defer cncl()

	assertion := assert.New(t)
	at, err := a.GetAuthTicketForShare("/1.txt", "1.txt", fileref.FILE, client.GetClientID())
	assertion.NotEmptyf(at, "unexpected empty auth ticket")
	assertion.NoErrorf(err, "unexpected error: %v", err)
}

func TestAllocation_GetAuthTicket(t *testing.T) {
	// setup mock sdk
	_, _, blobberMocks, closeFn := setupMockInitStorageSDK(t, configDir, 4)
	defer closeFn()
	// setup mock allocation
	a , cncl := setupMockAllocation(t, allocationTestDir, blobberMocks)
	defer cncl()

	type args struct {
		path                       string
		filename                   string
		referenceType              string
		refereeClientID            string
		refereeEncryptionPublicKey string
	}
	tests := []struct {
		name           string
		args           args
		additionalMock func(t *testing.T, testcaseName string) (teardown func(t *testing.T))
		wantErr        bool
	}{
		{
			"Test_Uninitialized_Failed",
			args{},
			func(t *testing.T, testcaseName string) (teardown func(t *testing.T)) {
				a.initialized = false
				return func(t *testing.T) {
					a.initialized = true
				}
			},
			true,
		},
		{
			"Test_Success_File_Type_Directory",
			args{
				path:            "/",
				filename:        "1.txt",
				referenceType:   fileref.DIRECTORY,
				refereeClientID: client.GetClientID(),
			},
			nil,
			false,
		},
		{
			"Test_Success_With_Referee_Encryption_Public_Key",
			args{
				path:                       "/1.txt",
				filename:                   "1.txt",
				referenceType:              fileref.FILE,
				refereeClientID:            client.GetClientID(),
				refereeEncryptionPublicKey: "this is some public key",
			},
			func(t *testing.T, testcaseName string) (teardown func(t *testing.T)) {
				setupBlobberMockResponses(t, blobberMocks, allocationTestDir+"/GetAuthTicket", testcaseName)
				return nil
			},
			false,
		},
		{
			"Test_Success_With_No_Referee_Encryption_Public_Key",
			args{
				path:                       "/1.txt",
				filename:                   "1.txt",
				referenceType:              fileref.FILE,
				refereeClientID:            client.GetClientID(),
				refereeEncryptionPublicKey: "",
			},
			nil,
			false,
		},
		{
			"Test_Invalid_Path_Failed",
			args{
				filename: "1.txt",
			},
			nil,
			true,
		},
		{
			"Test_Remote_Path_Not_Absolute_Failed",
			args{
				path: "x",
			},
			nil,
			true,
		},
	}

	for _, tt := range tests {
		t.Run(tt.name, func(t *testing.T) {
			assertion := assert.New(t)
			if tt.additionalMock != nil {
				if teardown := tt.additionalMock(t, tt.name); teardown != nil {
					defer teardown(t)
				}
			}
			at, err := a.GetAuthTicket(tt.args.path, tt.args.filename, tt.args.referenceType, tt.args.refereeClientID, tt.args.refereeEncryptionPublicKey)
			if tt.wantErr {
				assertion.Error(err, "expected error != nil")
				return
			}
			assertion.NoErrorf(err, "unexpected error: %v", err)
			assertion.NotEmptyf(at, "unexpected empty auth ticket")
		})
	}
}

func TestAllocation_CancelUpload(t *testing.T) {
	// setup mock sdk
	_, _, blobberMocks, closeFn := setupMockInitStorageSDK(t, configDir, 4)
	defer closeFn()
	// setup mock allocation
	a , cncl := setupMockAllocation(t, allocationTestDir, blobberMocks)
	defer cncl()

	var localPath = allocationTestDir + "/alloc/1.txt"
	type args struct {
		localpath string
	}
	tests := []struct {
		name           string
		args           args
		additionalMock func(t *testing.T) (teardown func(t *testing.T))
		wantErr        bool
	}{
		{
			"Test_Failed",
			args{},
			nil,
			true,
		},
		{
			"Test_Success",
			args{
				localpath: localPath,
			},
			func(t *testing.T) (teardown func(t *testing.T)) {
				a.uploadProgressMap[localPath] = &UploadRequest{}
				return nil
			},
			false,
		},
	}

	for _, tt := range tests {
		t.Run(tt.name, func(t *testing.T) {
			assertion := assert.New(t)
			if tt.additionalMock != nil {
				if teardown := tt.additionalMock(t); teardown != nil {
					defer teardown(t)
				}
			}
			err := a.CancelUpload(tt.args.localpath)
			if tt.wantErr {
				assertion.Error(err, "expected error != nil")
				return
			}
			assertion.NoErrorf(err, "unexpected error: %v", err)
		})
	}
}

func TestAllocation_CancelDownload(t *testing.T) {
	// setup mock sdk
	_, _, blobberMocks, closeFn := setupMockInitStorageSDK(t, configDir, 4)
	defer closeFn()
	// setup mock allocation
	a , cncl := setupMockAllocation(t, allocationTestDir, blobberMocks)
	defer cncl()

	var remotePath = "/1.txt"
	type args struct {
		remotepath string
	}
	tests := []struct {
		name           string
		args           args
		additionalMock func(t *testing.T) (teardown func(t *testing.T))
		wantErr        bool
	}{
		{
			"Test_Failed",
			args{},
			nil,
			true,
		},
		{
			"Test_Success",
			args{
				remotepath: remotePath,
			},
			func(t *testing.T) (teardown func(t *testing.T)) {
				a.downloadProgressMap[remotePath] = &DownloadRequest{}
				return nil
			},
			false,
		},
	}

	for _, tt := range tests {
		t.Run(tt.name, func(t *testing.T) {
			assertion := assert.New(t)
			if tt.additionalMock != nil {
				if teardown := tt.additionalMock(t); teardown != nil {
					defer teardown(t)
				}
			}
			err := a.CancelDownload(tt.args.remotepath)
			if tt.wantErr {
				assertion.Error(err, "expected error != nil")
				return
			}
			assertion.NoErrorf(err, "unexpected error: %v", err)
		})
	}
}

func TestAllocation_CommitFolderChange(t *testing.T) {
	// setup mock sdk
	miners, sharders, blobberMocks, closeFn := setupMockInitStorageSDK(t, configDir, 0)
	defer closeFn()
	// setup mock allocation
	// setup mock allocation
	a , cncl := setupMockAllocation(t, allocationTestDir, blobberMocks)
	defer cncl()

	var minerResponseMocks = func(t *testing.T, testCaseName string) (teardown func(t *testing.T)) {
		setupMinerMockResponses(t, miners, allocationTestDir+"/CommitFolderChange", testCaseName)
		return nil
	}
	var sharderResponseMocks = func(t *testing.T, testCaseName string) {
		setupSharderMockResponses(t, sharders, allocationTestDir+"/CommitFolderChange", testCaseName)
	}

	type args struct {
		operation, preValue, currValue string
	}
	blockchain.SetQuerySleepTime(1)
	tests := []struct {
		name           string
		args           args
		additionalMock func(t *testing.T, testCaseName string) (teardown func(t *testing.T))
		wantErr        bool
	}{
		{
			"Test_Uninitialized_Failed",
			args{},
			func(t *testing.T, testCaseName string) (teardown func(t *testing.T)) {
				a.initialized = false
				return func(t *testing.T) {
					a.initialized = true
				}
			},
			true,
		},
		{
			"Test_Sharder_Verify_Txn_Failed",
			args{},
			minerResponseMocks,
			true,
		},
		{
			"Test_Max_Retried_Failed",
			args{},
			func(t *testing.T, testCaseName string) (teardown func(t *testing.T)) {
				maxTxnQuery := blockchain.GetMaxTxnQuery()
				blockchain.SetMaxTxnQuery(0)
				return func(t *testing.T) {
					blockchain.SetMaxTxnQuery(maxTxnQuery)
				}
			},
			true,
		},
		{
			"Test_Success",
			args{
				operation: "Move",
				preValue:  "/1.txt",
				currValue: "/d/1.txt",
			},
			func(t *testing.T, testCaseName string) (teardown func(t *testing.T)) {
				minerResponseMocks(t, testCaseName)
				sharderResponseMocks(t, testCaseName)
				return nil
			},
			false,
		},
	}

	for _, tt := range tests {
		t.Run(tt.name, func(t *testing.T) {
			assertion := assert.New(t)
			if tt.additionalMock != nil {
				if teardown := tt.additionalMock(t, tt.name); teardown != nil {
					defer teardown(t)
				}
			}
			got, err := a.CommitFolderChange(tt.args.operation, tt.args.preValue, tt.args.currValue)
			if tt.wantErr {
				assertion.Error(err, "expected error != nil")
				return
			}
			assertion.NoErrorf(err, "unexpected error: %v", err)
			expectedBytes := parseFileContent(t, fmt.Sprintf("%v/%v/expected_result__%v.json", allocationTestDir, "CommitFolderChange", tt.name), nil)
			assertion.Equal(string(expectedBytes), got)
		})
	}
}

func TestAllocation_ListDirFromAuthTicket(t *testing.T) {
	// setup mock sdk
	_, _, blobberMocks, closeFn := setupMockInitStorageSDK(t, configDir, 4)
	defer closeFn()
	// setup mock allocation
	a , cncl := setupMockAllocation(t, allocationTestDir, blobberMocks)
	defer cncl()

	var lookupHash = fileref.GetReferenceLookup(a.ID, "/1.txt")
	var blobbersResponseMock = func(t *testing.T, testcaseName string) (teardown func(t *testing.T)) {
		setupBlobberMockResponses(t, blobberMocks, allocationTestDir+"/ListDirFromAuthTicket", testcaseName)
		return nil
	}

	var authTicket, err = a.GetAuthTicket("/1.txt", "1.txt", fileref.FILE, client.GetClientID(), "")
	assert.NoErrorf(t, err, "unexpected get auth ticket error: %v", err)
	assert.NotEmptyf(t, authTicket, "unexpected empty auth ticket")
	type args struct {
		authTicket, lookupHash string
	}
	tests := []struct {
		name           string
		args           args
		additionalMock func(t *testing.T, testCaseName string) (teardown func(t *testing.T))
		wantErr        bool
	}{
		{
			"Test_Uninitialized_Failed",
			args{},
			func(t *testing.T, testCaseName string) (teardown func(t *testing.T)) {
				a.initialized = false
				return func(t *testing.T) {
					a.initialized = true
				}
			},
			true,
		},
		{
			"Test_Cannot_Decode_Auth_Ticket_Failed",
			args{
				authTicket: "some wrong auth ticket to decode",
			},
			nil,
			true,
		},
		{
			"Test_Cannot_Unmarshal_Auth_Ticket_Failed",
			args{
				authTicket: "c29tZSB3cm9uZyBhdXRoIHRpY2tldCB0byBtYXJzaGFs",
			},
			nil,
			true,
		},
		{
			"Test_Wrong_Auth_Ticket_File_Path_Hash_Or_Lookup_Hash_Failed",
			args{
				authTicket: authTicket,
				lookupHash: "",
			},
			nil,
			true,
		},
		{
			"Test_Error_Get_List_File_From_Blobbers_Failed",
			args{
				authTicket: authTicket,
				lookupHash: lookupHash,
			},
			nil,
			true,
		},
		{
			"Test_Success",
			args{
				authTicket: authTicket,
				lookupHash: lookupHash,
			},
			blobbersResponseMock,
			false,
		},
	}

	for _, tt := range tests {
		t.Run(tt.name, func(t *testing.T) {
			assertion := assert.New(t)
			if tt.additionalMock != nil {
				if teardown := tt.additionalMock(t, tt.name); teardown != nil {
					defer teardown(t)
				}
			}
			got, err := a.ListDirFromAuthTicket(tt.args.authTicket, tt.args.lookupHash)
			if tt.wantErr {
				assertion.Error(err, "expected error != nil")
				return
			}
			assertion.NoErrorf(err, "unexpected error: %v", err)
			var expectedResult *ListResult
			parseFileContent(t, fmt.Sprintf("%v/%v/expected_result__%v.json", allocationTestDir, "ListDirFromAuthTicket", tt.name), &expectedResult)
			assertion.EqualValues(expectedResult, got)
		})
	}
}

func TestAllocation_downloadFromAuthTicket(t *testing.T) {
	// setup mock sdk
	_, _, blobberMocks, closeFn := setupMockInitStorageSDK(t, configDir, 4)
	defer closeFn()
	// setup mock allocation
	a , cncl := setupMockAllocation(t, allocationTestDir, blobberMocks)
	defer cncl()

	var localPath = allocationTestDir + "/downloadFromAuthTicket/alloc"
	var remoteFileName = "1.txt"
	var remoteLookupHash = fileref.GetReferenceLookup(a.ID, "/1.txt")
	var blobbersResponseMock = func(t *testing.T, testcaseName string) (teardown func(t *testing.T)) {
		setupBlobberMockResponses(t, blobberMocks, allocationTestDir+"/downloadFromAuthTicket", testcaseName)
		return nil
	}

	var authTicket, err = a.GetAuthTicket("/1.txt", "1.txt", fileref.FILE, client.GetClientID(), "")
	assert.NoErrorf(t, err, "unexpected get auth ticket error: %v", err)
	assert.NotEmptyf(t, authTicket, "unexpected empty auth ticket")

	type args struct {
		localPath        string
		authTicket       string
		remoteLookupHash string
		startBlock       int64
		endBlock         int64
		numBlocks        int
		remoteFilename   string
		contentMode      string
		rxPay            bool
		statusCallback   StatusCallback
	}
	tests := []struct {
		name           string
		args           args
		additionalMock func(t *testing.T, testCaseName string) (teardown func(t *testing.T))
		wantErr        bool
	}{
		{
			"Test_Uninitialized_Failed",
			args{},
			func(t *testing.T, testCaseName string) (teardown func(t *testing.T)) {
				a.initialized = false
				return func(t *testing.T) {
					a.initialized = true
				}
			},
			true,
		},
		{
			"Test_Cannot_Decode_Auth_Ticket_Failed",
			args{
				authTicket: "some wrong auth ticket to decode",
			},
			nil,
			true,
		},
		{
			"Test_Cannot_Unmarshal_Auth_Ticket_Failed",
			args{
				authTicket: "c29tZSB3cm9uZyBhdXRoIHRpY2tldCB0byBtYXJzaGFs",
			},
			nil,
			true,
		},
		{
			"Test_Local_Path_Is_Not_Directory_Failed",
			args{
				localPath:  allocationTestDir + "/downloadFromAuthTicket/Test_Local_Path_Is_Not_Directory_Failed",
				authTicket: authTicket,
			},
			nil,
			true,
		},
		{
			"Test_Local_File_Already_Exists_Failed",
			args{
				localPath:      allocationTestDir + "/alloc",
				authTicket:     authTicket,
				remoteFilename: remoteFileName,
			},
			nil,
			true,
		},
		{
			"Test_Not_Enough_Minimum_Blobbers_Failed",
			args{
				localPath:      localPath,
				authTicket:     authTicket,
				remoteFilename: remoteFileName,
			},
			func(t *testing.T, testCaseName string) (teardown func(t *testing.T)) {
				blobbers := a.Blobbers
				a.Blobbers = []*blockchain.StorageNode{}
				return func(t *testing.T) {
					a.Blobbers = blobbers
				}
			},
			true,
		},
		{
			"Test_Download_File_Success",
			args{
				localPath:        localPath,
				remoteFilename:   remoteFileName,
				authTicket:       authTicket,
				contentMode:      DOWNLOAD_CONTENT_FULL,
				startBlock:       1,
				endBlock:         0,
				numBlocks:        numBlockDownloads,
				remoteLookupHash: remoteLookupHash,
			},
			func(t *testing.T, testcaseName string) (teardown func(t *testing.T)) {
				blobbersResponseMock(t, testcaseName)
				return func(t *testing.T) {
					os.Remove(allocationTestDir + "/downloadFromAuthTicket/alloc/1.txt")
				}
			},
			false,
		},
	}
	for _, tt := range tests {
		t.Run(tt.name, func(t *testing.T) {
			assertion := assert.New(t)
			if tt.additionalMock != nil {
				if teardown := tt.additionalMock(t, tt.name); teardown != nil {
					defer teardown(t)
				}
			}
			err := a.downloadFromAuthTicket(tt.args.localPath, tt.args.authTicket, tt.args.remoteLookupHash, tt.args.startBlock, tt.args.endBlock, tt.args.numBlocks, tt.args.remoteFilename, tt.args.contentMode, tt.args.rxPay, tt.args.statusCallback)
			if tt.wantErr {
				assertion.Error(err, "expected error != nil")
				return
			}
			assertion.NoErrorf(err, "unexpected error: %v", err)
		})
	}
}

func TestAllocation_listDir(t *testing.T) {
	// setup mock sdk
	_, _, blobberMocks, closeFn := setupMockInitStorageSDK(t, configDir, 4)
	defer closeFn()
	// setup mock allocation
	a , cncl := setupMockAllocation(t, allocationTestDir, blobberMocks)
	defer cncl()
	var path = "/1.txt"
	var blobbersResponseMock = func(t *testing.T, testcaseName string) (teardown func(t *testing.T)) {
		setupBlobberMockResponses(t, blobberMocks, allocationTestDir+"/ListDirFromAuthTicket", testcaseName)
		return nil
	}

	type args struct {
		path                           string
		consensusThresh, fullConsensus float32
	}
	tests := []struct {
		name           string
		args           args
		additionalMock func(t *testing.T, testCaseName string) (teardown func(t *testing.T))
		wantErr        bool
	}{
		{
			"Test_Uninitialized_Failed",
			args{},
			func(t *testing.T, testCaseName string) (teardown func(t *testing.T)) {
				a.initialized = false
				return func(t *testing.T) {
					a.initialized = true
				}
			},
			true,
		},
		{
			"Test_Invalid_Path_Failed",
			args{},
			nil,
			true,
		},
		{
			"Test_Invalid_Absolute_Path_Failed",
			args{
				path: "1.txt",
			},
			nil,
			true,
		},
		{
			"Test_Error_Get_List_File_From_Blobbers_Failed",
			args{
				path:            path,
				consensusThresh: 50,
				fullConsensus:   4,
			},
			nil,
			true,
		},
		{
			"Test_Success",
			args{
				path:            path,
				consensusThresh: 50,
				fullConsensus:   4,
			},
			blobbersResponseMock,
			false,
		},
	}

	for _, tt := range tests {
		t.Run(tt.name, func(t *testing.T) {
			assertion := assert.New(t)
			if tt.additionalMock != nil {
				if teardown := tt.additionalMock(t, tt.name); teardown != nil {
					defer teardown(t)
				}
			}
			got, err := a.listDir(tt.args.path, tt.args.consensusThresh, tt.args.fullConsensus)
			if tt.wantErr {
				assertion.Error(err, "expected error != nil")
				return
			}
			assertion.NoErrorf(err, "unexpected error: %v", err)
			var expectedResult *ListResult
			parseFileContent(t, fmt.Sprintf("%v/%v/expected_result__%v.json", allocationTestDir, "ListDirFromAuthTicket", tt.name), &expectedResult)
			assertion.EqualValues(expectedResult, got)
		})
	}
}

func TestAllocation_GetFileMetaFromAuthTicket(t *testing.T) {
	// setup mock sdk
	_, _, blobberMocks, closeFn := setupMockInitStorageSDK(t, configDir, 4)
	defer closeFn()
	// setup mock allocation
	a , cncl := setupMockAllocation(t, allocationTestDir, blobberMocks)
	defer cncl()

	var lookupHash = fileref.GetReferenceLookup(a.ID, "/1.txt")
	var blobbersResponseMock = func(t *testing.T, testcaseName string) (teardown func(t *testing.T)) {
		setupBlobberMockResponses(t, blobberMocks, allocationTestDir+"/GetFileMetaFromAuthTicket", testcaseName)
		return nil
	}

	var authTicket, err = a.GetAuthTicket("/1.txt", "1.txt", fileref.FILE, client.GetClientID(), "")
	assert.NoErrorf(t, err, "unexpected get auth ticket error: %v", err)
	assert.NotEmptyf(t, authTicket, "unexpected empty auth ticket")

	type args struct {
		authTicket, lookupHash string
	}
	tests := []struct {
		name           string
		args           args
		additionalMock func(t *testing.T, testCaseName string) (teardown func(t *testing.T))
		wantErr        bool
	}{
		{
			"Test_Uninitialized_Failed",
			args{},
			func(t *testing.T, testCaseName string) (teardown func(t *testing.T)) {
				a.initialized = false
				return func(t *testing.T) {
					a.initialized = true
				}
			},
			true,
		},
		{
			"Test_Cannot_Decode_Auth_Ticket_Failed",
			args{
				authTicket: "some wrong auth ticket to decode",
			},
			nil,
			true,
		},
		{
			"Test_Cannot_Unmarshal_Auth_Ticket_Failed",
			args{
				authTicket: "c29tZSB3cm9uZyBhdXRoIHRpY2tldCB0byBtYXJzaGFs",
			},
			nil,
			true,
		},
		{
			"Test_Wrong_Auth_Ticket_File_Path_Hash_Or_Lookup_Hash_Failed",
			args{
				authTicket: authTicket,
				lookupHash: "",
			},
			nil,
			true,
		},
		{
			"Test_Error_Get_File_Meta_From_Blobbers_Failed",
			args{
				authTicket: authTicket,
				lookupHash: lookupHash,
			},
			nil,
			true,
		},
		{
			"Test_Success",
			args{
				authTicket: authTicket,
				lookupHash: lookupHash,
			},
			blobbersResponseMock,
			false,
		},
	}

	for _, tt := range tests {
		t.Run(tt.name, func(t *testing.T) {
			assertion := assert.New(t)
			if tt.additionalMock != nil {
				if teardown := tt.additionalMock(t, tt.name); teardown != nil {
					defer teardown(t)
				}
			}
			got, err := a.GetFileMetaFromAuthTicket(tt.args.authTicket, tt.args.lookupHash)
			if tt.wantErr {
				assertion.Error(err, "expected error != nil")
				return
			}
			assertion.NoErrorf(err, "unexpected error: %v", err)
			var expectedResult *ConsolidatedFileMeta
			parseFileContent(t, fmt.Sprintf("%v/%v/expected_result__%v.json", allocationTestDir, "GetFileMetaFromAuthTicket", tt.name), &expectedResult)
			assertion.EqualValues(expectedResult, got)
		})
	}
}

func TestAllocation_DownloadThumbnailFromAuthTicket(t *testing.T) {
	// setup mock sdk
	_, _, blobberMocks, closeFn := setupMockInitStorageSDK(t, configDir, 4)
	defer closeFn()
	// setup mock allocation
	a , cncl := setupMockAllocation(t, allocationTestDir, blobberMocks)
	defer cncl()

	setupBlobberMockResponses(t, blobberMocks, allocationTestDir+"/DownloadThumbnailFromAuthTicket", "TestAllocation_DownloadThumbnailFromAuthTicket")
	assertion := assert.New(t)
	var authTicket, err = a.GetAuthTicket("/1.txt", "1.txt", fileref.FILE, client.GetClientID(), "")
	assertion.NoErrorf(err, "unexpected get auth ticket error: %v", err)
	assertion.NotEmptyf(authTicket, "unexpected auth ticket")
	var lookupHash = fileref.GetReferenceLookup(a.ID, "/1.txt")
	err = a.DownloadThumbnailFromAuthTicket(allocationTestDir+"/DownloadThumbnailFromAuthTicket/alloc", authTicket, lookupHash, "1.txt", true, nil)
	defer os.Remove(allocationTestDir + "/DownloadThumbnailFromAuthTicket/alloc/1.txt")
	assertion.NoErrorf(err, "unexpected error: %v", err)
}

func TestAllocation_DownloadFromAuthTicket(t *testing.T) {
	// setup mock sdk
	_, _, blobberMocks, closeFn := setupMockInitStorageSDK(t, configDir, 4)
	defer closeFn()
	// setup mock allocation
	a , cncl := setupMockAllocation(t, allocationTestDir, blobberMocks)
	defer cncl()

	setupBlobberMockResponses(t, blobberMocks, allocationTestDir+"/DownloadFromAuthTicket", "TestAllocation_DownloadFromAuthTicket")
	assertion := assert.New(t)
	var authTicket, err = a.GetAuthTicket("/1.txt", "1.txt", fileref.FILE, client.GetClientID(), "")
	assertion.NoErrorf(err, "unexpected get auth ticket error: %v", err)
	assertion.NotEmptyf(authTicket, "unexpected auth ticket")
	var lookupHash = fileref.GetReferenceLookup(a.ID, "/1.txt")
	err = a.DownloadFromAuthTicket(allocationTestDir+"/DownloadFromAuthTicket/alloc", authTicket, lookupHash, "1.txt", true, nil)
	defer os.Remove(allocationTestDir + "/DownloadFromAuthTicket/alloc/1.txt")
	assertion.NoErrorf(err, "unexpected error: %v", err)
}

func TestAllocation_DownloadFromAuthTicketByBlocks(t *testing.T) {
	// setup mock sdk
	_, _, blobberMocks, closeFn := setupMockInitStorageSDK(t, configDir, 4)
	defer closeFn()
	// setup mock allocation
	a , cncl := setupMockAllocation(t, allocationTestDir, blobberMocks)
	defer cncl()

	setupBlobberMockResponses(t, blobberMocks, allocationTestDir+"/DownloadFromAuthTicketByBlocks", "TestAllocation_DownloadFromAuthTicketByBlocks")
	assertion := assert.New(t)
	var authTicket, err = a.GetAuthTicket("/1.txt", "1.txt", fileref.FILE, client.GetClientID(), "")
	assertion.NoErrorf(err, "unexpected get auth ticket error: %v", err)
	assertion.NotEmptyf(authTicket, "unexpected auth ticket")
	var lookupHash = fileref.GetReferenceLookup(a.ID, "/1.txt")
	err = a.DownloadFromAuthTicketByBlocks(allocationTestDir+"/DownloadFromAuthTicketByBlocks/alloc", authTicket, 1, 0, numBlockDownloads, lookupHash, "1.txt", true, nil)
	defer os.Remove(allocationTestDir + "/DownloadFromAuthTicketByBlocks/alloc/1.txt")
	assertion.NoErrorf(err, "unexpected error: %v", err)
}

// TestAllocation_CommitMetaTransaction	- calling 3 dependence method: GetFileMeta, GetFileMetaFromAuthTicket and processCommitMetaRequest
// Let's says both that method are all tested itself. So we can ignore the test on these method, just need to make sure the statement are able to covered
func TestAllocation_CommitMetaTransaction(t *testing.T) {
	// setup mock sdk
	_, _, blobberMocks, closeFn := setupMockInitStorageSDK(t, configDir, 4)
	defer closeFn()
	// setup mock allocation
	a , cncl := setupMockAllocation(t, allocationTestDir, blobberMocks)
	defer cncl()

	var authTicket, err = a.GetAuthTicket("/1.txt", "1.txt", fileref.FILE, client.GetClientID(), "")
	assert.NoErrorf(t, err, "unexpected get auth ticket error: %v", err)
	assert.NotEmptyf(t, authTicket, "unexpected empty auth ticket")
	type args struct {
		path          string
		crudOperation string
		authTicket    string
		lookupHash    string
		fileMeta      func(t *testing.T, testCaseName string) *ConsolidatedFileMeta
		status        func(t *testing.T) StatusCallback
	}
	tests := []struct {
		name           string
		args           args
		additionalMock func(t *testing.T, testCaseName string) (teardown func(t *testing.T))
		wantErr        bool
	}{
		{
			"Test_Uninitialized_Failed",
			args{},
			func(t *testing.T, testCaseName string) (teardown func(t *testing.T)) {
				a.initialized = false
				return func(t *testing.T) {
					a.initialized = true
				}
			},
			true,
		},
		{
			"Test_No_File_Meta_With_Path_Args_Failed",
			args{
				path:          "/1.txt",
				crudOperation: "",
				authTicket:    "",
				lookupHash:    fileref.GetReferenceLookup(a.ID, "/1.txt"),
				fileMeta:      nil,
			},
			nil,
			true,
		},
		{
			"Test_No_File_Meta_With_Auth_Ticket_Args_Failed",
			args{
				path:          "",
				crudOperation: "",
				authTicket:    authTicket,
				lookupHash:    fileref.GetReferenceLookup(a.ID, "/1.txt"),
				fileMeta:      nil,
			},
			nil,
			true,
		},
		{
			"Test_No_File_Meta_With_No_Path_And_No_Auth_Ticket_Args_Coverage",
			args{
				path:          "",
				crudOperation: "",
				authTicket:    "",
				lookupHash:    fileref.GetReferenceLookup(a.ID, "/1.txt"),
				fileMeta:      nil,
				status: func(t *testing.T) StatusCallback {
					scm := &mocks.StatusCallback{}
					scm.On("CommitMetaCompleted", mock.Anything, mock.Anything, mock.Anything).Maybe()
					return scm
				},
			},
			nil,
			false,
		},
	}
	for _, tt := range tests {
		t.Run(tt.name, func(t *testing.T) {
			assertion := assert.New(t)
			if tt.additionalMock != nil {
				if teardown := tt.additionalMock(t, tt.name); teardown != nil {
					defer teardown(t)
				}
			}

			var fileMeta *ConsolidatedFileMeta
			if tt.args.fileMeta != nil {
				fileMeta = tt.args.fileMeta(t, tt.name)
			}

			var status StatusCallback
			if tt.args.status != nil {
				status = tt.args.status(t)
			}
			err := a.CommitMetaTransaction(tt.args.path, tt.args.crudOperation, tt.args.authTicket, tt.args.lookupHash, fileMeta, status)
			if st, ok := status.(*mocks.StatusCallback); ok {
				st.Test(t)
				st.AssertExpectations(t)
			}
			if tt.wantErr {
				assertion.Error(err, "expected error != nil")
				return
			}
			assertion.NoErrorf(err, "unexpected error: %v", err)
		})
	}
}

func TestAllocation_StartRepair(t *testing.T) {
	// setup mock sdk
	_, _, blobberMocks, closeFn := setupMockInitStorageSDK(t, configDir, 4)
	defer closeFn()
	// setup mock allocation
	a , cncl := setupMockAllocation(t, allocationTestDir, blobberMocks)
	defer cncl()

	var blobbersResponseMock = func(t *testing.T, testcaseName string) (teardown func(t *testing.T)) {
		setupBlobberMockResponses(t, blobberMocks, allocationTestDir+"/StartRepair", testcaseName)
		return nil
	}
	var localPath = allocationTestDir + "/alloc/1.txt"

	type args struct {
		localPath, pathToRepair string
		statusCallback          StatusCallback
	}
	tests := []struct {
		name           string
		args           args
		additionalMock func(t *testing.T, testCaseName string) (teardown func(t *testing.T))
		wantErr        bool
	}{
		{
			"Test_Uninitialized_Failed",
			args{},
			func(t *testing.T, testCaseName string) (teardown func(t *testing.T)) {
				a.initialized = false
				return func(t *testing.T) {
					a.initialized = true
				}
			},
			true,
		},
		{
			"Test_Cannot_Get_List_From_Blobbers_Failed",
			args{
				localPath:    localPath,
				pathToRepair: "/1.txt",
			},
			nil,
			true,
		},
		{
			"Test_Repair_Success",
			args{
				localPath:    localPath,
				pathToRepair: "/1.txt",
			},
			func(t *testing.T, testCaseName string) (teardown func(t *testing.T)) {
				blobbersResponseMock(t, testCaseName)
				willReturnCommitResult(&CommitResult{Success: true})
				return func(t *testing.T) {
					willReturnCommitResult(nil)
				}
			},
			false,
		},
	}

	for _, tt := range tests {
		t.Run(tt.name, func(t *testing.T) {
			assertion := assert.New(t)
			if tt.additionalMock != nil {
				if teardown := tt.additionalMock(t, tt.name); teardown != nil {
					defer teardown(t)
				}
			}

			err := a.StartRepair(tt.args.localPath, tt.args.pathToRepair, tt.args.statusCallback)
			if tt.wantErr {
				assertion.Error(err, "expected error != nil")
				return
			}
			assertion.NoErrorf(err, "unexpected error: %v", err)
		})
	}
}

func TestAllocation_CancelRepair(t *testing.T) {
	// setup mock sdk
	_, _, blobberMocks, closeFn := setupMockInitStorageSDK(t, configDir, 4)
	defer closeFn()
	// setup mock allocation
	a , cncl := setupMockAllocation(t, allocationTestDir, blobberMocks)
	defer cncl()

	tests := []struct {
		name           string
		additionalMock func(t *testing.T) (teardown func(t *testing.T))
		wantErr        bool
	}{
		{
			"Test_Failed",
			nil,
			true,
		},
		{
			"Test_Success",
			func(t *testing.T) (teardown func(t *testing.T)) {
				a.repairRequestInProgress = &RepairRequest{}
				return nil
			},
			false,
		},
	}

	for _, tt := range tests {
		t.Run(tt.name, func(t *testing.T) {
			assertion := assert.New(t)
			if tt.additionalMock != nil {
				if teardown := tt.additionalMock(t); teardown != nil {
					defer teardown(t)
				}
			}
			err := a.CancelRepair()
			if tt.wantErr {
				assertion.Error(err, "expected error != nil")
				return
			}
			assertion.NoErrorf(err, "unexpected error: %v", err)
		})
	}
}<|MERGE_RESOLUTION|>--- conflicted
+++ resolved
@@ -4,6 +4,7 @@
 	"context"
 	"encoding/json"
 	"fmt"
+	"github.com/0chain/gosdk/zboxcore/zboxutil"
 	"os"
 	"strings"
 	"testing"
@@ -20,15 +21,9 @@
 const (
 	allocationTestDir = configDir + "/allocation"
 )
-
-<<<<<<< HEAD
-func TestThrowErrorWhenBlobbersRequiredGreaterThanImplicitLimit32(t *testing.T) {
+func TestThrowErrorWhenBlobbersRequiredGreaterThanImplicitLimit128(t *testing.T) {
 	teardown := setupMocks()
 	defer teardown()
-=======
-func TestThrowErrorWhenBlobbersRequiredGreaterThanImplicitLimit128(t *testing.T) {
-	setupMocks()
->>>>>>> 94fec1c3
 
 	var maxNumOfBlobbers = 129
 
@@ -679,7 +674,7 @@
 		name                          string
 		additionalSetupFn             func(t *testing.T, testcaseName string) (teardown func(t *testing.T))
 		remotePath                    string
-		wantFound                     uint32
+		wantFound                     uint64
 		wantFileRef                   func(assertion *assert.Assertions, testcaseName string) *fileref.FileRef
 		wantMatchesConsensus, wantErr bool
 	}{
@@ -732,7 +727,7 @@
 			}
 
 			found, matchesConsensus, fileRef, err := a.RepairRequired(tt.remotePath)
-			assertion.Equal(tt.wantFound, found, "found value must be same")
+			assertion.Equal(zboxutil.NewUint128(tt.wantFound), found, "found value must be same")
 			if tt.wantMatchesConsensus {
 				assertion.True(tt.wantMatchesConsensus, matchesConsensus)
 			} else {

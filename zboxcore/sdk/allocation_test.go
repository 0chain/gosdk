--- conflicted
+++ resolved
@@ -569,204 +569,6 @@
 	require.NoErrorf(err, "Unexpected error %v", err)
 }
 
-<<<<<<< HEAD
-func TestAllocation_RepairFile(t *testing.T) {
-	const (
-		mockFileRefName = "mock file ref name"
-		mockLocalPath   = "1.txt"
-		mockActualHash  = "75a919d23622c29ade8096ed1add6606ec970579459178db3a7d1d0ff8df92d3"
-		mockChunkHash   = "a6fb1cb61c9a3b8709242de28e44fb0b4de3753995396ae1d21ca9d4e956e9e2"
-	)
-
-	var mockClient = mocks.HttpClient{}
-	zboxutil.Client = &mockClient
-
-	client := zclient.GetClient()
-	client.Wallet = &zcncrypto.Wallet{
-		ClientID:  mockClientId,
-		ClientKey: mockClientKey,
-	}
-
-	setupHttpResponses := func(t *testing.T, testName string, numBlobbers, numCorrect int) {
-		require.True(t, numBlobbers >= numCorrect)
-		for i := 0; i < numBlobbers; i++ {
-			var hash string
-			if i < numCorrect {
-				hash = mockActualHash
-			}
-			frName := mockFileRefName + strconv.Itoa(i)
-			url := "TestAllocation_RepairFile" + testName + mockBlobberUrl + strconv.Itoa(i) + "/v1/file/meta"
-			mockClient.On("Do", mock.MatchedBy(func(req *http.Request) bool {
-				return strings.HasPrefix(req.URL.Path, url)
-			})).Return(&http.Response{
-				StatusCode: http.StatusOK,
-				Body: func(fileRefName, hash string) io.ReadCloser {
-					jsonFR, err := json.Marshal(&fileref.FileRef{
-						ActualFileHash: hash,
-						Ref: fileref.Ref{
-							Name: fileRefName,
-						},
-					})
-					require.NoError(t, err)
-					return ioutil.NopCloser(bytes.NewReader([]byte(jsonFR)))
-				}(frName, hash),
-			}, nil)
-		}
-	}
-
-	setupHttpResponsesWithUpload := func(t *testing.T, testName string, numBlobbers, numCorrect int) {
-		require.True(t, numBlobbers >= numCorrect)
-		for i := 0; i < numBlobbers; i++ {
-			var hash string
-			if i < numCorrect {
-				hash = mockActualHash
-			}
-
-			frName := mockFileRefName + strconv.Itoa(i)
-			httpResponse := &http.Response{
-				StatusCode: http.StatusOK,
-				Body: func(fileRefName, hash string) io.ReadCloser {
-					jsonFR, err := json.Marshal(&fileref.FileRef{
-						ActualFileHash: hash,
-						Ref: fileref.Ref{
-							Name: fileRefName,
-						},
-					})
-					require.NoError(t, err)
-					return ioutil.NopCloser(bytes.NewReader([]byte(jsonFR)))
-				}(frName, hash),
-			}
-
-			urlMeta := "TestAllocation_RepairFile" + testName + mockBlobberUrl + strconv.Itoa(i) + "/v1/file/meta"
-			mockClient.On("Do", mock.MatchedBy(func(req *http.Request) bool {
-				return strings.HasPrefix(req.URL.Path, urlMeta)
-			})).Return(httpResponse, nil)
-
-			urlUpload := "TestAllocation_RepairFile" + testName + mockBlobberUrl + strconv.Itoa(i) + "/v1/file/upload"
-			mockClient.On("Do", mock.MatchedBy(func(req *http.Request) bool {
-				return strings.HasPrefix(req.URL.Path, urlUpload)
-			})).Return(&http.Response{
-				StatusCode: http.StatusOK,
-				Body: func(fileRefName, hash string) io.ReadCloser {
-					jsonFR, err := json.Marshal(&UploadResult{
-						Filename: mockLocalPath,
-						Hash:     mockChunkHash,
-					})
-					require.NoError(t, err)
-					return ioutil.NopCloser(bytes.NewReader([]byte(jsonFR)))
-				}(frName, hash),
-			}, nil)
-
-			urlFilePath := "TestAllocation_RepairFile" + testName + mockBlobberUrl + strconv.Itoa(i) + "/v1/file/referencepath"
-			mockClient.On("Do", mock.MatchedBy(func(req *http.Request) bool {
-				return strings.HasPrefix(req.URL.Path, urlFilePath)
-			})).Return(&http.Response{
-				StatusCode: http.StatusOK,
-				Body: func(fileRefName, hash string) io.ReadCloser {
-					jsonFR, err := json.Marshal(&ReferencePathResult{
-						ReferencePath: &fileref.ReferencePath{
-							Meta: map[string]interface{}{
-								"type": "d",
-							},
-						},
-						LatestWM: nil,
-					})
-					require.NoError(t, err)
-					return ioutil.NopCloser(bytes.NewReader([]byte(jsonFR)))
-				}(frName, hash),
-			}, nil)
-
-			urlCommit := "TestAllocation_RepairFile" + testName + mockBlobberUrl + strconv.Itoa(i) + "/v1/connection/commit"
-			mockClient.On("Do", mock.MatchedBy(func(req *http.Request) bool {
-				return strings.HasPrefix(req.URL.Path, urlCommit)
-			})).Return(&http.Response{
-				StatusCode: http.StatusOK,
-				Body: func(fileRefName, hash string) io.ReadCloser {
-					jsonFR, err := json.Marshal(&ReferencePathResult{})
-					require.NoError(t, err)
-					return ioutil.NopCloser(bytes.NewReader([]byte(jsonFR)))
-				}(frName, hash),
-			}, nil)
-		}
-	}
-
-	type parameters struct {
-		localPath  string
-		remotePath string
-		status     StatusCallback
-	}
-	tests := []struct {
-		name        string
-		parameters  parameters
-		numBlobbers int
-		numCorrect  int
-		setup       func(*testing.T, string, int, int)
-		wantErr     bool
-		errMsg      string
-	}{
-		{
-			name: "Test_Repair_Not_Required_Failed",
-			parameters: parameters{
-				localPath:  mockLocalPath,
-				remotePath: "/",
-			},
-			numBlobbers: 4,
-			numCorrect:  4,
-			setup:       setupHttpResponses,
-			wantErr:     true,
-			errMsg:      "chunk_upload: Repair not required",
-		},
-		{
-			name: "Test_Repair_Required_Success",
-			parameters: parameters{
-				localPath:  mockLocalPath,
-				remotePath: "/",
-			},
-			numBlobbers: 6,
-			numCorrect:  5,
-			setup:       setupHttpResponsesWithUpload,
-		},
-	}
-
-	for _, tt := range tests {
-		t.Run(tt.name, func(t *testing.T) {
-			require := require.New(t)
-			if teardown := setupMockFile(t, mockLocalPath); teardown != nil {
-				defer teardown(t)
-			}
-			a := &Allocation{
-				ParityShards: tt.numBlobbers / 2,
-				DataShards:   tt.numBlobbers / 2,
-			}
-			a.uploadChan = make(chan *UploadRequest, 10)
-			a.downloadChan = make(chan *DownloadRequest, 10)
-			a.repairChan = make(chan *RepairRequest, 1)
-			a.ctx, a.ctxCancelF = context.WithCancel(context.Background())
-			a.uploadProgressMap = make(map[string]*UploadRequest)
-			a.downloadProgressMap = make(map[string]*DownloadRequest)
-			a.mutex = &sync.Mutex{}
-			a.initialized = true
-			storageSdk.sdkInitialized = true
-			setupMockAllocation(t, a)
-			for i := 0; i < tt.numBlobbers; i++ {
-				a.Blobbers = append(a.Blobbers, &blockchain.StorageNode{
-					Baseurl: "TestAllocation_RepairFile" + tt.name + mockBlobberUrl + strconv.Itoa(i),
-				})
-			}
-			tt.setup(t, tt.name, tt.numBlobbers, tt.numCorrect)
-			err := a.RepairFile(tt.parameters.localPath, tt.parameters.remotePath, tt.parameters.status)
-			require.EqualValues(tt.wantErr, err != nil)
-			if err != nil {
-				require.EqualValues(tt.errMsg, errors.Top(err))
-				return
-			}
-			require.NoErrorf(err, "Unexpected error %v", err)
-		})
-	}
-}
-
-=======
->>>>>>> b4f0bf9b
 func TestAllocation_RepairRequired(t *testing.T) {
 	const (
 		mockActualHash = "4041e3eeb170751544a47af4e4f9d374e76cee1d"
@@ -1177,151 +979,6 @@
 	}
 }
 
-<<<<<<< HEAD
-func TestAllocation_DeleteFile(t *testing.T) {
-	const (
-		mockType = "f"
-	)
-
-	var mockClient = mocks.HttpClient{}
-	zboxutil.Client = &mockClient
-
-	client := zclient.GetClient()
-	client.Wallet = &zcncrypto.Wallet{
-		ClientID:  mockClientId,
-		ClientKey: mockClientKey,
-	}
-
-	require := require.New(t)
-
-	a := &Allocation{
-		DataShards:   2,
-		ParityShards: 2,
-	}
-	a.InitAllocation()
-	storageSdk.sdkInitialized = true
-
-	for i := 0; i < numBlobbers; i++ {
-		a.Blobbers = append(a.Blobbers, &blockchain.StorageNode{
-			ID:      mockBlobberId + strconv.Itoa(i),
-			Baseurl: "TestAllocation_DeleteFile" + mockBlobberUrl + strconv.Itoa(i),
-		})
-	}
-
-	body, err := json.Marshal(&fileref.ReferencePath{
-		Meta: map[string]interface{}{
-			"type": mockType,
-		},
-	})
-	require.NoError(err)
-	setupMockHttpResponse(t, &mockClient, "TestAllocation_DeleteFile", "", a, http.MethodGet, http.StatusOK, body)
-	setupMockHttpResponse(t, &mockClient, "TestAllocation_DeleteFile", "", a, http.MethodDelete, http.StatusOK, []byte(""))
-	setupMockCommitRequest(a)
-
-	err = a.DeleteFile("/1.txt")
-	require.NoErrorf(err, "unexpected error: %v", err)
-}
-
-func TestAllocation_deleteFile(t *testing.T) {
-	const (
-		mockType = "f"
-	)
-
-	var mockClient = mocks.HttpClient{}
-	zboxutil.Client = &mockClient
-
-	client := zclient.GetClient()
-	client.Wallet = &zcncrypto.Wallet{
-		ClientID:  mockClientId,
-		ClientKey: mockClientKey,
-	}
-
-	type parameters struct {
-		path string
-	}
-	tests := []struct {
-		name       string
-		parameters parameters
-		setup      func(*testing.T, string, *Allocation) (teardown func(*testing.T))
-		wantErr    bool
-		errMsg     string
-	}{
-		{
-			name: "Test_Uninitialized_Failed",
-			setup: func(t *testing.T, testCaseName string, a *Allocation) (teardown func(t *testing.T)) {
-				a.initialized = false
-				return func(t *testing.T) {
-					a.initialized = true
-				}
-			},
-			wantErr: true,
-			errMsg:  "sdk_not_initialized: Please call InitStorageSDK Init and use GetAllocation to get the allocation object",
-		},
-		{
-			name:    "Test_Invalid_Path_Failed",
-			wantErr: true,
-			errMsg:  "invalid_path: Invalid path for the list",
-		},
-		{
-			name: "Test_Not_Abs_Path_Failed",
-			parameters: parameters{
-				path: "x.txt",
-			},
-			wantErr: true,
-			errMsg:  "invalid_path: Path should be valid and absolute",
-		},
-		{
-			name: "Test_Success",
-			parameters: parameters{
-				path: "/1.txt",
-			},
-			setup: func(t *testing.T, testCaseName string, a *Allocation) (teardown func(t *testing.T)) {
-				body, err := json.Marshal(&fileref.ReferencePath{
-					Meta: map[string]interface{}{
-						"type": mockType,
-					},
-				})
-				require.NoError(t, err)
-				setupMockHttpResponse(t, &mockClient, "TestAllocation_deleteFile", testCaseName, a, http.MethodGet, http.StatusOK, body)
-				setupMockHttpResponse(t, &mockClient, "TestAllocation_deleteFile", testCaseName, a, http.MethodDelete, http.StatusOK, []byte(""))
-				setupMockCommitRequest(a)
-				return nil
-			},
-		},
-	}
-	for _, tt := range tests {
-		t.Run(tt.name, func(t *testing.T) {
-			require := require.New(t)
-			a := &Allocation{
-				DataShards:   2,
-				ParityShards: 2,
-			}
-			a.InitAllocation()
-			storageSdk.sdkInitialized = true
-			for i := 0; i < numBlobbers; i++ {
-				a.Blobbers = append(a.Blobbers, &blockchain.StorageNode{
-					ID:      tt.name + mockBlobberId + strconv.Itoa(i),
-					Baseurl: "TestAllocation_deleteFile" + tt.name + mockBlobberUrl + strconv.Itoa(i),
-				})
-			}
-			if tt.setup != nil {
-				if teardown := tt.setup(t, tt.name, a); teardown != nil {
-					defer teardown(t)
-				}
-			}
-			err := a.DeleteFile(tt.parameters.path)
-			require.EqualValues(tt.wantErr, err != nil)
-			if err != nil {
-				require.EqualValues(tt.errMsg, errors.Top(err))
-				return
-			}
-			require.NoErrorf(err, "unexpected error: %v", err)
-		})
-	}
-}
-
-=======
->>>>>>> b4f0bf9b
 func TestAllocation_UpdateObjectAttributes(t *testing.T) {
 	const (
 		mockType = "f"
@@ -1472,312 +1129,6 @@
 	}
 }
 
-<<<<<<< HEAD
-func TestAllocation_MoveObject(t *testing.T) {
-	const (
-		mockType = "f"
-	)
-
-	var mockClient = mocks.HttpClient{}
-	zboxutil.Client = &mockClient
-
-	client := zclient.GetClient()
-	client.Wallet = &zcncrypto.Wallet{
-		ClientID:  mockClientId,
-		ClientKey: mockClientKey,
-	}
-
-	type parameters struct {
-		path     string
-		destPath string
-	}
-	tests := []struct {
-		name       string
-		parameters parameters
-		setup      func(*testing.T, string, *Allocation) (teardown func(*testing.T))
-		wantErr    bool
-		errMsg     string
-	}{
-		{
-			name: "Test_Cover_Copy_Object",
-			parameters: parameters{
-				path:     "/1.txt",
-				destPath: "/d",
-			},
-			setup: func(t *testing.T, testCaseName string, a *Allocation) (teardown func(t *testing.T)) {
-				a.initialized = false
-				return func(t *testing.T) {
-					a.initialized = true
-				}
-			},
-			wantErr: true,
-			errMsg:  "sdk_not_initialized: Please call InitStorageSDK Init and use GetAllocation to get the allocation object",
-		},
-		{
-			name: "Test_Cover_Delete_Object",
-			parameters: parameters{
-				path:     "/1.txt",
-				destPath: "/d",
-			},
-			setup: func(t *testing.T, testCaseName string, a *Allocation) (teardown func(t *testing.T)) {
-				body, err := json.Marshal(&fileref.ReferencePath{
-					Meta: map[string]interface{}{
-						"type": mockType,
-					},
-				})
-				require.NoError(t, err)
-				setupMockHttpResponse(t, &mockClient, "TestAllocation_MoveObject", testCaseName, a, http.MethodGet, http.StatusOK, body)
-				setupMockHttpResponse(t, &mockClient, "TestAllocation_MoveObject", testCaseName, a, http.MethodPost, http.StatusOK, []byte(""))
-				setupMockHttpResponse(t, &mockClient, "TestAllocation_MoveObject", testCaseName, a, http.MethodGet, http.StatusOK, body)
-				setupMockHttpResponse(t, &mockClient, "TestAllocation_MoveObject", testCaseName, a, http.MethodDelete, http.StatusOK, []byte(""))
-				setupMockCommitRequest(a)
-				return nil
-			},
-		},
-	}
-	for _, tt := range tests {
-		t.Run(tt.name, func(t *testing.T) {
-			require := require.New(t)
-			a := &Allocation{
-				DataShards:   2,
-				ParityShards: 2,
-			}
-			a.InitAllocation()
-			storageSdk.sdkInitialized = true
-			for i := 0; i < numBlobbers; i++ {
-				a.Blobbers = append(a.Blobbers, &blockchain.StorageNode{
-					ID:      tt.name + mockBlobberId + strconv.Itoa(i),
-					Baseurl: "TestAllocation_MoveObject" + tt.name + mockBlobberUrl + strconv.Itoa(i),
-				})
-			}
-			if tt.setup != nil {
-				if teardown := tt.setup(t, tt.name, a); teardown != nil {
-					defer teardown(t)
-				}
-			}
-			err := a.MoveObject(tt.parameters.path, tt.parameters.destPath)
-			require.EqualValues(tt.wantErr, err != nil)
-			if err != nil {
-				require.EqualValues(tt.errMsg, errors.Top(err))
-				return
-			}
-			require.NoErrorf(err, "unexpected error: %v", err)
-		})
-	}
-}
-
-func TestAllocation_CopyObject(t *testing.T) {
-	const (
-		mockType = "f"
-	)
-
-	var mockClient = mocks.HttpClient{}
-	zboxutil.Client = &mockClient
-
-	client := zclient.GetClient()
-	client.Wallet = &zcncrypto.Wallet{
-		ClientID:  mockClientId,
-		ClientKey: mockClientKey,
-	}
-
-	type parameters struct {
-		path     string
-		destPath string
-	}
-	tests := []struct {
-		name       string
-		parameters parameters
-		setup      func(*testing.T, string, *Allocation) (teardown func(*testing.T))
-		wantErr    bool
-		errMsg     string
-	}{
-		{
-			name: "Test_Uninitialized_Failed",
-			setup: func(t *testing.T, testCaseName string, a *Allocation) (teardown func(t *testing.T)) {
-				a.initialized = false
-				return func(t *testing.T) {
-					a.initialized = true
-				}
-			},
-			wantErr: true,
-			errMsg:  "sdk_not_initialized: Please call InitStorageSDK Init and use GetAllocation to get the allocation object",
-		},
-		{
-			name: "Test_Wrong_Path_Or_Destination_Path_Failed",
-			parameters: parameters{
-				path:     "",
-				destPath: "",
-			},
-			wantErr: true,
-			errMsg:  "invalid_path: Invalid path for copy",
-		},
-		{
-			name: "Test_Invalid_Remote_Absolute_Path",
-			parameters: parameters{
-				path:     "abc",
-				destPath: "/d",
-			},
-			wantErr: true,
-			errMsg:  "invalid_path: Path should be valid and absolute",
-		},
-		{
-			name: "Test_Success",
-			parameters: parameters{
-				path:     "/1.txt",
-				destPath: "/d",
-			},
-			setup: func(t *testing.T, testCaseName string, a *Allocation) (teardown func(t *testing.T)) {
-				body, err := json.Marshal(&fileref.ReferencePath{
-					Meta: map[string]interface{}{
-						"type": mockType,
-					},
-				})
-				require.NoError(t, err)
-				setupMockHttpResponse(t, &mockClient, "TestAllocation_CopyObject", testCaseName, a, http.MethodGet, http.StatusOK, body)
-				setupMockHttpResponse(t, &mockClient, "TestAllocation_CopyObject", testCaseName, a, http.MethodPost, http.StatusOK, []byte(""))
-				setupMockCommitRequest(a)
-				return nil
-			},
-		},
-	}
-	for _, tt := range tests {
-		t.Run(tt.name, func(t *testing.T) {
-			require := require.New(t)
-			a := &Allocation{
-				DataShards:   2,
-				ParityShards: 2,
-			}
-			a.InitAllocation()
-			storageSdk.sdkInitialized = true
-			for i := 0; i < numBlobbers; i++ {
-				a.Blobbers = append(a.Blobbers, &blockchain.StorageNode{
-					ID:      tt.name + mockBlobberId + strconv.Itoa(i),
-					Baseurl: "TestAllocation_CopyObject" + tt.name + mockBlobberUrl + strconv.Itoa(i),
-				})
-			}
-			if tt.setup != nil {
-				if teardown := tt.setup(t, tt.name, a); teardown != nil {
-					defer teardown(t)
-				}
-			}
-			err := a.CopyObject(tt.parameters.path, tt.parameters.destPath)
-			require.EqualValues(tt.wantErr, err != nil)
-			if err != nil {
-				require.EqualValues(tt.errMsg, errors.Top(err))
-				return
-			}
-			require.NoErrorf(err, "unexpected error: %v", err)
-		})
-	}
-}
-
-func TestAllocation_RenameObject(t *testing.T) {
-	const (
-		mockType = "f"
-	)
-
-	var mockClient = mocks.HttpClient{}
-	zboxutil.Client = &mockClient
-
-	client := zclient.GetClient()
-	client.Wallet = &zcncrypto.Wallet{
-		ClientID:  mockClientId,
-		ClientKey: mockClientKey,
-	}
-
-	type parameters struct {
-		path     string
-		destName string
-	}
-	tests := []struct {
-		name       string
-		parameters parameters
-		setup      func(*testing.T, string, *Allocation) (teardown func(*testing.T))
-		wantErr    bool
-		errMsg     string
-	}{
-		{
-			name: "Test_Uninitialized_Failed",
-			setup: func(t *testing.T, testCaseName string, a *Allocation) (teardown func(t *testing.T)) {
-				a.initialized = false
-				return func(t *testing.T) {
-					a.initialized = true
-				}
-			},
-			wantErr: true,
-			errMsg:  "sdk_not_initialized: Please call InitStorageSDK Init and use GetAllocation to get the allocation object",
-		},
-		{
-			name: "Test_Wrong_Path_Or_Destination_Path_Failed",
-			parameters: parameters{
-				path:     "",
-				destName: "",
-			},
-			wantErr: true,
-			errMsg:  "invalid_path: Invalid path for the list",
-		},
-		{
-			name: "Test_Invalid_Remote_Absolute_Path",
-			parameters: parameters{
-				path:     "abc",
-				destName: "/2.txt",
-			},
-			wantErr: true,
-			errMsg:  "invalid_path: Path should be valid and absolute",
-		},
-		{
-			name: "Test_Success",
-			parameters: parameters{
-				path:     "/1.txt",
-				destName: "/2.txt",
-			},
-			setup: func(t *testing.T, testCaseName string, a *Allocation) (teardown func(t *testing.T)) {
-				body, err := json.Marshal(&fileref.ReferencePath{
-					Meta: map[string]interface{}{
-						"type": mockType,
-					},
-				})
-				require.NoError(t, err)
-				setupMockHttpResponse(t, &mockClient, "TestAllocation_RenameObject", testCaseName, a, http.MethodGet, http.StatusOK, body)
-				setupMockHttpResponse(t, &mockClient, "TestAllocation_RenameObject", testCaseName, a, http.MethodPost, http.StatusOK, []byte(""))
-				setupMockCommitRequest(a)
-				return nil
-			},
-		},
-	}
-	for _, tt := range tests {
-		t.Run(tt.name, func(t *testing.T) {
-			require := require.New(t)
-			a := &Allocation{
-				DataShards:   2,
-				ParityShards: 2,
-			}
-			a.InitAllocation()
-			storageSdk.sdkInitialized = true
-			for i := 0; i < numBlobbers; i++ {
-				a.Blobbers = append(a.Blobbers, &blockchain.StorageNode{
-					ID:      tt.name + mockBlobberId + strconv.Itoa(i),
-					Baseurl: "TestAllocation_RenameObject" + tt.name + mockBlobberUrl + strconv.Itoa(i),
-				})
-			}
-			if tt.setup != nil {
-				if teardown := tt.setup(t, tt.name, a); teardown != nil {
-					defer teardown(t)
-				}
-			}
-			err := a.RenameObject(tt.parameters.path, tt.parameters.destName)
-			require.EqualValues(tt.wantErr, err != nil)
-			if err != nil {
-				require.EqualValues(tt.errMsg, errors.Top(err))
-				return
-			}
-			require.NoErrorf(err, "unexpected error: %v", err)
-		})
-	}
-}
-
-=======
->>>>>>> b4f0bf9b
 func TestAllocation_AddCollaborator(t *testing.T) {
 	var mockClient = mocks.HttpClient{}
 	zboxutil.Client = &mockClient

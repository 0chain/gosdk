package sdk

import (
	"bytes"
	"context"
	"encoding/json"
	"io"
	"io/ioutil"
	"log"
	"net/http"
	"os"
	"strconv"
	"strings"
	"sync"
	"testing"

	"github.com/0chain/gosdk/zboxcore/encryption"

	"github.com/0chain/errors"
	"github.com/0chain/gosdk/core/common"

	"github.com/0chain/gosdk/core/zcncrypto"
	"github.com/0chain/gosdk/zboxcore/blockchain"
	zclient "github.com/0chain/gosdk/zboxcore/client"
	"github.com/0chain/gosdk/zboxcore/fileref"
	"github.com/0chain/gosdk/zboxcore/mocks"
	"github.com/0chain/gosdk/zboxcore/zboxutil"
	"github.com/stretchr/testify/mock"
	"github.com/stretchr/testify/require"
)

const (
	tokenUnit          = 10000000000.0
	mockAllocationId   = "mock allocation id"
	mockAllocationTxId = "mock transaction id"
	mockClientId       = "mock client id"
	mockClientKey      = "mock client key"
	mockBlobberId      = "mock blobber id"
	mockBlobberUrl     = "mockBlobberUrl"
	mockLookupHash     = "mock lookup hash"
	mockAllocationRoot = "mock allocation root"
	mockFileRefName    = "mock file ref name"
	numBlobbers        = 4
)

func setupMockGetFileMetaResponse(
	t *testing.T, mockClient *mocks.HttpClient, funcName string,
	testCaseName string, a *Allocation, httpMethod string,
	statusCode int, body []byte) {

	for i := 0; i < numBlobbers; i++ {
		url := funcName + testCaseName + mockBlobberUrl + strconv.Itoa(i) + zboxutil.FILE_META_ENDPOINT
		mockClient.On("Do", mock.MatchedBy(func(req *http.Request) bool {
			log.Println(req.URL.String(), url)
			return req.Method == httpMethod &&
				strings.HasPrefix(req.URL.String(), url)
		})).Return(&http.Response{
			StatusCode: statusCode,
			Body:       ioutil.NopCloser(bytes.NewReader(body)),
		}, nil).Once()
	}
}

func setupMockHttpResponse(
	t *testing.T, mockClient *mocks.HttpClient, funcName string,
	testCaseName string, a *Allocation, httpMethod string,
	statusCode int, body []byte) {

	for i := 0; i < numBlobbers; i++ {
		url := funcName + testCaseName + mockBlobberUrl + strconv.Itoa(i)
		mockClient.On("Do", mock.MatchedBy(func(req *http.Request) bool {
			return req.Method == httpMethod &&
				strings.Contains(req.URL.String(), url)
		})).Return(&http.Response{
			StatusCode: statusCode,
			Body:       ioutil.NopCloser(bytes.NewReader(body)),
		}, nil).Once()
	}
}

func setupMockCommitRequest(a *Allocation) {
	commitChan = make(map[string]chan *CommitRequest)
	for _, blobber := range a.Blobbers {
		if _, ok := commitChan[blobber.ID]; !ok {
			commitChan[blobber.ID] = make(chan *CommitRequest, 1)
			blobberChan := commitChan[blobber.ID]
			go func(c <-chan *CommitRequest, blID string) {
				for {
					cm := <-c
					if cm != nil {
						cm.result = &CommitResult{
							Success: true,
						}
						if cm.wg != nil {
							cm.wg.Done()
						}
					}
				}
			}(blobberChan, blobber.ID)
		}
	}
}

func setupMockWriteLockRequest(a *Allocation, mockClient *mocks.HttpClient) {

	for _, blobber := range a.Blobbers {
		url := blobber.Baseurl + zboxutil.WM_LOCK_ENDPOINT
		url = strings.TrimRight(url, "/")
		mockClient.On("Do", mock.MatchedBy(func(req *http.Request) bool {
			return strings.Contains(req.URL.String(), url)
		})).Return(&http.Response{
			StatusCode: http.StatusOK,
			Body: func() io.ReadCloser {
				resp := &WMLockResult{
					Status: WMLockStatusOK,
				}
				respBuf, _ := json.Marshal(resp)
				return ioutil.NopCloser(bytes.NewReader(respBuf))
			}(),
		}, nil)
	}
}

func setupMockFile(t *testing.T, path string) (teardown func(t *testing.T)) {
	_, err := os.Create(path)
	require.Nil(t, err)
	err = ioutil.WriteFile(path, []byte("mockActualHash"), os.ModePerm)
	require.Nil(t, err)
	return func(t *testing.T) {
		os.Remove(path)
	}
}

<<<<<<< HEAD
func setupMockRollback(a *Allocation, mockClient *mocks.HttpClient) {

	for _, blobber := range a.Blobbers {
		url := blobber.Baseurl + zboxutil.LATEST_WRITE_MARKER_ENDPOINT
		url = strings.TrimRight(url, "/")
		mockClient.On("Do", mock.MatchedBy(func(req *http.Request) bool {
			return strings.Contains(req.URL.String(), url)
		})).Return(&http.Response{
			StatusCode: http.StatusOK,
			Body: func() io.ReadCloser {
				s := `{"latest_write_marker":null,"prev_write_marker":null}`
				return ioutil.NopCloser(bytes.NewReader([]byte(s)))
			}(),
		}, nil)

		newUrl := blobber.Baseurl + zboxutil.ROLLBACK_ENDPOINT
		newUrl = strings.TrimRight(newUrl, "/")
		mockClient.On("Do", mock.MatchedBy(func(req *http.Request) bool {
			return strings.Contains(req.URL.String(), newUrl)
		})).Return(&http.Response{
			StatusCode: http.StatusOK,
			Body:       ioutil.NopCloser(bytes.NewReader(nil)),
		}, nil)
	}

}

func setupMockFileAndReferencePathResult(t *testing.T, allocationID, name string) (teardown func(t *testing.T)) {
	var buf = []byte("mockActualHash")
	h := sha3.New256()
	f, _ := os.Create(name)
	w := io.MultiWriter(h, f)
	//nolint: errcheck
	w.Write(buf)

	cancel := blobber.MockReferencePathResult(allocationID, &model.Ref{
		AllocationID: allocationID,
		Type:         model.DIRECTORY,
		Name:         "/",
		Path:         "/",
		PathLevel:    1,
		ParentPath:   "",
		Children: []*model.Ref{
			{
				AllocationID:   allocationID,
				Name:           name,
				Type:           model.FILE,
				Path:           "/" + name,
				ActualFileSize: int64(len(buf)),
				ActualFileHash: hex.EncodeToString(h.Sum(nil)),
				ChunkSize:      CHUNK_SIZE,
				PathLevel:      2,
				ParentPath:     "/",
			},
		},
	})

	return func(t *testing.T) {
		cancel()
		os.Remove(name)
	}
}

=======
>>>>>>> e00f0fb7
func TestGetMinMaxWriteReadSuccess(t *testing.T) {
	var ssc = newTestAllocation()
	ssc.DataShards = 5
	ssc.ParityShards = 4

	ssc.initialized = true
	sdkInitialized = true
	require.NotNil(t, ssc.BlobberDetails)

	t.Run("Success minR, minW", func(t *testing.T) {
		minW, minR, err := ssc.GetMinWriteRead()
		require.NoError(t, err)
		require.Equal(t, 0.01, minW)
		require.Equal(t, 0.01, minR)
	})

	t.Run("Success maxR, maxW", func(t *testing.T) {
		maxW, maxR, err := ssc.GetMaxWriteRead()
		require.NoError(t, err)
		require.Equal(t, 0.01, maxW)
		require.Equal(t, 0.01, maxR)
	})

	t.Run("Error / No Blobbers", func(t *testing.T) {
		var (
			ssc = newTestAllocationEmptyBlobbers()
			err error
		)
		ssc.initialized = true
		_, _, err = ssc.GetMinWriteRead()
		require.Error(t, err)
	})

	t.Run("Error / Empty Blobbers", func(t *testing.T) {
		var err error
		ssc.initialized = false
		_, _, err = ssc.GetMinWriteRead()
		require.Error(t, err)
	})

	t.Run("Error / Not Initialized", func(t *testing.T) {
		var err error
		ssc.initialized = false
		_, _, err = ssc.GetMinWriteRead()
		require.Error(t, err)
	})
}

func TestGetMaxMinStorageCostSuccess(t *testing.T) {
	var ssc = newTestAllocation()
	ssc.DataShards = 4
	ssc.ParityShards = 2

	ssc.initialized = true
	sdkInitialized = true

	t.Run("Storage cost", func(t *testing.T) {
		cost, err := ssc.GetMaxStorageCost(100 * GB)
		require.NoError(t, err)
		require.Equal(t, 1.5, cost)
	})
}

func newTestAllocationEmptyBlobbers() (ssc *Allocation) {
	ssc = new(Allocation)
	ssc.Expiration = 0
	ssc.ID = "ID"
	ssc.BlobberDetails = make([]*BlobberAllocation, 0)
	return ssc
}

func newTestAllocation() (ssc *Allocation) {
	ssc = new(Allocation)
	ssc.Expiration = 0
	ssc.ID = "ID"
	ssc.BlobberDetails = newBlobbersDetails()
	return ssc
}

func newBlobbersDetails() (blobbers []*BlobberAllocation) {
	blobberDetails := make([]*BlobberAllocation, 0)

	for i := 1; i <= 1; i++ {
		var balloc BlobberAllocation
		balloc.Size = 1000

		balloc.Terms = Terms{ReadPrice: common.Balance(100000000), WritePrice: common.Balance(100000000)}
		blobberDetails = append(blobberDetails, &balloc)
	}

	return blobberDetails
}

type MockFile struct {
	os.FileInfo
}

func (m MockFile) Size() int64 { return 10 }

func TestPriceRange_IsValid(t *testing.T) {
	type fields struct {
		Min uint64
		Max uint64
	}
	tests := []struct {
		name   string
		fields fields
		want   bool
	}{
		{
			"Test_Valid_InRange",
			fields{
				Min: 0,
				Max: 50,
			},
			true,
		},
		{
			"Test_Valid_At_Once_Value",
			fields{
				Min: 10,
				Max: 10,
			},
			true,
		},
		{
			"Test_Invalid_InRange",
			fields{
				Min: 10,
				Max: 5,
			},
			false,
		},
	}
	for _, tt := range tests {
		t.Run(tt.name, func(t *testing.T) {
			pr := &PriceRange{
				Min: tt.fields.Min,
				Max: tt.fields.Max,
			}
			got := pr.IsValid()
			require := require.New(t)
			var check = require.False
			if tt.want {
				check = require.True
			}
			check(got)
		})
	}
}

func TestAllocation_InitAllocation(t *testing.T) {
	a := Allocation{
		FileOptions: 63,
	}
	a.InitAllocation()
	require.New(t).NotZero(a)
}

func TestAllocation_dispatchWork(t *testing.T) {
	a := Allocation{DataShards: 2, ParityShards: 2, downloadChan: make(chan *DownloadRequest), repairChan: make(chan *RepairRequest)}
	t.Run("Test_Cover_Context_Canceled", func(t *testing.T) {
		ctx, cancelFn := context.WithCancel(context.Background())
		go a.dispatchWork(ctx)
		cancelFn()
	})

	t.Run("Test_Cover_Download_Request", func(t *testing.T) {
		ctx, ctxCncl := context.WithCancel(context.Background())
		go a.dispatchWork(context.Background())
		a.downloadChan <- &DownloadRequest{ctx: ctx, ctxCncl: ctxCncl}
	})
	t.Run("Test_Cover_Repair_Request", func(t *testing.T) {
		go a.dispatchWork(context.Background())
		a.repairChan <- &RepairRequest{listDir: &ListResult{}}
	})
}

func TestAllocation_GetStats(t *testing.T) {
	stats := &AllocationStats{}
	a := &Allocation{
		Stats: stats,
	}
	got := a.GetStats()
	require.New(t).Same(stats, got)
}

func TestAllocation_GetBlobberStats(t *testing.T) {
	var mockClient = mocks.HttpClient{}
	zboxutil.Client = &mockClient

	client := zclient.GetClient()
	client.Wallet = &zcncrypto.Wallet{
		ClientID:  mockClientId,
		ClientKey: mockClientKey,
	}

	tests := []struct {
		name  string
		setup func(*testing.T, string)
	}{
		{
			name: "Test_Success",
			setup: func(t *testing.T, testName string) {
				mockClient.On("Do", mock.MatchedBy(func(req *http.Request) bool {
					return strings.HasPrefix(req.URL.Path, "TestAllocation_GetBlobberStats"+testName)
				})).Return(&http.Response{
					Body: func() io.ReadCloser {
						jsonFR, err := json.Marshal(&BlobberAllocationStats{
							ID: mockAllocationId,
							Tx: mockAllocationTxId,
						})
						require.NoError(t, err)
						return ioutil.NopCloser(bytes.NewReader([]byte(jsonFR)))
					}(),
					StatusCode: http.StatusOK,
				}, nil)
			},
		},
	}
	for _, tt := range tests {
		t.Run(tt.name, func(t *testing.T) {
			require := require.New(t)
			tt.setup(t, tt.name)
			a := &Allocation{
				ID: mockAllocationId,
				Tx: mockAllocationTxId,
			}
			a.Blobbers = append(a.Blobbers, &blockchain.StorageNode{
				ID:      tt.name + mockBlobberId,
				Baseurl: "TestAllocation_GetBlobberStats" + tt.name + mockBlobberUrl,
			})
			got := a.GetBlobberStats()
			require.NotEmptyf(got, "Error no blobber stats result found")

			expected := make(map[string]*BlobberAllocationStats, 1)
			expected["TestAllocation_GetBlobberStats"+tt.name+mockBlobberUrl] = &BlobberAllocationStats{
				ID:         mockAllocationId,
				Tx:         mockAllocationTxId,
				BlobberID:  tt.name + mockBlobberId,
				BlobberURL: "TestAllocation_GetBlobberStats" + tt.name + mockBlobberUrl,
			}

			for key, val := range expected {
				require.NotNilf(got[key], "Error result map must be contain key %v", key)
				require.EqualValues(val, got[key])
			}
		})
	}
}

func TestAllocation_isInitialized(t *testing.T) {
	tests := []struct {
		name                                        string
		sdkInitialized, allocationInitialized, want bool
	}{
		{
			"Test_Initialized",
			true, true, true,
		},
		{
			"Test_SDK_Uninitialized",
			false, true, false,
		},
		{
			"Test_Allocation_Uninitialized",
			true, false, false,
		},
		{
			"Test_Both_SDK_And_Allocation_Uninitialized",
			false, false, false,
		},
	}
	for _, tt := range tests {
		t.Run(tt.name, func(t *testing.T) {
			originalSDKInitialized := sdkInitialized
			defer func() { sdkInitialized = originalSDKInitialized }()
			sdkInitialized = tt.sdkInitialized
			a := &Allocation{initialized: tt.allocationInitialized}
			got := a.isInitialized()
			require := require.New(t)
			if tt.want {
				require.True(got, `Error a.isInitialized() should returns "true"", but got "false"`)
				return
			}
			require.False(got, `Error a.isInitialized() should returns "false"", but got "true"`)
		})
	}
}

// Uncomment tests later on after critical issues are fixed
// func TestAllocation_CreateDir(t *testing.T) {
// 	const mockLocalPath = "/test"
// 	require := require.New(t)
// 	if teardown := setupMockFile(t, mockLocalPath); teardown != nil {
// 		defer teardown(t)
// 	}
// 	a := &Allocation{
// 		ParityShards: 2,
// 		DataShards:   2,
// 	}
// 	setupMockAllocation(t, a)

// 	var mockClient = mocks.HttpClient{}
// 	zboxutil.Client = &mockClient

// 	client := zclient.GetClient()
// 	client.Wallet = &zcncrypto.Wallet{
// 		ClientID:  mockClientId,
// 		ClientKey: mockClientKey,
// 	}

// 	mockClient.On("Do", mock.MatchedBy(func(req *http.Request) bool {
// 		return strings.HasPrefix(req.URL.Path, "TestAllocation_CreateDir")
// 	})).Return(&http.Response{
// 		StatusCode: http.StatusOK,
// 		Body:       ioutil.NopCloser(bytes.NewReader([]byte(""))),
// 	}, nil)

// 	for i := 0; i < numBlobbers; i++ {
// 		a.Blobbers = append(a.Blobbers, &blockchain.StorageNode{
// 			ID:      mockBlobberId + strconv.Itoa(i),
// 			Baseurl: "TestAllocation_CreateDir" + mockBlobberUrl + strconv.Itoa(i),
// 		})
// 	}
// 	err := a.CreateDir(mockLocalPath)
// 	require.NoErrorf(err, "Unexpected error %v", err)
// }

func TestAllocation_RepairRequired(t *testing.T) {
	const (
		mockActualHash = "4041e3eeb170751544a47af4e4f9d374e76cee1d"
	)

	var mockClient = mocks.HttpClient{}
	zboxutil.Client = &mockClient

	client := zclient.GetClient()
	client.Wallet = &zcncrypto.Wallet{
		ClientID:  mockClientId,
		ClientKey: mockClientKey,
	}

	tests := []struct {
		name                          string
		setup                         func(*testing.T, string, *Allocation) (teardown func(*testing.T))
		remotePath                    string
		wantFound                     uint64
		wantFileRef                   *fileref.FileRef
		wantMatchesConsensus, wantErr bool
		errMsg                        string
	}{
		{
			name: "Test_Not_Repair_Required_Success",
			setup: func(t *testing.T, testCaseName string, a *Allocation) (teardown func(t *testing.T)) {
				for i := 0; i < numBlobbers; i++ {
					url := "TestAllocation_RepairRequired" + testCaseName + mockBlobberUrl + strconv.Itoa(i)
					a.Blobbers = append(a.Blobbers, &blockchain.StorageNode{
						Baseurl: url,
					})
					mockClient.On("Do", mock.MatchedBy(func(req *http.Request) bool {
						return strings.HasPrefix(req.URL.Path, url)
					})).Return(&http.Response{
						StatusCode: http.StatusOK,
						Body: func() io.ReadCloser {
							jsonFR, err := json.Marshal(&fileref.FileRef{
								ActualFileHash: mockActualHash,
							})
							require.NoError(t, err)
							return ioutil.NopCloser(bytes.NewReader([]byte(jsonFR)))
						}(),
					}, nil)
				}
				return nil
			},
			remotePath:           "/x.txt",
			wantFound:            0xf,
			wantMatchesConsensus: false,
			wantErr:              false,
		},
		{
			name: "Test_Uninitialized_Failed",
			setup: func(t *testing.T, testCaseName string, a *Allocation) (teardown func(t *testing.T)) {
				a.initialized = false
				return func(t *testing.T) { a.initialized = true }
			},
			remotePath:           "/",
			wantFound:            0,
			wantMatchesConsensus: false,
			wantErr:              true,
			errMsg:               "sdk_not_initialized: Please call InitStorageSDK Init and use GetAllocation to get the allocation object",
		},
		{
			name: "Test_Repair_Required_Success",
			setup: func(t *testing.T, testCaseName string, a *Allocation) (teardown func(t *testing.T)) {
				for i := 0; i < numBlobbers; i++ {
					var hash string
					if i < numBlobbers-1 {
						hash = mockActualHash
					}
					url := "TestAllocation_RepairRequired" + testCaseName + mockBlobberUrl + strconv.Itoa(i)
					a.Blobbers = append(a.Blobbers, &blockchain.StorageNode{
						Baseurl: url,
					})
					mockClient.On("Do", mock.MatchedBy(func(req *http.Request) bool {
						return strings.HasPrefix(req.URL.Path, url)
					})).Return(&http.Response{
						StatusCode: http.StatusOK,
						Body: func(hash string) io.ReadCloser {
							jsonFR, err := json.Marshal(&fileref.FileRef{
								ActualFileHash: hash,
							})
							require.NoError(t, err)
							return ioutil.NopCloser(bytes.NewReader([]byte(jsonFR)))
						}(hash),
					}, nil)
				}
				return nil
			},
			remotePath:           "/",
			wantFound:            0x7,
			wantMatchesConsensus: true,
			wantErr:              false,
		},
		{
			name: "Test_Remote_File_Not_Found_Failed",
			setup: func(t *testing.T, testCaseName string, a *Allocation) (teardown func(t *testing.T)) {
				for i := 0; i < numBlobbers; i++ {
					url := "TestAllocation_RepairRequired" + testCaseName + mockBlobberUrl + strconv.Itoa(i)
					a.Blobbers = append(a.Blobbers, &blockchain.StorageNode{
						Baseurl: url,
					})
					mockClient.On("Do", mock.MatchedBy(func(req *http.Request) bool {
						return strings.HasPrefix(req.URL.Path, url)
					})).Return(&http.Response{
						StatusCode: http.StatusBadRequest,
						Body:       ioutil.NopCloser(bytes.NewReader([]byte(""))),
					}, nil)
				}
				return nil
			},
			remotePath:           "/x.txt",
			wantFound:            0x0,
			wantMatchesConsensus: false,
			wantErr:              true,
			errMsg:               "File not found for the given remotepath",
		},
	}
	for _, tt := range tests {
		t.Run(tt.name, func(t *testing.T) {
			require := require.New(t)
			a := &Allocation{
				DataShards:   2,
				ParityShards: 2,
				FileOptions:  63,
			}
			a.InitAllocation()
			sdkInitialized = true
			if tt.setup != nil {
				if teardown := tt.setup(t, tt.name, a); teardown != nil {
					defer teardown(t)
				}
			}
			found, matchesConsensus, fileRef, err := a.RepairRequired(tt.remotePath)
			require.Equal(zboxutil.NewUint128(tt.wantFound), found, "found value must be same")
			if tt.wantMatchesConsensus {
				require.True(tt.wantMatchesConsensus, matchesConsensus)
			} else {
				require.False(tt.wantMatchesConsensus, matchesConsensus)
			}
			require.EqualValues(tt.wantErr, err != nil)
			if err != nil {
				require.EqualValues(tt.errMsg, errors.Top(err))
				return
			}
			expected := &fileref.FileRef{
				ActualFileHash: mockActualHash,
			}
			require.EqualValues(expected, fileRef)
			require.NoErrorf(err, "Unexpected error %v", err)
		})
	}
}

func TestAllocation_DownloadFile(t *testing.T) {
	const (
		mockLocalPath = "DownloadFile"
	)
	var mockClient = mocks.HttpClient{}
	zboxutil.Client = &mockClient

	client := zclient.GetClient()
	client.Wallet = &zcncrypto.Wallet{
		ClientID:  mockClientId,
		ClientKey: mockClientKey,
	}

	require := require.New(t)
	a := &Allocation{
		ParityShards: 2,
		DataShards:   2,
	}
	setupMockAllocation(t, a)

	for i := 0; i < numBlobbers; i++ {
		a.Blobbers = append(a.Blobbers, &blockchain.StorageNode{
			ID:      mockBlobberId + strconv.Itoa(i),
			Baseurl: mockBlobberUrl + strconv.Itoa(i),
		})
	}
	err := a.DownloadFile(mockLocalPath, "/", true, nil)
	require.NoErrorf(err, "Unexpected error %v", err)
}

func TestAllocation_DownloadFileByBlock(t *testing.T) {
	const (
		mockLocalPath = "DownloadFileByBlock"
	)
	var mockClient = mocks.HttpClient{}
	zboxutil.Client = &mockClient

	client := zclient.GetClient()
	client.Wallet = &zcncrypto.Wallet{
		ClientID:  mockClientId,
		ClientKey: mockClientKey,
	}

	require := require.New(t)
	a := &Allocation{
		ParityShards: 2,
		DataShards:   2,
	}
	setupMockAllocation(t, a)

	for i := 0; i < numBlobbers; i++ {
		a.Blobbers = append(a.Blobbers, &blockchain.StorageNode{
			ID:      mockBlobberId + strconv.Itoa(i),
			Baseurl: mockBlobberUrl + strconv.Itoa(i),
		})
	}
	err := a.DownloadFileByBlock(mockLocalPath, "/", 1, 0, numBlockDownloads, true, nil)
	require.NoErrorf(err, "Unexpected error %v", err)
}

func TestAllocation_DownloadThumbnail(t *testing.T) {
	const (
		mockLocalPath = "DownloadThumbnail"
	)
	require := require.New(t)
	a := &Allocation{}
	setupMockAllocation(t, a)

	for i := 0; i < numBlobbers; i++ {
		a.Blobbers = append(a.Blobbers, &blockchain.StorageNode{
			ID:      strconv.Itoa(i),
			Baseurl: "TestAllocation_DownloadThumbnail" + mockBlobberUrl + strconv.Itoa(i),
		})
	}
	err := a.DownloadThumbnail(mockLocalPath, "/", true, nil)
	require.NoErrorf(err, "Unexpected error %v", err)
}

func TestAllocation_downloadFile(t *testing.T) {
	const (
		mockActualHash     = "mockActualHash"
		mockLocalPath      = "alloc"
		mockRemoteFilePath = "1.txt"
	)

	var mockClient = mocks.HttpClient{}
	zboxutil.Client = &mockClient

	client := zclient.GetClient()
	client.Wallet = &zcncrypto.Wallet{
		ClientID:  mockClientId,
		ClientKey: mockClientKey,
	}

	type parameters struct {
		localPath, remotePath string
		contentMode           string
		startBlock, endBlock  int64
		numBlocks             int
		statusCallback        StatusCallback
	}
	tests := []struct {
		name       string
		parameters parameters
		setup      func(*testing.T, string, parameters, *Allocation) (teardown func(*testing.T))
		wantErr    bool
		errMsg     string
	}{
		{
			name: "Test_Uninitialized_Failed",
			parameters: parameters{
				mockLocalPath, mockRemoteFilePath,
				DOWNLOAD_CONTENT_FULL,
				1, 0,
				numBlockDownloads,
				nil,
			},
			setup: func(t *testing.T, testCaseName string, p parameters, a *Allocation) (teardown func(t *testing.T)) {
				a.initialized = false
				return func(t *testing.T) { a.initialized = true }
			},
			wantErr: true,
			errMsg:  "sdk_not_initialized: Please call InitStorageSDK Init and use GetAllocation to get the allocation object",
		},
		{
			name: "Test_Local_Path_Is_Not_Dir_Failed",
			parameters: parameters{
				localPath:      "Test_Local_Path_Is_Not_Dir_Failed",
				remotePath:     mockRemoteFilePath,
				contentMode:    DOWNLOAD_CONTENT_FULL,
				startBlock:     1,
				endBlock:       0,
				numBlocks:      numBlockDownloads,
				statusCallback: nil,
			},
			setup: func(t *testing.T, testCaseName string, p parameters, a *Allocation) (teardown func(t *testing.T)) {
				_, err := os.Create(p.localPath)
				require.Nil(t, err)
				return func(t *testing.T) {
					err = os.Remove(p.localPath)
					require.Nil(t, err)
				}
			},
			wantErr: true,
			errMsg:  "Local path is not a directory 'Test_Local_Path_Is_Not_Dir_Failed'",
		},
		{
			name: "Test_Local_File_Already_Existed_Failed",
			parameters: parameters{
				localPath:      "alloc",
				remotePath:     mockRemoteFilePath,
				contentMode:    DOWNLOAD_CONTENT_FULL,
				startBlock:     1,
				endBlock:       0,
				numBlocks:      numBlockDownloads,
				statusCallback: nil,
			},
			setup: func(t *testing.T, testCaseName string, p parameters, a *Allocation) (teardown func(t *testing.T)) {
				err := os.Mkdir(p.localPath, 0755)
				require.Nil(t, err)
				_, err = os.Create(p.localPath + "/" + p.remotePath)
				require.Nil(t, err)
				return func(t *testing.T) {
					os.RemoveAll(p.localPath + "/" + p.remotePath)
					os.RemoveAll(p.localPath)
				}
			},
			wantErr: true,
			errMsg:  "Local file already exists 'alloc/1.txt'",
		},
		{
			name: "Test_No_Blobber_Failed",
			parameters: parameters{
				localPath:      mockLocalPath,
				remotePath:     mockRemoteFilePath,
				contentMode:    DOWNLOAD_CONTENT_FULL,
				startBlock:     1,
				endBlock:       0,
				numBlocks:      numBlockDownloads,
				statusCallback: nil,
			},
			setup: func(t *testing.T, testCaseName string, p parameters, a *Allocation) (teardown func(t *testing.T)) {
				blobbers := a.Blobbers
				a.Blobbers = []*blockchain.StorageNode{}
				return func(t *testing.T) {
					a.Blobbers = blobbers
				}
			},
			wantErr: true,
			errMsg:  "No Blobbers set in this allocation",
		},
		{
			name: "Test_Download_File_Success",
			parameters: parameters{
				localPath:      mockLocalPath,
				remotePath:     mockRemoteFilePath,
				contentMode:    DOWNLOAD_CONTENT_FULL,
				startBlock:     1,
				endBlock:       0,
				numBlocks:      numBlockDownloads,
				statusCallback: nil,
			},
			setup: func(t *testing.T, testCaseName string, p parameters, a *Allocation) (teardown func(t *testing.T)) {
				for i := 0; i < numBlobbers; i++ {
					url := "TestAllocation_downloadFile" + mockBlobberUrl + strconv.Itoa(i)
					mockClient.On("Do", mock.MatchedBy(func(req *http.Request) bool {
						return strings.HasPrefix(req.URL.Path, url)
					})).Return(&http.Response{
						StatusCode: http.StatusOK,
						Body: func() io.ReadCloser {
							jsonFR, err := json.Marshal(&fileref.FileRef{
								ActualFileHash: mockActualHash,
							})
							require.NoError(t, err)
							return ioutil.NopCloser(bytes.NewReader([]byte(jsonFR)))
						}(),
					}, nil)
				}
				return func(t *testing.T) {
					os.Remove("alloc/1.txt")
				}
			},
		},
	}
	for _, tt := range tests {
		t.Run(tt.name, func(t *testing.T) {
			require := require.New(t)
			a := &Allocation{}
			a.downloadChan = make(chan *DownloadRequest, 10)
			a.repairChan = make(chan *RepairRequest, 1)
			a.ctx, a.ctxCancelF = context.WithCancel(context.Background())
			a.downloadProgressMap = make(map[string]*DownloadRequest)
			a.mutex = &sync.Mutex{}
			a.initialized = true
			sdkInitialized = true
			setupMockAllocation(t, a)
			for i := 0; i < numBlobbers; i++ {
				a.Blobbers = append(a.Blobbers, &blockchain.StorageNode{
					ID:      tt.name + strconv.Itoa(i),
					Baseurl: "TestAllocation_downloadFile" + tt.name + mockBlobberUrl + strconv.Itoa(i),
				})
			}
			if m := tt.setup; m != nil {
				if teardown := m(t, tt.name, tt.parameters, a); teardown != nil {
					defer teardown(t)
				}
			}
			err := a.downloadFile(
				tt.parameters.localPath, tt.parameters.remotePath, tt.parameters.contentMode,
				tt.parameters.startBlock, tt.parameters.endBlock, tt.parameters.numBlocks,
				true, tt.parameters.statusCallback)

			require.EqualValues(tt.wantErr, err != nil)
			if err != nil {
				require.EqualValues(tt.errMsg, errors.Top(err))
				return
			}
			require.NoErrorf(err, "Unexpected error: %v", err)
		})
	}
}

func TestAllocation_GetRefs(t *testing.T) {

	var mockClient = mocks.HttpClient{}
	zboxutil.Client = &mockClient

	client := zclient.GetClient()
	client.Wallet = &zcncrypto.Wallet{
		ClientID:  mockClientId,
		ClientKey: mockClientKey,
	}
	functionName := "TestAllocation_GetRefs"
	t.Run("Test_Get_Refs_Returns_Slice_Of_Length_0_When_File_Not_Present", func(t *testing.T) {
		a := &Allocation{
			DataShards:   2,
			ParityShards: 2,
		}
		testCaseName := "Test_Get_Refs_Returns_Slice_Of_Length_0_When_File_Not_Present"
		a.InitAllocation()
		sdkInitialized = true
		for i := 0; i < numBlobbers; i++ {
			a.Blobbers = append(a.Blobbers, &blockchain.StorageNode{
				ID:      testCaseName + mockBlobberId + strconv.Itoa(i),
				Baseurl: functionName + testCaseName + mockBlobberUrl + strconv.Itoa(i),
			})
		}
		for i := 0; i < numBlobbers; i++ {
			body, err := json.Marshal(map[string]string{
				"code":  "invalid_path",
				"error": "invalid_path: ",
			})
			require.NoError(t, err)
			setupMockHttpResponse(t, &mockClient, functionName, testCaseName, a, http.MethodGet, http.StatusBadRequest, body)
		}
		path := "/any_random_path.txt"
		otr, err := a.GetRefs(path, "", "", "", "f", "regular", 0, 5)
		require.NoError(t, err)
		require.Equal(t, true, len(otr.Refs) == 0)

	})
}

func TestAllocation_GetFileMeta(t *testing.T) {
	const (
		mockType       = "f"
		mockActualHash = "mockActualHash"
	)

	var mockClient = mocks.HttpClient{}
	zboxutil.Client = &mockClient

	client := zclient.GetClient()
	client.Wallet = &zcncrypto.Wallet{
		ClientID:  mockClientId,
		ClientKey: mockClientKey,
	}

	type parameters struct {
		path string
	}
	tests := []struct {
		name       string
		parameters parameters
		setup      func(*testing.T, string, *Allocation) (teardown func(*testing.T))
		wantErr    bool
		errMsg     string
	}{
		{
			name:       "Test_Uninitialized_Failed",
			parameters: parameters{},
			setup: func(t *testing.T, testCaseName string, a *Allocation) (teardown func(t *testing.T)) {
				a.initialized = false
				return func(t *testing.T) {
					a.initialized = true
				}
			},
			wantErr: true,
			errMsg:  "sdk_not_initialized: Please call InitStorageSDK Init and use GetAllocation to get the allocation object",
		},
		{
			name: "Test_Error_Getting_File_Meta_Data_From_Blobbers_Failed",
			parameters: parameters{
				path: "/1.txt",
			},
			setup: func(t *testing.T, testCaseName string, a *Allocation) (teardown func(t *testing.T)) {
				body, err := json.Marshal(&fileref.FileRef{
					ActualFileHash: mockActualHash,
				})
				require.NoError(t, err)
				setupMockHttpResponse(t, &mockClient, "TestAllocation_GetFileMeta", testCaseName, a, http.MethodPost, http.StatusBadRequest, body)
				return nil
			},
			wantErr: true,
			errMsg:  "file_meta_error: Error getting the file meta data from blobbers",
		},
		{
			name: "Test_Success",
			parameters: parameters{
				path: "/1.txt",
			},
			setup: func(t *testing.T, testCaseName string, a *Allocation) (teardown func(t *testing.T)) {
				body, err := json.Marshal(&fileref.FileRef{
					ActualFileHash: mockActualHash,
				})
				require.NoError(t, err)
				setupMockHttpResponse(t, &mockClient, "TestAllocation_GetFileMeta", testCaseName, a, http.MethodPost, http.StatusOK, body)
				return nil
			},
		},
	}
	for _, tt := range tests {
		t.Run(tt.name, func(t *testing.T) {
			require := require.New(t)
			a := &Allocation{
				DataShards:   2,
				ParityShards: 2,
				FileOptions:  63,
			}
			a.InitAllocation()
			sdkInitialized = true
			for i := 0; i < numBlobbers; i++ {
				a.Blobbers = append(a.Blobbers, &blockchain.StorageNode{
					ID:      tt.name + mockBlobberId + strconv.Itoa(i),
					Baseurl: "TestAllocation_GetFileMeta" + tt.name + mockBlobberUrl + strconv.Itoa(i),
				})
			}
			if tt.setup != nil {
				if teardown := tt.setup(t, tt.name, a); teardown != nil {
					defer teardown(t)
				}
			}
			got, err := a.GetFileMeta(tt.parameters.path)
			require.EqualValues(tt.wantErr, err != nil)
			if err != nil {
				require.EqualValues(tt.errMsg, errors.Top(err))
				return
			}
			require.NoErrorf(err, "unexpected error: %v", err)
			expectedResult := &ConsolidatedFileMeta{
				Hash: mockActualHash,
			}
			require.EqualValues(expectedResult, got)
		})
	}
}

func TestAllocation_GetAuthTicketForShare(t *testing.T) {
	const mockValidationRoot = "mock validation root"
	const numberBlobbers = 10

	var mockClient = mocks.HttpClient{}
	httpResponse := http.Response{
		StatusCode: http.StatusOK,
		Body: func() io.ReadCloser {
			jsonFR, err := json.Marshal(fileref.FileRef{
				Ref: fileref.Ref{
					Name: mockFileRefName,
				},
				ValidationRoot: mockValidationRoot,
			})
			require.NoError(t, err)
			return ioutil.NopCloser(bytes.NewReader([]byte(jsonFR)))
		}(),
	}
	zboxutil.Client = &mockClient
	for i := 0; i < numBlobbers; i++ {
		mockClient.On("Do", mock.Anything).Return(&httpResponse, nil)
	}

	client := zclient.GetClient()
	client.Wallet = &zcncrypto.Wallet{
		ClientID:  mockClientId,
		ClientKey: mockClientKey,
	}
	require := require.New(t)
	a := &Allocation{DataShards: 1, ParityShards: 1, FileOptions: 63}
	a.InitAllocation()
	for i := 0; i < numberBlobbers; i++ {
		a.Blobbers = append(a.Blobbers, &blockchain.StorageNode{})
	}
	sdkInitialized = true
	at, err := a.GetAuthTicketForShare("/1.txt", "1.txt", fileref.FILE, "")
	require.NotEmptyf(at, "unexpected empty auth ticket")
	require.NoErrorf(err, "unexpected error: %v", err)
}

func TestAllocation_GetAuthTicket(t *testing.T) {
	var testTitle = "TestAllocation_GetAuthTicket"
	type parameters struct {
		path                       string
		filename                   string
		referenceType              string
		refereeClientID            string
		refereeEncryptionPublicKey string
	}
	tests := []struct {
		name       string
		parameters parameters
		setup      func(*testing.T, string, *Allocation, *mocks.HttpClient) (teardown func(*testing.T))
		wantErr    bool
		errMsg     string
	}{
		{
			name: "Test_Uninitialized_Failed",
			setup: func(t *testing.T, testCaseName string, a *Allocation, mockClient *mocks.HttpClient) (teardown func(t *testing.T)) {
				a.initialized = false
				httpResponse := http.Response{
					StatusCode: http.StatusOK,
					Body: func() io.ReadCloser {
						jsonFR, err := json.Marshal(fileref.FileRef{
							Ref: fileref.Ref{
								Name: mockFileRefName,
							},
							ValidationRoot: "mock validation root",
						})
						require.NoError(t, err)
						return ioutil.NopCloser(bytes.NewReader([]byte(jsonFR)))
					}(),
				}
				for i := 0; i < numBlobbers; i++ {
					mockClient.On("Do", mock.Anything).Return(&httpResponse, nil)
				}
				return func(t *testing.T) {
					a.initialized = true
				}
			},
			wantErr: true,
			errMsg:  "sdk_not_initialized: Please call InitStorageSDK Init and use GetAllocation to get the allocation object",
		},
		{
			name: "Test_Success_File_Type_Directory",
			parameters: parameters{
				path:            "/",
				filename:        "1.txt",
				referenceType:   fileref.DIRECTORY,
				refereeClientID: mockClientId,
			},
			setup: func(t *testing.T, testCaseName string, a *Allocation, mockClient *mocks.HttpClient) (teardown func(t *testing.T)) {
				httpResponse := &http.Response{
					StatusCode: http.StatusOK,
					Body: func() io.ReadCloser {
						jsonFR, err := json.Marshal(fileref.FileRef{
							Ref: fileref.Ref{
								Name: mockFileRefName,
							},
							ValidationRoot: "mock validation root",
						})
						require.NoError(t, err)
						return ioutil.NopCloser(bytes.NewReader([]byte(jsonFR)))
					}(),
				}
				for i := 0; i < numBlobbers; i++ {
					mockClient.On("Do", mock.MatchedBy(func(req *http.Request) bool {
						return strings.HasPrefix(req.URL.Path, testTitle+testCaseName)
					})).Return(httpResponse, nil)
				}
				return nil
			},
		},
		{
			name: "Test_Success_With_Referee_Encryption_Public_Key",
			parameters: parameters{
				path:            "/1.txt",
				filename:        "1.txt",
				referenceType:   fileref.FILE,
				refereeClientID: mockClientId,
				refereeEncryptionPublicKey: func() string {
					client_mnemonic := "travel twenty hen negative fresh sentence hen flat swift embody increase juice eternal satisfy want vessel matter honey video begin dutch trigger romance assault"
					client_encscheme := encryption.NewEncryptionScheme()
					_, err := client_encscheme.Initialize(client_mnemonic)
					require.Nil(t, err)
					client_encscheme.InitForEncryption("filetype:audio")
					client_enc_pub_key, err := client_encscheme.GetPublicKey()
					require.NoError(t, err)
					return client_enc_pub_key
				}(),
			},
			setup: func(t *testing.T, testCaseName string, a *Allocation, mockClient *mocks.HttpClient) (teardown func(t *testing.T)) {
				// mock GetFileMeta for private sharing validation
				fileMeta, err := json.Marshal(&fileref.FileRef{
					EncryptedKey: "EncryptedKey",
				})
				require.NoError(t, err)
				setupMockHttpResponse(t, mockClient, "TestAllocation_GetAuthTicket", testCaseName, a, http.MethodPost, http.StatusOK, fileMeta)

				body, err := json.Marshal(&fileref.ReferencePath{
					Meta: map[string]interface{}{
						"type": "f",
					},
				})
				httpResponse := &http.Response{
					StatusCode: http.StatusOK,
					Body: func() io.ReadCloser {
						jsonFR, err := json.Marshal(fileref.FileRef{
							Ref: fileref.Ref{
								Name: mockFileRefName,
							},
							ValidationRoot: "mock validation root",
						})
						require.NoError(t, err)
						return ioutil.NopCloser(bytes.NewReader([]byte(jsonFR)))
					}(),
				}
				for i := 0; i < numBlobbers; i++ {
					mockClient.On("Do", mock.MatchedBy(func(req *http.Request) bool {
						return strings.HasPrefix(req.URL.Path, testTitle+testCaseName)
					})).Return(httpResponse, nil)
				}
				require.NoError(t, err)
				setupMockHttpResponse(t, mockClient, "TestAllocation_GetAuthTicket", testCaseName, a, http.MethodPost, http.StatusOK, body)
				return nil
			},
		},
		{
			name: "Test_Success_With_No_Referee_Encryption_Public_Key",
			parameters: parameters{
				path:                       "/1.txt",
				filename:                   "1.txt",
				referenceType:              fileref.FILE,
				refereeClientID:            mockClientId,
				refereeEncryptionPublicKey: "",
			},
			setup: func(t *testing.T, testCaseName string, a *Allocation, mockClient *mocks.HttpClient) (teardown func(t *testing.T)) {

				// mock GetFileMeta for private sharing validation
				fileMeta, err := json.Marshal(&fileref.FileRef{
					EncryptedKey: "EncryptedKey",
				})
				require.NoError(t, err)
				setupMockHttpResponse(t, mockClient, "TestAllocation_GetAuthTicket", testCaseName, a, http.MethodPost, http.StatusOK, fileMeta)

				httpResponse := &http.Response{
					StatusCode: http.StatusOK,
					Body: func() io.ReadCloser {
						jsonFR, err := json.Marshal(fileref.FileRef{
							Ref: fileref.Ref{
								Name: mockFileRefName,
							},
							ValidationRoot: "mock validation root",
						})
						require.NoError(t, err)
						return ioutil.NopCloser(bytes.NewReader([]byte(jsonFR)))
					}(),
				}
				for i := 0; i < numBlobbers; i++ {
					mockClient.On("Do", mock.MatchedBy(func(req *http.Request) bool {
						return strings.HasPrefix(req.URL.Path, testTitle+testCaseName)
					})).Return(httpResponse, nil)
				}
				return nil
			},
		},
		{
			name: "Test_Invalid_Path_Failed",
			parameters: parameters{
				filename: "1.txt",
			},
			wantErr: true,
			errMsg:  "invalid_path: Invalid path for the list",
		},
		{
			name: "Test_Remote_Path_Not_Absolute_Failed",
			parameters: parameters{
				path: "x",
			},
			wantErr: true,
			errMsg:  "invalid_path: Path should be valid and absolute",
		},
	}

	for _, tt := range tests {
		t.Run(tt.name, func(t *testing.T) {
			var mockClient = mocks.HttpClient{}
			zboxutil.Client = &mockClient

			client := zclient.GetClient()
			client.Wallet = &zcncrypto.Wallet{
				ClientID:  mockClientId,
				ClientKey: mockClientKey,
			}

			require := require.New(t)
			a := &Allocation{
				DataShards:   1,
				ParityShards: 1,
				FileOptions:  63,
			}
			a.InitAllocation()
			sdkInitialized = true

			for i := 0; i < numBlobbers; i++ {
				a.Blobbers = append(a.Blobbers, &blockchain.StorageNode{
					ID:      tt.name + mockBlobberId + strconv.Itoa(i),
					Baseurl: "TestAllocation_GetAuthTicket" + tt.name + mockBlobberUrl + strconv.Itoa(i),
				})
			}

			zboxutil.Client = &mockClient

			if tt.setup != nil {
				if teardown := tt.setup(t, tt.name, a, &mockClient); teardown != nil {
					defer teardown(t)
				}
			}
			at, err := a.GetAuthTicket(tt.parameters.path, tt.parameters.filename, tt.parameters.referenceType, tt.parameters.refereeClientID, tt.parameters.refereeEncryptionPublicKey, 0, nil)
			require.EqualValues(tt.wantErr, err != nil, errors.Top(err))
			if err != nil {
				require.EqualValues(tt.errMsg, errors.Top(err))
				return
			}
			require.NoErrorf(err, "unexpected error: %v", err)
			require.NotEmptyf(at, "unexpected empty auth ticket")
		})
	}
}

func TestAllocation_CancelDownload(t *testing.T) {
	const remotePath = "/1.txt"
	type parameters struct {
		remotepath string
	}
	tests := []struct {
		name       string
		parameters parameters
		setup      func(*testing.T, *Allocation) (teardown func(*testing.T))
		wantErr    bool
		errMsg     string
	}{
		{
			name:    "Test_Failed",
			wantErr: true,
			errMsg:  "local_path_not_found: Invalid path. No upload in progress for the path",
		},
		{
			name: "Test_Success",
			parameters: parameters{
				remotepath: remotePath,
			},
			setup: func(t *testing.T, a *Allocation) (teardown func(t *testing.T)) {
				req := &DownloadRequest{}
				req.ctx, req.ctxCncl = context.WithCancel(context.TODO())
				a.downloadProgressMap[remotePath] = req
				return nil
			},
		},
	}
	for _, tt := range tests {
		t.Run(tt.name, func(t *testing.T) {
			require := require.New(t)
			a := &Allocation{FileOptions: 63}
			a.InitAllocation()
			sdkInitialized = true
			if tt.setup != nil {
				if teardown := tt.setup(t, a); teardown != nil {
					defer teardown(t)
				}
			}
			err := a.CancelDownload(tt.parameters.remotepath)
			if tt.wantErr {
				require.Error(err, "expected error != nil")
				return
			}
			require.NoErrorf(err, "unexpected error: %v", err)
		})
	}
}

func TestAllocation_ListDirFromAuthTicket(t *testing.T) {
	const (
		mockLookupHash = "mock lookup hash"
		mockType       = "d"
	)

	authTicket := getMockAuthTicket(t)

	type parameters struct {
		authTicket     string
		lookupHash     string
		expectedResult *ListResult
	}
	tests := []struct {
		name       string
		parameters parameters
		setup      func(*testing.T, string, *Allocation, *mocks.HttpClient) (teardown func(t *testing.T))
		wantErr    bool
		errMsg     string
	}{
		{
			name: "Test_Uninitialized_Failed",
			setup: func(t *testing.T, testCaseName string, a *Allocation, mockClient *mocks.HttpClient) (teardown func(t *testing.T)) {
				a.initialized = false
				return func(t *testing.T) {
					a.initialized = true
				}
			},
			wantErr: true,
			errMsg:  "invalid_path: Invalid path for the list",
		},
		{
			name: "Test_Cannot_Decode_Auth_Ticket_Failed",
			parameters: parameters{
				authTicket: "some wrong auth ticket to decode",
			},
			setup:   nil,
			wantErr: true,
			errMsg: "invalid_path: Invalid path for the list" +
				"",
		},
		{
			name: "Test_Cannot_Unmarshal_Auth_Ticket_Failed",
			parameters: parameters{
				authTicket: "c29tZSB3cm9uZyBhdXRoIHRpY2tldCB0byBtYXJzaGFs",
			},
			setup:   nil,
			wantErr: true,
			errMsg:  "invalid_path: Invalid path for the list",
		},
		{
			name: "Test_Wrong_Auth_Ticket_File_Path_Hash_Or_Lookup_Hash_Failed",
			parameters: parameters{
				authTicket: authTicket,
				lookupHash: "",
			},
			setup:   nil,
			wantErr: true,
			errMsg:  "invalid_path: Invalid path for the list",
		},
		{
			name: "Test_Error_Get_List_File_From_Blobbers_Failed",
			parameters: parameters{
				authTicket:     authTicket,
				lookupHash:     mockLookupHash,
				expectedResult: &ListResult{},
			},
			setup: func(t *testing.T, testCaseName string, a *Allocation, mockClient *mocks.HttpClient) (teardown func(t *testing.T)) {
				for i := 0; i < numBlobbers; i++ {
					a.Blobbers = append(a.Blobbers, &blockchain.StorageNode{
						Baseurl: "TestAllocation_ListDirFromAuthTicket" + testCaseName + mockBlobberUrl + strconv.Itoa(i),
					})
				}

				setupMockHttpResponse(t, mockClient, "TestAllocation_ListDirFromAuthTicket", testCaseName, a, http.MethodGet, http.StatusBadRequest, []byte(""))
				return func(t *testing.T) {
					a.Blobbers = nil
				}
			},
			wantErr: true,
			errMsg:  "error from server list response: ",
		},
		{
			name: "Test_Success",
			parameters: parameters{
				authTicket: authTicket,
				lookupHash: mockLookupHash,
				expectedResult: &ListResult{
					Type: mockType,
					Size: -1,
				},
			},
			setup: func(t *testing.T, testCaseName string, a *Allocation, mockClient *mocks.HttpClient) (teardown func(t *testing.T)) {
				for i := 0; i < numBlobbers; i++ {
					a.Blobbers = append(a.Blobbers, &blockchain.StorageNode{
						ID:      testCaseName + mockBlobberId + strconv.Itoa(i),
						Baseurl: "TestAllocation_ListDirFromAuthTicket" + testCaseName + mockBlobberUrl + strconv.Itoa(i),
					})
				}
				body, err := json.Marshal(&fileref.ListResult{
					AllocationRoot: mockAllocationRoot,
					Meta: map[string]interface{}{
						"type": mockType,
					},
				})
				require.NoError(t, err)
				setupMockHttpResponse(t, mockClient, "TestAllocation_ListDirFromAuthTicket", testCaseName, a, http.MethodGet, http.StatusOK, body)
				return nil
			},
		},
	}
	for _, tt := range tests {
		t.Run(tt.name, func(t *testing.T) {
			require := require.New(t)

			var mockClient = mocks.HttpClient{}
			zboxutil.Client = &mockClient

			client := zclient.GetClient()
			client.Wallet = &zcncrypto.Wallet{
				ClientID:  mockClientId,
				ClientKey: mockClientKey,
			}
			a := &Allocation{
				ID:          mockAllocationId,
				Tx:          mockAllocationTxId,
				FileOptions: 63,
			}

			if tt.setup != nil {
				if teardown := tt.setup(t, tt.name, a, &mockClient); teardown != nil {
					defer teardown(t)
				}
			}

			setupMockGetFileInfoResponse(t, &mockClient)
			a.InitAllocation()
			sdkInitialized = true
			if len(a.Blobbers) == 0 {
				for i := 0; i < numBlobbers; i++ {
					a.Blobbers = append(a.Blobbers, &blockchain.StorageNode{})
				}
			}

			got, err := a.ListDirFromAuthTicket(authTicket, tt.parameters.lookupHash)
			require.EqualValues(tt.wantErr, err != nil)
			if err != nil {
				require.EqualValues(tt.errMsg, errors.Top(err))
				return
			}
			require.NoErrorf(err, "unexpected error: %v", err)
			require.EqualValues(tt.parameters.expectedResult, got)
		})
	}
}

func TestAllocation_downloadFromAuthTicket(t *testing.T) {
	const (
		mockLookupHash     = "mock lookup hash"
		mockLocalPath      = "alloc"
		mockRemoteFileName = "1.txt"
		mockType           = "f"
		mockActualHash     = "mockActualHash"
	)

	var mockClient = mocks.HttpClient{}
	zboxutil.Client = &mockClient

	client := zclient.GetClient()
	client.Wallet = &zcncrypto.Wallet{
		ClientID:  mockClientId,
		ClientKey: mockClientKey,
	}

	a := &Allocation{
		ID:           mockAllocationId,
		Tx:           mockAllocationTxId,
		DataShards:   2,
		ParityShards: 2,
	}
	setupMockAllocation(t, a)
	setupMockGetFileInfoResponse(t, &mockClient)
	authTicket := getMockAuthTicket(t)

	type parameters struct {
		localPath      string
		authTicket     string
		lookupHash     string
		startBlock     int64
		endBlock       int64
		numBlocks      int
		remoteFilename string
		contentMode    string
		statusCallback StatusCallback
	}
	tests := []struct {
		name                      string
		parameters                parameters
		setup                     func(*testing.T, string, parameters) (teardown func(*testing.T))
		blockDownloadResponseMock func(blobber *blockchain.StorageNode, wg *sync.WaitGroup)
		wantErr                   bool
		errMsg                    string
	}{
		{
			name: "Test_Uninitialized_Failed",
			setup: func(t *testing.T, testCaseName string, p parameters) (teardown func(t *testing.T)) {
				a.initialized = false
				return func(t *testing.T) {
					a.initialized = true
				}
			},
			wantErr: true,
			errMsg:  "sdk_not_initialized: Please call InitStorageSDK Init and use GetAllocation to get the allocation object",
		},
		{
			name: "Test_Cannot_Decode_Auth_Ticket_Failed",
			parameters: parameters{
				authTicket: "some wrong auth ticket to decode",
			},
			wantErr: true,
			errMsg:  "auth_ticket_decode_error: Error decoding the auth ticket.illegal base64 data at input byte 4",
		},
		{
			name: "Test_Cannot_Unmarshal_Auth_Ticket_Failed",
			parameters: parameters{
				authTicket: "c29tZSB3cm9uZyBhdXRoIHRpY2tldCB0byBtYXJzaGFs",
			},
			wantErr: true,
			errMsg:  "auth_ticket_decode_error: Error unmarshaling the auth ticket.invalid character 's' looking for beginning of value",
		},
		{
			name: "Test_Local_Path_Is_Not_Directory_Failed",
			parameters: parameters{
				localPath:  "Test_Local_Path_Is_Not_Directory_Failed",
				authTicket: authTicket,
			},
			setup: func(t *testing.T, testCaseName string, p parameters) (teardown func(t *testing.T)) {
				_, err := os.Create(p.localPath)
				require.Nil(t, err)
				return func(t *testing.T) {
					err := os.Remove(p.localPath)
					require.Nil(t, err)
				}
			},
			wantErr: true,
			errMsg:  "Local path is not a directory 'Test_Local_Path_Is_Not_Directory_Failed'",
		},
		{
			name: "Test_Local_File_Already_Exists_Failed",
			parameters: parameters{
				localPath:      mockLocalPath,
				authTicket:     authTicket,
				remoteFilename: mockRemoteFileName,
			},
			setup: func(t *testing.T, testCaseName string, p parameters) (teardown func(t *testing.T)) {
				err := os.Mkdir(p.localPath, 0755)
				require.Nil(t, err)

				_, err = os.Create(p.localPath + "/" + p.remoteFilename)
				require.Nil(t, err)

				return func(t *testing.T) {
					os.RemoveAll(p.localPath + "/" + p.remoteFilename)
					os.RemoveAll(p.localPath)
				}
			},
			wantErr: true,
			errMsg:  "Local file already exists 'alloc/1.txt'",
		},
		{
			name: "Test_Not_Enough_Minimum_Blobbers_Failed",
			parameters: parameters{
				localPath:      mockLocalPath,
				authTicket:     authTicket,
				remoteFilename: mockRemoteFileName,
			},
			setup: func(t *testing.T, testCaseName string, p parameters) (teardown func(t *testing.T)) {
				blobbers := a.Blobbers
				a.Blobbers = []*blockchain.StorageNode{}
				return func(t *testing.T) {
					a.Blobbers = blobbers
				}
			},
			wantErr: true,
			errMsg:  "No Blobbers set in this allocation",
		},
		{
			name: "Test_Download_File_Success",
			parameters: parameters{
				localPath:      mockLocalPath,
				remoteFilename: mockRemoteFileName,
				authTicket:     authTicket,
				contentMode:    DOWNLOAD_CONTENT_FULL,
				startBlock:     1,
				endBlock:       0,
				numBlocks:      numBlockDownloads,
				lookupHash:     mockLookupHash},
			setup: func(t *testing.T, testCaseName string, p parameters) (teardown func(t *testing.T)) {
				for i := 0; i < numBlobbers; i++ {
					a.Blobbers = append(a.Blobbers, &blockchain.StorageNode{
						ID:      testCaseName + mockBlobberId + strconv.Itoa(i),
						Baseurl: "TestAllocation_downloadFromAuthTicket" + testCaseName + mockBlobberUrl + strconv.Itoa(i),
					})
				}
				body, err := json.Marshal(&fileref.FileRef{
					Ref: fileref.Ref{
						Name: mockFileRefName,
					},
				})
				require.NoError(t, err)
				setupMockHttpResponse(t, &mockClient, "TestAllocation_downloadFromAuthTicket", testCaseName, a, http.MethodPost, http.StatusOK, body)
				return nil
			},
		},
	}
	for _, tt := range tests {
		t.Run(tt.name, func(t *testing.T) {
			require := require.New(t)
			if tt.setup != nil {
				if teardown := tt.setup(t, tt.name, tt.parameters); teardown != nil {
					defer teardown(t)
				}
			}
			err := a.downloadFromAuthTicket(
				tt.parameters.localPath, tt.parameters.authTicket, tt.parameters.lookupHash,
				tt.parameters.startBlock, tt.parameters.endBlock, tt.parameters.numBlocks,
				tt.parameters.remoteFilename, tt.parameters.contentMode, true, tt.parameters.statusCallback)
			require.EqualValues(tt.wantErr, err != nil)
			if err != nil {
				require.EqualValues(tt.errMsg, errors.Top(err))
				return
			}
			require.NoErrorf(err, "unexpected error: %v", err)
		})
	}
}

func TestAllocation_listDir(t *testing.T) {
	const (
		mockPath = "/1.txt"
		mockType = "d"
	)

	type parameters struct {
		path           string
		expectedResult *ListResult
	}
	tests := []struct {
		name       string
		parameters parameters
		setup      func(*testing.T, string, *Allocation, *mocks.HttpClient) (teardown func(*testing.T))
		wantErr    bool
		errMsg     string
	}{
		{
			name: "Test_Uninitialized_Failed",
			setup: func(t *testing.T, testCaseName string, a *Allocation, mockClient *mocks.HttpClient) (teardown func(t *testing.T)) {
				a.initialized = false
				return func(t *testing.T) {
					a.initialized = true
				}
			},
			wantErr: true,
			errMsg:  "sdk_not_initialized: Please call InitStorageSDK Init and use GetAllocation to get the allocation object",
		},
		{
			name:    "Test_Invalid_Path_Failed",
			wantErr: true,
			errMsg:  "invalid_path: Invalid path for the list",
		},
		{
			name: "Test_Invalid_Absolute_Path_Failed",
			parameters: parameters{
				path: "1.txt",
			},
			wantErr: true,
			errMsg:  "invalid_path: Path should be valid and absolute",
		},
		{
			name: "Test_Error_Get_List_File_From_Blobbers_Failed",
			parameters: parameters{
				path:           mockPath,
				expectedResult: &ListResult{},
			},
			setup: func(t *testing.T, testCaseName string, a *Allocation, mockClient *mocks.HttpClient) (teardown func(t *testing.T)) {
				setupMockHttpResponse(t, mockClient, "TestAllocation_listDir", testCaseName, a, http.MethodGet, http.StatusBadRequest, []byte(""))
				return nil
			},
			wantErr: true,
			errMsg:  "error from server list response: ",
		},
		{
			name: "Test_Success",
			parameters: parameters{
				path: mockPath,
				expectedResult: &ListResult{
					Type: mockType,
					Size: -1,
				},
			},
			setup: func(t *testing.T, testCaseName string, a *Allocation, mockClient *mocks.HttpClient) (teardown func(t *testing.T)) {
				body, err := json.Marshal(&fileref.ListResult{
					AllocationRoot: mockAllocationRoot,
					Meta: map[string]interface{}{
						"type": mockType,
					},
				})
				require.NoError(t, err)
				setupMockHttpResponse(t, mockClient, "TestAllocation_listDir", testCaseName, a, http.MethodGet, http.StatusOK, body)
				return nil
			},
		},
	}

	for _, tt := range tests {
		t.Run(tt.name, func(t *testing.T) {
			var mockClient = mocks.HttpClient{}
			zboxutil.Client = &mockClient

			client := zclient.GetClient()
			client.Wallet = &zcncrypto.Wallet{
				ClientID:  mockClientId,
				ClientKey: mockClientKey,
			}

			require := require.New(t)
			a := &Allocation{
				ID:          mockAllocationId,
				Tx:          mockAllocationTxId,
				FileOptions: 63,
			}
			a.InitAllocation()
			sdkInitialized = true
			for i := 0; i < numBlobbers; i++ {
				a.Blobbers = append(a.Blobbers, &blockchain.StorageNode{
					ID:      tt.name + mockBlobberId + strconv.Itoa(i),
					Baseurl: "TestAllocation_listDir" + tt.name + mockBlobberUrl + strconv.Itoa(i),
				})
			}
			if tt.setup != nil {
				if teardown := tt.setup(t, tt.name, a, &mockClient); teardown != nil {
					defer teardown(t)
				}
			}
			got, err := a.ListDir(tt.parameters.path)
			require.EqualValues(tt.wantErr, err != nil)
			if err != nil {
				require.EqualValues(tt.errMsg, errors.Top(err))
				return
			}
			require.NoErrorf(err, "unexpected error: %v", err)
			require.EqualValues(tt.parameters.expectedResult, got)
		})
	}
}

func TestAllocation_GetFileMetaFromAuthTicket(t *testing.T) {
	const (
		mockLookupHash = "mock lookup hash"
		mockActualHash = "mockActualHash"
		mockType       = "f"
	)

	var authTicket = getMockAuthTicket(t)

	type parameters struct {
		authTicket, lookupHash string
	}
	tests := []struct {
		name       string
		parameters parameters
		setup      func(*testing.T, string, *Allocation, *mocks.HttpClient) (teardown func(t *testing.T))
		wantErr    bool
		errMsg     string
	}{
		{
			name: "Test_Uninitialized_Failed",
			setup: func(t *testing.T, testCaseName string, a *Allocation, _ *mocks.HttpClient) (teardown func(t *testing.T)) {
				a.initialized = false
				return func(t *testing.T) {
					a.initialized = true
				}
			},
			wantErr: true,
			errMsg:  "sdk_not_initialized: Please call InitStorageSDK Init and use GetAllocation to get the allocation object",
		},
		{
			name: "Test_Cannot_Decode_Auth_Ticket_Failed",
			parameters: parameters{
				authTicket: "some wrong auth ticket to decode",
			},
			wantErr: true,
			errMsg:  "auth_ticket_decode_error: Error decoding the auth ticket.illegal base64 data at input byte 4",
		},
		{
			name: "Test_Cannot_Unmarshal_Auth_Ticket_Failed",
			parameters: parameters{
				authTicket: "c29tZSB3cm9uZyBhdXRoIHRpY2tldCB0byBtYXJzaGFs",
			},
			wantErr: true,
			errMsg:  "auth_ticket_decode_error: Error unmarshaling the auth ticket.invalid character 's' looking for beginning of value",
		},
		{
			name: "Test_Wrong_Auth_Ticket_File_Path_Hash_Or_Lookup_Hash_Failed",
			parameters: parameters{
				authTicket: authTicket,
				lookupHash: "",
			},
			wantErr: true,
			errMsg:  "invalid_path: Invalid path for the list",
		},
		{
			name: "Test_Error_Get_File_Meta_From_Blobbers_Failed",
			parameters: parameters{
				authTicket: authTicket,
				lookupHash: mockLookupHash,
			},
			wantErr: true,
			errMsg:  "file_meta_error: Error getting the file meta data from blobbers",
		},
		{
			name: "Test_Success",
			parameters: parameters{
				authTicket: authTicket,
				lookupHash: mockLookupHash,
			},
			setup: func(t *testing.T, testCaseName string, a *Allocation, mockClient *mocks.HttpClient) (teardown func(t *testing.T)) {
				for i := 0; i < numBlobbers; i++ {
					a.Blobbers = append(a.Blobbers, &blockchain.StorageNode{
						ID:      testCaseName + mockBlobberId + strconv.Itoa(i),
						Baseurl: "TestAllocation_GetFileMetaFromAuthTicket" + testCaseName + mockBlobberUrl + strconv.Itoa(i),
					})
				}
				body, err := json.Marshal(&fileref.FileRef{
					ActualFileHash: mockActualHash,
				})
				require.NoError(t, err)
				setupMockHttpResponse(t, mockClient, "TestAllocation_GetFileMetaFromAuthTicket", testCaseName, a, http.MethodPost, http.StatusOK, body)
				return nil
			},
		},
	}

	for _, tt := range tests {
		t.Run(tt.name, func(t *testing.T) {
			var mockClient = mocks.HttpClient{}
			zboxutil.Client = &mockClient

			client := zclient.GetClient()
			client.Wallet = &zcncrypto.Wallet{
				ClientID:  mockClientId,
				ClientKey: mockClientKey,
			}

			a := &Allocation{
				ID:           mockAllocationId,
				Tx:           mockAllocationTxId,
				DataShards:   2,
				ParityShards: 2,
				FileOptions:  63,
			}
			a.InitAllocation()
			sdkInitialized = true
			a.initialized = true

			require := require.New(t)
			if tt.setup != nil {
				if teardown := tt.setup(t, tt.name, a, &mockClient); teardown != nil {
					defer teardown(t)
				}
			}
			got, err := a.GetFileMetaFromAuthTicket(tt.parameters.authTicket, tt.parameters.lookupHash)
			require.EqualValues(tt.wantErr, err != nil)
			if err != nil {
				require.EqualValues(tt.errMsg, errors.Top(err))
				return
			}
			require.NoErrorf(err, "unexpected error: %v", err)
			expectedResult := &ConsolidatedFileMeta{
				Hash: mockActualHash,
			}
			require.EqualValues(expectedResult, got)
		})
	}
}

func TestAllocation_DownloadThumbnailFromAuthTicket(t *testing.T) {
	const (
		mockLookupHash     = "mock lookup hash"
		mockLocalPath      = "alloc"
		mockRemoteFilePath = "1.txt"
		mockType           = "d"
	)

	var mockClient = mocks.HttpClient{}
	zboxutil.Client = &mockClient

	client := zclient.GetClient()
	client.Wallet = &zcncrypto.Wallet{
		ClientID:  mockClientId,
		ClientKey: mockClientKey,
	}

	require := require.New(t)

	a := &Allocation{}
	setupMockAllocation(t, a)
	for i := 0; i < numBlobbers; i++ {
		a.Blobbers = append(a.Blobbers, &blockchain.StorageNode{
			ID:      strconv.Itoa(i),
			Baseurl: "TestAllocation_DownloadThumbnailFromAuthTicket" + mockBlobberUrl + strconv.Itoa(i),
		})
	}

	var authTicket = getMockAuthTicket(t)

	body, err := json.Marshal(&fileref.ReferencePath{
		Meta: map[string]interface{}{
			"type": mockType,
		},
	})
	require.NoError(err)
	setupMockHttpResponse(t, &mockClient, "TestAllocation_DownloadThumbnailFromAuthTicket", "", a, http.MethodGet, http.StatusOK, body)

	err = a.DownloadThumbnailFromAuthTicket(mockLocalPath, authTicket, mockLookupHash, mockRemoteFilePath, true, nil)
	defer os.Remove("alloc/1.txt")
	require.NoErrorf(err, "unexpected error: %v", err)
}

func TestAllocation_DownloadFromAuthTicket(t *testing.T) {
	const (
		mockLookupHash     = "mock lookup hash"
		mockLocalPath      = "alloc"
		mockRemoteFilePath = "1.txt"
		mockType           = "d"
	)

	var mockClient = mocks.HttpClient{}
	zboxutil.Client = &mockClient

	client := zclient.GetClient()
	client.Wallet = &zcncrypto.Wallet{
		ClientID:  mockClientId,
		ClientKey: mockClientKey,
	}

	require := require.New(t)

	a := &Allocation{}
	setupMockAllocation(t, a)
	for i := 0; i < numBlobbers; i++ {
		a.Blobbers = append(a.Blobbers, &blockchain.StorageNode{
			ID:      strconv.Itoa(i),
			Baseurl: "TestAllocation_DownloadFromAuthTicket" + mockBlobberUrl + strconv.Itoa(i),
		})
	}

	var authTicket = getMockAuthTicket(t)

	err := a.DownloadFromAuthTicket(mockLocalPath, authTicket, mockLookupHash, mockRemoteFilePath, true, nil)
	defer os.Remove("alloc/1.txt")
	require.NoErrorf(err, "unexpected error: %v", err)
}

func TestAllocation_DownloadFromAuthTicketByBlocks(t *testing.T) {
	const (
		mockLookupHash     = "mock lookup hash"
		mockLocalPath      = "alloc"
		mockRemoteFilePath = "1.txt"
		mockType           = "d"
	)

	var authTicket = getMockAuthTicket(t)

	var mockClient = mocks.HttpClient{}
	zboxutil.Client = &mockClient

	client := zclient.GetClient()
	client.Wallet = &zcncrypto.Wallet{
		ClientID:  mockClientId,
		ClientKey: mockClientKey,
	}

	require := require.New(t)

	a := &Allocation{}
	setupMockAllocation(t, a)
	for i := 0; i < numBlobbers; i++ {
		a.Blobbers = append(a.Blobbers, &blockchain.StorageNode{
			ID:      strconv.Itoa(i),
			Baseurl: "TestAllocation_DownloadFromAuthTicketByBlocks" + mockBlobberUrl + strconv.Itoa(i),
		})
	}

	setupMockHttpResponse(t, &mockClient, "TestAllocation_DownloadFromAuthTicketByBlocks", "", a, http.MethodPost, http.StatusBadRequest, []byte(""))

	err := a.DownloadFromAuthTicketByBlocks(
		mockLocalPath, authTicket, 1, 0, numBlockDownloads, mockLookupHash, mockRemoteFilePath, true, nil)
	defer os.Remove("alloc/1.txt")
	require.NoErrorf(err, "unexpected error: %v", err)
}

func TestAllocation_StartRepair(t *testing.T) {
	const (
		mockLookupHash   = "mock lookup hash"
		mockLocalPath    = "alloc"
		mockPathToRepair = "/1.txt"
		mockType         = "d"
	)

	var mockClient = mocks.HttpClient{}
	zboxutil.Client = &mockClient

	client := zclient.GetClient()
	client.Wallet = &zcncrypto.Wallet{
		ClientID:  mockClientId,
		ClientKey: mockClientKey,
	}

	type parameters struct {
		localPath, pathToRepair string
		statusCallback          StatusCallback
	}
	tests := []struct {
		name       string
		parameters parameters
		setup      func(*testing.T, string, *Allocation) (teardown func(*testing.T))
		wantErr    bool
		errMsg     string
	}{
		{
			name: "Test_Uninitialized_Failed",
			setup: func(t *testing.T, testCaseName string, a *Allocation) (teardown func(t *testing.T)) {
				a.initialized = false
				return func(t *testing.T) {
					a.initialized = true
				}
			},
			wantErr: true,
			errMsg:  "sdk_not_initialized: Please call InitStorageSDK Init and use GetAllocation to get the allocation object",
		},
		{
			name: "Test_Repair_Success",
			parameters: parameters{
				localPath:    mockLocalPath,
				pathToRepair: "/1.txt",
			},
			setup: func(t *testing.T, testCaseName string, a *Allocation) (teardown func(t *testing.T)) {
				body, err := json.Marshal(&fileref.ListResult{
					AllocationRoot: mockAllocationRoot,
					Meta: map[string]interface{}{
						"type": mockType,
					},
				})
				require.NoError(t, err)
				setupMockHttpResponse(t, &mockClient, "TestAllocation_StartRepair", testCaseName, a, http.MethodGet, http.StatusOK, body)
				return nil
			},
		},
	}
	for _, tt := range tests {
		t.Run(tt.name, func(t *testing.T) {
			require := require.New(t)
			a := &Allocation{
				DataShards:   2,
				ParityShards: 2,
			}
			setupMockAllocation(t, a)
			for i := 0; i < numBlobbers; i++ {
				a.Blobbers = append(a.Blobbers, &blockchain.StorageNode{
					ID:      tt.name + mockBlobberId + strconv.Itoa(i),
					Baseurl: "TestAllocation_StartRepair" + tt.name + mockBlobberUrl + strconv.Itoa(i),
				})
			}
			if tt.setup != nil {
				if teardown := tt.setup(t, tt.name, a); teardown != nil {
					defer teardown(t)
				}
			}
			err := a.StartRepair(tt.parameters.localPath, tt.parameters.pathToRepair, tt.parameters.statusCallback)
			require.EqualValues(tt.wantErr, err != nil)
			if err != nil {
				require.EqualValues(tt.errMsg, errors.Top(err))
				return
			}
			require.NoErrorf(err, "unexpected error: %v", err)
		})
	}
}

func TestAllocation_CancelRepair(t *testing.T) {
	tests := []struct {
		name    string
		setup   func(*testing.T, *Allocation) (teardown func(*testing.T))
		wantErr bool
		errMsg  string
	}{
		{
			name:    "Test_Failed",
			wantErr: true,
			errMsg:  "invalid_cancel_repair_request: No repair in progress for the allocation",
		},
		{
			name: "Test_Success",
			setup: func(t *testing.T, a *Allocation) (teardown func(t *testing.T)) {
				a.repairRequestInProgress = &RepairRequest{}
				return nil
			},
		},
	}
	for _, tt := range tests {
		t.Run(tt.name, func(t *testing.T) {
			require := require.New(t)
			a := &Allocation{}
			setupMockAllocation(t, a)
			if tt.setup != nil {
				if teardown := tt.setup(t, a); teardown != nil {
					defer teardown(t)
				}
			}
			err := a.CancelRepair()
			require.EqualValues(tt.wantErr, err != nil)
			if err != nil {
				require.EqualValues(tt.errMsg, errors.Top(err))
				return
			}
			require.NoErrorf(err, "unexpected error: %v", err)
		})
	}
}

func setupMockAllocation(t *testing.T, a *Allocation) {
	a.downloadChan = make(chan *DownloadRequest, 10)
	a.repairChan = make(chan *RepairRequest, 1)
	a.ctx, a.ctxCancelF = context.WithCancel(context.Background())
	a.downloadProgressMap = make(map[string]*DownloadRequest)
	a.mutex = &sync.Mutex{}
	a.FileOptions = uint16(63) // 0011 1111 All allowed
	a.initialized = true
	if a.DataShards != 0 {
		a.fullconsensus, a.consensusThreshold = a.getConsensuses()
	}
	sdkInitialized = true

	go func() {
		for {
			select {
			case <-a.ctx.Done():
				t.Log("Upload cancelled by the parent")
				return
			case downloadReq := <-a.downloadChan:
				if downloadReq.completedCallback != nil {
					downloadReq.completedCallback(downloadReq.remotefilepath, downloadReq.remotefilepathhash)
				}
				if downloadReq.statusCallback != nil {
					downloadReq.statusCallback.Completed(a.ID, downloadReq.localpath, "1.txt", "application/octet-stream", 3, OpDownload)
				}
				t.Logf("received a download request for %v\n", downloadReq.remotefilepath)
			case repairReq := <-a.repairChan:
				if repairReq.completedCallback != nil {
					repairReq.completedCallback()
				}
				if repairReq.wg != nil {
					repairReq.wg.Done()
				}
				t.Logf("received a repair request for %v\n", repairReq.listDir.Path)
			}
		}
	}()
}

func setupMockGetFileInfoResponse(t *testing.T, mockClient *mocks.HttpClient) {
	httpResponse := http.Response{
		StatusCode: http.StatusOK,
		Body: func() io.ReadCloser {
			jsonFR, err := json.Marshal(fileref.FileRef{
				Ref: fileref.Ref{
					Name: mockFileRefName,
				},
				ValidationRoot: "mock validation root",
			})
			require.NoError(t, err)
			return ioutil.NopCloser(bytes.NewReader([]byte(jsonFR)))
		}(),
	}
	for i := 0; i < numBlobbers; i++ {
		mockClient.On("Do", mock.Anything).Return(&httpResponse, nil)
	}
}

func getMockAuthTicket(t *testing.T) string {
	var mockClient = mocks.HttpClient{}
	zboxutil.Client = &mockClient

	client := zclient.GetClient()
	client.Wallet = &zcncrypto.Wallet{
		ClientID:  mockClientId,
		ClientKey: mockClientKey,
	}
	a := &Allocation{
		ID:           mockAllocationId,
		Tx:           mockAllocationTxId,
		DataShards:   1,
		ParityShards: 1,
		FileOptions:  63,
	}

	a.InitAllocation()
	sdkInitialized = true
	for i := 0; i < numBlobbers; i++ {
		a.Blobbers = append(a.Blobbers, &blockchain.StorageNode{
			ID:      strconv.Itoa(i),
			Baseurl: "TestAllocation_getMockAuthTicket" + mockBlobberUrl + strconv.Itoa(i),
		})
	}

	jsonFR, err := json.Marshal(fileref.FileRef{
		Ref: fileref.Ref{
			Name: mockFileRefName,
		},
		ValidationRoot: "mock validation root",
		EncryptedKey:   "encrypted key",
	})
	require.NoError(t, err)

	httpResponse := &http.Response{
		StatusCode: http.StatusOK,
		Body: func() io.ReadCloser {
			return ioutil.NopCloser(bytes.NewReader(jsonFR))
		}(),
	}

	setupMockGetFileMetaResponse(t, &mockClient, "TestAllocation_getMockAuthTicket", "", a, http.MethodPost, http.StatusOK, jsonFR)

	for i := 0; i < numBlobbers; i++ {
		mockClient.On("Do", mock.MatchedBy(func(req *http.Request) bool {
			return strings.HasPrefix(req.URL.Path, "TestAllocation_ListDirFromAuthTicket")
		})).Return(httpResponse, nil)

		mockClient.On("Do", mock.MatchedBy(func(req *http.Request) bool {
			return strings.HasPrefix(req.URL.Path, "TestAllocation_getMockAuthTicket")
		})).Return(httpResponse, nil)
	}

	authTicket, err := a.GetAuthTicket("/1.txt", "1.txt", fileref.FILE, mockClientId, "", 0, nil)
	require.NoErrorf(t, err, "unexpected get auth ticket error: %v", err)
	require.NotEmptyf(t, authTicket, "unexpected empty auth ticket")
	return authTicket
}<|MERGE_RESOLUTION|>--- conflicted
+++ resolved
@@ -3,6 +3,7 @@
 import (
 	"bytes"
 	"context"
+	"encoding/hex"
 	"encoding/json"
 	"io"
 	"io/ioutil"
@@ -14,7 +15,10 @@
 	"sync"
 	"testing"
 
+	"github.com/0chain/gosdk/dev/blobber"
+	"github.com/0chain/gosdk/dev/blobber/model"
 	"github.com/0chain/gosdk/zboxcore/encryption"
+	"golang.org/x/crypto/sha3"
 
 	"github.com/0chain/errors"
 	"github.com/0chain/gosdk/core/common"
@@ -131,7 +135,6 @@
 	}
 }
 
-<<<<<<< HEAD
 func setupMockRollback(a *Allocation, mockClient *mocks.HttpClient) {
 
 	for _, blobber := range a.Blobbers {
@@ -195,8 +198,6 @@
 	}
 }
 
-=======
->>>>>>> e00f0fb7
 func TestGetMinMaxWriteReadSuccess(t *testing.T) {
 	var ssc = newTestAllocation()
 	ssc.DataShards = 5

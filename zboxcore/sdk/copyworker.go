--- conflicted
+++ resolved
@@ -31,14 +31,9 @@
 	remotefilepath string
 	destPath       string
 	ctx            context.Context
-<<<<<<< HEAD
 	copyMask       zboxutil.Uint128
 	maskMU         *sync.Mutex
 	connectionID   string
-=======
-
-	connectionID string
->>>>>>> 51b1c80d
 	Consensus
 }
 
@@ -46,7 +41,6 @@
 	return getObjectTreeFromBlobber(req.ctx, req.allocationID, req.allocationTx, req.remotefilepath, blobber)
 }
 
-<<<<<<< HEAD
 func (req *CopyRequest) copyBlobberObject(
 	blobber *blockchain.StorageNode, blobberIdx int, wg *sync.WaitGroup) (refEntity fileref.RefEntity, err error) {
 
@@ -61,10 +55,6 @@
 		}
 	}()
 	refEntity, err = req.getObjectTreeFromBlobber(req.blobbers[blobberIdx])
-=======
-func (req *CopyRequest) copyBlobberObject(blobber *blockchain.StorageNode) (fileref.RefEntity, error) {
-	refEntity, err := req.getObjectTreeFromBlobber(blobber)
->>>>>>> 51b1c80d
 	if err != nil {
 		return nil, err
 	}
@@ -145,45 +135,16 @@
 		if err != nil {
 			return
 		}
-<<<<<<< HEAD
 		if shouldContinue {
 			continue
 		}
 		return
-=======
-		defer resp.Body.Close()
-		if resp.StatusCode == http.StatusOK {
-			resp_body, _ := ioutil.ReadAll(resp.Body)
-			l.Logger.Info("copy resp:", string(resp_body))
-			req.Done()
-
-			l.Logger.Info(blobber.Baseurl, " "+req.remotefilepath, " copied.")
-			return nil
-		}
-
-		resp_body, err := ioutil.ReadAll(resp.Body)
-		if err == nil {
-			msg := string(resp_body)
-
-			if len(msg) > 0 {
-				l.Logger.Error(blobber.Baseurl, "Response: ", msg)
-				return fmt.Errorf("Copy: %v %s", resp.StatusCode, msg)
-			}
-		}
-
-		return fmt.Errorf("Copy: %v", resp.StatusCode)
-	})
-
-	if err != nil {
-		return nil, err
->>>>>>> 51b1c80d
 	}
 	return nil, errors.New("unknown_issue",
 		fmt.Sprintf("last status code: %d, last response message: %s", latestStatusCode, latestRespMsg))
 }
 
 func (req *CopyRequest) ProcessCopy() error {
-<<<<<<< HEAD
 	numList := len(req.blobbers)
 	objectTreeRefs := make([]fileref.RefEntity, numList)
 	wg := &sync.WaitGroup{}
@@ -195,51 +156,14 @@
 		wg.Add(1)
 		go func(blobberIdx int) {
 			refEntity, err := req.copyBlobberObject(req.blobbers[blobberIdx], blobberIdx, wg)
-=======
-	num := len(req.blobbers)
-	objectTreeRefs := make([]fileref.RefEntity, num)
-
-	wait := make(chan ProcessResult, num)
-
-	wg := &sync.WaitGroup{}
-	wg.Add(num)
-
-	for i := 0; i < num; i++ {
-		go func(blobberIdx int) {
-			defer wg.Done()
-			refEntity, err := req.copyBlobberObject(req.blobbers[blobberIdx])
->>>>>>> 51b1c80d
 			if err != nil {
 				l.Logger.Error(err.Error())
 			}
-<<<<<<< HEAD
 			objectTreeRefs[blobberIdx] = refEntity
 		}(int(pos))
 	}
 
 	wg.Wait()
-=======
-
-			wait <- ProcessResult{
-				BlobberIndex: blobberIdx,
-				FileRef:      refEntity,
-				Succeed:      err == nil,
-			}
-
-		}(i)
-	}
-	wg.Wait()
-
-	for i := 0; i < num; i++ {
-		r := <-wait
-
-		if !r.Succeed {
-			continue
-		}
-
-		objectTreeRefs[r.BlobberIndex] = r.FileRef
-	}
->>>>>>> 51b1c80d
 
 	if !req.isConsensusOk() {
 		return errors.New("consensus_not_met",
@@ -257,7 +181,6 @@
 		return fmt.Errorf("Copy failed: %s", err.Error())
 	}
 
-<<<<<<< HEAD
 	req.Consensus.Reset()
 	activeBlobbers := req.copyMask.CountOnes()
 	wg.Add(activeBlobbers)
@@ -271,25 +194,6 @@
 			DestPath:   req.destPath,
 			ObjectTree: objectTreeRefs[pos],
 		}
-=======
-	req.Reset()
-	commitReqs := make([]*CommitRequest, 0, num)
-
-	for pos, ref := range objectTreeRefs {
-		if ref == nil {
-			continue
-		}
-
-		wg.Add(1)
-		//go req.prepareUpload(a, a.Blobbers[pos], req.file[c], req.uploadDataCh[c], req.wg)
-		commitReq := &CommitRequest{}
-		commitReq.allocationID = req.allocationID
-		commitReq.allocationTx = req.allocationTx
-		commitReq.blobber = req.blobbers[pos]
-		newChange := &allocationchange.CopyFileChange{}
-		newChange.DestPath = req.destPath
-		newChange.ObjectTree = objectTreeRefs[pos]
->>>>>>> 51b1c80d
 		newChange.NumBlocks = 0
 		newChange.Operation = constants.FileOperationCopy
 		newChange.Size = 0
@@ -301,13 +205,7 @@
 			wg:           wg,
 		}
 		commitReq.changes = append(commitReq.changes, newChange)
-<<<<<<< HEAD
 		commitReqs[c] = commitReq
-=======
-		commitReq.connectionID = req.connectionID
-		commitReq.wg = wg
-		commitReqs = append(commitReqs, commitReq)
->>>>>>> 51b1c80d
 		go AddCommitRequest(commitReq)
 	}
 	wg.Wait()

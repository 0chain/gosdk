package sdk

import (
	"bytes"
	"context"
	"fmt"
	"io/ioutil"
	"mime/multipart"
	"net/http"
	"strings"
	"sync"
	"time"

	"github.com/0chain/errors"
	"github.com/google/uuid"

	"github.com/0chain/gosdk/constants"
	"github.com/0chain/gosdk/core/common"
	"github.com/0chain/gosdk/core/util"
	"github.com/0chain/gosdk/zboxcore/client"
	"github.com/0chain/gosdk/zboxcore/fileref"
	"github.com/0chain/gosdk/zboxcore/logger"

	"github.com/0chain/gosdk/zboxcore/allocationchange"
	"github.com/0chain/gosdk/zboxcore/blockchain"
	l "github.com/0chain/gosdk/zboxcore/logger"
	"github.com/0chain/gosdk/zboxcore/zboxutil"
)

type CopyRequest struct {
	allocationObj  *Allocation
	allocationID   string
	allocationTx   string
	blobbers       []*blockchain.StorageNode
	remotefilepath string
	destPath       string
	ctx            context.Context
	ctxCncl        context.CancelFunc
	copyMask       zboxutil.Uint128
	maskMU         *sync.Mutex
	connectionID   string
	timestamp      int64
	Consensus
}

func (req *CopyRequest) getObjectTreeFromBlobber(blobber *blockchain.StorageNode) (fileref.RefEntity, error) {
	return getObjectTreeFromBlobber(req.ctx, req.allocationID, req.allocationTx, req.remotefilepath, blobber)
}

func (req *CopyRequest) copyBlobberObject(
	blobber *blockchain.StorageNode, blobberIdx int) (refEntity fileref.RefEntity, err error) {

	defer func() {
		if err != nil {
			req.maskMU.Lock()
			// Removing blobber from mask
			req.copyMask = req.copyMask.And(zboxutil.NewUint128(1).Lsh(uint64(blobberIdx)).Not())
			req.maskMU.Unlock()
		}
	}()
	refEntity, err = req.getObjectTreeFromBlobber(req.blobbers[blobberIdx])
	if err != nil {
		return nil, err
	}

	var resp *http.Response
	var shouldContinue bool
	var latestRespMsg string
	var latestStatusCode int
	for i := 0; i < 3; i++ {
		err, shouldContinue = func() (err error, shouldContinue bool) {
			body := new(bytes.Buffer)
			formWriter := multipart.NewWriter(body)

			formWriter.WriteField("connection_id", req.connectionID)
			formWriter.WriteField("path", req.remotefilepath)
			formWriter.WriteField("dest", req.destPath)
			formWriter.Close()

			var (
				httpreq  *http.Request
				respBody []byte
				ctx      context.Context
				cncl     context.CancelFunc
			)

			httpreq, err = zboxutil.NewCopyRequest(blobber.Baseurl, req.allocationTx, body)
			if err != nil {
				l.Logger.Error(blobber.Baseurl, "Error creating rename request", err)
				return
			}

			httpreq.Header.Add("Content-Type", formWriter.FormDataContentType())
			l.Logger.Info(httpreq.URL.Path)
			ctx, cncl = context.WithTimeout(req.ctx, DefaultUploadTimeOut)
			resp, err = zboxutil.Client.Do(httpreq.WithContext(ctx))
			defer cncl()

			if err != nil {
				logger.Logger.Error("Copy: ", err)
				return
			}

			if resp.Body != nil {
				defer resp.Body.Close()
			}
			respBody, err = ioutil.ReadAll(resp.Body)
			if err != nil {
				logger.Logger.Error("Error: Resp ", err)
				return
			}

			if resp.StatusCode == http.StatusOK {
				l.Logger.Info(blobber.Baseurl, " "+req.remotefilepath, " copied.")
				req.Consensus.Done()
				return
			}

			latestRespMsg = string(respBody)
			latestStatusCode = resp.StatusCode

			if resp.StatusCode == http.StatusTooManyRequests {
				logger.Logger.Error("Got too many request error")
				var r int
				r, err = zboxutil.GetRateLimitValue(resp)
				if err != nil {
					logger.Logger.Error(err)
					return
				}
				time.Sleep(time.Duration(r) * time.Second)
				shouldContinue = true
				return
			}
			l.Logger.Error(blobber.Baseurl, "Response: ", string(respBody))
			err = errors.New("response_error", string(respBody))
			return
		}()

		if err != nil {
			return
		}
		if shouldContinue {
			continue
		}
		return
	}
	return nil, errors.New("unknown_issue",
		fmt.Sprintf("last status code: %d, last response message: %s", latestStatusCode, latestRespMsg))
}

func (req *CopyRequest) ProcessWithBlobbers() ([]fileref.RefEntity, []error) {
	var pos uint64
	numList := len(req.blobbers)
	objectTreeRefs := make([]fileref.RefEntity, numList)
	blobberErrors := make([]error, numList)
<<<<<<< HEAD

=======
>>>>>>> 5a2445d8
	wg := &sync.WaitGroup{}
	for i := req.copyMask; !i.Equals64(0); i = i.And(zboxutil.NewUint128(1).Lsh(pos).Not()) {
		pos = uint64(i.TrailingZeros())
		wg.Add(1)
		go func(blobberIdx int) {
			defer wg.Done()
			refEntity, err := req.copyBlobberObject(req.blobbers[blobberIdx], blobberIdx)
			if err != nil {
				blobberErrors[blobberIdx] = err
				l.Logger.Error(err.Error())
				return
			}
			objectTreeRefs[blobberIdx] = refEntity
		}(int(pos))
	}
	wg.Wait()
	return objectTreeRefs, blobberErrors
}

func (req *CopyRequest) ProcessCopy() error {
	defer req.ctxCncl()

	wg := &sync.WaitGroup{}
	var pos uint64

	objectTreeRefs, blobberErrors := req.ProcessWithBlobbers()

	if !req.isConsensusOk() {
		err := zboxutil.MajorError(blobberErrors)
		if err != nil {
			return errors.New("copy_failed", fmt.Sprintf("Copy failed. %s", err.Error()))
		}

		return errors.New("consensus_not_met",
			fmt.Sprintf("Copy failed. Required consensus %d, got %d",
				req.Consensus.consensusThresh, req.Consensus.consensus))
	}

	writeMarkerMutex, err := CreateWriteMarkerMutex(client.GetClient(), req.allocationObj)
	if err != nil {
		return fmt.Errorf("Copy failed: %s", err.Error())
	}
	err = writeMarkerMutex.Lock(req.ctx, &req.copyMask, req.maskMU,
		req.blobbers, &req.Consensus, 0, time.Minute, req.connectionID)
	if err != nil {
		return fmt.Errorf("Copy failed: %s", err.Error())
	}

	//Check if the allocation is to be repaired or rolled back
	status, err := req.allocationObj.CheckAllocStatus()
	if err != nil {
		logger.Logger.Error("Error checking allocation status: ", err)
		return fmt.Errorf("Copy failed: %s", err.Error())
	}

	if status == Repair {
		logger.Logger.Info("Repairing allocation")
		//TODO: Need status callback to call repair allocation
		// err = req.allocationObj.RepairAlloc()
		// if err != nil {
		// 	return err
		// }
	}

	defer writeMarkerMutex.Unlock(req.ctx, req.copyMask, req.blobbers, time.Minute, req.connectionID) //nolint: errcheck

	req.Consensus.Reset()
	activeBlobbers := req.copyMask.CountOnes()
	wg.Add(activeBlobbers)
	commitReqs := make([]*CommitRequest, activeBlobbers)
	req.timestamp = int64(common.Now())
	uid := util.GetNewUUID()
	var c int
	for i := req.copyMask; !i.Equals64(0); i = i.And(zboxutil.NewUint128(1).Lsh(pos).Not()) {
		pos = uint64(i.TrailingZeros())

		newChange := &allocationchange.CopyFileChange{
			DestPath:   req.destPath,
			Uuid:       uid,
			ObjectTree: objectTreeRefs[pos],
		}
		newChange.NumBlocks = 0
		newChange.Operation = constants.FileOperationCopy
		newChange.Size = 0
		commitReq := &CommitRequest{
			allocationID: req.allocationID,
			allocationTx: req.allocationTx,
			blobber:      req.blobbers[pos],
			connectionID: req.connectionID,
			wg:           wg,
			timestamp:    req.timestamp,
		}
		commitReq.changes = append(commitReq.changes, newChange)
		commitReqs[c] = commitReq
		go AddCommitRequest(commitReq)
		c++
	}
	wg.Wait()

	for _, commitReq := range commitReqs {
		if commitReq.result != nil {
			if commitReq.result.Success {
				l.Logger.Info("Commit success", commitReq.blobber.Baseurl)
				req.consensus++
			} else {
				l.Logger.Info("Commit failed", commitReq.blobber.Baseurl, commitReq.result.ErrorMessage)
			}
		} else {
			l.Logger.Info("Commit result not set", commitReq.blobber.Baseurl)
		}
	}

	if !req.isConsensusOk() {
		return errors.New("consensus_not_met",
			fmt.Sprintf("Commit on copy failed. Required consensus %d, got %d",
				req.Consensus.consensusThresh, req.Consensus.consensus))
	}
	return nil
}

type CopyOperation struct {
	remotefilepath string
	destPath       string
	ctx            context.Context
	ctxCncl        context.CancelFunc
	copyMask       zboxutil.Uint128
	maskMU         *sync.Mutex

	Consensus
}

func (co *CopyOperation) Process(allocObj *Allocation, connectionID string) ([]fileref.RefEntity, zboxutil.Uint128, error) {
	// make copyRequest object
	cR := &CopyRequest{
		allocationObj:  allocObj,
		allocationID:   allocObj.ID,
		allocationTx:   allocObj.Tx,
		connectionID:   connectionID,
		blobbers:       allocObj.Blobbers,
		remotefilepath: co.remotefilepath,
		destPath:       co.destPath,
		ctx:            co.ctx,
		ctxCncl:        co.ctxCncl,
		copyMask:       co.copyMask,
		maskMU:         co.maskMU,
	}
	cR.consensusThresh = co.consensusThresh
	cR.fullconsensus = co.fullconsensus

	objectTreeRefs, blobberErrors := cR.ProcessWithBlobbers()

	if !cR.isConsensusOk() {
		err := zboxutil.MajorError(blobberErrors)
		if err != nil {
			return nil, cR.copyMask, errors.New("copy_failed", fmt.Sprintf("Copy failed. %s", err.Error()))
		}

		return nil, cR.copyMask, errors.New("consensus_not_met",
			fmt.Sprintf("Copy failed. Required consensus %d, got %d",
				cR.Consensus.consensusThresh, cR.Consensus.consensus))
	}
	return objectTreeRefs, cR.copyMask, nil

}

func (co *CopyOperation) buildChange(refs []fileref.RefEntity, uid uuid.UUID) []allocationchange.AllocationChange {

	changes := make([]allocationchange.AllocationChange, len(refs))

	for idx, ref := range refs {
		newChange := &allocationchange.CopyFileChange{
			DestPath:   co.destPath,
			Uuid:       uid,
			ObjectTree: ref,
		}
		changes[idx] = newChange
	}
	return changes
}

func (co *CopyOperation) Verify(a *Allocation) error {

	if !a.CanCopy() {
		return constants.ErrFileOptionNotPermitted
	}

	if co.remotefilepath == "" || co.destPath == "" {
		return errors.New("invalid_path", "Invalid path for copy")
	}
	isabs := zboxutil.IsRemoteAbs(co.remotefilepath)
	if !isabs {
		return errors.New("invalid_path", "Path should be valid and absolute")
	}

	err := ValidateRemoteFileName(co.destPath)
	if err != nil {
		return err
	}
	return nil
}

func (co *CopyOperation) Completed(allocObj *Allocation) {

}

func (co *CopyOperation) Error(allocObj *Allocation, consensus int, err error) {

}

func NewCopyOperation(remotePath string, destPath string, copyMask zboxutil.Uint128, maskMU *sync.Mutex, consensusTh int, fullConsensus int, ctx context.Context) *CopyOperation {
	co := &CopyOperation{}
	co.remotefilepath = zboxutil.RemoteClean(remotePath)
	co.copyMask = copyMask
	co.maskMU = maskMU
	co.consensusThresh = consensusTh
	co.fullconsensus = fullConsensus
	if destPath != "/" {
		destPath = strings.TrimSuffix(destPath, "/")
	}
	co.destPath = destPath
	co.ctx, co.ctxCncl = context.WithCancel(ctx)
	return co

}<|MERGE_RESOLUTION|>--- conflicted
+++ resolved
@@ -153,10 +153,7 @@
 	numList := len(req.blobbers)
 	objectTreeRefs := make([]fileref.RefEntity, numList)
 	blobberErrors := make([]error, numList)
-<<<<<<< HEAD
-
-=======
->>>>>>> 5a2445d8
+
 	wg := &sync.WaitGroup{}
 	for i := req.copyMask; !i.Equals64(0); i = i.And(zboxutil.NewUint128(1).Lsh(pos).Not()) {
 		pos = uint64(i.TrailingZeros())

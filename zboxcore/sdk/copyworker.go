--- conflicted
+++ resolved
@@ -199,11 +199,6 @@
 		newChange.NumBlocks = 0
 		newChange.Operation = constants.FileOperationCopy
 		newChange.Size = 0
-<<<<<<< HEAD
-		commitReq.change = newChange
-		commitReq.connectionID = req.connectionID
-		commitReq.wg = wg
-=======
 		commitReq := &CommitRequest{
 			allocationID: req.allocationID,
 			allocationTx: req.allocationTx,
@@ -211,8 +206,7 @@
 			connectionID: req.connectionID,
 			wg:           wg,
 		}
-		commitReq.changes = append(commitReq.changes, newChange)
->>>>>>> 99d9f5c2
+		commitReq.change = newChange
 		commitReqs[c] = commitReq
 		go AddCommitRequest(commitReq)
 		c++

package sdk

import (
	"bytes"
	"context"
	"crypto/md5"
	"encoding/hex"
	"encoding/json"
	"fmt"
	"hash"
	"io"
	"io/ioutil"
	"net/http"
	"os"
	"path/filepath"
	"strings"
	"sync"
	"sync/atomic"
	"time"

	"github.com/0chain/errors"
	"github.com/0chain/gosdk/core/common"
	"github.com/0chain/gosdk/core/sys"
	"github.com/0chain/gosdk/zboxcore/blockchain"
	"github.com/0chain/gosdk/zboxcore/client"
	"github.com/0chain/gosdk/zboxcore/encryption"
	"github.com/0chain/gosdk/zboxcore/fileref"
	"github.com/0chain/gosdk/zboxcore/logger"
	l "github.com/0chain/gosdk/zboxcore/logger"
	"github.com/0chain/gosdk/zboxcore/marker"
	"github.com/0chain/gosdk/zboxcore/zboxutil"
	"github.com/klauspost/reedsolomon"
	"go.dedis.ch/kyber/v3/group/edwards25519"
	"golang.org/x/sync/errgroup"
)

const (
	DOWNLOAD_CONTENT_FULL  = "full"
	DOWNLOAD_CONTENT_THUMB = "thumbnail"
	EXTRA_COUNT            = 2
)

type DownloadRequestOption func(dr *DownloadRequest)

func WithDownloadProgressStorer(storer DownloadProgressStorer) DownloadRequestOption {
	return func(dr *DownloadRequest) {
		dr.downloadStorer = storer
	}
}

func WithWorkDir(workdir string) DownloadRequestOption {
	return func(dr *DownloadRequest) {
		dr.workdir = workdir
	}
}

type DownloadRequest struct {
	allocationID       string
	allocationTx       string
	allocOwnerID       string
	allocOwnerPubKey   string
	blobbers           []*blockchain.StorageNode
	datashards         int
	parityshards       int
	remotefilepath     string
	remotefilepathhash string
	fileHandler        sys.File
	localFilePath      string
	startBlock         int64
	endBlock           int64
	chunkSize          int
	numBlocks          int64
	validationRootMap  map[string]*blobberFile
	statusCallback     StatusCallback
	ctx                context.Context
	ctxCncl            context.CancelFunc
	authTicket         *marker.AuthTicket
	downloadMask       zboxutil.Uint128
	encryptedKey       string
	isDownloadCanceled bool
	completedCallback  func(remotepath string, remotepathhash string)
	fileCallback       func()
	contentMode        string
	Consensus
	effectiveBlockSize int // blocksize - encryptionOverHead
	ecEncoder          reedsolomon.Encoder
	maskMu             *sync.Mutex
	encScheme          encryption.EncryptionScheme
	shouldVerify       bool
	blocksPerShard     int64
	connectionID       string
	skip               bool
	fRef               *fileref.FileRef
	chunksPerShard     int64
	size               int64
	offset             int64
	bufferMap          map[int]zboxutil.DownloadBuffer
	downloadStorer     DownloadProgressStorer
	workdir            string
}

type DownloadProgress struct {
	ID               string `json:"id"`
	LastWrittenBlock int    `json:"last_block"`
	numBlocks        int    `json:"-"`
}
type blockData struct {
	blockNum int
	data     [][][]byte
}

func (req *DownloadRequest) removeFromMask(pos uint64) {
	req.maskMu.Lock()
	req.downloadMask = req.downloadMask.And(zboxutil.NewUint128(1).Lsh(pos).Not())
	req.maskMu.Unlock()
}

func (req *DownloadRequest) getBlocksDataFromBlobbers(startBlock, totalBlock int64) ([][][]byte, error) {
	shards := make([][][]byte, totalBlock)
	for i := range shards {
		shards[i] = make([][]byte, len(req.blobbers))
	}

	mask := req.downloadMask
	requiredDownloads := req.consensusThresh
	var (
		remainingMask  zboxutil.Uint128
		failed         int
		err            error
		downloadErrors []string
	)

	curReqDownloads := requiredDownloads
	for {
		remainingMask, failed, downloadErrors, err = req.downloadBlock(
			startBlock, totalBlock, mask, curReqDownloads, shards)
		if err != nil {
			return nil, err
		}
		if failed == 0 {
			break
		}

		if failed > remainingMask.CountOnes() {
			return nil, errors.New("download_failed",
				fmt.Sprintf("%d failed blobbers exceeded %d remaining blobbers."+
					" Download errors: %s",
					failed, remainingMask.CountOnes(), strings.Join(downloadErrors, " ")))
		}

		curReqDownloads = failed
		mask = remainingMask
	}
	return shards, err
}

// getBlocksData will get data blocks for some interval from minimal blobers and aggregate them and
// return to the caller
func (req *DownloadRequest) getBlocksData(startBlock, totalBlock int64) ([][][]byte, error) {

	shards, err := req.getBlocksDataFromBlobbers(startBlock, totalBlock)
	if err != nil {
		return nil, err
	}

	// erasure decoding
	// Can we benefit from goroutine for erasure decoding??
	// c := req.datashards * req.effectiveBlockSize
	// data := make([]byte, req.datashards*req.effectiveBlockSize*int(totalBlock))
	for i := range shards {
		err = req.decodeEC(shards[i])
		if err != nil {
			return nil, err
		}

	}
	return shards, nil
}

// downloadBlock This function will add download requests to the download channel which picks up
// download requests and processes it.
// This function will fill up `shards` in respective position and also return failed number of
// blobbers along with remainingMask that are the blobbers that are not yet requested.
func (req *DownloadRequest) downloadBlock(
	startBlock, totalBlock int64,
	mask zboxutil.Uint128, requiredDownloads int,
	shards [][][]byte) (zboxutil.Uint128, int, []string, error) {

	var remainingMask zboxutil.Uint128
	activeBlobbers := mask.CountOnes()
	if activeBlobbers < requiredDownloads {
		return zboxutil.NewUint128(0), 0, nil, errors.New("insufficient_blobbers",
			fmt.Sprintf("Required downloads %d, remaining active blobber %d",
				req.consensusThresh, activeBlobbers))
	}
	rspCh := make(chan *downloadBlock, requiredDownloads)

	var (
		pos          uint64
		c            int
		skipDownload bool
	)

	for i := req.downloadMask; !i.Equals64(0); i = i.And(zboxutil.NewUint128(1).Lsh(pos).Not()) {
		pos = uint64(i.TrailingZeros())
		blockDownloadReq := &BlockDownloadRequest{
			allocationID:       req.allocationID,
			allocationTx:       req.allocationTx,
			allocOwnerID:       req.allocOwnerID,
			authTicket:         req.authTicket,
			blobber:            req.blobbers[pos],
			blobberIdx:         int(pos),
			chunkSize:          req.chunkSize,
			blockNum:           startBlock,
			contentMode:        req.contentMode,
			result:             rspCh,
			ctx:                req.ctx,
			remotefilepath:     req.remotefilepath,
			remotefilepathhash: req.remotefilepathhash,
			numBlocks:          totalBlock,
			encryptedKey:       req.encryptedKey,
			shouldVerify:       req.shouldVerify,
			connectionID:       req.connectionID,
		}

		if blockDownloadReq.blobber.IsSkip() {
			rspCh <- &downloadBlock{
				Success: false,
				idx:     blockDownloadReq.blobberIdx,
				err:     errors.New("", "skip blobber by previous errors")}
			skipDownload = true
		}

		if !skipDownload {
			bf := req.validationRootMap[blockDownloadReq.blobber.ID]
			blockDownloadReq.blobberFile = bf
			if req.shouldVerify {
				go AddBlockDownloadReq(req.ctx, blockDownloadReq, nil, req.effectiveBlockSize)
			} else {
				go AddBlockDownloadReq(req.ctx, blockDownloadReq, req.bufferMap[int(pos)], req.effectiveBlockSize)
			}
		}

		c++
		if c == requiredDownloads {
			remainingMask = i
			break
		}
	}

	var failed int32
	downloadErrors := make([]string, requiredDownloads)
	wg := &sync.WaitGroup{}
	for i := 0; i < requiredDownloads; i++ {
		result := <-rspCh
		wg.Add(1)
		go func(i int) {
			var err error
			defer func() {
				if err != nil {
					atomic.AddInt32(&failed, 1)
					req.removeFromMask(uint64(result.idx))
					downloadErrors[i] = fmt.Sprintf("Error %s from %s",
						err.Error(), req.blobbers[result.idx].Baseurl)
					logger.Logger.Error(err)
					req.bufferMap[result.idx].ReleaseChunk(int(req.startBlock / req.numBlocks))
				}
				wg.Done()
			}()
			if !result.Success {
				err = fmt.Errorf("Unsuccessful download. Error: %v", result.err)
				return
			}
			err = req.fillShards(shards, result)
		}(i)
	}

	wg.Wait()
	return remainingMask, int(failed), downloadErrors, nil
}

// decodeEC will reconstruct shards and verify it
func (req *DownloadRequest) decodeEC(shards [][]byte) (err error) {
	err = req.ecEncoder.ReconstructData(shards)
	if err != nil {
		return
	}
	// c := len(shards[0])
	// data = make([]byte, req.datashards*c)
	// for i := 0; i < req.datashards; i++ {
	// 	index := i * c
	// 	copy(data[index:index+c], shards[i])
	// }
	return nil
}

//shards -> shards[i][data]

// fillShards will fill `shards` with data from blobbers that belongs to specific
// blockNumber and blobber's position index in an allocation
func (req *DownloadRequest) fillShards(shards [][][]byte, result *downloadBlock) (err error) {

	for i := 0; i < len(result.BlockChunks); i++ {
		var data []byte
		if req.encryptedKey != "" {
			data, err = req.getDecryptedData(result, i)
			if err != nil {
				return err
			}
		} else {
			data = result.BlockChunks[i]
		}
		if i >= len(shards) || len(shards[i]) <= result.idx {
			l.Logger.Error("Invalid shard index", result.idx, len(shards))
			return errors.New("invalid_shard_index", fmt.Sprintf("Invalid shard index %d shard len: %d shard block len: %d", result.idx, len(shards), i))
		}
		shards[i][result.idx] = data
	}
	return
}

// getDecryptedData will decrypt encrypted data and return it.
func (req *DownloadRequest) getDecryptedData(result *downloadBlock, blockNum int) (data []byte, err error) {
	if req.authTicket != nil {
		return req.getDecryptedDataForAuthTicket(result, blockNum)
	}

	headerBytes := result.BlockChunks[blockNum][:EncryptionHeaderSize]
	headerBytes = bytes.Trim(headerBytes, "\x00")

	if len(headerBytes) != EncryptionHeaderSize {
		logger.Logger.Error("Block has invalid header", req.blobbers[result.idx].Baseurl)
		return nil, errors.New(
			"invalid_header",
			fmt.Sprintf("Block from %s has invalid header. Required header size: %d, got %d",
				req.blobbers[result.idx].Baseurl, EncryptionHeaderSize, len(headerBytes)))
	}

	encMsg := &encryption.EncryptedMessage{}
	encMsg.EncryptedData = result.BlockChunks[blockNum][EncryptionHeaderSize:]
	encMsg.MessageChecksum, encMsg.OverallChecksum = string(headerBytes[:128]), string(headerBytes[128:])
	encMsg.EncryptedKey = req.encScheme.GetEncryptedKey()
	decryptedBytes, err := req.encScheme.Decrypt(encMsg)
	if err != nil {
		logger.Logger.Error("Block decryption failed", req.blobbers[result.idx].Baseurl, err)
		return nil, errors.New(
			"decryption_error",
			fmt.Sprintf("Decryption error %s while decrypting data from %s blobber",
				err.Error(), req.blobbers[result.idx].Baseurl))
	}
	return decryptedBytes, nil
}

// getDecryptedDataForAuthTicket will return decrypt shared encrypted data using re-encryption/re-decryption
// mechanism
func (req *DownloadRequest) getDecryptedDataForAuthTicket(result *downloadBlock, blockNum int) (data []byte, err error) {
	suite := edwards25519.NewBlakeSHA256Ed25519()
	reEncMessage := &encryption.ReEncryptedMessage{
		D1: suite.Point(),
		D4: suite.Point(),
		D5: suite.Point(),
	}
	err = reEncMessage.Unmarshal(result.BlockChunks[blockNum])
	if err != nil {
		logger.Logger.Error("ReEncrypted Block unmarshall failed", req.blobbers[result.idx].Baseurl, err)
		return nil, err
	}
	decrypted, err := req.encScheme.ReDecrypt(reEncMessage)
	if err != nil {
		logger.Logger.Error("Block redecryption failed", req.blobbers[result.idx].Baseurl, err)
		return nil, err
	}
	return decrypted, nil
}

// processDownload will setup download parameters and downloads data with given
// start block, end block and number of blocks to download in single request.
// This will also write data to the file handler and will verify content by calculating content hash.
func (req *DownloadRequest) processDownload(ctx context.Context) {
	if req.completedCallback != nil {
		defer req.completedCallback(req.remotefilepath, req.remotefilepathhash)
	}
	if req.fileCallback != nil {
		defer func() {
			if !req.skip {
				req.fileCallback()
			}
		}()
	}

	remotePathCB := req.remotefilepath
	if remotePathCB == "" {
		remotePathCB = req.remotefilepathhash
	}

	var op = OpDownload
	if req.contentMode == DOWNLOAD_CONTENT_THUMB {
		op = opThumbnailDownload
	}
	fRef := req.fRef
	if fRef != nil && fRef.ActualFileHash == emptyFileDataHash {
		logger.Logger.Info("File is empty")
		_, err := req.fileHandler.Write([]byte(emptyFileDataHash))
		if err != nil {
			req.errorCB(errors.Wrap(err, "Write file failed"), remotePathCB)
			return
		}
		req.fileHandler.Sync() //nolint
		return
	}
	size, chunksPerShard, blocksPerShard := req.size, req.chunksPerShard, req.blocksPerShard

	now := time.Now()
	err := req.initEC()
	if err != nil {
		logger.Logger.Error(err)
		req.errorCB(
			fmt.Errorf("Error while initializing file ref. Error: %v",
				err), remotePathCB)
		return
	}
	elapsedInitEC := time.Since(now)
	if req.encryptedKey != "" {
		err = req.initEncryption()
		if err != nil {
			req.errorCB(
				fmt.Errorf("Error while initializing encryption"), remotePathCB,
			)
			return
		}
	}
	elapsedInitEncryption := time.Since(now) - elapsedInitEC

	var downloaded int
	startBlock, endBlock, numBlocks := req.startBlock, req.endBlock, req.numBlocks
	// remainingSize should be calculated based on startBlock number
	// otherwise end data will have null bytes.
	remainingSize := size - startBlock*int64(req.effectiveBlockSize)*int64(req.datashards)

	if endBlock*int64(req.effectiveBlockSize)*int64(req.datashards) < req.size {
		remainingSize = endBlock*int64(req.effectiveBlockSize) - startBlock*int64(req.effectiveBlockSize)
	}

	if memFile, ok := req.fileHandler.(*sys.MemFile); ok {
		memFile.InitBuffer(int(remainingSize))
	}

	if req.statusCallback != nil {
		// Started will also initialize progress bar. So without calling this function
		// other callback's call will panic
		req.statusCallback.Started(req.allocationID, remotePathCB, op, int(remainingSize))
	}

	if req.shouldVerify {
		if req.authTicket != nil && req.encryptedKey != "" {
			req.shouldVerify = false
		}
	}
	n := int((endBlock - startBlock + numBlocks - 1) / numBlocks)

	// Buffered channel to hold the blocks as they are downloaded
	blocks := make(chan blockData, n)

	lastBlockSize := size - int64(n-1)*int64(req.effectiveBlockSize)*int64(req.datashards)*numBlocks
	if lastBlockSize < 0 {
		lastBlockSize = size
	}

	var (
		actualFileHasher  hash.Hash
		isPREAndWholeFile bool
	)

	if !req.shouldVerify && (startBlock == 0 && endBlock == chunksPerShard) {
		actualFileHasher = md5.New()
		isPREAndWholeFile = true
	}

	toSync := false
	if _, ok := req.fileHandler.(*sys.MemChanFile); ok {
		toSync = true
	}
	var writerAt bool
	writeAtHandler, ok := req.fileHandler.(io.WriterAt)
	if ok {
		writerAt = true
	}

	if !req.shouldVerify {
		var pos uint64
		req.bufferMap = make(map[int]zboxutil.DownloadBuffer)
		sz := downloadWorkerCount + EXTRA_COUNT
		if sz > n {
			sz = n
		}
		for i := req.downloadMask; !i.Equals64(0); i = i.And(zboxutil.NewUint128(1).Lsh(pos).Not()) {
			pos = uint64(i.TrailingZeros())
			if writerAt {
				req.bufferMap[int(pos)] = zboxutil.NewDownloadBufferWithChan(sz, int(numBlocks), req.effectiveBlockSize)
			} else {
				req.bufferMap[int(pos)] = zboxutil.NewDownloadBufferWithMask(sz, int(numBlocks), req.effectiveBlockSize)
			}
		}
	}

	logger.Logger.Info(
		fmt.Sprintf("Downloading file with size: %d from start block: %d and end block: %d. "+
			"Blocks per blobber: %d remainingSize: %d and total requests: %d", size, req.startBlock, req.endBlock, blocksPerShard, remainingSize, n),
	)

	writeCtx, writeCancel := context.WithCancel(ctx)
	defer writeCancel()
	var wg sync.WaitGroup

<<<<<<< HEAD
	writerAt := false

	writeAtHandler, ok := req.fileHandler.(io.WriterAt)
	if ok {
		writerAt = true
	}
=======
>>>>>>> 0a5de2d6
	if !writerAt {
		wg.Add(1)
		// Handle writing the blocks in order as soon as they are downloaded
		go func() {
			defer wg.Done()
			buffer := make(map[int][][][]byte)
			for i := 0; i < n; i++ {
				select {
				case <-writeCtx.Done():
					goto breakLoop
				default:
				}
				if data, ok := buffer[i]; ok {
					// If the block we need to write next is already in the buffer, write it
					hashWg := &sync.WaitGroup{}
					if isPREAndWholeFile {
						if i == n-1 {
							writeData(actualFileHasher, data, req.datashards, int(remainingSize)) //nolint
							if calculatedFileHash, ok := checkHash(actualFileHasher, fRef, req.contentMode); !ok {
								req.errorCB(fmt.Errorf("Expected actual file hash %s, calculated file hash %s",
									fRef.ActualFileHash, calculatedFileHash), remotePathCB)
								return
							}
						} else {
							hashWg.Add(1)
							go func() {
								writeData(actualFileHasher, data, req.datashards, int(remainingSize)) //nolint
								hashWg.Done()
							}()
						}
					}

					totalWritten, err := writeData(req.fileHandler, data, req.datashards, int(remainingSize))
					if err != nil {
						req.errorCB(errors.Wrap(err, "Write file failed"), remotePathCB)
						return
					}
					if toSync {
						req.fileHandler.Sync() //nolint
					}

					if isPREAndWholeFile {
						hashWg.Wait()
					}
					for _, rb := range req.bufferMap {
						rb.ReleaseChunk(i)
					}
					downloaded = downloaded + totalWritten
					remainingSize -= int64(totalWritten)

					if req.statusCallback != nil {
						req.statusCallback.InProgress(req.allocationID, remotePathCB, op, downloaded, nil)
					}

					// Remove the block from the buffer
					delete(buffer, i)
				} else {
					// If the block we need to write next is not in the buffer, wait for it
					for block := range blocks {
						if block.blockNum == i {
							// Write the data
							hashWg := &sync.WaitGroup{}
							if isPREAndWholeFile {
								if i == n-1 {
									writeData(actualFileHasher, block.data, req.datashards, int(remainingSize)) //nolint
									if calculatedFileHash, ok := checkHash(actualFileHasher, fRef, req.contentMode); !ok {
										req.errorCB(fmt.Errorf("Expected actual file hash %s, calculated file hash %s",
											fRef.ActualFileHash, calculatedFileHash), remotePathCB)
										return
									}
								} else {
									hashWg.Add(1)
									go func() {
										writeData(actualFileHasher, block.data, req.datashards, int(remainingSize)) //nolint
										hashWg.Done()
									}()
								}
							}

							totalWritten, err := writeData(req.fileHandler, block.data, req.datashards, int(remainingSize))
							if err != nil {
								req.errorCB(errors.Wrap(err, "Write file failed"), remotePathCB)
								return
							}

							if toSync {
								req.fileHandler.Sync() //nolint
							}

							if isPREAndWholeFile {
								hashWg.Wait()
							}
							for _, rb := range req.bufferMap {
								rb.ReleaseChunk(i)
							}

							downloaded = downloaded + totalWritten
							remainingSize -= int64(totalWritten)

							if req.statusCallback != nil {
								req.statusCallback.InProgress(req.allocationID, remotePathCB, op, downloaded, nil)
							}

							break
						} else {
							// If this block is not the one we're waiting for, store it in the buffer
							buffer[block.blockNum] = block.data
						}
					}
				}
			}
		breakLoop:
		}()
	}
<<<<<<< HEAD
=======
	if req.downloadStorer != nil {
		storerCtx, storerCancel := context.WithCancel(ctx)
		defer storerCancel()
		req.downloadStorer.Start(storerCtx)
	}

>>>>>>> 0a5de2d6
	var progressLock sync.Mutex
	eg, _ := errgroup.WithContext(ctx)
	eg.SetLimit(downloadWorkerCount + EXTRA_COUNT)
	for i := 0; i < n; i++ {
		j := i
		eg.Go(func() error {
			blocksToDownload := numBlocks
			if startBlock+int64(j)*numBlocks+numBlocks > endBlock {
				blocksToDownload = endBlock - (startBlock + int64(j)*numBlocks)
			}
			data, err := req.getBlocksData(startBlock+int64(j)*numBlocks, blocksToDownload)
			if req.isDownloadCanceled {
				return errors.New("download_abort", "Download aborted by user")
			}
			if err != nil {
				return errors.Wrap(err, fmt.Sprintf("Download failed for block %d. ", startBlock+int64(j)*numBlocks))
			}
			if !writerAt {
				blocks <- blockData{blockNum: j, data: data}
			} else {
<<<<<<< HEAD
				offset := int64(j) * numBlocks * int64(req.effectiveBlockSize) * int64(req.datashards)
				var total int
				if j == n-1 {
					total, err = writeAtData(writeAtHandler, data, req.datashards, offset, int(lastBlockSize))
=======
				offset := (startBlock + int64(j)*numBlocks) * int64(req.effectiveBlockSize) * int64(req.datashards)
				var total int
				if j == n-1 {
					total, err = writeAtData(writeAtHandler, data, req.datashards, offset, int(size-offset))
>>>>>>> 0a5de2d6
				} else {
					total, err = writeAtData(writeAtHandler, data, req.datashards, offset, -1)
				}
				if err != nil {
					return errors.Wrap(err, fmt.Sprintf("WriteAt failed for block %d. ", startBlock+int64(j)*numBlocks))
				}
				for _, rb := range req.bufferMap {
					rb.ReleaseChunk(j)
				}
<<<<<<< HEAD
=======
				if req.downloadStorer != nil {
					go req.downloadStorer.Update(int(startBlock + int64(j)*numBlocks + blocksToDownload))
				}
>>>>>>> 0a5de2d6
				if req.statusCallback != nil {
					progressLock.Lock()
					downloaded += total
					req.statusCallback.InProgress(req.allocationID, remotePathCB, op, int(downloaded), nil)
					progressLock.Unlock()
				}
<<<<<<< HEAD
				logger.Logger.Info("writeDataForBlock", "block", j, "total", total)
=======
>>>>>>> 0a5de2d6
			}
			return nil
		})
	}
	if err := eg.Wait(); err != nil {
		writeCancel()
		req.errorCB(err, remotePathCB)
		return
	}

	close(blocks)
	wg.Wait()
	// req.fileHandler.Sync() //nolint
	elapsedGetBlocksAndWrite := time.Since(now) - elapsedInitEC - elapsedInitEncryption
	l.Logger.Info(fmt.Sprintf("[processDownload] Timings:\n allocation_id: %s,\n remotefilepath: %s,\n initEC: %d ms,\n initEncryption: %d ms,\n getBlocks and writes: %d ms",
		req.allocationID,
		req.remotefilepath,
		elapsedInitEC.Milliseconds(),
		elapsedInitEncryption.Milliseconds(),
		elapsedGetBlocksAndWrite.Milliseconds(),
	))

	if req.statusCallback != nil && !req.skip {
		req.statusCallback.Completed(
			req.allocationID, remotePathCB, fRef.Name, "", int(size), op)
	}
	if req.downloadStorer != nil {
		req.downloadStorer.Remove() //nolint:errcheck
	}
}

func checkHash(actualFileHasher hash.Hash, fref *fileref.FileRef, contentMode string) (string, bool) {
	calculatedFileHash := hex.EncodeToString(actualFileHasher.Sum(nil))
	if contentMode == DOWNLOAD_CONTENT_THUMB {
		return calculatedFileHash, calculatedFileHash == fref.ActualThumbnailHash
	} else {
		return calculatedFileHash, calculatedFileHash == fref.ActualFileHash
	}
}

func (req *DownloadRequest) submitReadMarker(blobber *blockchain.StorageNode, readCount int64) (err error) {
	var retryCount = 3
	for retryCount > 0 {
		if err = req.attemptSubmitReadMarker(blobber, readCount); err != nil {
			logger.Logger.Error(fmt.Sprintf("Error while attempting to submit readmarker %v, retry: %d", err, retryCount))
			if IsErrCode(err, NotEnoughTokens) || IsErrCode(err, InvalidAuthTicket) || IsErrCode(err, InvalidShare) {
				return err
			}
			if IsErrCode(err, LockExists) || IsErrCode(err, RateLimitError) {
				continue
			}
			retryCount--
		} else {
			return nil
		}
	}
	blobber.SetSkip(true)
	return fmt.Errorf("submit read marker failed after retries: %w", err)
}

func (req *DownloadRequest) attemptSubmitReadMarker(blobber *blockchain.StorageNode, readCount int64) error {
	lockBlobberReadCtr(req.allocationID, blobber.ID)
	defer unlockBlobberReadCtr(req.allocationID, blobber.ID)
	rm := &marker.ReadMarker{
		ClientID:        client.GetClientID(),
		ClientPublicKey: client.GetClientPublicKey(),
		BlobberID:       blobber.ID,
		AllocationID:    req.allocationID,
		OwnerID:         req.allocOwnerID,
		Timestamp:       common.Now(),
		ReadCounter:     getBlobberReadCtr(req.allocationID, blobber.ID) + readCount,
		SessionRC:       readCount,
	}
	err := rm.Sign()
	if err != nil {
		return fmt.Errorf("error signing read marker: %w", err)
	}
	logger.Logger.Debug(fmt.Sprintf("Attempting to submit RM: ReadCounter: %d, SessionRC: %d, BlobberID: %v", rm.ReadCounter, rm.SessionRC, rm.BlobberID))
	rmData, err := json.Marshal(rm)
	if err != nil {
		return fmt.Errorf("error marshaling read marker: %w", err)
	}
	httpreq, err := zboxutil.NewRedeemRequest(blobber.Baseurl, req.allocationID, req.allocationTx)
	if err != nil {
		return fmt.Errorf("error creating download request: %w", err)
	}

	header := &DownloadRequestHeader{
		PathHash:     req.remotefilepathhash,
		ReadMarker:   rmData,
		ConnectionID: req.connectionID,
	}
	header.ToHeader(httpreq)

	ctx, cancel := context.WithTimeout(req.ctx, 30*time.Second)
	defer cancel()

	err = zboxutil.HttpDo(ctx, cancel, httpreq, func(resp *http.Response, err error) error {
		if err != nil {
			return err
		}
		if resp.Body != nil {
			defer resp.Body.Close()
		}

		if resp.StatusCode == http.StatusTooManyRequests {
			logger.Logger.Info(blobber.Baseurl,
				" got too many request error. Retrying")
			var r int
			r, err = zboxutil.GetRateLimitValue(resp)
			if err != nil {
				logger.Logger.Error(err)
				return errors.New("rate_limit_error", "Error while getting rate limit value")
			}
			time.Sleep(time.Duration(r) * time.Second)
			return errors.New("rate_limit_error", "Too many requests")
		}

		if resp.StatusCode != http.StatusOK {
			return req.handleReadMarkerError(resp, blobber, rm)
		}
		incBlobberReadCtr(req.allocationID, blobber.ID, readCount)

		logger.Logger.Debug("Submit readmarker 200 OK")

		return nil
	})
	return err
}

func (req *DownloadRequest) handleReadMarkerError(resp *http.Response, blobber *blockchain.StorageNode, rm *marker.ReadMarker) error {
	respBody, err := ioutil.ReadAll(resp.Body)
	if err != nil {
		return err
	}

	appErrorCode := resp.Header.Get("X-App-Error-Code")
	if appErrorCode != "" {
		if appErrorCode == NotEnoughTokens {
			logger.Logger.Debug(fmt.Sprintf("NotEnoughTokens - blobberID: %v", blobber.ID))
			blobber.SetSkip(true)
			return errors.New(NotEnoughTokens, string(respBody))
		}
		if appErrorCode == InvalidAuthTicket {
			logger.Logger.Debug(fmt.Sprintf("InvalidAuthTicket - blobberID: %v", blobber.ID))
			blobber.SetSkip(true)
			return errors.New(InvalidAuthTicket, string(respBody))
		}
		if appErrorCode == InvalidShare {
			logger.Logger.Debug(fmt.Sprintf("InvalidShare - blobberID: %v", blobber.ID))
			blobber.SetSkip(true)
			return errors.New(InvalidShare, string(respBody))
		}
		if appErrorCode == LockExists {
			logger.Logger.Debug(fmt.Sprintf("LockExists - blobberID: %v", blobber.ID))
			time.Sleep(time.Second * 1)
			return errors.New(LockExists, string(respBody))
		}
	}

	var rspData downloadBlock
	if err = json.Unmarshal(respBody, &rspData); err == nil && rspData.LatestRM != nil {
		if err := rm.ValidateWithOtherRM(rspData.LatestRM); err != nil {
			return err
		}

		lastBlobberReadCounter := getBlobberReadCtr(req.allocationID, blobber.ID)
		if rspData.LatestRM.ReadCounter != lastBlobberReadCounter {
			setBlobberReadCtr(req.allocationID, blobber.ID, rspData.LatestRM.ReadCounter)
			return fmt.Errorf("stale_read_marker: readmarker counter is not in sync with latest counter. Last blobber read counter: %d, but readmarker's counter was: %d", rspData.LatestRM.ReadCounter, lastBlobberReadCounter)
		}
		return fmt.Errorf("download_error: response status: %d, error: %v", resp.StatusCode, rspData.err)
	}

	return fmt.Errorf("response_error: %s", string(respBody))
}

func IsErrCode(err error, code string) bool {
	if err == nil {
		return false
	}
	if e, ok := err.(*errors.Error); ok && e.Code == code {
		return true
	}
	return strings.Contains(err.Error(), code)
}

// initEC will initialize erasure encoder/decoder
func (req *DownloadRequest) initEC() error {
	var err error
	req.ecEncoder, err = reedsolomon.New(
		req.datashards, req.parityshards,
		reedsolomon.WithAutoGoroutines(int(req.effectiveBlockSize)))

	if err != nil {
		return errors.New("init_ec",
			fmt.Sprintf("Got error %s, while initializing erasure encoder", err.Error()))
	}
	return nil
}

// initEncryption will initialize encScheme with client's keys
func (req *DownloadRequest) initEncryption() (err error) {
	req.encScheme = encryption.NewEncryptionScheme()
	mnemonic := client.GetClient().Mnemonic
	if mnemonic != "" {
		_, err = req.encScheme.Initialize(client.GetClient().Mnemonic)
		if err != nil {
			return err
		}
	} else {
		key, err := hex.DecodeString(client.GetClientPrivateKey())
		if err != nil {
			return err
		}
		err = req.encScheme.InitializeWithPrivateKey(key)
		if err != nil {
			return err
		}
	}

	err = req.encScheme.InitForDecryption("filetype:audio", req.encryptedKey)
	if err != nil {
		return err
	}
	return nil
}

func (req *DownloadRequest) errorCB(err error, remotePathCB string) {
	var op = OpDownload
	if req.contentMode == DOWNLOAD_CONTENT_THUMB {
		op = opThumbnailDownload
	}
	if req.downloadStorer != nil && !strings.Contains(err.Error(), "context canceled") {
		req.downloadStorer.Remove() //nolint: errcheck
	}
	if req.skip {
		return
	}
	req.skip = true
	if req.localFilePath != "" {
		if info, err := req.fileHandler.Stat(); err == nil && info.Size() == 0 {
			os.Remove(req.localFilePath) //nolint: errcheck
		}
	}
	if req.fileHandler != nil {
		req.fileHandler.Close() //nolint: errcheck
	}
	if req.statusCallback != nil {
		req.statusCallback.Error(
			req.allocationID, remotePathCB, op, err)
	}
}

func (req *DownloadRequest) calculateShardsParams(
	fRef *fileref.FileRef, remotePathCB string) (chunksPerShard int64, err error) {

	size := fRef.ActualFileSize
	if req.contentMode == DOWNLOAD_CONTENT_THUMB {
		if fRef.ActualThumbnailSize == 0 {
			return 0, errors.New("invalid_request", "Thumbnail does not exist")
		}
		size = fRef.ActualThumbnailSize
	}
	req.size = size
	req.encryptedKey = fRef.EncryptedKey
	req.chunkSize = int(fRef.ChunkSize)

	effectivePerShardSize := (size + int64(req.datashards) - 1) / int64(req.datashards)
	effectiveBlockSize := fRef.ChunkSize
	if fRef.EncryptedKey != "" {
		effectiveBlockSize -= EncryptionHeaderSize + EncryptedDataPaddingSize
	}

	req.effectiveBlockSize = int(effectiveBlockSize)

	chunksPerShard = (effectivePerShardSize + effectiveBlockSize - 1) / effectiveBlockSize

	info, err := req.fileHandler.Stat()
	if err != nil {
		return 0, err
	}
	// Can be nil when using file writer in wasm
	if info != nil {
		if req.downloadStorer != nil {
			err = sys.Files.MkdirAll(filepath.Join(req.workdir, "download"), 0766)
			if err != nil {
				return 0, err
			}
			progressID := req.progressID()
			var dp *DownloadProgress
			if info.Size() > 0 {
				dp = req.downloadStorer.Load(progressID)
			}
			if dp != nil {
				req.startBlock = int64(dp.LastWrittenBlock)
			} else {
				dp = &DownloadProgress{
					ID: progressID,
				}
				req.downloadStorer.Save(dp)
			}
			dp.numBlocks = int(req.numBlocks)
		}
	}

	if req.endBlock == 0 || req.endBlock > chunksPerShard {
		req.endBlock = chunksPerShard
	}

	if req.startBlock >= req.endBlock {
		err = errors.New("invalid_block_num", "start block should be less than end block")
		return 0, err
	}

	return
}

type blobberFile struct {
	validationRoot []byte
	size           int64
}

func GetFileRefFromBlobber(allocationID, blobberId, remotePath string) (fRef *fileref.FileRef, err error) {
	wg := &sync.WaitGroup{}
	wg.Add(1)
	blobber, err := GetBlobber(blobberId)
	if err != nil {
		return nil, err
	}

	a, err := GetAllocation(allocationID)
	if err != nil {
		return nil, err
	}

	ctx := context.Background()
	listReq := &ListRequest{}

	listReq.allocationID = a.ID
	listReq.allocationTx = a.Tx
	listReq.blobbers = []*blockchain.StorageNode{
		{ID: string(blobber.ID), Baseurl: blobber.BaseURL},
	}
	listReq.fullconsensus = 1
	listReq.consensusThresh = 1
	listReq.ctx = ctx
	listReq.remotefilepath = remotePath

	listReq.wg = &sync.WaitGroup{}
	listReq.wg.Add(1)
	rspCh := make(chan *fileMetaResponse, 1)
	go listReq.getFileMetaInfoFromBlobber(listReq.blobbers[0], 0, rspCh)
	listReq.wg.Wait()
	resp := <-rspCh
	return resp.fileref, resp.err
}

func (req *DownloadRequest) getFileRef(remotePathCB string) (fRef *fileref.FileRef, err error) {
	listReq := &ListRequest{
		remotefilepath:     req.remotefilepath,
		remotefilepathhash: req.remotefilepathhash,
		allocationID:       req.allocationID,
		allocationTx:       req.allocationTx,
		blobbers:           req.blobbers,
		authToken:          req.authTicket,
		Consensus: Consensus{
			RWMutex:         &sync.RWMutex{},
			fullconsensus:   req.fullconsensus,
			consensusThresh: req.consensusThresh,
		},
		ctx: req.ctx,
	}

	fMetaResp := listReq.getFileMetaFromBlobbers()

	fRef, err = req.getFileMetaConsensus(fMetaResp)
	if err != nil {
		return
	}

	if fRef.Type == fileref.DIRECTORY {
		err = errors.New("invalid_operation", "cannot download directory")
		return nil, err
	}
	return
}

// getFileMetaConsensus will verify actual file hash signature and take consensus in it.
// Then it will use the signature to calculation validation root signature and verify signature
// of validation root send by the blobber.
func (req *DownloadRequest) getFileMetaConsensus(fMetaResp []*fileMetaResponse) (*fileref.FileRef, error) {
	var selected *fileMetaResponse
	foundMask := zboxutil.NewUint128(0)
	req.consensus = 0
	retMap := make(map[string]int)
	for _, fmr := range fMetaResp {
		if fmr.err != nil || fmr.fileref == nil {
			continue
		}
		actualHash := fmr.fileref.ActualFileHash
		actualFileHashSignature := fmr.fileref.ActualFileHashSignature

		isValid, err := sys.VerifyWith(
			req.allocOwnerPubKey,
			actualFileHashSignature,
			actualHash,
		)
		if err != nil {
			l.Logger.Error(err)
			continue
		}
		if !isValid {
			l.Logger.Error("invalid signature")
			continue
		}

		retMap[actualFileHashSignature]++
		if retMap[actualFileHashSignature] > req.consensus {
			req.consensus = retMap[actualFileHashSignature]
		}
		if req.isConsensusOk() {
			selected = fmr
			break
		}
	}

	if selected == nil {
		l.Logger.Error("File consensus not found for ", req.remotefilepath)
		return nil, errors.New("consensus_not_met", "")
	}

	req.validationRootMap = make(map[string]*blobberFile)
	blobberCount := 0
	countThreshold := req.consensusThresh + 1
	if countThreshold > req.fullconsensus {
		countThreshold = req.consensusThresh
	}
	for i := 0; i < len(fMetaResp); i++ {
		fmr := fMetaResp[i]
		if fmr.err != nil || fmr.fileref == nil {
			continue
		}
		fRef := fmr.fileref

		if selected.fileref.ActualFileHashSignature != fRef.ActualFileHashSignature {
			continue
		}

		isValid, err := sys.VerifyWith(
			req.allocOwnerPubKey,
			fRef.ValidationRootSignature,
			fRef.ActualFileHashSignature+fRef.ValidationRoot,
		)
		if err != nil {
			l.Logger.Error(err)
			continue
		}
		if !isValid {
			l.Logger.Error("invalid validation root signature")
			continue
		}

		blobber := req.blobbers[fmr.blobberIdx]
		vr, _ := hex.DecodeString(fmr.fileref.ValidationRoot)
		req.validationRootMap[blobber.ID] = &blobberFile{
			size:           fmr.fileref.Size,
			validationRoot: vr,
		}
		shift := zboxutil.NewUint128(1).Lsh(uint64(fmr.blobberIdx))
		foundMask = foundMask.Or(shift)
		blobberCount++
		if blobberCount == countThreshold {
			break
		}
	}
	req.consensus = foundMask.CountOnes()
	if !req.isConsensusOk() {
		return nil, fmt.Errorf("consensus_not_met")
	}
	req.downloadMask = foundMask
	return selected.fileref, nil
}

func (req *DownloadRequest) processDownloadRequest() {
	remotePathCB := req.remotefilepath
	if remotePathCB == "" {
		remotePathCB = req.remotefilepathhash
	}
	if req.startBlock < 0 || req.endBlock < 0 {
		req.errorCB(
			fmt.Errorf("start block or end block or both cannot be negative."), remotePathCB,
		)
		return
	}
	fRef, err := req.getFileRef(remotePathCB)
	if err != nil {
		logger.Logger.Error(err.Error())
		req.errorCB(
			fmt.Errorf("Error while getting file ref. Error: %v",
				err), remotePathCB)

		return
	}
	req.fRef = fRef
	chunksPerShard, err := req.calculateShardsParams(fRef, remotePathCB)
	if err != nil {
		logger.Logger.Error(err.Error())
		req.errorCB(
			fmt.Errorf("Error while calculating shard params. Error: %v",
				err), remotePathCB)
		return
	}
	req.chunksPerShard = chunksPerShard
	startBlock, endBlock := req.startBlock, req.endBlock
	// remainingSize should be calculated based on startBlock number
	// otherwise end data will have null bytes.
	remainingSize := req.size - startBlock*int64(req.effectiveBlockSize)*int64(req.datashards)

	var wantSize int64
	if endBlock*int64(req.effectiveBlockSize)*int64(req.datashards) < req.size {
		wantSize = endBlock*int64(req.effectiveBlockSize) - startBlock*int64(req.effectiveBlockSize)
	} else {
		wantSize = remainingSize
	}

	if remainingSize <= 0 {
		logger.Logger.Error("Nothing to download")
		req.errorCB(
			fmt.Errorf("Size to download is %d. Nothing to download", remainingSize), remotePathCB,
		)
		return
	}

	blocksPerShard := (wantSize + int64(req.effectiveBlockSize) - 1) / int64(req.effectiveBlockSize)
	req.blocksPerShard = blocksPerShard
}

func (req *DownloadRequest) Seek(offset int64, whence int) (int64, error) {
	switch whence {
	case io.SeekStart:
		if offset >= req.size {
			return 0, errors.New(ExceededMaxOffsetValue, "file is already downloaded")
		}
		req.offset = offset
	case io.SeekCurrent:
		if req.offset+offset >= req.size {
			return 0, errors.New(ExceededMaxOffsetValue, "")
		}
		req.offset += offset
	case io.SeekEnd:
		newOffset := req.size - offset
		if newOffset < 0 {
			return 0, errors.New(NegativeOffsetResultantValue, "")
		}
		req.offset = offset
	default:
		return 0, errors.New(InvalidWhenceValue,
			fmt.Sprintf("expected 0, 1 or 2, provided %d", whence))
	}
	return req.offset, nil
}

func writeData(dest io.Writer, data [][][]byte, dataShards, remaining int) (int, error) {
	total := 0
	for i := 0; i < len(data); i++ {
		for j := 0; j < dataShards; j++ {
			if len(data[i][j]) <= remaining {
				n, err := dest.Write(data[i][j])
				total += n
				if err != nil {
					return total, err
				}
			} else {
				n, err := dest.Write(data[i][j][:remaining])
				total += n
				if err != nil {
					return total, err
				}
			}
			remaining -= len(data[i][j])
			if remaining <= 0 {
				return total, nil
			}
		}
	}
	return total, nil
}

func writeAtData(dest io.WriterAt, data [][][]byte, dataShards int, offset int64, lastBlock int) (int, error) {
	var total int
	for i := 0; i < len(data); i++ {
		for j := 0; j < dataShards; j++ {
			if lastBlock != -1 {
				if len(data[i][j]) <= lastBlock {
					n, err := dest.WriteAt(data[i][j], offset+int64(total))
					total += n
					if err != nil {
						return total, err
					}
				} else {
					n, err := dest.WriteAt(data[i][j][:lastBlock], offset+int64(total))
					total += n
					if err != nil {
						return total, err
					}
				}
				lastBlock -= len(data[i][j])
				if lastBlock <= 0 {
					return total, nil
				}
			} else {
				n, err := dest.WriteAt(data[i][j], offset+int64(total))
				total += n
				if err != nil {
					return total, err
				}
			}
		}
	}
	return total, nil
<<<<<<< HEAD
=======
}

func (dr *DownloadRequest) progressID() string {

	if len(dr.allocationID) > 8 {
		return filepath.Join(dr.workdir, "download", dr.allocationID[:8]+"_"+dr.fRef.MetaID())
	}

	return filepath.Join(dr.workdir, "download", dr.allocationID+"_"+dr.fRef.MetaID())
>>>>>>> 0a5de2d6
}<|MERGE_RESOLUTION|>--- conflicted
+++ resolved
@@ -461,11 +461,6 @@
 	// Buffered channel to hold the blocks as they are downloaded
 	blocks := make(chan blockData, n)
 
-	lastBlockSize := size - int64(n-1)*int64(req.effectiveBlockSize)*int64(req.datashards)*numBlocks
-	if lastBlockSize < 0 {
-		lastBlockSize = size
-	}
-
 	var (
 		actualFileHasher  hash.Hash
 		isPREAndWholeFile bool
@@ -512,15 +507,6 @@
 	defer writeCancel()
 	var wg sync.WaitGroup
 
-<<<<<<< HEAD
-	writerAt := false
-
-	writeAtHandler, ok := req.fileHandler.(io.WriterAt)
-	if ok {
-		writerAt = true
-	}
-=======
->>>>>>> 0a5de2d6
 	if !writerAt {
 		wg.Add(1)
 		// Handle writing the blocks in order as soon as they are downloaded
@@ -635,15 +621,12 @@
 		breakLoop:
 		}()
 	}
-<<<<<<< HEAD
-=======
 	if req.downloadStorer != nil {
 		storerCtx, storerCancel := context.WithCancel(ctx)
 		defer storerCancel()
 		req.downloadStorer.Start(storerCtx)
 	}
 
->>>>>>> 0a5de2d6
 	var progressLock sync.Mutex
 	eg, _ := errgroup.WithContext(ctx)
 	eg.SetLimit(downloadWorkerCount + EXTRA_COUNT)
@@ -664,17 +647,10 @@
 			if !writerAt {
 				blocks <- blockData{blockNum: j, data: data}
 			} else {
-<<<<<<< HEAD
-				offset := int64(j) * numBlocks * int64(req.effectiveBlockSize) * int64(req.datashards)
-				var total int
-				if j == n-1 {
-					total, err = writeAtData(writeAtHandler, data, req.datashards, offset, int(lastBlockSize))
-=======
 				offset := (startBlock + int64(j)*numBlocks) * int64(req.effectiveBlockSize) * int64(req.datashards)
 				var total int
 				if j == n-1 {
 					total, err = writeAtData(writeAtHandler, data, req.datashards, offset, int(size-offset))
->>>>>>> 0a5de2d6
 				} else {
 					total, err = writeAtData(writeAtHandler, data, req.datashards, offset, -1)
 				}
@@ -684,22 +660,15 @@
 				for _, rb := range req.bufferMap {
 					rb.ReleaseChunk(j)
 				}
-<<<<<<< HEAD
-=======
 				if req.downloadStorer != nil {
 					go req.downloadStorer.Update(int(startBlock + int64(j)*numBlocks + blocksToDownload))
 				}
->>>>>>> 0a5de2d6
 				if req.statusCallback != nil {
 					progressLock.Lock()
 					downloaded += total
 					req.statusCallback.InProgress(req.allocationID, remotePathCB, op, int(downloaded), nil)
 					progressLock.Unlock()
 				}
-<<<<<<< HEAD
-				logger.Logger.Info("writeDataForBlock", "block", j, "total", total)
-=======
->>>>>>> 0a5de2d6
 			}
 			return nil
 		})
@@ -1321,8 +1290,6 @@
 		}
 	}
 	return total, nil
-<<<<<<< HEAD
-=======
 }
 
 func (dr *DownloadRequest) progressID() string {
@@ -1332,5 +1299,4 @@
 	}
 
 	return filepath.Join(dr.workdir, "download", dr.allocationID+"_"+dr.fRef.MetaID())
->>>>>>> 0a5de2d6
 }
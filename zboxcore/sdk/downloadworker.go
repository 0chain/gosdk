package sdk

import (
	"bytes"
	"context"
	"encoding/hex"
	"encoding/json"
	"fmt"
	"hash"
	"io/ioutil"
	"math"
	"net/http"
	"os"
	"strings"
	"sync"
	"sync/atomic"
	"time"

	"github.com/0chain/errors"
	"github.com/0chain/gosdk/core/common"
	"github.com/0chain/gosdk/core/sys"
	"github.com/0chain/gosdk/zboxcore/blockchain"
	"github.com/0chain/gosdk/zboxcore/client"
	"github.com/0chain/gosdk/zboxcore/encryption"
	"github.com/0chain/gosdk/zboxcore/fileref"
	"github.com/0chain/gosdk/zboxcore/logger"
	l "github.com/0chain/gosdk/zboxcore/logger"
	"github.com/0chain/gosdk/zboxcore/marker"
	"github.com/0chain/gosdk/zboxcore/zboxutil"
	"github.com/klauspost/reedsolomon"
	"go.dedis.ch/kyber/v3/group/edwards25519"
	"golang.org/x/crypto/sha3"
	"golang.org/x/sync/errgroup"
)

const (
	DOWNLOAD_CONTENT_FULL  = "full"
	DOWNLOAD_CONTENT_THUMB = "thumbnail"
)

type DownloadRequest struct {
	allocationID       string
	allocationTx       string
	allocOwnerID       string
	allocOwnerPubKey   string
	blobbers           []*blockchain.StorageNode
	datashards         int
	parityshards       int
	remotefilepath     string
	remotefilepathhash string
	localpath          string
	startBlock         int64
	endBlock           int64
	chunkSize          int
	numBlocks          int64
	validationRootMap  map[string]*blobberFile
	statusCallback     StatusCallback
	ctx                context.Context
	ctxCncl            context.CancelFunc
	authTicket         *marker.AuthTicket
	downloadMask       zboxutil.Uint128
	encryptedKey       string
	isDownloadCanceled bool
	completedCallback  func(remotepath string, remotepathhash string)
	contentMode        string
	Consensus
	effectiveBlockSize int // blocksize - encryptionOverHead
	ecEncoder          reedsolomon.Encoder
	maskMu             *sync.Mutex
	encScheme          encryption.EncryptionScheme
	shouldVerify       bool
	blocksPerShard     int64
	prepaidBlobbers    map[string]bool
	connectionID       string
	skip               bool
	fRef               *fileref.FileRef
	chunksPerShard     int64
	actualPerShard     int64
	size               int64
}

type blockData struct {
	blockNum int
	data     []byte
}

func (req *DownloadRequest) removeFromMask(pos uint64) {
	req.maskMu.Lock()
	req.downloadMask = req.downloadMask.And(zboxutil.NewUint128(1).Lsh(pos).Not())
	req.maskMu.Unlock()
}

func (req *DownloadRequest) getBlocksDataFromBlobbers(startBlock, totalBlock int64) ([][][]byte, error) {
	shards := make([][][]byte, totalBlock)
	for i := range shards {
		shards[i] = make([][]byte, len(req.blobbers))
	}

	mask := req.downloadMask
	requiredDownloads := req.consensusThresh
	var (
		remainingMask  zboxutil.Uint128
		failed         int
		err            error
		downloadErrors []string
	)

	curReqDownloads := requiredDownloads
	for {
		remainingMask, failed, downloadErrors, err = req.downloadBlock(
			startBlock, totalBlock, mask, curReqDownloads, shards)
		if err != nil {
			return nil, err
		}
		if failed == 0 {
			break
		}

		if failed > remainingMask.CountOnes() {
			return nil, errors.New("download_failed",
				fmt.Sprintf("%d failed blobbers exceeded %d remaining blobbers."+
					" Download errors: %s",
					failed, remainingMask.CountOnes(), strings.Join(downloadErrors, " ")))
		}

		curReqDownloads = failed
		mask = remainingMask
	}
	return shards, err
}

// getBlocksData will get data blocks for some interval from minimal blobers and aggregate them and
// return to the caller
func (req *DownloadRequest) getBlocksData(startBlock, totalBlock int64) ([]byte, error) {

	shards, err := req.getBlocksDataFromBlobbers(startBlock, totalBlock)
	if err != nil {
		return nil, err
	}

	// erasure decoding
	// Can we benefit from goroutine for erasure decoding??
	c := req.datashards * req.effectiveBlockSize
	data := make([]byte, req.datashards*req.effectiveBlockSize*int(totalBlock))
	var isValid bool
	for i := range shards {
		var d []byte
		var err error
		d, isValid, err = req.decodeEC(shards[i])
		if err != nil {
			return nil, err
		}

		if !isValid {
			return nil, errors.New("invalid_data", "some blobber responded with wrong data")
		}
		index := i * c
		copy(data[index:index+c], d)

	}
	return data, nil
}

// downloadBlock This function will add download requests to the download channel which picks up
// download requests and processes it.
// This function will fill up `shards` in respective position and also return failed number of
// blobbers along with remainingMask that are the blobbers that are not yet requested.
func (req *DownloadRequest) downloadBlock(
	startBlock, totalBlock int64,
	mask zboxutil.Uint128, requiredDownloads int,
	shards [][][]byte) (zboxutil.Uint128, int, []string, error) {

	var remainingMask zboxutil.Uint128
	activeBlobbers := mask.CountOnes()
	if activeBlobbers < requiredDownloads {
		return zboxutil.NewUint128(0), 0, nil, errors.New("insufficient_blobbers",
			fmt.Sprintf("Required downloads %d, remaining active blobber %d",
				req.consensusThresh, activeBlobbers))
	}
	rspCh := make(chan *downloadBlock, requiredDownloads)

	var (
		pos          uint64
		c            int
		skipDownload bool
	)

	for i := req.downloadMask; !i.Equals64(0); i = i.And(zboxutil.NewUint128(1).Lsh(pos).Not()) {
		pos = uint64(i.TrailingZeros())
		blockDownloadReq := &BlockDownloadRequest{
			allocationID:       req.allocationID,
			allocationTx:       req.allocationTx,
			allocOwnerID:       req.allocOwnerID,
			authTicket:         req.authTicket,
			blobber:            req.blobbers[pos],
			blobberIdx:         int(pos),
			chunkSize:          req.chunkSize,
			blockNum:           startBlock,
			contentMode:        req.contentMode,
			result:             rspCh,
			ctx:                req.ctx,
			remotefilepath:     req.remotefilepath,
			remotefilepathhash: req.remotefilepathhash,
			numBlocks:          totalBlock,
			encryptedKey:       req.encryptedKey,
			shouldVerify:       req.shouldVerify,
			connectionID:       req.connectionID,
		}

		if blockDownloadReq.blobber.IsSkip() {
			rspCh <- &downloadBlock{
				Success: false,
				idx:     blockDownloadReq.blobberIdx,
				err:     errors.New("", "skip blobber by previous errors")}
			skipDownload = true
		}

		// if paid := req.prepaidBlobbers[blockDownloadReq.blobber.ID]; !paid {
		// 	err := req.submitReadMarker(blockDownloadReq.blobber, req.blocksPerShard)
		// 	if err != nil {
		// 		wrappedErr := errors.Wrap(err, "Submit readmarker failed")
		// 		rspCh <- &downloadBlock{
		// 			Success: false,
		// 			idx:     blockDownloadReq.blobberIdx,
		// 			err:     wrappedErr,
		// 		}
		// 		skipDownload = true
		// 	}
		// }

		if !skipDownload {
			bf := req.validationRootMap[blockDownloadReq.blobber.ID]
			blockDownloadReq.blobberFile = bf
			go AddBlockDownloadReq(blockDownloadReq)
		}

		c++
		if c == requiredDownloads {
			remainingMask = i
			break
		}

	}

	var failed int32
	downloadErrors := make([]string, requiredDownloads)
	wg := &sync.WaitGroup{}
	for i := 0; i < requiredDownloads; i++ {
		result := <-rspCh
		wg.Add(1)
		go func(i int) {
			var err error
			defer func() {
				if err != nil {
					atomic.AddInt32(&failed, 1)
					req.removeFromMask(uint64(result.idx))
					downloadErrors[i] = fmt.Sprintf("Error %s from %s",
						err.Error(), req.blobbers[result.idx].Baseurl)
					logger.Logger.Error(err)
				}
				wg.Done()
			}()
			if !result.Success {
				err = fmt.Errorf("Unsuccessful download. Error: %v", result.err)
				return
			}
			err = req.fillShards(shards, result)
		}(i)
	}

	wg.Wait()
	return remainingMask, int(failed), downloadErrors, nil
}

// decodeEC will reconstruct shards and verify it
func (req *DownloadRequest) decodeEC(shards [][]byte) (data []byte, isValid bool, err error) {
	err = req.ecEncoder.Reconstruct(shards)
	if err != nil {
		return
	}

	isValid, err = req.ecEncoder.Verify(shards)
	if err != nil || !isValid {
		return
	}

	c := len(shards[0])
	data = make([]byte, req.datashards*c)
	for i := 0; i < req.datashards; i++ {
		index := i * c
		copy(data[index:index+c], shards[i])
	}
	return data, true, nil
}

// fillShards will fill `shards` with data from blobbers that belongs to specific
// blockNumber and blobber's position index in an allocation
func (req *DownloadRequest) fillShards(shards [][][]byte, result *downloadBlock) (err error) {
	for i := 0; i < len(result.BlockChunks); i++ {
		var data []byte
		if req.encryptedKey != "" {
			data, err = req.getDecryptedData(result, i)
			if err != nil {
				shards[i] = nil
				return err
			}
		} else {
			data = result.BlockChunks[i]
		}
		shards[i][result.idx] = data
	}
	return
}

// getDecryptedData will decrypt encrypted data and return it.
func (req *DownloadRequest) getDecryptedData(result *downloadBlock, blockNum int) (data []byte, err error) {
	if req.authTicket != nil {
		return req.getDecryptedDataForAuthTicket(result, blockNum)
	}

	headerBytes := result.BlockChunks[blockNum][:EncryptionHeaderSize]
	headerBytes = bytes.Trim(headerBytes, "\x00")

	if len(headerBytes) != EncryptionHeaderSize {
		logger.Logger.Error("Block has invalid header", req.blobbers[result.idx].Baseurl)
		return nil, errors.New(
			"invalid_header",
			fmt.Sprintf("Block from %s has invalid header. Required header size: %d, got %d",
				req.blobbers[result.idx].Baseurl, EncryptionHeaderSize, len(headerBytes)))
	}

	encMsg := &encryption.EncryptedMessage{}
	encMsg.EncryptedData = result.BlockChunks[blockNum][EncryptionHeaderSize:]
	encMsg.MessageChecksum, encMsg.OverallChecksum = string(headerBytes[:128]), string(headerBytes[128:])
	encMsg.EncryptedKey = req.encScheme.GetEncryptedKey()
	decryptedBytes, err := req.encScheme.Decrypt(encMsg)
	if err != nil {
		logger.Logger.Error("Block decryption failed", req.blobbers[result.idx].Baseurl, err)
		return nil, errors.New(
			"decryption_error",
			fmt.Sprintf("Decryption error %s while decrypting data from %s blobber",
				err.Error(), req.blobbers[result.idx].Baseurl))
	}
	return decryptedBytes, nil
}

// getDecryptedDataForAuthTicket will return decrypt shared encrypted data using re-encryption/re-decryption
// mechanism
func (req *DownloadRequest) getDecryptedDataForAuthTicket(result *downloadBlock, blockNum int) (data []byte, err error) {
	suite := edwards25519.NewBlakeSHA256Ed25519()
	reEncMessage := &encryption.ReEncryptedMessage{
		D1: suite.Point(),
		D4: suite.Point(),
		D5: suite.Point(),
	}
	err = reEncMessage.Unmarshal(result.BlockChunks[blockNum])
	if err != nil {
		logger.Logger.Error("ReEncrypted Block unmarshall failed", req.blobbers[result.idx].Baseurl, err)
		return nil, err
	}
	decrypted, err := req.encScheme.ReDecrypt(reEncMessage)
	if err != nil {
		logger.Logger.Error("Block redecryption failed", req.blobbers[result.idx].Baseurl, err)
		return nil, err
	}
	return decrypted, nil
}

// processDownload will setup download parameters and downloads data with given
// start block, end block and number of blocks to download in single request.
// This will also write data to the file and will verify content by calculating content hash.
func (req *DownloadRequest) processDownload(ctx context.Context) {
	if req.completedCallback != nil {
		defer req.completedCallback(req.remotefilepath, req.remotefilepathhash)
	}

	remotePathCB := req.remotefilepath
	if remotePathCB == "" {
		remotePathCB = req.remotefilepathhash
	}

	var op = OpDownload
	if req.contentMode == DOWNLOAD_CONTENT_THUMB {
		op = opThumbnailDownload
	}
	fRef := req.fRef
	size, chunksPerShard, actualPerShard := req.size, req.chunksPerShard, req.actualPerShard

	logger.Logger.Info(
		fmt.Sprintf("Downloading file with size: %d from start block: %d and end block: %d. "+
			"Actual size per blobber: %d Chunks per blobber: %d", size, req.startBlock, req.endBlock, actualPerShard, chunksPerShard),
	)

	f, err := req.openFile()
	if err != nil {
		logger.Logger.Error(err)
		req.errorCB(
			fmt.Errorf("Error while getting file handler. Error: %v",
				err), remotePathCB)
		return
	}
	defer f.Close()

	err = req.initEC()
	if err != nil {
		logger.Logger.Error(err)
		req.errorCB(
			fmt.Errorf("Error while initializing file ref. Error: %v",
				err), remotePathCB)
		return
	}
	if req.encryptedKey != "" {
		err = req.initEncryption()
		if err != nil {
			req.errorCB(
				fmt.Errorf("Error while initializing encryption"), remotePathCB,
			)
			return
		}
	}

	var downloaded int
	startBlock, endBlock, numBlocks := req.startBlock, req.endBlock, req.numBlocks
	// remainingSize should be calculated based on startBlock number
	// otherwise end data will have null bytes.
	remainingSize := size - startBlock*int64(req.effectiveBlockSize)

	if req.statusCallback != nil {
		// Started will also initialize progress bar. So without calling this function
		// other callback's call will panic
		req.statusCallback.Started(req.allocationID, remotePathCB, op, int(size))
	}

	if req.shouldVerify {
		if req.authTicket != nil && req.encryptedKey != "" {
			req.shouldVerify = false
		}
	}
	var actualFileHasher hash.Hash
	var isPREAndWholeFile bool
	if !req.shouldVerify && (startBlock == 0 && endBlock == chunksPerShard) {
		actualFileHasher = sha3.New256()
		isPREAndWholeFile = true
	}

	n := int((endBlock - startBlock + numBlocks - 1) / numBlocks)

	// Buffered channel to hold the blocks as they are downloaded
	blocks := make(chan blockData, n)

	var wg sync.WaitGroup
	wg.Add(1)

	// Handle writing the blocks in order as soon as they are downloaded
	go func() {
		buffer := make(map[int][]byte)
		for i := 0; i < n; i++ {
			if data, ok := buffer[i]; ok {
				// If the block we need to write next is already in the buffer, write it
				numBytes := int64(math.Min(float64(remainingSize), float64(len(data))))
				_, err = f.Write(data[:numBytes])

				if err != nil {
					req.errorCB(errors.Wrap(err, "Write file failed"), remotePathCB)
					return
				}
				if isPREAndWholeFile {
					actualFileHasher.Write(data[:numBytes])
				}

				downloaded = downloaded + int(numBytes)
				remainingSize -= numBytes

				if req.statusCallback != nil {
					req.statusCallback.InProgress(req.allocationID, remotePathCB, op, downloaded, data)
				}

				// Remove the block from the buffer
				delete(buffer, i)
			} else {
				// If the block we need to write next is not in the buffer, wait for it
				for block := range blocks {
					if block.blockNum == i {
						// Write the data
						numBytes := int64(math.Min(float64(remainingSize), float64(len(block.data))))
						_, err = f.Write(block.data[:numBytes])

						if err != nil {
							req.errorCB(errors.Wrap(err, "Write file failed"), remotePathCB)
							return
						}
						if isPREAndWholeFile {
							actualFileHasher.Write(block.data[:numBytes])
						}

						downloaded = downloaded + int(numBytes)
						remainingSize -= numBytes

						if req.statusCallback != nil {
							req.statusCallback.InProgress(req.allocationID, remotePathCB, op, downloaded, block.data)
						}

						break
					} else {
						// If this block is not the one we're waiting for, store it in the buffer
						buffer[block.blockNum] = block.data
					}
				}
			}
		}
		f.Sync() //nolint
		wg.Done()
	}()

	eg, _ := errgroup.WithContext(ctx)
	for i := 0; i < n; i++ {
		j := i
		eg.Go(func() error {
			blocksToDownload := numBlocks
			if startBlock+int64(j)*numBlocks+numBlocks > endBlock {
				blocksToDownload = endBlock - (startBlock + int64(j)*numBlocks)
			}
			data, err := req.getBlocksData(startBlock+int64(j)*numBlocks, blocksToDownload)
			if req.isDownloadCanceled {
				return errors.New("download_abort", "Download aborted by user")
			}
			if err != nil {
				return errors.Wrap(err, fmt.Sprintf("Download failed for block %d. ", startBlock+int64(j)*numBlocks))
			}
			blocks <- blockData{blockNum: j, data: data}
			return nil
		})
	}
	if err := eg.Wait(); err != nil {
		req.errorCB(err, remotePathCB)
		return
	}

	close(blocks)
	wg.Wait()

	if isPREAndWholeFile {
		calculatedFileHash := hex.EncodeToString(actualFileHasher.Sum(nil))
		var actualHash string
		if req.contentMode == DOWNLOAD_CONTENT_THUMB {
			actualHash = fRef.ActualThumbnailHash
		} else {
			actualHash = fRef.ActualFileHash
		}

		if calculatedFileHash != actualHash {
			req.errorCB(fmt.Errorf("Expected actual file hash %s, calculated file hash %s",
				fRef.ActualFileHash, calculatedFileHash), remotePathCB)
			return
		}
	}

	if req.statusCallback != nil {
		req.statusCallback.Completed(
			req.allocationID, remotePathCB, fRef.Name, "", int(fRef.ActualFileSize), op)
	}
}

func (req *DownloadRequest) submitReadMarker(blobber *blockchain.StorageNode, readCount int64) (err error) {
	var retryCount = 3
	for retryCount > 0 {
		if err = req.attemptSubmitReadMarker(blobber, readCount); err != nil {
			logger.Logger.Error(fmt.Sprintf("Error while attempting to submit readmarker %v, retry: %d", err, retryCount))
			if IsErrCode(err, NotEnoughTokens) || IsErrCode(err, InvalidAuthTicket) || IsErrCode(err, InvalidShare) {
				return err
			}
			if IsErrCode(err, LockExists) || IsErrCode(err, RateLimitError) {
				continue
			}
			retryCount--
		} else {
			return nil
		}
	}
	blobber.SetSkip(true)
	return fmt.Errorf("submit read marker failed after retries: %w", err)
}

func (req *DownloadRequest) attemptSubmitReadMarker(blobber *blockchain.StorageNode, readCount int64) error {
	rm := &marker.ReadMarker{
		ClientID:        client.GetClientID(),
		ClientPublicKey: client.GetClientPublicKey(),
		BlobberID:       blobber.ID,
		AllocationID:    req.allocationID,
		OwnerID:         req.allocOwnerID,
		Timestamp:       common.Now(),
		ReadCounter:     getBlobberReadCtr(req.allocationID, blobber.ID) + readCount,
		SessionRC:       readCount,
	}
	err := rm.Sign()
	if err != nil {
		return fmt.Errorf("error signing read marker: %w", err)
	}
	logger.Logger.Debug(fmt.Sprintf("Attempting to submit RM: ReadCounter: %d, SessionRC: %d, BlobberID: %v", rm.ReadCounter, rm.SessionRC, rm.BlobberID))
	rmData, err := json.Marshal(rm)
	if err != nil {
		return fmt.Errorf("error marshaling read marker: %w", err)
	}
<<<<<<< HEAD
	httpreq, err := zboxutil.NewRedeemRequest(blobber.Baseurl, req.allocationTx)
=======
	httpreq, err := zboxutil.NewDownloadRequest(blobber.Baseurl, req.allocationID, req.allocationTx)
>>>>>>> 1ed74186
	if err != nil {
		return fmt.Errorf("error creating download request: %w", err)
	}

	header := &DownloadRequestHeader{
		Path:         req.remotefilepath,
		PathHash:     req.remotefilepathhash,
		ReadMarker:   rmData,
		ConnectionID: req.connectionID,
	}
	header.ToHeader(httpreq)

	ctx, cancel := context.WithTimeout(req.ctx, 30*time.Second)
	defer cancel()

	err = zboxutil.HttpDo(ctx, cancel, httpreq, func(resp *http.Response, err error) error {
		if err != nil {
			return err
		}
		if resp.Body != nil {
			defer resp.Body.Close()
		}

		if resp.StatusCode == http.StatusTooManyRequests {
			logger.Logger.Info(blobber.Baseurl,
				" got too many request error. Retrying")
			var r int
			r, err = zboxutil.GetRateLimitValue(resp)
			if err != nil {
				logger.Logger.Error(err)
				return errors.New("rate_limit_error", "Error while getting rate limit value")
			}
			time.Sleep(time.Duration(r) * time.Second)
			return errors.New("rate_limit_error", "Too many requests")
		}

		if resp.StatusCode != http.StatusOK {
			return req.handleReadMarkerError(resp, blobber, rm)
		}
		incBlobberReadCtr(req.allocationID, blobber.ID, readCount)

		logger.Logger.Debug("Submit readmarker 200 OK")

		req.maskMu.Lock()
		req.prepaidBlobbers[blobber.ID] = true
		req.maskMu.Unlock()
		return nil
	})
	return err
}

func (req *DownloadRequest) handleReadMarkerError(resp *http.Response, blobber *blockchain.StorageNode, rm *marker.ReadMarker) error {
	respBody, err := ioutil.ReadAll(resp.Body)
	if err != nil {
		return err
	}

	appErrorCode := resp.Header.Get("X-App-Error-Code")
	if appErrorCode != "" {
		if appErrorCode == NotEnoughTokens {
			logger.Logger.Debug(fmt.Sprintf("NotEnoughTokens - blobberID: %v", blobber.ID))
			blobber.SetSkip(true)
			return errors.New(NotEnoughTokens, string(respBody))
		}
		if appErrorCode == InvalidAuthTicket {
			logger.Logger.Debug(fmt.Sprintf("InvalidAuthTicket - blobberID: %v", blobber.ID))
			blobber.SetSkip(true)
			return errors.New(InvalidAuthTicket, string(respBody))
		}
		if appErrorCode == InvalidShare {
			logger.Logger.Debug(fmt.Sprintf("InvalidShare - blobberID: %v", blobber.ID))
			blobber.SetSkip(true)
			return errors.New(InvalidShare, string(respBody))
		}
		if appErrorCode == LockExists {
			logger.Logger.Debug(fmt.Sprintf("LockExists - blobberID: %v", blobber.ID))
			time.Sleep(time.Second * 1)
			return errors.New(LockExists, string(respBody))
		}
	}

	var rspData downloadBlock
	if err = json.Unmarshal(respBody, &rspData); err == nil && rspData.LatestRM != nil {
		if err := rm.ValidateWithOtherRM(rspData.LatestRM); err != nil {
			return err
		}

		lastBlobberReadCounter := getBlobberReadCtr(req.allocationID, blobber.ID)
		if rspData.LatestRM.ReadCounter != lastBlobberReadCounter {
			setBlobberReadCtr(req.allocationID, blobber.ID, rspData.LatestRM.ReadCounter)
			return fmt.Errorf("stale_read_marker: readmarker counter is not in sync with latest counter. Last blobber read counter: %d, but readmarker's counter was: %d", rspData.LatestRM.ReadCounter, lastBlobberReadCounter)
		}
		return fmt.Errorf("download_error: response status: %d, error: %v", resp.StatusCode, rspData.err)
	}

	return fmt.Errorf("response_error: %s", string(respBody))
}

func IsErrCode(err error, code string) bool {
	if err == nil {
		return false
	}
	if e, ok := err.(*errors.Error); ok && e.Code == code {
		return true
	}
	return strings.Contains(err.Error(), code)
}

// initEC will initialize erasure encoder/decoder
func (req *DownloadRequest) initEC() error {
	var err error
	req.ecEncoder, err = reedsolomon.New(
		req.datashards, req.parityshards,
		reedsolomon.WithAutoGoroutines(int(req.effectiveBlockSize)))

	if err != nil {
		return errors.New("init_ec",
			fmt.Sprintf("Got error %s, while initializing erasure encoder", err.Error()))
	}
	return nil
}

// initEncryption will initialize encScheme with client's keys
func (req *DownloadRequest) initEncryption() (err error) {
	req.encScheme = encryption.NewEncryptionScheme()
	mnemonic := client.GetClient().Mnemonic
	if mnemonic != "" {
		_, err = req.encScheme.Initialize(client.GetClient().Mnemonic)
		if err != nil {
			return err
		}
	} else {
		key, err := hex.DecodeString(client.GetClientPrivateKey())
		if err != nil {
			return err
		}
		err = req.encScheme.InitializeWithPrivateKey(key)
		if err != nil {
			return err
		}
	}

	err = req.encScheme.InitForDecryption("filetype:audio", req.encryptedKey)
	if err != nil {
		return err
	}
	return nil
}

func (req *DownloadRequest) errorCB(err error, remotePathCB string) {
	var op = OpDownload
	if req.contentMode == DOWNLOAD_CONTENT_THUMB {
		op = opThumbnailDownload
	}
	req.skip = true
	sys.Files.Remove(req.localpath) //nolint: errcheck
	if req.statusCallback != nil {
		req.statusCallback.Error(
			req.allocationID, remotePathCB, op, err)
	}
}

func (req *DownloadRequest) openFile() (sys.File, error) {
	f, err := sys.Files.OpenFile(req.localpath, os.O_CREATE|os.O_WRONLY, 0644)
	if err != nil {
		return nil, errors.Wrap(err, "Can't create local file")
	}
	return f, nil
}

func (req *DownloadRequest) calculateShardsParams(
	fRef *fileref.FileRef, remotePathCB string) (
	size, chunksPerShard, actualPerShard int64, err error) {

	size = fRef.ActualFileSize
	if req.contentMode == DOWNLOAD_CONTENT_THUMB {
		if fRef.ActualThumbnailSize == 0 {
			return 0, 0, 0, errors.New("invalid_request", "Thumbnail does not exist")
		}
		size = fRef.ActualThumbnailSize
	}
	req.encryptedKey = fRef.EncryptedKey
	req.chunkSize = int(fRef.ChunkSize)

	// fRef.ActualFileSize is size of file that does not include encryption bytes.
	// that is why, actualPerShard will have different value for encrypted file.
	effectivePerShardSize := (size + int64(req.datashards) - 1) / int64(req.datashards)
	effectiveBlockSize := fRef.ChunkSize
	if fRef.EncryptedKey != "" {
		effectiveBlockSize -= EncryptionHeaderSize + EncryptedDataPaddingSize
	}

	req.effectiveBlockSize = int(effectiveBlockSize)

	chunksPerShard = (effectivePerShardSize + effectiveBlockSize - 1) / effectiveBlockSize
	actualPerShard = chunksPerShard * fRef.ChunkSize
	if req.endBlock == 0 || req.endBlock > chunksPerShard {
		req.endBlock = chunksPerShard
	}

	if req.startBlock >= req.endBlock {
		err = errors.New("invalid_block_num", "start block should be less than end block")
		return 0, 0, 0, err
	}

	return
}

type blobberFile struct {
	validationRoot []byte
	size           int64
}

func GetFileRefFromBlobber(allocationID, blobberId, remotePath string) (fRef *fileref.FileRef, err error) {
	wg := &sync.WaitGroup{}
	wg.Add(1)
	blobber, err := GetBlobber(blobberId)
	if err != nil {
		return nil, err
	}

	a, err := GetAllocation(allocationID)
	if err != nil {
		return nil, err
	}

	ctx := context.Background()
	listReq := &ListRequest{}

	listReq.allocationID = a.ID
	listReq.allocationTx = a.Tx
	listReq.blobbers = []*blockchain.StorageNode{
		{ID: string(blobber.ID), Baseurl: blobber.BaseURL},
	}
	listReq.fullconsensus = 1
	listReq.consensusThresh = 1
	listReq.ctx = ctx
	listReq.remotefilepath = remotePath

	listReq.wg = &sync.WaitGroup{}
	listReq.wg.Add(1)
	rspCh := make(chan *fileMetaResponse, 1)
	go listReq.getFileMetaInfoFromBlobber(listReq.blobbers[0], 0, rspCh)
	listReq.wg.Wait()
	resp := <-rspCh
	return resp.fileref, resp.err
}

func (req *DownloadRequest) getFileRef(remotePathCB string) (fRef *fileref.FileRef, err error) {
	listReq := &ListRequest{
		remotefilepath:     req.remotefilepath,
		remotefilepathhash: req.remotefilepathhash,
		allocationID:       req.allocationID,
		allocationTx:       req.allocationTx,
		blobbers:           req.blobbers,
		authToken:          req.authTicket,
		Consensus: Consensus{
			fullconsensus:   req.fullconsensus,
			consensusThresh: req.consensusThresh,
		},
		ctx: req.ctx,
	}

	fMetaResp := listReq.getFileMetaFromBlobbers()

	fRef, err = req.getFileMetaConsensus(fMetaResp)
	if err != nil {
		return
	}

	if fRef.Type == fileref.DIRECTORY {
		err = errors.New("invalid_operation", "cannot download directory")
		return nil, err
	}
	return
}

// getFileMetaConsensus will verify actual file hash signature and take consensus in it.
// Then it will use the signature to calculation validation root signature and verify signature
// of validation root send by the blobber.
func (req *DownloadRequest) getFileMetaConsensus(fMetaResp []*fileMetaResponse) (*fileref.FileRef, error) {
	var selected *fileMetaResponse
	foundMask := zboxutil.NewUint128(0)
	req.consensus = 0
	retMap := make(map[string]int)
	for _, fmr := range fMetaResp {
		if fmr.err != nil || fmr.fileref == nil {
			continue
		}
		actualHash := fmr.fileref.ActualFileHash
		actualFileHashSignature := fmr.fileref.ActualFileHashSignature

		isValid, err := sys.VerifyWith(
			req.allocOwnerPubKey,
			actualFileHashSignature,
			actualHash,
		)
		if err != nil {
			l.Logger.Error(err)
			continue
		}
		if !isValid {
			l.Logger.Error("invalid signature")
			continue
		}

		retMap[actualFileHashSignature]++
		if retMap[actualFileHashSignature] > req.consensus {
			req.consensus = retMap[actualFileHashSignature]
		}
		if req.isConsensusOk() {
			selected = fmr
			break
		}
	}

	if selected == nil {
		l.Logger.Error("File consensus not found for ", req.remotefilepath)
		return nil, errors.New("consensus_not_met", "")
	}

	req.validationRootMap = make(map[string]*blobberFile)
	blobberCount := 0
	countThreshold := req.consensusThresh + 1
	if countThreshold > req.fullconsensus {
		countThreshold = req.consensusThresh
	}
	for i := 0; i < len(fMetaResp); i++ {
		fmr := fMetaResp[i]
		if fmr.err != nil || fmr.fileref == nil {
			continue
		}
		fRef := fmr.fileref

		if selected.fileref.ActualFileHashSignature != fRef.ActualFileHashSignature {
			continue
		}

		isValid, err := sys.VerifyWith(
			req.allocOwnerPubKey,
			fRef.ValidationRootSignature,
			fRef.ActualFileHashSignature+fRef.ValidationRoot,
		)
		if err != nil {
			l.Logger.Error(err)
			continue
		}
		if !isValid {
			l.Logger.Error("invalid validation root signature")
			continue
		}

		blobber := req.blobbers[fmr.blobberIdx]
		vr, _ := hex.DecodeString(fmr.fileref.ValidationRoot)
		req.validationRootMap[blobber.ID] = &blobberFile{
			size:           fmr.fileref.Size,
			validationRoot: vr,
		}
		shift := zboxutil.NewUint128(1).Lsh(uint64(fmr.blobberIdx))
		foundMask = foundMask.Or(shift)
		blobberCount++
		if blobberCount == countThreshold {
			break
		}
	}
	req.consensus = foundMask.CountOnes()
	if !req.isConsensusOk() {
		return nil, fmt.Errorf("consensus_not_met")
	}
	req.downloadMask = foundMask
	return selected.fileref, nil
}

func (req *DownloadRequest) processDownloadRequest() {
	remotePathCB := req.remotefilepath
	if remotePathCB == "" {
		remotePathCB = req.remotefilepathhash
	}
	if req.startBlock < 0 || req.endBlock < 0 {
		req.errorCB(
			fmt.Errorf("start block or end block or both cannot be negative."), remotePathCB,
		)
		return
	}
	fRef, err := req.getFileRef(remotePathCB)
	if err != nil {
		logger.Logger.Error(err.Error())
		req.errorCB(
			fmt.Errorf("Error while getting file ref. Error: %v",
				err), remotePathCB)

		return
	}
	req.fRef = fRef
	size, chunksPerShard, actualPerShard, err := req.calculateShardsParams(fRef, remotePathCB)
	if err != nil {
		logger.Logger.Error(err.Error())
		req.errorCB(
			fmt.Errorf("Error while calculating shard params. Error: %v",
				err), remotePathCB)
		return
	}
	req.size = size
	req.chunksPerShard = chunksPerShard
	req.actualPerShard = actualPerShard
	startBlock, endBlock := req.startBlock, req.endBlock
	// remainingSize should be calculated based on startBlock number
	// otherwise end data will have null bytes.
	remainingSize := size - startBlock*int64(req.effectiveBlockSize)

	var wantSize int64
	if endBlock*int64(req.effectiveBlockSize) < size {
		wantSize = endBlock*int64(req.effectiveBlockSize) - startBlock*int64(req.effectiveBlockSize)
	} else {
		wantSize = remainingSize
	}

	if remainingSize <= 0 {
		logger.Logger.Error("Nothing to download")
		req.errorCB(
			fmt.Errorf("Size to download is %d. Nothing to download", remainingSize), remotePathCB,
		)
		return
	}

	blocksPerShard := (wantSize + int64(req.effectiveBlockSize) - 1) / int64(req.effectiveBlockSize)
	req.blocksPerShard = blocksPerShard
}<|MERGE_RESOLUTION|>--- conflicted
+++ resolved
@@ -601,11 +601,7 @@
 	if err != nil {
 		return fmt.Errorf("error marshaling read marker: %w", err)
 	}
-<<<<<<< HEAD
-	httpreq, err := zboxutil.NewRedeemRequest(blobber.Baseurl, req.allocationTx)
-=======
-	httpreq, err := zboxutil.NewDownloadRequest(blobber.Baseurl, req.allocationID, req.allocationTx)
->>>>>>> 1ed74186
+	httpreq, err := zboxutil.NewRedeemRequest(blobber.Baseurl, req.allocationID, req.allocationTx)
 	if err != nil {
 		return fmt.Errorf("error creating download request: %w", err)
 	}

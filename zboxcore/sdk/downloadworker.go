--- conflicted
+++ resolved
@@ -65,8 +65,7 @@
 	completedCallback  func(remotepath string, remotepathhash string)
 	contentMode        string
 	Consensus
-<<<<<<< HEAD
-	effectiveChunkSize  int
+	effectiveBlockSize int // blocksize - encryptionOverHead
 	ecEncoder           reedsolomon.Encoder
 	maskMu              *sync.Mutex
 	encScheme           encryption.EncryptionScheme
@@ -74,13 +73,6 @@
 	readCountersMutex   sync.Mutex
 	blobberReadCounters map[string]int64
 	maxReadPrice        float64
-=======
-	effectiveBlockSize int // blocksize - encryptionOverHead
-	ecEncoder          reedsolomon.Encoder
-	maskMu             *sync.Mutex
-	encScheme          encryption.EncryptionScheme
-	shouldVerify       bool
->>>>>>> c0b27e26
 }
 
 func (req *DownloadRequest) removeFromMask(pos uint64) {
@@ -525,7 +517,6 @@
 	}
 }
 
-<<<<<<< HEAD
 func (req *DownloadRequest) submitReadMarker(blobberID string, readCount int64) error {
 	rm := &marker.ReadMarker{
 		ClientID:        client.GetClientID(),
@@ -645,9 +636,7 @@
 	return nil
 }
 
-=======
 // initEC will initialize erasure encoder/decoder
->>>>>>> c0b27e26
 func (req *DownloadRequest) initEC() error {
 	var err error
 	req.ecEncoder, err = reedsolomon.New(

--- conflicted
+++ resolved
@@ -603,12 +603,6 @@
 								hashWg.Done()
 							}()
 						}
-					} else {
-						hashWg.Add(1)
-						go func() {
-							writeData(actualFileHasher, data, req.datashards, int(remainingSize)) //nolint
-							hashWg.Done()
-						}()
 					}
 
 					totalWritten, err := writeData(req.fileHandler, data, req.datashards, int(remainingSize))
@@ -656,12 +650,6 @@
 										hashWg.Done()
 									}()
 								}
-							} else {
-								hashWg.Add(1)
-								go func() {
-									writeData(actualFileHasher, block.data, req.datashards, int(remainingSize)) //nolint
-									hashWg.Done()
-								}()
 							}
 
 							totalWritten, err := writeData(req.fileHandler, block.data, req.datashards, int(remainingSize))
@@ -1216,31 +1204,7 @@
 		if selected.fileref.ActualFileHashSignature != fRef.ActualFileHashSignature {
 			continue
 		}
-		if !req.isEnterprise {
-			isValid, err := sys.VerifyWith(
-				req.allocOwnerPubKey,
-				fRef.ValidationRootSignature,
-				fRef.ActualFileHashSignature+fRef.ValidationRoot,
-			)
-			if err != nil {
-				l.Logger.Error(err, "allocOwnerPubKey: ", req.allocOwnerPubKey, " validationRootSignature: ", fRef.ValidationRootSignature, " actualFileHashSignature: ", fRef.ActualFileHashSignature, " validationRoot: ", fRef.ValidationRoot)
-				continue
-			}
-			if !isValid {
-				l.Logger.Error("invalid validation root signature")
-				continue
-			}
-
-<<<<<<< HEAD
-=======
-			blobber := req.blobbers[fmr.blobberIdx]
-			vr, _ := hex.DecodeString(fmr.fileref.ValidationRoot)
-			req.validationRootMap[blobber.ID] = &blobberFile{
-				size:           fmr.fileref.Size,
-				validationRoot: vr,
-			}
-		}
->>>>>>> cda54b65
+
 		shift := zboxutil.NewUint128(1).Lsh(uint64(fmr.blobberIdx))
 		foundMask = foundMask.Or(shift)
 		req.downloadQueue[fmr.blobberIdx] = downloadPriority{

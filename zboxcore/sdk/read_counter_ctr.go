--- conflicted
+++ resolved
@@ -14,22 +14,6 @@
 	mu: &sync.RWMutex{},
 }
 
-<<<<<<< HEAD
-func setBlobberReadCtr(blobberID string, ctr int64) {
-	brc.mu.Lock()
-	defer brc.mu.Unlock()
-	brc.m[blobberID] = ctr
-}
-
-func getBlobberReadCtr(blobberID string) int64 {
-	return brc.m[blobberID]
-}
-
-func incBlobberReadCtr(blobberID string, numBlocks int64) {
-	brc.mu.Lock()
-	defer brc.mu.Unlock()
-	brc.m[blobberID] += numBlocks
-=======
 func setBlobberReadCtr(allocID, blobberID string, ctr int64) {
 	key := allocID + blobberID
 	brc.mu.Lock()
@@ -50,5 +34,4 @@
 	brc.mu.Lock()
 	brc.m[key] += numBlocks
 	brc.mu.Unlock()
->>>>>>> 8e3890e7
 }
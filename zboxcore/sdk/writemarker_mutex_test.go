package sdk

import (
	"bytes"
	"context"
	"io"
	"io/ioutil"
	"net/http"
	"strconv"
	"strings"
	"sync"
	"testing"
	"time"

	"github.com/0chain/gosdk/zboxcore/blockchain"
	"github.com/0chain/gosdk/zboxcore/client"
	"github.com/0chain/gosdk/zboxcore/mocks"
	"github.com/0chain/gosdk/zboxcore/zboxutil"
	"github.com/stretchr/testify/mock"
	"github.com/stretchr/testify/require"
)

func TestWriteMarkerMutext_Should_Lock(t *testing.T) {
	var mockClient = mocks.HttpClient{}
	zboxutil.Client = &mockClient

	a := &Allocation{
		ID:           "TestWriteMarkerMutext",
		Tx:           "TestWriteMarkerMutext",
		DataShards:   2,
		ParityShards: 1,
	}
	setupMockAllocation(t, a)

	setupHttpResponses := func(t *testing.T, testName string, numBlobbers int, numCorrect int) {
		for i := 0; i < numBlobbers; i++ {
			url := mockBlobberUrl + strconv.Itoa(i)
			mockClient.On("Do", mock.MatchedBy(func(req *http.Request) bool {
				return req.Method == "POST" &&
					strings.Contains(req.URL.String(), testName+url)
			})).Return(&http.Response{
				StatusCode: func() int {
					if i < numCorrect {
						return http.StatusOK
					}
					return http.StatusBadRequest
				}(),
			}, nil)

			mockClient.On("Do", mock.MatchedBy(func(req *http.Request) bool {
				return req.Method == "DELETE" &&
					strings.Contains(req.URL.String(), testName+url)
			})).Return(&http.Response{
				StatusCode: func() int {
					if i < numCorrect {
						return http.StatusOK
					}
					return http.StatusBadRequest
				}(),
			}, nil)
		}
	}

	for i := 0; i < 3; i++ {
		a.Blobbers = append(a.Blobbers, &blockchain.StorageNode{
			ID:      "write_marker_mutex_" + strconv.Itoa(i),
			Baseurl: "http://" + t.Name() + mockBlobberUrl + strconv.Itoa(i),
		})
	}

	setupHttpResponses(t, t.Name(), len(a.Blobbers), len(a.Blobbers))

	mask := zboxutil.NewUint128(1).Lsh(uint64(len(a.Blobbers))).Sub64(1)
	mu := &sync.Mutex{}
	mutex, _ := CreateWriteMarkerMutex(client.GetClient(), a)
	consensus := &Consensus{
		mu: &sync.RWMutex{},
	}
	consensus.Init(a.consensusThreshold, a.fullconsensus)

<<<<<<< HEAD
	err := mutex.Lock(context.TODO(), &mask, mu, a.Blobbers, consensus, time.Minute, zboxutil.NewConnectionId())
=======
	err := mutex.Lock(context.TODO(), &mask, mu, a.Blobbers,
		consensus, 0, time.Minute, zboxutil.NewConnectionId())
>>>>>>> f5619e06
	require.Nil(t, err)

}

func TestWriteMarkerMutext_Some_Blobbers_Down_Should_Lock(t *testing.T) {
	var mockClient = mocks.HttpClient{}
	zboxutil.Client = &mockClient
	a := &Allocation{
		ID:           "TestWriteMarkerMutext",
		Tx:           "TestWriteMarkerMutext",
		DataShards:   2,
		ParityShards: 2,
	}
	setupMockAllocation(t, a)

	require := require.New(t)

	setupHttpResponses := func(t *testing.T, testName string, numBlobbers int, numCorrect int) {
		for i := 0; i < numBlobbers; i++ {
			url := mockBlobberUrl + strconv.Itoa(i)
			mockClient.On("Do", mock.MatchedBy(func(req *http.Request) bool {
				return req.Method == "POST" &&
					strings.Contains(req.URL.String(), testName+url)
			})).Return(&http.Response{
				StatusCode: func() int {
					if i < numCorrect {
						return http.StatusOK
					}
					return http.StatusBadRequest
				}(),
				Body: io.NopCloser(bytes.NewReader([]byte(""))),
			}, nil)

			mockClient.On("Do", mock.MatchedBy(func(req *http.Request) bool {
				return req.Method == "DELETE" &&
					strings.Contains(req.URL.String(), testName+url)
			})).Return(&http.Response{
				StatusCode: func() int {
					if i < numCorrect {
						return http.StatusOK
					}
					return http.StatusBadRequest
				}(),
				Body: io.NopCloser(bytes.NewReader([]byte(""))),
			}, nil)
		}
	}

	for i := 0; i < 4; i++ {
		a.Blobbers = append(a.Blobbers, &blockchain.StorageNode{
			ID:      "write_marker_mutex_" + strconv.Itoa(i),
			Baseurl: "http://" + t.Name() + mockBlobberUrl + strconv.Itoa(i),
		})
	}

	setupHttpResponses(t, t.Name(), len(a.Blobbers), len(a.Blobbers)-1)
	mutex, _ := CreateWriteMarkerMutex(client.GetClient(), a)
	mask := zboxutil.NewUint128(1).Lsh(uint64(len(a.Blobbers))).Sub64(1)
	mu := &sync.Mutex{}
	consensus := Consensus{
		mu: &sync.RWMutex{},
	}
	consensus.Init(a.consensusThreshold, a.fullconsensus)
<<<<<<< HEAD
	err := mutex.Lock(context.TODO(), &mask, mu, a.Blobbers, &consensus, time.Minute, zboxutil.NewConnectionId())
=======
	err := mutex.Lock(context.TODO(), &mask, mu, a.Blobbers,
		&consensus, 0, time.Minute, zboxutil.NewConnectionId())
>>>>>>> f5619e06
	require.Nil(err)
}

func TestWriteMarkerMutext_Too_Less_Blobbers_Response_Should_Not_Lock(t *testing.T) {
	var mockClient = mocks.HttpClient{}
	zboxutil.Client = &mockClient

	a := &Allocation{
		ID:           "TestWriteMarkerMutext",
		Tx:           "TestWriteMarkerMutext",
		DataShards:   2,
		ParityShards: 1,
	}
	setupMockAllocation(t, a)

	setupHttpResponses := func(t *testing.T, testName string, numBlobbers int, numCorrect int) {
		for i := 0; i < numBlobbers; i++ {
			url := mockBlobberUrl + strconv.Itoa(i)
			mockClient.On("Do", mock.MatchedBy(func(req *http.Request) bool {
				return req.Method == "POST" &&
					strings.Contains(req.URL.String(), testName+url)
			})).Return(&http.Response{
				StatusCode: func() int {
					if i < numCorrect {
						return http.StatusOK
					}
					return http.StatusBadRequest
				}(),
				Body: ioutil.NopCloser(bytes.NewReader([]byte(""))),
			}, nil)

			mockClient.On("Do", mock.MatchedBy(func(req *http.Request) bool {
				return req.Method == "DELETE" &&
					strings.Contains(req.URL.String(), testName+url)
			})).Return(&http.Response{
				StatusCode: func() int {
					if i < numCorrect {
						return http.StatusOK
					}
					return http.StatusBadRequest
				}(),
				Body: io.NopCloser(bytes.NewReader([]byte(""))),
			}, nil)
		}
	}

	for i := 0; i < a.DataShards+a.ParityShards; i++ {
		a.Blobbers = append(a.Blobbers, &blockchain.StorageNode{
			ID:      "write_marker_mutex_" + strconv.Itoa(i),
			Baseurl: "http://" + t.Name() + mockBlobberUrl + strconv.Itoa(i),
		})
	}

	setupHttpResponses(t, t.Name(), len(a.Blobbers), a.consensusThreshold-1)
	mutex, err := CreateWriteMarkerMutex(client.GetClient(), a)
	require.NoError(t, err)
	mask := zboxutil.NewUint128(1).Lsh(uint64(len(a.Blobbers))).Sub64(1)
	mu := &sync.Mutex{}
	consensus := Consensus{
		mu: &sync.RWMutex{},
	}
	consensus.Init(a.consensusThreshold, a.fullconsensus)
<<<<<<< HEAD
	err = mutex.Lock(context.TODO(), &mask, mu, a.Blobbers, &consensus, time.Minute, zboxutil.NewConnectionId())
=======
	err = mutex.Lock(context.TODO(), &mask, mu, a.Blobbers,
		&consensus, 0, time.Minute, zboxutil.NewConnectionId())
>>>>>>> f5619e06
	if err != nil {
		require.Contains(t, err.Error(), "lock_consensus_not_met")
	}
}<|MERGE_RESOLUTION|>--- conflicted
+++ resolved
@@ -78,12 +78,8 @@
 	}
 	consensus.Init(a.consensusThreshold, a.fullconsensus)
 
-<<<<<<< HEAD
-	err := mutex.Lock(context.TODO(), &mask, mu, a.Blobbers, consensus, time.Minute, zboxutil.NewConnectionId())
-=======
 	err := mutex.Lock(context.TODO(), &mask, mu, a.Blobbers,
 		consensus, 0, time.Minute, zboxutil.NewConnectionId())
->>>>>>> f5619e06
 	require.Nil(t, err)
 
 }
@@ -147,12 +143,8 @@
 		mu: &sync.RWMutex{},
 	}
 	consensus.Init(a.consensusThreshold, a.fullconsensus)
-<<<<<<< HEAD
-	err := mutex.Lock(context.TODO(), &mask, mu, a.Blobbers, &consensus, time.Minute, zboxutil.NewConnectionId())
-=======
 	err := mutex.Lock(context.TODO(), &mask, mu, a.Blobbers,
 		&consensus, 0, time.Minute, zboxutil.NewConnectionId())
->>>>>>> f5619e06
 	require.Nil(err)
 }
 
@@ -215,12 +207,8 @@
 		mu: &sync.RWMutex{},
 	}
 	consensus.Init(a.consensusThreshold, a.fullconsensus)
-<<<<<<< HEAD
-	err = mutex.Lock(context.TODO(), &mask, mu, a.Blobbers, &consensus, time.Minute, zboxutil.NewConnectionId())
-=======
 	err = mutex.Lock(context.TODO(), &mask, mu, a.Blobbers,
 		&consensus, 0, time.Minute, zboxutil.NewConnectionId())
->>>>>>> f5619e06
 	if err != nil {
 		require.Contains(t, err.Error(), "lock_consensus_not_met")
 	}

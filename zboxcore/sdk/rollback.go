--- conflicted
+++ resolved
@@ -127,14 +127,6 @@
 			return nil
 		}
 	}
-<<<<<<< HEAD
-	decodedHash, _ := hex.DecodeString(wm.AllocationRoot)
-	prevChainHash, _ := hex.DecodeString(rb.lpm.LatestWM.ChainHash)
-	hasher := sha256.New()
-	hasher.Write(prevChainHash) //nolint:errcheck
-	hasher.Write(decodedHash)   //nolint:errcheck
-	wm.ChainHash = hex.EncodeToString(hasher.Sum(nil))
-=======
 	if rb.lpm.Version == MARKER_VERSION {
 		decodedHash, _ := hex.DecodeString(wm.AllocationRoot)
 		prevChainHash, _ := hex.DecodeString(rb.lpm.LatestWM.ChainHash)
@@ -145,7 +137,6 @@
 	} else if rb.lpm.Version == "" {
 		wm.Size = 0
 	}
->>>>>>> edb19ff9
 
 	err := wm.Sign()
 	if err != nil {
@@ -231,13 +222,6 @@
 				shouldContinue = true
 				return
 			}
-			if strings.Contains(string(respBody), "pending_markers:") {
-				l.Logger.Info("Commit pending for blobber ",
-					rb.blobber.Baseurl, " Retrying")
-				time.Sleep(5 * time.Second)
-				shouldContinue = true
-				return
-			}
 
 			err = thrown.New("commit_error",
 				fmt.Sprintf("Got error response %s with status %d", respBody, resp.StatusCode))

package sdk

import (
	"bytes"
	"context"
	"encoding/hex"
	"encoding/json"
	"fmt"
	"io"
	"mime/multipart"
	"strings"
	"sync"
	"sync/atomic"
	"time"

	"net/http"

	"errors"

	"github.com/0chain/common/core/common"
	thrown "github.com/0chain/errors"
	"github.com/0chain/gosdk/zboxcore/blockchain"
	"github.com/0chain/gosdk/core/client"
	l "github.com/0chain/gosdk/zboxcore/logger"
	"github.com/0chain/gosdk/zboxcore/marker"
	"github.com/0chain/gosdk/zboxcore/zboxutil"
	"github.com/minio/sha256-simd"
	"go.uber.org/zap"
)

type LatestPrevWriteMarker struct {
	LatestWM *marker.WriteMarker `json:"latest_write_marker"`
	PrevWM   *marker.WriteMarker `json:"prev_write_marker"`
	Version  string              `json:"version"`
}

type AllocStatus byte

const (
	Commit AllocStatus = iota
	Repair
	Broken
	Rollback
)

var (
	ErrRetryOperation = errors.New("retry_operation")
	ErrRepairRequired = errors.New("repair_required")
)

type RollbackBlobber struct {
	blobber      *blockchain.StorageNode
	commitResult *CommitResult
	lpm          *LatestPrevWriteMarker
	blobIndex    int
}

type BlobberStatus struct {
	ID     string
	Status string
}

func GetWritemarker(allocID, allocTx, id, baseUrl string) (*LatestPrevWriteMarker, error) {

	var lpm LatestPrevWriteMarker

	req, err := zboxutil.NewWritemarkerRequest(baseUrl, allocID, allocTx)
	if err != nil {
		return nil, err
	}
	ctx, cancel := context.WithTimeout(context.Background(), 5*time.Second)
	defer cancel()
	for retries := 0; retries < 3; retries++ {

		resp, err := zboxutil.Client.Do(req.WithContext(ctx))
		if err != nil {
			return nil, err
		}
		if resp.StatusCode == http.StatusTooManyRequests {
			l.Logger.Info(baseUrl, "got too many requests, retrying")
			var r int
			r, err = zboxutil.GetRateLimitValue(resp)
			if err != nil {
				l.Logger.Error(err)
				return nil, err
			}
			time.Sleep(time.Duration(r) * time.Second)
			continue
		}
		body, err := io.ReadAll(resp.Body)
		defer resp.Body.Close()
		if resp.StatusCode != http.StatusOK {
			return nil, fmt.Errorf("writemarker error response %s with status %d", body, resp.StatusCode)
		}

		if err != nil {
			return nil, err
		}
		err = json.Unmarshal(body, &lpm)
		if err != nil {
			return nil, err
		}
		if lpm.LatestWM != nil {
			err = lpm.LatestWM.VerifySignature(client.PublicKey())
			if err != nil {
				return nil, fmt.Errorf("signature verification failed for latest writemarker: %s", err.Error())
			}
			if lpm.PrevWM != nil {
				err = lpm.PrevWM.VerifySignature(client.PublicKey())
				if err != nil {
					return nil, fmt.Errorf("signature verification failed for latest writemarker: %s", err.Error())
				}
			}
		}
		return &lpm, nil
	}

	return nil, fmt.Errorf("writemarker error response %d", http.StatusTooManyRequests)
}

func (rb *RollbackBlobber) processRollback(ctx context.Context, tx string) error {

	wm := &marker.WriteMarker{}
	wm.AllocationID = rb.lpm.LatestWM.AllocationID
	wm.Timestamp = rb.lpm.LatestWM.Timestamp
	wm.BlobberID = rb.lpm.LatestWM.BlobberID
<<<<<<< HEAD
	wm.ClientID = client.ClientID()
	wm.Size = 0
=======
	wm.ClientID = client.GetClientID()
	wm.Size = -rb.lpm.LatestWM.Size
	wm.ChainSize = wm.Size + rb.lpm.LatestWM.ChainSize

>>>>>>> 3f1d6a57
	if rb.lpm.PrevWM != nil {
		wm.AllocationRoot = rb.lpm.PrevWM.AllocationRoot
		wm.PreviousAllocationRoot = rb.lpm.PrevWM.AllocationRoot
		wm.FileMetaRoot = rb.lpm.PrevWM.FileMetaRoot
		if wm.AllocationRoot == rb.lpm.LatestWM.AllocationRoot {
			return nil
		}
	}
	if rb.lpm.Version == MARKER_VERSION {
		decodedHash, _ := hex.DecodeString(wm.AllocationRoot)
		prevChainHash, _ := hex.DecodeString(rb.lpm.LatestWM.ChainHash)
		hasher := sha256.New()
		hasher.Write(prevChainHash) //nolint:errcheck
		hasher.Write(decodedHash)   //nolint:errcheck
		wm.ChainHash = hex.EncodeToString(hasher.Sum(nil))
	} else if rb.lpm.Version == "" {
		wm.Size = 0
	}

	err := wm.Sign()
	if err != nil {
		l.Logger.Error("Signing writemarker failed: ", err)
		return err
	}
	body := new(bytes.Buffer)
	formWriter := multipart.NewWriter(body)
	wmData, err := json.Marshal(wm)
	if err != nil {
		l.Logger.Error("Creating writemarker failed: ", err)
		return err
	}
	connID := zboxutil.NewConnectionId()
	formWriter.WriteField("write_marker", string(wmData))
	formWriter.WriteField("connection_id", connID)
	formWriter.Close()

	req, err := zboxutil.NewRollbackRequest(rb.blobber.Baseurl, wm.AllocationID, tx, body)
	if err != nil {
		l.Logger.Error("Creating rollback request failed: ", err)
		return err
	}
	req.Header.Add("Content-Type", formWriter.FormDataContentType())

	l.Logger.Info("Sending Rollback request to blobber: ", rb.blobber.Baseurl)

	var (
		shouldContinue bool
	)

	for retries := 0; retries < 3; retries++ {
		err, shouldContinue = func() (err error, shouldContinue bool) {
			reqCtx, ctxCncl := context.WithTimeout(ctx, DefaultUploadTimeOut)
			resp, err := zboxutil.Client.Do(req.WithContext(reqCtx))
			defer ctxCncl()
			if err != nil {
				l.Logger.Error("Rollback request failed: ", err)
				return
			}

			if resp.Body != nil {
				defer resp.Body.Close()
			}

			var respBody []byte
			respBody, err = io.ReadAll(resp.Body)
			if err != nil {
				l.Logger.Error("Response read: ", err)
				return
			}
			if resp.StatusCode == http.StatusOK {
				l.Logger.Info(rb.blobber.Baseurl, connID, "rollbacked")
				return
			}

			if resp.StatusCode == http.StatusTooManyRequests {
				l.Logger.Info(rb.blobber.Baseurl, connID, "got too many request error. Retrying")
				var r int
				r, err = zboxutil.GetRateLimitValue(resp)
				if err != nil {
					l.Logger.Error(err)
					return
				}

				time.Sleep(time.Duration(r) * time.Second)
				shouldContinue = true
				return
			}

			if strings.Contains(string(respBody), "pending_markers:") {
				l.Logger.Info("Commit pending for blobber ",
					rb.blobber.Baseurl, " Retrying")
				time.Sleep(5 * time.Second)
				shouldContinue = true
				return
			}

			if strings.Contains(string(respBody), "chain_length_exceeded") {
				l.Logger.Info("Chain length exceeded for blobber ",
					rb.blobber.Baseurl, " Retrying")
				time.Sleep(5 * time.Second)
				shouldContinue = true
				return
			}

			err = thrown.New("commit_error",
				fmt.Sprintf("Got error response %s with status %d", respBody, resp.StatusCode))

			return
		}()
		if err != nil {
			l.Logger.Error(err)
			return err
		}
		if shouldContinue {
			continue
		}
		return nil

	}

	return thrown.New("rolback_error", fmt.Sprint("Rollback failed"))
}

// CheckAllocStatus checks the status of the allocation
// and returns the status of the allocation and its blobbers.
func (a *Allocation) CheckAllocStatus() (AllocStatus, []BlobberStatus, error) {

	wg := &sync.WaitGroup{}
	markerChan := make(chan *RollbackBlobber, len(a.Blobbers))
	var errCnt int32
	var markerError error
	blobberRes := make([]BlobberStatus, len(a.Blobbers))
	for ind, blobber := range a.Blobbers {

		wg.Add(1)
		go func(blobber *blockchain.StorageNode, ind int) {

			defer wg.Done()
			blobStatus := BlobberStatus{
				ID:     blobber.ID,
				Status: "available",
			}
			wr, err := GetWritemarker(a.ID, a.Tx, blobber.ID, blobber.Baseurl)
			if err != nil {
				atomic.AddInt32(&errCnt, 1)
				markerError = err
				l.Logger.Error("error during getWritemarker", zap.Error(err))
				blobStatus.Status = "unavailable"
			}
			if wr == nil {
				markerChan <- nil
			} else {
				markerChan <- &RollbackBlobber{
					blobber:      blobber,
					lpm:          wr,
					commitResult: &CommitResult{},
					blobIndex:    ind,
				}
			}
			blobberRes[ind] = blobStatus
		}(blobber, ind)

	}
	wg.Wait()
	close(markerChan)
	if (a.ParityShards > 0 && errCnt > int32(a.ParityShards)) || (a.ParityShards == 0 && errCnt > 0) {
		return Broken, blobberRes, common.NewError("check_alloc_status_failed", markerError.Error())
	}

	versionMap := make(map[string][]*RollbackBlobber)

	var (
		prevVersion   string
		latestVersion string
		highestTS     int64
	)

	for rb := range markerChan {

		if rb == nil || rb.lpm.LatestWM == nil {
			continue
		}

		version := rb.lpm.LatestWM.FileMetaRoot

		if highestTS < rb.lpm.LatestWM.Timestamp {
			prevVersion = latestVersion
			highestTS = rb.lpm.LatestWM.Timestamp
			latestVersion = version
		}

		if prevVersion == "" && version != latestVersion {
			prevVersion = version
		}

		if _, ok := versionMap[version]; !ok {
			versionMap[version] = make([]*RollbackBlobber, 0)
		}

		versionMap[version] = append(versionMap[version], rb)
	}

	req := a.DataShards

	if len(versionMap) == 0 {
		return Commit, blobberRes, nil
	}

	if len(versionMap[latestVersion]) > req || len(versionMap[prevVersion]) > req {
		return Commit, blobberRes, nil
	}

	if len(versionMap[latestVersion]) >= req || len(versionMap[prevVersion]) >= req || len(versionMap) > 2 {
		for _, rb := range versionMap[prevVersion] {
			blobberRes[rb.blobIndex].Status = "repair"
		}
		return Repair, blobberRes, nil
	} else {
		l.Logger.Info("versionMapLen", zap.Int("versionMapLen", len(versionMap)), zap.Int("latestLen", len(versionMap[latestVersion])), zap.Int("prevLen", len(versionMap[prevVersion])))
	}

	// rollback to previous version
	l.Logger.Info("Rolling back to previous version")
	fullConsensus := len(versionMap[latestVersion]) - (req - len(versionMap[prevVersion]))
	errCnt = 0
	l.Logger.Info("fullConsensus", zap.Int32("fullConsensus", int32(fullConsensus)), zap.Int("latestLen", len(versionMap[latestVersion])), zap.Int("prevLen", len(versionMap[prevVersion])))
	for _, rb := range versionMap[latestVersion] {

		wg.Add(1)
		go func(rb *RollbackBlobber) {
			defer wg.Done()
			err := rb.processRollback(context.TODO(), a.Tx)
			if err != nil {
				atomic.AddInt32(&errCnt, 1)
				rb.commitResult = ErrorCommitResult(err.Error())
				l.Logger.Error("error during rollback", zap.Error(err))
			} else {
				rb.commitResult = SuccessCommitResult()
			}
		}(rb)
	}

	wg.Wait()
	if errCnt > int32(fullConsensus) {
		return Broken, blobberRes, common.NewError("rollback_failed", "Rollback failed")
	}

	if errCnt == int32(fullConsensus) {
		return Repair, blobberRes, nil
	}

	return Rollback, blobberRes, nil
}

// RollbackWithMask rolls back the latest operation from the allocation blobbers which ran it.
// The mask is used to specify which blobbers to rollback.
//   - mask: 128-bitmask to specify which blobbers to rollback
func (a *Allocation) RollbackWithMask(mask zboxutil.Uint128) {

	wg := &sync.WaitGroup{}
	markerChan := make(chan *RollbackBlobber, mask.CountOnes())
	var pos uint64
	for i := mask; !i.Equals64(0); i = i.And(zboxutil.NewUint128(1).Lsh(pos).Not()) {
		pos = uint64(i.TrailingZeros())
		blobber := a.Blobbers[pos]
		wg.Add(1)
		go func(blobber *blockchain.StorageNode) {

			defer wg.Done()
			wr, err := GetWritemarker(a.ID, a.Tx, blobber.ID, blobber.Baseurl)
			if err != nil {
				l.Logger.Error("error during getWritemarker", zap.Error(err))
			}
			if wr == nil {
				markerChan <- nil
			} else {
				markerChan <- &RollbackBlobber{
					blobber:      blobber,
					lpm:          wr,
					commitResult: &CommitResult{},
				}
			}
		}(blobber)

	}
	wg.Wait()
	close(markerChan)

	for rb := range markerChan {
		if rb == nil || rb.lpm.LatestWM == nil {
			continue
		}
		wg.Add(1)
		go func(rb *RollbackBlobber) {
			defer wg.Done()
			err := rb.processRollback(context.TODO(), a.Tx)
			if err != nil {
				rb.commitResult = ErrorCommitResult(err.Error())
				l.Logger.Error("error during rollback", zap.Error(err))
			} else {
				rb.commitResult = SuccessCommitResult()
			}
		}(rb)
	}

	wg.Wait()
}<|MERGE_RESOLUTION|>--- conflicted
+++ resolved
@@ -20,7 +20,7 @@
 	"github.com/0chain/common/core/common"
 	thrown "github.com/0chain/errors"
 	"github.com/0chain/gosdk/zboxcore/blockchain"
-	"github.com/0chain/gosdk/core/client"
+	"github.com/0chain/gosdk/zboxcore/client"
 	l "github.com/0chain/gosdk/zboxcore/logger"
 	"github.com/0chain/gosdk/zboxcore/marker"
 	"github.com/0chain/gosdk/zboxcore/zboxutil"
@@ -101,12 +101,12 @@
 			return nil, err
 		}
 		if lpm.LatestWM != nil {
-			err = lpm.LatestWM.VerifySignature(client.PublicKey())
+			err = lpm.LatestWM.VerifySignature(client.GetClientPublicKey())
 			if err != nil {
 				return nil, fmt.Errorf("signature verification failed for latest writemarker: %s", err.Error())
 			}
 			if lpm.PrevWM != nil {
-				err = lpm.PrevWM.VerifySignature(client.PublicKey())
+				err = lpm.PrevWM.VerifySignature(client.GetClientPublicKey())
 				if err != nil {
 					return nil, fmt.Errorf("signature verification failed for latest writemarker: %s", err.Error())
 				}
@@ -124,15 +124,10 @@
 	wm.AllocationID = rb.lpm.LatestWM.AllocationID
 	wm.Timestamp = rb.lpm.LatestWM.Timestamp
 	wm.BlobberID = rb.lpm.LatestWM.BlobberID
-<<<<<<< HEAD
-	wm.ClientID = client.ClientID()
-	wm.Size = 0
-=======
 	wm.ClientID = client.GetClientID()
 	wm.Size = -rb.lpm.LatestWM.Size
 	wm.ChainSize = wm.Size + rb.lpm.LatestWM.ChainSize
 
->>>>>>> 3f1d6a57
 	if rb.lpm.PrevWM != nil {
 		wm.AllocationRoot = rb.lpm.PrevWM.AllocationRoot
 		wm.PreviousAllocationRoot = rb.lpm.PrevWM.AllocationRoot

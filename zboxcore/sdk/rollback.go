package sdk

import (
	"bytes"
	"context"
	"encoding/hex"
	"encoding/json"
	"fmt"
	"io"
	"mime/multipart"
	"strings"
	"sync"
	"sync/atomic"
	"time"

	"net/http"

	"errors"

	"github.com/0chain/common/core/common"
	thrown "github.com/0chain/errors"
	"github.com/0chain/gosdk/zboxcore/blockchain"
	"github.com/0chain/gosdk/zboxcore/client"
	l "github.com/0chain/gosdk/zboxcore/logger"
	"github.com/0chain/gosdk/zboxcore/marker"
	"github.com/0chain/gosdk/zboxcore/zboxutil"
	"github.com/minio/sha256-simd"
	"go.uber.org/zap"
)

type LatestPrevWriteMarker struct {
	LatestWM *marker.WriteMarker `json:"latest_write_marker"`
	PrevWM   *marker.WriteMarker `json:"prev_write_marker"`
	Version  string              `json:"version"`
}

type AllocStatus byte

const (
	Commit AllocStatus = iota
	Repair
	Broken
	Rollback
)

var (
	ErrRetryOperation = errors.New("retry_operation")
	ErrRepairRequired = errors.New("repair_required")
)

type RollbackBlobber struct {
	blobber      *blockchain.StorageNode
	commitResult *CommitResult
	lpm          *LatestPrevWriteMarker
	blobIndex    int
}

type BlobberStatus struct {
	ID     string
	Status string
}

func GetWritemarker(allocID, allocTx, sig, id, baseUrl string) (*LatestPrevWriteMarker, error) {

	var lpm LatestPrevWriteMarker

	req, err := zboxutil.NewWritemarkerRequest(baseUrl, allocID, allocTx, sig)
	if err != nil {
		return nil, err
	}
	ctx, cancel := context.WithTimeout(context.Background(), 5*time.Second)
	defer cancel()
	for retries := 0; retries < 3; retries++ {

		resp, err := zboxutil.Client.Do(req.WithContext(ctx))
		if err != nil {
			return nil, err
		}
		if resp.StatusCode == http.StatusTooManyRequests {
			l.Logger.Info(baseUrl, "got too many requests, retrying")
			var r int
			r, err = zboxutil.GetRateLimitValue(resp)
			if err != nil {
				l.Logger.Error(err)
				return nil, err
			}
			time.Sleep(time.Duration(r) * time.Second)
			continue
		}
		body, err := io.ReadAll(resp.Body)
		defer resp.Body.Close()
		if resp.StatusCode != http.StatusOK {
			return nil, fmt.Errorf("writemarker error response %s with status %d", body, resp.StatusCode)
		}

		if err != nil {
			return nil, err
		}
		err = json.Unmarshal(body, &lpm)
		if err != nil {
			return nil, err
		}
		if lpm.LatestWM != nil {
			err = lpm.LatestWM.VerifySignature(client.GetClientPublicKey())
			if err != nil {
				return nil, fmt.Errorf("signature verification failed for latest writemarker: %s", err.Error())
			}
			if lpm.PrevWM != nil {
				err = lpm.PrevWM.VerifySignature(client.GetClientPublicKey())
				if err != nil {
					return nil, fmt.Errorf("signature verification failed for latest writemarker: %s", err.Error())
				}
			}
		}
		return &lpm, nil
	}

	return nil, fmt.Errorf("writemarker error response %d", http.StatusTooManyRequests)
}

func (rb *RollbackBlobber) processRollback(ctx context.Context, tx string) error {

	wm := &marker.WriteMarker{}
	wm.AllocationID = rb.lpm.LatestWM.AllocationID
	wm.Timestamp = rb.lpm.LatestWM.Timestamp
	wm.BlobberID = rb.lpm.LatestWM.BlobberID
	wm.ClientID = client.GetClientID()
	wm.Size = -rb.lpm.LatestWM.Size
	wm.ChainSize = wm.Size + rb.lpm.LatestWM.ChainSize

	if rb.lpm.PrevWM != nil {
		wm.AllocationRoot = rb.lpm.PrevWM.AllocationRoot
		wm.PreviousAllocationRoot = rb.lpm.PrevWM.AllocationRoot
		wm.FileMetaRoot = rb.lpm.PrevWM.FileMetaRoot
		if wm.AllocationRoot == rb.lpm.LatestWM.AllocationRoot {
			return nil
		}
	}
	if rb.lpm.Version == MARKER_VERSION {
		decodedHash, _ := hex.DecodeString(wm.AllocationRoot)
		prevChainHash, _ := hex.DecodeString(rb.lpm.LatestWM.ChainHash)
		hasher := sha256.New()
		hasher.Write(prevChainHash) //nolint:errcheck
		hasher.Write(decodedHash)   //nolint:errcheck
		wm.ChainHash = hex.EncodeToString(hasher.Sum(nil))
	} else if rb.lpm.Version == "" {
		wm.Size = 0
	}

	err := wm.Sign()
	if err != nil {
		l.Logger.Error("Signing writemarker failed: ", err)
		return err
	}
	body := new(bytes.Buffer)
	formWriter := multipart.NewWriter(body)
	wmData, err := json.Marshal(wm)
	if err != nil {
		l.Logger.Error("Creating writemarker failed: ", err)
		return err
	}
	connID := zboxutil.NewConnectionId()
	formWriter.WriteField("write_marker", string(wmData))
	formWriter.WriteField("connection_id", connID)
	formWriter.Close()

	req, err := zboxutil.NewRollbackRequest(rb.blobber.Baseurl, wm.AllocationID, tx, body)
	if err != nil {
		l.Logger.Error("Creating rollback request failed: ", err)
		return err
	}
	req.Header.Add("Content-Type", formWriter.FormDataContentType())

	l.Logger.Info("Sending Rollback request to blobber: ", rb.blobber.Baseurl)

	var (
		shouldContinue bool
	)

	for retries := 0; retries < 3; retries++ {
		err, shouldContinue = func() (err error, shouldContinue bool) {
			reqCtx, ctxCncl := context.WithTimeout(ctx, DefaultUploadTimeOut)
			resp, err := zboxutil.Client.Do(req.WithContext(reqCtx))
			defer ctxCncl()
			if err != nil {
				l.Logger.Error("Rollback request failed: ", err)
				return
			}

			if resp.Body != nil {
				defer resp.Body.Close()
			}

			var respBody []byte
			respBody, err = io.ReadAll(resp.Body)
			if err != nil {
				l.Logger.Error("Response read: ", err)
				return
			}
			if resp.StatusCode == http.StatusOK {
				l.Logger.Info(rb.blobber.Baseurl, connID, "rollbacked")
				return
			}

			if resp.StatusCode == http.StatusTooManyRequests {
				l.Logger.Info(rb.blobber.Baseurl, connID, "got too many request error. Retrying")
				var r int
				r, err = zboxutil.GetRateLimitValue(resp)
				if err != nil {
					l.Logger.Error(err)
					return
				}

				time.Sleep(time.Duration(r) * time.Second)
				shouldContinue = true
				return
			}

			if strings.Contains(string(respBody), "pending_markers:") {
				l.Logger.Info("Commit pending for blobber ",
					rb.blobber.Baseurl, " Retrying")
				time.Sleep(5 * time.Second)
				shouldContinue = true
				return
			}

			if strings.Contains(string(respBody), "chain_length_exceeded") {
				l.Logger.Info("Chain length exceeded for blobber ",
					rb.blobber.Baseurl, " Retrying")
				time.Sleep(5 * time.Second)
				shouldContinue = true
				return
			}

			err = thrown.New("commit_error",
				fmt.Sprintf("Got error response %s with status %d", respBody, resp.StatusCode))

			return
		}()
		if err != nil {
			l.Logger.Error(err)
			return err
		}
		if shouldContinue {
			continue
		}
		return nil

	}

	return thrown.New("rolback_error", fmt.Sprint("Rollback failed"))
}

func (a *Allocation) CheckAllocStatus() (AllocStatus, []BlobberStatus, error) {

	wg := &sync.WaitGroup{}
	markerChan := make(chan *RollbackBlobber, len(a.Blobbers))
	var errCnt int32
	var markerError error
	blobberRes := make([]BlobberStatus, len(a.Blobbers))
	for ind, blobber := range a.Blobbers {

		wg.Add(1)
		go func(blobber *blockchain.StorageNode, ind int) {

			defer wg.Done()
<<<<<<< HEAD
			wr, err := GetWritemarker(a.ID, a.Tx, a.sig, blobber.ID, blobber.Baseurl)
=======
			blobStatus := BlobberStatus{
				ID:     blobber.ID,
				Status: "available",
			}
			wr, err := GetWritemarker(a.ID, a.Tx, blobber.ID, blobber.Baseurl)
>>>>>>> a4c103a8
			if err != nil {
				atomic.AddInt32(&errCnt, 1)
				markerError = err
				l.Logger.Error("error during getWritemarker", zap.Error(err))
				blobStatus.Status = "unavailable"
			}
			if wr == nil {
				markerChan <- nil
			} else {
				markerChan <- &RollbackBlobber{
					blobber:      blobber,
					lpm:          wr,
					commitResult: &CommitResult{},
					blobIndex:    ind,
				}
			}
			blobberRes[ind] = blobStatus
		}(blobber, ind)

	}
	wg.Wait()
	close(markerChan)
	if a.ParityShards > 0 && errCnt > int32(a.ParityShards) {
		return Broken, blobberRes, common.NewError("check_alloc_status_failed", markerError.Error())
	}

	versionMap := make(map[string][]*RollbackBlobber)

	var (
		prevVersion   string
		latestVersion string
		highestTS     int64
	)

	for rb := range markerChan {

		if rb == nil || rb.lpm.LatestWM == nil {
			continue
		}

		version := rb.lpm.LatestWM.FileMetaRoot

		if highestTS < rb.lpm.LatestWM.Timestamp {
			prevVersion = latestVersion
			highestTS = rb.lpm.LatestWM.Timestamp
			latestVersion = version
		}

		if prevVersion == "" && version != latestVersion {
			prevVersion = version
		}

		if _, ok := versionMap[version]; !ok {
			versionMap[version] = make([]*RollbackBlobber, 0)
		}

		versionMap[version] = append(versionMap[version], rb)
	}

	if len(versionMap) < 2 {
		return Commit, blobberRes, nil
	}

	req := a.DataShards

	if len(versionMap[latestVersion]) > req || len(versionMap[prevVersion]) > req {
		return Commit, blobberRes, nil
	}

	if len(versionMap[latestVersion]) >= req || len(versionMap[prevVersion]) >= req || len(versionMap) > 2 {
		for _, rb := range versionMap[prevVersion] {
			blobberRes[rb.blobIndex].Status = "repair"
		}
		return Repair, blobberRes, nil
	} else {
		l.Logger.Info("versionMapLen", zap.Int("versionMapLen", len(versionMap)), zap.Int("latestLen", len(versionMap[latestVersion])), zap.Int("prevLen", len(versionMap[prevVersion])))
	}

	// rollback to previous version
	l.Logger.Info("Rolling back to previous version")
	fullConsensus := len(versionMap[latestVersion]) - (req - len(versionMap[prevVersion]))
	errCnt = 0
	l.Logger.Info("fullConsensus", zap.Int32("fullConsensus", int32(fullConsensus)), zap.Int("latestLen", len(versionMap[latestVersion])), zap.Int("prevLen", len(versionMap[prevVersion])))
	for _, rb := range versionMap[latestVersion] {

		wg.Add(1)
		go func(rb *RollbackBlobber) {
			defer wg.Done()
			err := rb.processRollback(context.TODO(), a.Tx)
			if err != nil {
				atomic.AddInt32(&errCnt, 1)
				rb.commitResult = ErrorCommitResult(err.Error())
				l.Logger.Error("error during rollback", zap.Error(err))
			} else {
				rb.commitResult = SuccessCommitResult()
			}
		}(rb)
	}

	wg.Wait()
	if errCnt > int32(fullConsensus) {
		return Broken, blobberRes, common.NewError("rollback_failed", "Rollback failed")
	}

	if errCnt == int32(fullConsensus) {
		return Repair, blobberRes, nil
	}

	return Rollback, blobberRes, nil
}

func (a *Allocation) RollbackWithMask(mask zboxutil.Uint128) {

	wg := &sync.WaitGroup{}
	markerChan := make(chan *RollbackBlobber, mask.CountOnes())
	var pos uint64
	for i := mask; !i.Equals64(0); i = i.And(zboxutil.NewUint128(1).Lsh(pos).Not()) {
		pos = uint64(i.TrailingZeros())
		blobber := a.Blobbers[pos]
		wg.Add(1)
		go func(blobber *blockchain.StorageNode) {

			defer wg.Done()
			wr, err := GetWritemarker(a.ID, a.Tx, a.sig, blobber.ID, blobber.Baseurl)
			if err != nil {
				l.Logger.Error("error during getWritemarker", zap.Error(err))
			}
			if wr == nil {
				markerChan <- nil
			} else {
				markerChan <- &RollbackBlobber{
					blobber:      blobber,
					lpm:          wr,
					commitResult: &CommitResult{},
				}
			}
		}(blobber)

	}
	wg.Wait()
	close(markerChan)

	for rb := range markerChan {
		if rb == nil || rb.lpm.LatestWM == nil {
			continue
		}
		wg.Add(1)
		go func(rb *RollbackBlobber) {
			defer wg.Done()
			err := rb.processRollback(context.TODO(), a.Tx)
			if err != nil {
				rb.commitResult = ErrorCommitResult(err.Error())
				l.Logger.Error("error during rollback", zap.Error(err))
			} else {
				rb.commitResult = SuccessCommitResult()
			}
		}(rb)
	}

	wg.Wait()
}<|MERGE_RESOLUTION|>--- conflicted
+++ resolved
@@ -264,15 +264,11 @@
 		go func(blobber *blockchain.StorageNode, ind int) {
 
 			defer wg.Done()
-<<<<<<< HEAD
-			wr, err := GetWritemarker(a.ID, a.Tx, a.sig, blobber.ID, blobber.Baseurl)
-=======
 			blobStatus := BlobberStatus{
 				ID:     blobber.ID,
 				Status: "available",
 			}
-			wr, err := GetWritemarker(a.ID, a.Tx, blobber.ID, blobber.Baseurl)
->>>>>>> a4c103a8
+			wr, err := GetWritemarker(a.ID, a.Tx, a.sig, blobber.ID, blobber.Baseurl)
 			if err != nil {
 				atomic.AddInt32(&errCnt, 1)
 				markerError = err

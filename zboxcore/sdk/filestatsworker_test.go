--- conflicted
+++ resolved
@@ -1,5 +1,4 @@
 package sdk
-<<<<<<< HEAD
 //
 //import (
 //	"bytes"
@@ -75,7 +74,7 @@
 //				})).Return(&http.Response{
 //					Body:       ioutil.NopCloser(bytes.NewReader([]byte(""))),
 //					StatusCode: p.respStatusCode,
-//				}, errors.New(mockErrorMessage))
+//				}, errors.New("", mockErrorMessage))
 //			},
 //			wantErr: true,
 //			errMsg:  mockErrorMessage,
@@ -276,281 +275,4 @@
 //		})
 //	}
 //}
-=======
-
-import (
-	"bytes"
-	"context"
-	"encoding/json"
-	"io"
-	"io/ioutil"
-	"mime"
-	"mime/multipart"
-	"net/http"
-	"strconv"
-	"strings"
-	"sync"
-	"testing"
-
-	"github.com/0chain/errors"
-	"github.com/0chain/gosdk/core/encryption"
-	"github.com/0chain/gosdk/core/zcncrypto"
-	"github.com/0chain/gosdk/zboxcore/blockchain"
-	zclient "github.com/0chain/gosdk/zboxcore/client"
-	"github.com/0chain/gosdk/zboxcore/fileref"
-	"github.com/0chain/gosdk/zboxcore/mocks"
-	"github.com/0chain/gosdk/zboxcore/zboxutil"
-	"github.com/stretchr/testify/mock"
-	"github.com/stretchr/testify/require"
-)
-
-func TestListRequest_getFileStatsInfoFromBlobber(t *testing.T) {
-	const (
-		mockFileStatsName  = "mock fileStats name"
-		mockAllocationTxId = "mock transaction id"
-		mockClientId       = "mock client id"
-		mockClientKey      = "mock client key"
-		mockRemoteFilePath = "mock/remote/file/path"
-		mockAllocationId   = "mock allocation id"
-		mockErrorMessage   = "mock error message"
-		mockBlobberId      = "mock blobber Id"
-		mockBlobberIndex   = 87
-	)
-
-	var mockClient = mocks.HttpClient{}
-	zboxutil.Client = &mockClient
-
-	var client = zclient.GetClient()
-	client.Wallet = &zcncrypto.Wallet{
-		ClientID:  mockClientId,
-		ClientKey: mockClientKey,
-	}
-
-	type parameters struct {
-		fileStatsHttpResp FileStats
-		fileStatsFinal    FileStats
-		respStatusCode    int
-		requestFields     map[string]string
-		blobberIdx        int
-	}
-
-	tests := []struct {
-		name       string
-		parameters parameters
-		setup      func(*testing.T, string, parameters, string)
-		wantErr    bool
-		errMsg     string
-	}{
-		{
-			name: "Test_Http_Error",
-			parameters: parameters{
-				respStatusCode: 0,
-			},
-			setup: func(t *testing.T, name string, p parameters, errMsg string) {
-				mockClient.On("Do", mock.MatchedBy(func(req *http.Request) bool {
-					return strings.HasPrefix(req.URL.Path, "Test_Http_Error")
-				})).Return(&http.Response{
-					Body:       ioutil.NopCloser(bytes.NewReader([]byte(""))),
-					StatusCode: p.respStatusCode,
-				}, errors.New("", mockErrorMessage))
-			},
-			wantErr: true,
-			errMsg:  mockErrorMessage,
-		},
-		{
-			name: "Test_Badly_Formatted",
-			parameters: parameters{
-				respStatusCode: 200,
-			},
-			setup: func(t *testing.T, name string, p parameters, errMsg string) {
-				mockClient.On("Do", mock.MatchedBy(func(req *http.Request) bool {
-					return strings.HasPrefix(req.URL.Path, "Test_Badly_Formatted")
-				})).Return(&http.Response{
-					Body:       ioutil.NopCloser(bytes.NewReader([]byte(""))),
-					StatusCode: p.respStatusCode,
-				}, nil)
-			},
-			wantErr: true,
-			errMsg:  "file stats response parse error",
-		},
-		{
-			name: "Test_Success",
-			parameters: parameters{
-				fileStatsHttpResp: FileStats{
-					Name: mockFileStatsName,
-				},
-				fileStatsFinal: FileStats{
-					Name:       mockFileStatsName,
-					BlobberID:  mockBlobberId,
-					BlobberURL: "Test_Success",
-				},
-				blobberIdx:     mockBlobberIndex,
-				respStatusCode: 200,
-				requestFields: map[string]string{
-					"path_hash": fileref.GetReferenceLookup(mockAllocationId, mockRemoteFilePath),
-				},
-			},
-			setup: func(t *testing.T, testName string, p parameters, _ string) {
-				mockClient.On("Do", mock.MatchedBy(func(req *http.Request) bool {
-					mediaType, params, err := mime.ParseMediaType(req.Header.Get("Content-Type"))
-					require.NoError(t, err)
-					require.True(t, strings.HasPrefix(mediaType, "multipart/"))
-					reader := multipart.NewReader(req.Body, params["boundary"])
-					var part *multipart.Part
-					part, err = reader.NextPart()
-					require.NoError(t, err)
-					expected, ok := p.requestFields[part.FormName()]
-					require.True(t, ok)
-					actual, err := ioutil.ReadAll(part)
-					require.NoError(t, err)
-					require.EqualValues(t, expected, string(actual))
-
-					sign, err := zclient.Sign(encryption.Hash(mockAllocationTxId))
-					return req.URL.Path == "Test_Success"+zboxutil.FILE_STATS_ENDPOINT+mockAllocationTxId &&
-						req.URL.RawPath == "Test_Success"+zboxutil.FILE_STATS_ENDPOINT+mockAllocationTxId &&
-						req.Method == "POST" &&
-						req.Header.Get("X-App-Client-ID") == mockClientId &&
-						req.Header.Get("X-App-Client-Key") == mockClientKey &&
-						req.Header.Get(zboxutil.CLIENT_SIGNATURE_HEADER) == sign &&
-						testName == "Test_Success"
-				})).Return(&http.Response{
-					StatusCode: p.respStatusCode,
-					Body: func(p parameters) io.ReadCloser {
-						jsonFR, err := json.Marshal(p.fileStatsHttpResp)
-						require.NoError(t, err)
-						return ioutil.NopCloser(bytes.NewReader([]byte(jsonFR)))
-					}(p),
-				}, nil).Once()
-			},
-		},
-	}
-	for _, tt := range tests {
-		t.Run(tt.name, func(t *testing.T) {
-			tt.setup(t, tt.name, tt.parameters, tt.errMsg)
-			blobber := blockchain.StorageNode{
-				ID:      mockBlobberId,
-				Baseurl: tt.name,
-			}
-			req := &ListRequest{
-				allocationID:   mockAllocationId,
-				allocationTx:   mockAllocationTxId,
-				remotefilepath: mockRemoteFilePath,
-				ctx:            context.Background(),
-				wg:             &sync.WaitGroup{},
-			}
-			rspCh := make(chan *fileStatsResponse, 1)
-			req.wg.Add(1)
-			go req.getFileStatsInfoFromBlobber(&blobber, mockBlobberIndex, rspCh)
-			req.wg.Wait()
-			resp := <-rspCh
-			require.EqualValues(t, tt.wantErr, resp.err != nil)
-			if resp.err != nil {
-				require.EqualValues(t, tt.errMsg, errors.Top(resp.err))
-				return
-			}
-			require.EqualValues(t, tt.parameters.fileStatsFinal, *resp.filestats)
-			require.EqualValues(t, tt.parameters.blobberIdx, resp.blobberIdx)
-		})
-	}
-}
-
-func TestListRequest_getFileStatsFromBlobbers(t *testing.T) {
-	const (
-		mockAllocationTxId = "mock transaction id"
-		mockAllocationId   = "mock allocation id"
-		mockFileRefName    = "mock file ref name"
-		mockBlobberUrl     = "mockBlobberUrl"
-		mockClientId       = "mock client id"
-		mockClientKey      = "mock client key"
-	)
-
-	var mockClient = mocks.HttpClient{}
-	zboxutil.Client = &mockClient
-
-	client := zclient.GetClient()
-	client.Wallet = &zcncrypto.Wallet{
-		ClientID:  mockClientId,
-		ClientKey: mockClientKey,
-	}
-
-	setupHttpResponses := func(t *testing.T, name string, numBlobbers, numCorrect int) {
-		for i := 0; i < numBlobbers; i++ {
-			frName := mockFileRefName + strconv.Itoa(i)
-			url := name + mockBlobberUrl + strconv.Itoa(i)
-			mockClient.On("Do", mock.MatchedBy(func(req *http.Request) bool {
-				return strings.HasPrefix(req.URL.Path, url)
-			})).Return(&http.Response{
-				StatusCode: http.StatusOK,
-				Body: func(fileStatsName string) io.ReadCloser {
-					jsonFR, err := json.Marshal(&FileStats{
-						Name: fileStatsName,
-					})
-					require.NoError(t, err)
-					return ioutil.NopCloser(bytes.NewReader([]byte(jsonFR)))
-				}(frName),
-			}, nil)
-		}
-	}
-
-	tests := []struct {
-		name        string
-		numBlobbers int
-		numCorrect  int
-
-		setup             func(*testing.T, string, int, int)
-		httpRespFileStats []FileStats
-		wantFileStats     []FileStats
-		wantErr           bool
-	}{
-		{
-			name:        "Test_Success",
-			numBlobbers: 10,
-			setup:       setupHttpResponses,
-			httpRespFileStats: func(number int) []FileStats {
-				var fileStats []FileStats
-				for i := 0; i < number; i++ {
-					fileStats = append(fileStats, FileStats{
-						Name: mockFileRefName + strconv.Itoa(i),
-					})
-				}
-				return fileStats
-			}(10),
-			wantFileStats: func(number int) []FileStats {
-				var fileStats []FileStats
-				for i := 0; i < number; i++ {
-					fileStats = append(fileStats, FileStats{
-						Name:       mockFileRefName + strconv.Itoa(i),
-						BlobberID:  strconv.Itoa(i),
-						BlobberURL: "Test_Success" + mockBlobberUrl + strconv.Itoa(i),
-					})
-				}
-				return fileStats
-			}(10),
-		},
-	}
-	for _, tt := range tests {
-		t.Run(tt.name, func(t *testing.T) {
-			tt.setup(t, tt.name, tt.numBlobbers, tt.numCorrect)
-			req := &ListRequest{
-				allocationID: mockAllocationId,
-				allocationTx: mockAllocationTxId,
-				ctx:          context.TODO(),
-				blobbers:     []*blockchain.StorageNode{},
-				wg:           &sync.WaitGroup{},
-			}
-			for i := 0; i < tt.numBlobbers; i++ {
-				req.blobbers = append(req.blobbers, &blockchain.StorageNode{
-					ID:      strconv.Itoa(i),
-					Baseurl: tt.name + mockBlobberUrl + strconv.Itoa(i),
-				})
-			}
-			mapResp := req.getFileStatsFromBlobbers()
-			for _, fs := range mapResp {
-				index, err := strconv.Atoi(fs.BlobberID)
-				require.NoError(t, err)
-				require.EqualValues(t, tt.wantFileStats[index], *fs)
-			}
-		})
-	}
-}
->>>>>>> a32cf8cc
+//>>>>>>> master
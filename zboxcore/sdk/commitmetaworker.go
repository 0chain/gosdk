--- conflicted
+++ resolved
@@ -81,12 +81,8 @@
 	}
 
 	if err != nil {
-<<<<<<< HEAD
 		l.Logger.Error("Error verifying the commit transaction", err.Error(), txn.Hash)
-=======
-		Logger.Error("Error verifying the commit transaction", err.Error(), txn.Hash)
 		transaction.Cache.Evict(txn.ClientID)
->>>>>>> 5eabd7b2
 		req.status.CommitMetaCompleted(commitMetaDataString, "", nil, err)
 		return
 	}
@@ -111,12 +107,8 @@
 	l.Logger.Info("Marshaling commitMetaResponse to bytes")
 	commitMetaReponseBytes, err := json.Marshal(commitMetaResponse)
 	if err != nil {
-<<<<<<< HEAD
 		l.Logger.Error("Failed to marshal commitMetaResponse to bytes")
-=======
-		Logger.Error("Failed to marshal commitMetaResponse to bytes")
 		transaction.Cache.Evict(txn.ClientID)
->>>>>>> 5eabd7b2
 		req.status.CommitMetaCompleted(commitMetaDataString, "", t, err)
 	}
 

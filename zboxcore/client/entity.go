// Methods and types for client and wallet operations.
package client

import (
	"encoding/json"
	"fmt"

	"github.com/0chain/gosdk/core/sys"
	"github.com/0chain/gosdk/core/zcncrypto"
)

type SignFunc func(hash string) (string, error)

// Client represents client information
type Client struct {
	*zcncrypto.Wallet
	SignatureScheme string
	txnFee          uint64
}

var (
	client  *Client
	clients []*Client
<<<<<<< HEAD
	Sign    SignFunc
	sigC    = make(chan struct{}, 1)
=======

	// Sign is a function to sign a hash
	Sign SignFunc
>>>>>>> fdb843c0
)

func init() {
	client = &Client{
		Wallet: &zcncrypto.Wallet{},
	}

	sigC <- struct{}{}

	sys.Sign = signHash
	// initialize SignFunc as default implementation
	Sign = func(hash string) (string, error) {
		if client.Mnemonic != "" {
			return sys.Sign(hash, client.SignatureScheme, GetClientSysKeys())
		}

		// get sign lock
		<-sigC
		fmt.Println("Sign: with sys.SignWithAuth:", sys.SignWithAuth, "sysKeys:", GetClientSysKeys())
		sig, err := sys.SignWithAuth(hash, client.SignatureScheme, GetClientSysKeys())
		sigC <- struct{}{}
		return sig, err
	}

	sys.Verify = VerifySignature
	sys.VerifyWith = VerifySignatureWith
}

func SetClient(w *zcncrypto.Wallet, signatureScheme string, txnFee uint64) {
	client.Wallet = w
	client.SignatureScheme = signatureScheme
	client.txnFee = txnFee
}

// PopulateClient populates single client
//   - clientjson: client json string
//   - signatureScheme: signature scheme
func PopulateClient(clientjson string, signatureScheme string) error {
	err := json.Unmarshal([]byte(clientjson), &client)
	client.SignatureScheme = signatureScheme
	return err
}

// SetClientNonce sets client nonce
func SetClientNonce(nonce int64) {
	client.Nonce = nonce
}

// SetTxnFee sets general transaction fee
func SetTxnFee(fee uint64) {
	client.txnFee = fee
}

// TxnFee gets general txn fee
func TxnFee() uint64 {
	return client.txnFee
}

// PopulateClients This is a workaround for blobber tests that requires multiple clients to test authticket functionality
//   - clientJsons: array of client json strings
//   - signatureScheme: signature scheme
func PopulateClients(clientJsons []string, signatureScheme string) error {
	for _, clientJson := range clientJsons {
		c := new(Client)
		if err := json.Unmarshal([]byte(clientJson), c); err != nil {
			return err
		}
		c.SignatureScheme = signatureScheme
		clients = append(clients, c)
	}
	return nil
}

// GetClient returns client instance
func GetClient() *Client {
	return client
}

// GetClients returns all clients
func GetClients() []*Client {
	return clients
}

// GetClientID returns client id
func GetClientID() string {
	return client.ClientID
}

// GetClientPublicKey returns client public key
func GetClientPublicKey() string {
	return client.ClientKey
}

<<<<<<< HEAD
func GetClientPeerPublicKey() string {
	return client.PeerPublicKey

}

=======
// GetClientPrivateKey returns client private key
>>>>>>> fdb843c0
func GetClientPrivateKey() string {
	for _, kv := range client.Keys {
		return kv.PrivateKey
	}

	return ""
}

// GetClientSysKeys convert client.KeyPair to sys.KeyPair
func GetClientSysKeys() []sys.KeyPair {
	var keys []sys.KeyPair
	if client != nil {
		for _, kv := range client.Keys {
			keys = append(keys, sys.KeyPair{
				PrivateKey: kv.PrivateKey,
				PublicKey:  kv.PublicKey,
			})
		}
	}

	return keys
}

func signHash(hash string, signatureScheme string, keys []sys.KeyPair) (string, error) {
	retSignature := ""
	for _, kv := range keys {
		ss := zcncrypto.NewSignatureScheme(signatureScheme)
		err := ss.SetPrivateKey(kv.PrivateKey)
		if err != nil {
			return "", err
		}

		if len(retSignature) == 0 {
			retSignature, err = ss.Sign(hash)
		} else {
			retSignature, err = ss.Add(retSignature, hash)
		}
		if err != nil {
			return "", err
		}
	}
	return retSignature, nil
}

// VerifySignature verifies signature of a message with client public key and signature scheme
//   - signature: signature to use for verification
//   - msg: message to verify
func VerifySignature(signature string, msg string) (bool, error) {
	ss := zcncrypto.NewSignatureScheme(client.SignatureScheme)
	if err := ss.SetPublicKey(client.ClientKey); err != nil {
		return false, err
	}

	return ss.Verify(signature, msg)
}

// VerifySignatureWith verifies signature of a message with a given public key, and the client's signature scheme
//   - pubKey: public key to use for verification
//   - signature: signature to use for verification
//   - hash: message to verify
func VerifySignatureWith(pubKey, signature, hash string) (bool, error) {
	sch := zcncrypto.NewSignatureScheme(client.SignatureScheme)
	err := sch.SetPublicKey(pubKey)
	if err != nil {
		return false, err
	}
	return sch.Verify(signature, hash)
}<|MERGE_RESOLUTION|>--- conflicted
+++ resolved
@@ -21,14 +21,10 @@
 var (
 	client  *Client
 	clients []*Client
-<<<<<<< HEAD
-	Sign    SignFunc
-	sigC    = make(chan struct{}, 1)
-=======
 
 	// Sign is a function to sign a hash
 	Sign SignFunc
->>>>>>> fdb843c0
+	sigC    = make(chan struct{}, 1)
 )
 
 func init() {
@@ -122,15 +118,12 @@
 	return client.ClientKey
 }
 
-<<<<<<< HEAD
 func GetClientPeerPublicKey() string {
 	return client.PeerPublicKey
 
 }
 
-=======
 // GetClientPrivateKey returns client private key
->>>>>>> fdb843c0
 func GetClientPrivateKey() string {
 	for _, kv := range client.Keys {
 		return kv.PrivateKey

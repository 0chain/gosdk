--- conflicted
+++ resolved
@@ -21,22 +21,16 @@
 var (
 	client  *Client
 	clients []*Client
-<<<<<<< HEAD
-	Sign    SignFunc
-	sigC    = make(chan struct{}, 1)
-=======
 
 	// Sign is a function to sign a hash
 	Sign SignFunc
 	sigC = make(chan struct{}, 1)
->>>>>>> 3c242962
 )
 
 func init() {
 	client = &Client{
 		Wallet: &zcncrypto.Wallet{},
 	}
-	sigC <- struct{}{}
 
 	sigC <- struct{}{}
 
@@ -45,25 +39,15 @@
 
 	// initialize SignFunc as default implementation
 	Sign = func(hash string) (string, error) {
-<<<<<<< HEAD
-		if client.Mnemonic != "" {
-=======
 		if client.PeerPublicKey == "" {
->>>>>>> 3c242962
 			return sys.Sign(hash, client.SignatureScheme, GetClientSysKeys())
 		}
 
 		// get sign lock
 		<-sigC
-<<<<<<< HEAD
-		sig, err := sys.SignWithAuth(hash, client.SignatureScheme, GetClientSysKeys())
-		sigC <- struct{}{}
-		fmt.Println("auth - sign done with sig:", sig)
-=======
 		fmt.Println("Sign: with sys.SignWithAuth:", sys.SignWithAuth, "sysKeys:", GetClientSysKeys())
 		sig, err := sys.SignWithAuth(hash, client.SignatureScheme, GetClientSysKeys())
 		sigC <- struct{}{}
->>>>>>> 3c242962
 		return sig, err
 	}
 

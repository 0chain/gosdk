package allocationchange

import (
<<<<<<< HEAD
	"errors"
	"path"
=======
	"fmt"
>>>>>>> e2b883ed
	"path/filepath"
	"strings"

	"github.com/0chain/errors"
	"github.com/0chain/gosdk/core/common"
<<<<<<< HEAD
	"github.com/0chain/gosdk/zboxcore/client"
=======
	"github.com/0chain/gosdk/core/util"
>>>>>>> e2b883ed
	"github.com/0chain/gosdk/zboxcore/fileref"
	"github.com/google/uuid"
)

type NewFileChange struct {
	change
	File *fileref.FileRef
	Uuid uuid.UUID
}

func (ch *NewFileChange) ProcessChange(rootRef *fileref.Ref) (
	commitParams CommitParams, err error) {

	fileIDMeta := make(map[string]string)
	fields, err := common.GetPathFields(filepath.Dir(ch.File.Path))
	if err != nil {
		return
	}

<<<<<<< HEAD
	if ch.File.ActualFileHash == "" {
		return errors.New("empty actual file hash field")
	}

	if ch.File.ValidationRoot == "" {
		return errors.New("empty validation root field")
	}

	fileHashSign, err := client.Sign(ch.File.ActualFileHash)
	if err != nil {
		return err
	}

	validationRootSign, err := client.Sign(fileHashSign + ch.File.ValidationRoot)
	if err != nil {
		return err
	}

	ch.File.ActualFileHashSignature = fileHashSign
	ch.File.ValidationRootSignature = validationRootSign

=======
	rootRef.HashToBeComputed = true
>>>>>>> e2b883ed
	dirRef := rootRef
	for i := 0; i < len(fields); i++ {
		found := false
		for _, child := range dirRef.Children {
			if child.GetName() == fields[i] {
				if child.GetType() == fileref.DIRECTORY {
					dirRef = child.(*fileref.Ref)
					found = true
					break
				}
				err = errors.New("invalid_file_path",
					fmt.Sprintf("type of %s is required to be directory", child.GetPath()))
				return
			}
		}

		if !found {
			uid := util.GetSHA1Uuid(ch.Uuid, fields[i])
			ch.Uuid = uid
			newRef := &fileref.Ref{
				Type:         fileref.DIRECTORY,
				AllocationID: dirRef.AllocationID,
				Path:         filepath.Join("/", strings.Join(fields[:i+1], "/")),
				Name:         fields[i],
				FileID:       uid.String(),
			}
			fileIDMeta[newRef.Path] = newRef.FileID
			dirRef.AddChild(newRef)
			dirRef = newRef
		}
		dirRef.HashToBeComputed = true
	}
	uid := util.GetSHA1Uuid(ch.Uuid, ch.File.Name)
	ch.Uuid = uid

	ch.File.FileID = uid.String()
	ch.File.HashToBeComputed = true
	fileIDMeta[ch.File.GetPath()] = ch.File.FileID

	dirRef.AddChild(ch.File)
	rootRef.CalculateHash()
	commitParams.FileIDMeta = fileIDMeta
	return
}

func (n *NewFileChange) GetAffectedPath() []string {
	if n.File != nil {
		return []string{n.File.Path}
	}
	return nil
}

func (n *NewFileChange) GetSize() int64 {
	if n.File != nil {
		return n.File.Size
	}
	return int64(0)
}<|MERGE_RESOLUTION|>--- conflicted
+++ resolved
@@ -1,22 +1,15 @@
 package allocationchange
 
 import (
-<<<<<<< HEAD
 	"errors"
-	"path"
-=======
 	"fmt"
->>>>>>> e2b883ed
 	"path/filepath"
 	"strings"
 
-	"github.com/0chain/errors"
+	zError "github.com/0chain/errors"
 	"github.com/0chain/gosdk/core/common"
-<<<<<<< HEAD
+	"github.com/0chain/gosdk/core/util"
 	"github.com/0chain/gosdk/zboxcore/client"
-=======
-	"github.com/0chain/gosdk/core/util"
->>>>>>> e2b883ed
 	"github.com/0chain/gosdk/zboxcore/fileref"
 	"github.com/google/uuid"
 )
@@ -36,31 +29,30 @@
 		return
 	}
 
-<<<<<<< HEAD
 	if ch.File.ActualFileHash == "" {
-		return errors.New("empty actual file hash field")
+		err = errors.New("empty actual file hash field")
+		return
 	}
 
 	if ch.File.ValidationRoot == "" {
-		return errors.New("empty validation root field")
+		err = errors.New("empty validation root field")
+		return
 	}
 
 	fileHashSign, err := client.Sign(ch.File.ActualFileHash)
 	if err != nil {
-		return err
+		return
 	}
 
 	validationRootSign, err := client.Sign(fileHashSign + ch.File.ValidationRoot)
 	if err != nil {
-		return err
+		return
 	}
 
 	ch.File.ActualFileHashSignature = fileHashSign
 	ch.File.ValidationRootSignature = validationRootSign
 
-=======
 	rootRef.HashToBeComputed = true
->>>>>>> e2b883ed
 	dirRef := rootRef
 	for i := 0; i < len(fields); i++ {
 		found := false
@@ -71,7 +63,7 @@
 					found = true
 					break
 				}
-				err = errors.New("invalid_file_path",
+				err = zError.New("invalid_file_path",
 					fmt.Sprintf("type of %s is required to be directory", child.GetPath()))
 				return
 			}

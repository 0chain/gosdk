package allocationchange

import (
	"path"
	"path/filepath"
	"strings"

	"github.com/0chain/gosdk/core/common"
	"github.com/0chain/gosdk/zboxcore/fileref"
)

type NewFileChange struct {
	change
	File *fileref.FileRef
}

func (ch *NewFileChange) ProcessChange(rootRef *fileref.Ref) error {
<<<<<<< HEAD
	tSubDirs := getSubDirs(filepath.Dir(ch.File.Path))
=======
	tSubDirs, err := common.GetPathFields(path.Dir(ch.File.Path))
	if err != nil {
		return err
	}

>>>>>>> bcb82628
	dirRef := rootRef
	for i := 0; i < len(tSubDirs); i++ {
		found := false
		for _, child := range dirRef.Children {
			if child.GetType() == fileref.DIRECTORY && child.(*fileref.Ref).Name == tSubDirs[i] {
				dirRef = child.(*fileref.Ref)
				found = true
				break
			}
		}
		if !found {
			newRef := &fileref.Ref{
				Type:         fileref.DIRECTORY,
				AllocationID: dirRef.AllocationID,
				Path:         filepath.Join("/", strings.Join(tSubDirs[:i+1], "/")),
				Name:         tSubDirs[i],
			}
			dirRef.AddChild(newRef)
			dirRef = newRef
		}
	}

	dirRef.AddChild(ch.File)
	rootRef.CalculateHash()
	return nil
}

func (n *NewFileChange) GetAffectedPath() string {
	if n.File != nil {
		return n.File.Path
	}
	return ""
}

func (n *NewFileChange) GetSize() int64 {
	if n.File != nil {
		return n.File.Size
	}
	return int64(0)
}<|MERGE_RESOLUTION|>--- conflicted
+++ resolved
@@ -15,15 +15,11 @@
 }
 
 func (ch *NewFileChange) ProcessChange(rootRef *fileref.Ref) error {
-<<<<<<< HEAD
-	tSubDirs := getSubDirs(filepath.Dir(ch.File.Path))
-=======
 	tSubDirs, err := common.GetPathFields(path.Dir(ch.File.Path))
 	if err != nil {
 		return err
 	}
 
->>>>>>> bcb82628
 	dirRef := rootRef
 	for i := 0; i < len(tSubDirs); i++ {
 		found := false

--- conflicted
+++ resolved
@@ -3,10 +3,7 @@
 import (
 	"strings"
 
-<<<<<<< HEAD
 	"github.com/0chain/errors"
-=======
->>>>>>> 9c20bf9e
 	"github.com/0chain/gosdk/core/common"
 	"github.com/0chain/gosdk/zboxcore/fileref"
 	"github.com/0chain/gosdk/zboxcore/marker"
@@ -19,7 +16,6 @@
 	DestPath   string
 }
 
-<<<<<<< HEAD
 func (ch *CopyFileChange) ProcessChange(rootRef *fileref.Ref, latestFileID int64) (
 	commitParam CommitParams, err error) {
 
@@ -30,15 +26,6 @@
 		return
 	}
 	rootRef.HashToBeComputed = true
-=======
-func (ch *CopyFileChange) ProcessChange(rootRef *fileref.Ref) error {
-
-	fields, err := common.GetPathFields(ch.DestPath)
-	if err != nil {
-		return err
-	}
-
->>>>>>> 9c20bf9e
 	dirRef := rootRef
 
 	for i := 0; i < len(fields); i++ {
@@ -51,7 +38,6 @@
 			}
 		}
 		if !found {
-<<<<<<< HEAD
 			latestFileID++
 			newRef := &fileref.Ref{}
 			newRef.Path = "/" + strings.Join(fields[:i+1], "/")
@@ -61,29 +47,17 @@
 			newRef.AllocationID = dirRef.AllocationID
 			newRef.Name = fields[i]
 
-=======
-			newRef := &fileref.Ref{}
-			newRef.Type = fileref.DIRECTORY
-			newRef.AllocationID = dirRef.AllocationID
-			newRef.Path = "/" + strings.Join(fields[:i+1], "/")
-			newRef.Name = fields[i]
->>>>>>> 9c20bf9e
 			dirRef.AddChild(newRef)
 			dirRef = newRef
 		}
 		dirRef.HashToBeComputed = true
 	}
 
-<<<<<<< HEAD
 	if dirRef.GetPath() != ch.DestPath || dirRef.GetType() != fileref.DIRECTORY {
 		err = errors.New("file_not_found", "Object to copy not found in blobber")
 		return
 	}
 	commitParam.WmFileID = dirRef.FileID
-=======
-	rootRef.HashToBeComputed = true
-
->>>>>>> 9c20bf9e
 	var affectedRef *fileref.Ref
 	if ch.ObjectTree.GetType() == fileref.FILE {
 		affectedRef = &(ch.ObjectTree.(*fileref.FileRef)).Ref
@@ -92,7 +66,6 @@
 	}
 
 	affectedRef.Path = zboxutil.Join(dirRef.GetPath(), affectedRef.Name)
-<<<<<<< HEAD
 	latestFileID++
 	affectedRef.FileID = latestFileID
 	affectedRef.HashToBeComputed = true
@@ -100,9 +73,6 @@
 	commitParam.LatestFileID = ch.processChildren(affectedRef, inodesMeta, latestFileID)
 	commitParam.InodesMeta = inodesMeta
 	commitParam.Operation = marker.Copy
-=======
-	ch.processChildren(affectedRef)
->>>>>>> 9c20bf9e
 	dirRef.AddChild(ch.ObjectTree)
 
 	rootRef.CalculateHash()

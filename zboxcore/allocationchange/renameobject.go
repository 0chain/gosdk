package allocationchange

import (
	"path"
	"path/filepath"

	"github.com/0chain/errors"
	"github.com/0chain/gosdk/core/common"
	"github.com/0chain/gosdk/zboxcore/fileref"
)

type RenameFileChange struct {
	change
	ObjectTree fileref.RefEntity
	NewName    string
}

func (ch *RenameFileChange) ProcessChange(rootRef *fileref.Ref) error {
<<<<<<< HEAD
	parentPath := filepath.Dir(ch.ObjectTree.GetPath())
=======
	parentPath := path.Dir(ch.ObjectTree.GetPath())
>>>>>>> bcb82628
	fields, err := common.GetPathFields(parentPath)
	if err != nil {
		return err
	}
	dirRef := rootRef
	for i := 0; i < len(fields); i++ {
		found := false
		for _, child := range dirRef.Children {
			if child.GetName() == fields[i] {
				dirRef = child.(*fileref.Ref)
				found = true
				break
			}
		}
		if !found {
			return errors.New("invalid_reference_path", "Invalid reference path from the blobber")
		}
	}

	found := false
	for i, child := range dirRef.Children {
		if child.GetPath() == ch.ObjectTree.GetPath() {
			dirRef.Children[i] = ch.ObjectTree
			found = true
			break
		}
	}
	if !found {
		return errors.New("file_not_found", "Object to rename not found in blobber")
	}

	var affectedRef *fileref.Ref
	if ch.ObjectTree.GetType() == fileref.FILE {
		affectedRef = &(ch.ObjectTree.(*fileref.FileRef)).Ref
	} else {
		affectedRef = ch.ObjectTree.(*fileref.Ref)
	}

	affectedRef.Path = filepath.Join(parentPath, ch.NewName)
	affectedRef.Name = ch.NewName

	ch.processChildren(affectedRef)
	rootRef.CalculateHash()
	return nil
}

func (ch *RenameFileChange) processChildren(curRef *fileref.Ref) {
	for _, childRefEntity := range curRef.Children {
		var childRef *fileref.Ref
		if childRefEntity.GetType() == fileref.FILE {
			childRef = &(childRefEntity.(*fileref.FileRef)).Ref
		} else {
			childRef = childRefEntity.(*fileref.Ref)
		}
		childRef.Path = filepath.Join(curRef.Path, childRef.Name)
		if childRefEntity.GetType() == fileref.DIRECTORY {
			ch.processChildren(childRef)
		}
	}
}

func (n *RenameFileChange) GetAffectedPath() string {
	if n.ObjectTree != nil {
		return n.ObjectTree.GetPath()
	}
	return ""
}

func (n *RenameFileChange) GetSize() int64 {
	return int64(0)
}<|MERGE_RESOLUTION|>--- conflicted
+++ resolved
@@ -16,11 +16,7 @@
 }
 
 func (ch *RenameFileChange) ProcessChange(rootRef *fileref.Ref) error {
-<<<<<<< HEAD
-	parentPath := filepath.Dir(ch.ObjectTree.GetPath())
-=======
 	parentPath := path.Dir(ch.ObjectTree.GetPath())
->>>>>>> bcb82628
 	fields, err := common.GetPathFields(parentPath)
 	if err != nil {
 		return err

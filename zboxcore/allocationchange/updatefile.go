package allocationchange

import (
	"fmt"
	"path/filepath"

	"github.com/0chain/errors"
<<<<<<< HEAD
	"github.com/0chain/gosdk/zboxcore/client"
=======
	"github.com/0chain/gosdk/core/common"
>>>>>>> e2b883ed
	"github.com/0chain/gosdk/zboxcore/fileref"
)

type UpdateFileChange struct {
	change
	OldFile *fileref.FileRef
	NewFile *fileref.FileRef
}

<<<<<<< HEAD
func (ch *UpdateFileChange) ProcessChange(rootRef *fileref.Ref) error {
	if ch.NewFile.ActualFileHash == "" {
		return fmt.Errorf("empty actual file hash field")
	}

	if ch.NewFile.ValidationRoot == "" {
		return fmt.Errorf("empty validation root field")
	}

	fileHashSign, err := client.Sign(ch.NewFile.ActualFileHash)
	if err != nil {
		return err
	}

	validationRootSign, err := client.Sign(fileHashSign + ch.NewFile.ValidationRoot)
	if err != nil {
		return err
	}

	ch.NewFile.ActualFileHashSignature = fileHashSign
	ch.NewFile.ValidationRootSignature = validationRootSign

	path, _ := filepath.Split(ch.NewFile.Path)
	tSubDirs := getSubDirs(path)
=======
func (ch *UpdateFileChange) ProcessChange(rootRef *fileref.Ref) (
	commitParams CommitParams, err error) {

	fields, err := common.GetPathFields(filepath.Dir(ch.NewFile.Path))
	if err != nil {
		return
	}

>>>>>>> e2b883ed
	dirRef := rootRef
	for i := 0; i < len(fields); i++ {
		found := false
		for _, child := range dirRef.Children {
			if child.GetName() == fields[i] {
				var ok bool
				dirRef, ok = child.(*fileref.Ref)
				if !ok {
					err = errors.New("invalid_reference_path", "Invalid reference path from the blobber")
					return
				}
				found = true
				break
			}
		}

		if !found {
			err = errors.New("invalid_reference_path", "Invalid reference path from the blobber")
			return
		}
	}
	idx := -1
	for i, child := range dirRef.Children {
		if child.GetType() == fileref.FILE && child.GetPath() == ch.NewFile.Path {
			ch.OldFile = child.(*fileref.FileRef)
			idx = i
			break
		}
	}
	if idx < 0 || ch.OldFile == nil {
		err = errors.New("file_not_found", "File to update not found in blobber")
		return
	}

	dirRef.Children[idx] = ch.NewFile
	rootRef.CalculateHash()
	return
}

func (n *UpdateFileChange) GetAffectedPath() []string {
	if n.NewFile != nil {
		return []string{n.NewFile.Path}
	}
	return nil
}

func (n *UpdateFileChange) GetSize() int64 {
	if n.NewFile != nil && n.OldFile != nil {
		return n.NewFile.Size - n.OldFile.Size
	}
	return int64(0)
}<|MERGE_RESOLUTION|>--- conflicted
+++ resolved
@@ -5,11 +5,8 @@
 	"path/filepath"
 
 	"github.com/0chain/errors"
-<<<<<<< HEAD
+	"github.com/0chain/gosdk/core/common"
 	"github.com/0chain/gosdk/zboxcore/client"
-=======
-	"github.com/0chain/gosdk/core/common"
->>>>>>> e2b883ed
 	"github.com/0chain/gosdk/zboxcore/fileref"
 )
 
@@ -19,41 +16,38 @@
 	NewFile *fileref.FileRef
 }
 
-<<<<<<< HEAD
-func (ch *UpdateFileChange) ProcessChange(rootRef *fileref.Ref) error {
+func (ch *UpdateFileChange) ProcessChange(rootRef *fileref.Ref) (
+	commitParams CommitParams, err error) {
+
 	if ch.NewFile.ActualFileHash == "" {
-		return fmt.Errorf("empty actual file hash field")
+		err = fmt.Errorf("empty actual file hash field")
+		return
 	}
 
 	if ch.NewFile.ValidationRoot == "" {
-		return fmt.Errorf("empty validation root field")
+		err = fmt.Errorf("empty validation root field")
+		return
 	}
 
 	fileHashSign, err := client.Sign(ch.NewFile.ActualFileHash)
 	if err != nil {
-		return err
+		return
 	}
 
 	validationRootSign, err := client.Sign(fileHashSign + ch.NewFile.ValidationRoot)
 	if err != nil {
-		return err
+		return
 	}
 
 	ch.NewFile.ActualFileHashSignature = fileHashSign
 	ch.NewFile.ValidationRootSignature = validationRootSign
-
-	path, _ := filepath.Split(ch.NewFile.Path)
-	tSubDirs := getSubDirs(path)
-=======
-func (ch *UpdateFileChange) ProcessChange(rootRef *fileref.Ref) (
-	commitParams CommitParams, err error) {
 
 	fields, err := common.GetPathFields(filepath.Dir(ch.NewFile.Path))
 	if err != nil {
 		return
 	}
 
->>>>>>> e2b883ed
+	rootRef.HashToBeComputed = true
 	dirRef := rootRef
 	for i := 0; i < len(fields); i++ {
 		found := false
@@ -65,6 +59,7 @@
 					err = errors.New("invalid_reference_path", "Invalid reference path from the blobber")
 					return
 				}
+				dirRef.HashToBeComputed = true
 				found = true
 				break
 			}
@@ -88,6 +83,7 @@
 		return
 	}
 
+	ch.NewFile.HashToBeComputed = true
 	dirRef.Children[idx] = ch.NewFile
 	rootRef.CalculateHash()
 	return

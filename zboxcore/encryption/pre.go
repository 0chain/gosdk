package encryption

import (
	"bytes"
	"crypto/aes"
	"crypto/cipher"
	"crypto/sha256"
	"crypto/sha512"
	"encoding/base64"
	"encoding/hex"
	"encoding/json"
<<<<<<< HEAD
	"errors"
	"fmt"
	"strings"
=======
>>>>>>> d74c7e71

	"github.com/0chain/gosdk/core/common/errors"
	"go.dedis.ch/kyber/v3"
	"go.dedis.ch/kyber/v3/group/edwards25519"
)

// Suite represents the set of functionalities needed by the package schnorr.
type Suite interface {
	kyber.Group
	kyber.Random
}

type PREEncryptionScheme struct {
	PublicKey    kyber.Point
	PrivateKey   kyber.Scalar
	SuiteObj     Suite
	Tag          []byte
	T            kyber.Point
	Ht           kyber.Point
	EncryptedKey kyber.Point
}

type PREEncryptedMessage struct {
	EncryptedKey    kyber.Point `json:"-"`
	EncryptedData   []byte
	MessageChecksum []byte
	OverallChecksum []byte
	TagA            []byte
}

type ReKey struct {
	R1 kyber.Point
	R2 kyber.Point
	R3 kyber.Scalar
}

type ReKeyBytes struct {
	R1Bytes []byte `json:"r1"`
	R2Bytes []byte `json:"r2"`
	R3Bytes []byte `json:"r3"`
}

type ReEncryptedMessage struct {
	D1 kyber.Point
	D2 []byte
	D3 []byte
	D4 kyber.Point
	D5 kyber.Point
}

func (u *ReKey) MarshalJSON() ([]byte, error) {
	r1Bytes, err := u.R1.MarshalBinary()
	if err != nil {
		return nil, err
	}
	r2Bytes, err := u.R2.MarshalBinary()
	if err != nil {
		return nil, err
	}
	r3Bytes, err := u.R3.MarshalBinary()
	if err != nil {
		return nil, err
	}
	return json.Marshal(&ReKeyBytes{
		R1Bytes: r1Bytes,
		R2Bytes: r2Bytes,
		R3Bytes: r3Bytes,
	})
}

func (u *ReKey) UnmarshalJSON(data []byte) error {
	rbytes := &ReKeyBytes{}
	err := json.Unmarshal(data, rbytes)
	if err != nil {
		return err
	}
	err = u.R1.UnmarshalBinary(rbytes.R1Bytes)
	if err != nil {
		return err
	}
	err = u.R2.UnmarshalBinary(rbytes.R2Bytes)
	if err != nil {
		return err
	}
	err = u.R3.UnmarshalBinary(rbytes.R3Bytes)
	if err != nil {
		return err
	}
	return nil
}

func (u *PREEncryptedMessage) MarshalJSON() ([]byte, error) {
	type Alias PREEncryptedMessage
	c1Bytes, err := u.EncryptedKey.MarshalBinary()
	if err != nil {
		return nil, err
	}
	return json.Marshal(&struct {
		EncryptedKeyBytes []byte `json:"c1"`
		*Alias
	}{
		EncryptedKeyBytes: c1Bytes,
		Alias:             (*Alias)(u),
	})
}

func (reEncMsg *ReEncryptedMessage) Marshal() ([]byte, error) {
	D1Bytes, err := reEncMsg.D1.MarshalBinary()
	if err != nil {
		return nil, err
	}

	D4Bytes, err := reEncMsg.D4.MarshalBinary()
	if err != nil {
		return nil, err
	}

	D5Bytes, err := reEncMsg.D5.MarshalBinary()
	if err != nil {
		return nil, err
	}

	headerBytes := make([]byte, 256)
	// 44 + 88 + 44 + 44 => 220, so rest of the 36 bytes minus the commas are padding
	header := base64.StdEncoding.EncodeToString(D1Bytes) + ","+ base64.StdEncoding.EncodeToString(reEncMsg.D3)
	header += "," + base64.StdEncoding.EncodeToString(D4Bytes) + ","+ base64.StdEncoding.EncodeToString(D5Bytes)
	copy(headerBytes, header)

	return append(headerBytes, reEncMsg.D2...), nil
}

func (reEncMsg *ReEncryptedMessage) Unmarshal(data []byte) error {
	headerBytes := data[:256]
	headerBytes = bytes.Trim(headerBytes, "\x00")
	encryptedData := data[256:]

	headerString := string(headerBytes)
	headerChecksums := strings.Split(headerString, ",")
	if len(headerChecksums) != 4 {
		return errors.New("Invalid data received for unmarsalling of reEncrypted data")
	}

	d1, d3, d4, d5 := headerChecksums[0], headerChecksums[1], headerChecksums[2], headerChecksums[3]

	d1Bytes, err := base64.StdEncoding.DecodeString(d1)
	if err != nil {
		return err
	}

	d3Bytes, err := base64.StdEncoding.DecodeString(d3)
	if err != nil {
		return err
	}

	d4Bytes, err := base64.StdEncoding.DecodeString(d4)
	if err != nil {
		return err
	}

	d5Bytes, err := base64.StdEncoding.DecodeString(d5)
	if err != nil {
		return err
	}

	err = reEncMsg.D1.UnmarshalBinary(d1Bytes)
	if err != nil {
		return err
	}

	reEncMsg.D2 = encryptedData
	reEncMsg.D3 = d3Bytes

	err = reEncMsg.D4.UnmarshalBinary(d4Bytes)
	if err != nil {
		return err
	}

	err = reEncMsg.D5.UnmarshalBinary(d5Bytes)
	if err != nil {
		return err
	}

	return nil
}

func (pre *PREEncryptionScheme) Initialize(mnemonic string) error {
	suite := edwards25519.NewBlakeSHA256Ed25519()
	rand := suite.XOF([]byte(mnemonic))

	// Create a public/private keypair (X,x)
	pre.PrivateKey = suite.Scalar().Pick(rand)
	pre.PublicKey = suite.Point().Mul(pre.PrivateKey, nil)
	pre.SuiteObj = suite

	return nil
}

func (pre *PREEncryptionScheme) InitForEncryption(tag string) {
	pre.Tag = []byte(tag)

	pre.T = pre.SuiteObj.Point().Pick(pre.SuiteObj.RandomStream()) // Pick a random point T from the curve
	pre.Ht = pre.hash1(pre.SuiteObj, pre.Tag, pre.PrivateKey)      // Ht  = H1(tagA,skA)
	var g kyber.Group = pre.SuiteObj
	pre.EncryptedKey = g.Point().Add(pre.Ht, pre.T) // C1  = T + Ht
}

func (pre *PREEncryptionScheme) InitForDecryption(tag string, encryptedKey string) error {
	pre.Tag = []byte(tag)

	var g kyber.Group = pre.SuiteObj
	keyBytes, err := base64.StdEncoding.DecodeString(encryptedKey)
	if err != nil {
		return err
	}
	p := g.Point()
	err = p.UnmarshalBinary(keyBytes)
	if err != nil {
		return err
	}
	pre.EncryptedKey = p
	return nil
}

//--------------------------------H1: Maps to Point on Elliptic Curve---------------------------------------
func (pre *PREEncryptionScheme) hash1(s Suite, tagA []byte, skA kyber.Scalar) kyber.Point {
	var g kyber.Group = s
	h := sha256.New()
	if _, err := h.Write(tagA); err != nil {
		return nil
	}
	if _, err := skA.MarshalTo(h); err != nil {
		return nil
	}
	h1 := g.Scalar().SetBytes(h.Sum(nil))
	p1 := g.Point().Mul(h1, nil)
	return p1
}

//------------------------------------------H2: Maps to string-----------------------------------------------
func (pre *PREEncryptionScheme) hash2(g kyber.Group, T kyber.Point) []byte {
	h := sha512.New()
	if _, err := T.MarshalTo(h); err != nil {
		return nil
	}
	h1 := h.Sum(nil)
	return h1
}

//------------------------------------------H3: Maps to string-----------------------------------------------
func (pre *PREEncryptionScheme) hash3(g kyber.Group, msg []byte, T kyber.Point) []byte {
	h := sha512.New()
	if _, err := T.MarshalTo(h); err != nil {
		return nil
	}
	if _, err := h.Write(msg); err != nil {
		return nil
	}
	h1 := h.Sum(nil)
	return h1
}

//------------------------------------------H4: Maps to string-----------------------------------------------
func (pre *PREEncryptionScheme) hash5(g kyber.Group, C1 kyber.Point, C2 []byte, C3 []byte, alp kyber.Scalar) []byte {
	h := sha512.New()
	if _, err := C1.MarshalTo(h); err != nil {
		return nil
	}
	if _, err := h.Write(C2); err != nil {
		return nil
	}
	if _, err := h.Write(C3); err != nil {
		return nil
	}
	if _, err := alp.MarshalTo(h); err != nil {
		return nil
	}
	h1 := h.Sum(nil)
	return h1

}

//------------------------------------------H6: Maps to Scalar-----------------------------------------------
func (pre *PREEncryptionScheme) hash6(g kyber.Group, tagA []byte, skA kyber.Scalar) kyber.Scalar {
	h := sha512.New()
	if _, err := skA.MarshalTo(h); err != nil {
		return nil
	}
	if _, err := h.Write(tagA); err != nil {
		return nil
	}
	return g.Scalar().SetBytes(h.Sum(nil))
}

//------------------------------------------H7: Maps to Scalar-----------------------------------------------
func (pre *PREEncryptionScheme) hash7(g kyber.Group, X kyber.Point, D2 []byte, D3 []byte, D4 kyber.Point, D5 kyber.Point) kyber.Scalar {
	h := sha512.New()
	if _, err := X.MarshalTo(h); err != nil {
		return nil
	}
	if _, err := h.Write(D2); err != nil {
		return nil
	}
	if _, err := h.Write(D3); err != nil {
		return nil
	}
	if _, err := D4.MarshalTo(h); err != nil {
		return nil
	}
	if _, err := D5.MarshalTo(h); err != nil {
		return nil
	}
	return g.Scalar().SetBytes(h.Sum(nil))
}

func (pre *PREEncryptionScheme) encrypt(msg []byte) (*PREEncryptedMessage, error) {
	var C = new(PREEncryptedMessage)
	C.TagA = pre.Tag
	T := pre.T
	var g kyber.Group = pre.SuiteObj
	C.EncryptedKey = pre.EncryptedKey

	key := pre.hash2(g, T)             // key = H2(T)
	C2, err := pre.SymEnc(g, msg, key) // C2  = Sym.Encrypt(msg,key)
	C.EncryptedData = C2
	if err != nil {
		return nil, err
	}

	C.MessageChecksum = pre.hash3(g, msg, T)                                                  // C3  = H3(msg,T)
	alp := pre.hash6(g, pre.Tag, pre.PrivateKey)                                              // alp = H6(tagA,skA)
	C.OverallChecksum = pre.hash5(g, C.EncryptedKey, C.EncryptedData, C.MessageChecksum, alp) // C4  = H5(C1,C2,C3,alp)
	return C, nil                                                                             // return C = (C1,C2,C3,C4,tagA)
}

//---------------------------------Symmetric Encryption using AES with GCM mode---------------------------------
func (pre *PREEncryptionScheme) SymEnc(group kyber.Group, message []byte, keyhash []byte) ([]byte, error) {
	len := 32 + 12
	key := keyhash[:32]
	nonce := keyhash[32:len]
	aes, err := aes.NewCipher(key)
	if err != nil {
		return nil, err
	}
	aesgcm, err := cipher.NewGCM(aes)
	if err != nil {
		return nil, err
	}
	c := aesgcm.Seal(nil, nonce, message, nil)
	var ctx bytes.Buffer
	_, err = ctx.Write(c)
	if err != nil {
		return nil, err
	}
	return ctx.Bytes(), nil
}

func UnmarshallPublicKey(publicKey string) (kyber.Point, error) {
	suite := edwards25519.NewBlakeSHA256Ed25519()
	point := suite.Point()
	decoded, err := base64.StdEncoding.DecodeString(publicKey)
	if err != nil {
		return nil, err
	}
	err = point.UnmarshalBinary([]byte(decoded))
	if err != nil {
		return nil, err
	}
	return point, nil
}

//---------------------------------Symmetric Decryption using AES with GCM mode---------------------------------
func (pre *PREEncryptionScheme) SymDec(group kyber.Group, ctx []byte, keyhash []byte) ([]byte, error) {
	len := 32 + 12
	key := keyhash[:32]
	nonce := keyhash[32:len]

	// Decrypt message using AES-GCM
	aes, err := aes.NewCipher(key)
	if err != nil {
		return nil, err
	}
	aesgcm, err := cipher.NewGCM(aes)
	if err != nil {
		return nil, err
	}
	return aesgcm.Open(nil, nonce, ctx, nil)
}

func (pre *PREEncryptionScheme) Encrypt(data []byte) (*EncryptedMessage, error) {
	//condA := []byte("filetype:audio")
	encryptedMsg, err := pre.encrypt(data)
	if err != nil {
		return nil, err
	}
	// msgData, err := json.Marshal(encryptedMsg)
	// if err != nil {
	// 	return nil, err
	// }
	return &EncryptedMessage{EncryptedData: encryptedMsg.EncryptedData, EncryptedKey: pre.GetEncryptedKey(), MessageChecksum: hex.EncodeToString(encryptedMsg.MessageChecksum), OverallChecksum: hex.EncodeToString(encryptedMsg.OverallChecksum)}, err
	//return encryptedMsg.EncryptedData, err
}

func (pre *PREEncryptionScheme) decrypt(encMsg *EncryptedMessage) ([]byte, error) {
	var g kyber.Group = pre.SuiteObj
	C := &PREEncryptedMessage{}
	C.EncryptedKey = pre.EncryptedKey
	C.EncryptedData = encMsg.EncryptedData
	decodedChecksum, err := hex.DecodeString(encMsg.MessageChecksum)
	if err != nil {
		return nil, err
	}
	C.MessageChecksum = decodedChecksum

	decodedChecksum, err = hex.DecodeString(encMsg.OverallChecksum)
	if err != nil {
		return nil, err
	}
	C.OverallChecksum = decodedChecksum
	C.TagA = pre.Tag
	// err := json.Unmarshal(data, C)
	// if err != nil {
	// 	return nil, err
	// }
	alp := pre.hash6(g, C.TagA, pre.PrivateKey) // alp = H6(tagA,skA)
	chk1 := pre.hash5(g, C.EncryptedKey, C.EncryptedData, C.MessageChecksum, alp)
	if !bytes.Equal(chk1, C.OverallChecksum) { // Check if C4 = H5(C1,C2,C3,alp)
		return nil, errors.New("Invalid Ciphertext in decrypt, C4 != H5")
	}
	Ht := pre.hash1(pre.SuiteObj, pre.Tag, pre.PrivateKey) // Ht  = H1(tagA,skA)
	T := g.Point().Sub(C.EncryptedKey, Ht)                 // T   = C1 - Ht
	key := pre.hash2(g, T)                                 // key = H2(T)
	recmsg, err2 := pre.SymDec(g, C.EncryptedData, key)    // recover message using Sym.Decrypt(C2,key)
	if err2 == nil {
		chk2 := pre.hash3(g, recmsg, T)
		if !bytes.Equal(chk2, C.MessageChecksum) { // Check if C3 = H3(m,T)
			return nil, errors.New("Invalid Ciphertext in decrypt, C3 != H3")
		} else {
			//fmt.Println("First level ciphertext decrypted successfully")
			return recmsg, nil
		}
	}
	return nil, err2
}

func (pre *PREEncryptionScheme) ReEncrypt(encMsg *EncryptedMessage, reGenKey string, clientPublicKey string) (*ReEncryptedMessage, error) {
	key, err := UnmarshallPublicKey(clientPublicKey)
	if err != nil {
		return nil, err
	}
	return pre.reEncrypt(encMsg, reGenKey, key)
}

//-----------------------------------------------ReEncryption-------------------------------------------------
//reencrypt the data, cancelling the previous encryption by using the new regenkey
func (pre *PREEncryptionScheme) reEncrypt(encMsg *EncryptedMessage, reGenKey string, clientPublicKey kyber.Point) (*ReEncryptedMessage, error) {
	var g kyber.Group = pre.SuiteObj
	s := pre.SuiteObj
	C := &PREEncryptedMessage{}
	C.EncryptedKey = pre.EncryptedKey
	C.EncryptedData = encMsg.EncryptedData
	decodedChecksum, err := hex.DecodeString(encMsg.MessageChecksum)
	if err != nil {
		return nil, err
	}
	C.MessageChecksum = decodedChecksum

	decodedChecksum, err = hex.DecodeString(encMsg.OverallChecksum)
	if err != nil {
		return nil, err
	}
	C.OverallChecksum = decodedChecksum
	C.TagA = pre.Tag

	rk := new(ReKey)
	rk.R1 = g.Point()
	rk.R2 = g.Point()
	rk.R3 = g.Scalar()
	err = rk.UnmarshalJSON([]byte(reGenKey))
	if err != nil {
		return nil, err
	}

	var reEncMsg = new(ReEncryptedMessage)

	chk1 := pre.hash5(g, C.EncryptedKey, C.EncryptedData, C.MessageChecksum, rk.R3)
	if !bytes.Equal(chk1, C.OverallChecksum) { // Check if C4 = H5(C1,C2,C3,alp)
		return nil, errors.New("Invalid Ciphertext in reEncrypt, C4 != H5")
	}
	t := s.Scalar().Pick(s.RandomStream()) // Pick a random integer t
	reEncMsg.D5 = s.Point().Mul(t, nil)    // D5    = tP
	tXj := s.Point().Mul(t, clientPublicKey) // tXj   = t.pkB
	reEncMsg.D1 = g.Point().Add(C.EncryptedKey, rk.R1)
	reEncMsg.D2 = C.EncryptedData                                                // D2    = C2
	reEncMsg.D3 = C.MessageChecksum                                              // D3    = C3
	reEncMsg.D4 = rk.R2                                                          // D4    = R2
	bet := pre.hash7(g, tXj, reEncMsg.D2, reEncMsg.D3, reEncMsg.D4, reEncMsg.D5) // bet   = H7(tXj,D2,D3,D4,D5)
	reEncMsg.D1 = s.Point().Mul(bet, reEncMsg.D1)                                // D1    = bet.(C1 + R1)
	return reEncMsg, nil                                                         // Return D = (D1,D2,D3,D4,D5)
}

//-----------------------------------------------ReDecryption-------------------------------------------------
func (pre *PREEncryptionScheme) ReDecrypt(D *ReEncryptedMessage) ([]byte, error) {
	s := pre.SuiteObj
	tXj := s.Point().Mul(pre.PrivateKey, D.D5) // tXj   = skB.D5
	var g kyber.Group = s
	bet := pre.hash7(g, tXj, D.D2, D.D3, D.D4, D.D5) // bet   = H7(tXj,D2,D3,D4,D5)
	binv := s.Scalar().Inv(bet)
	xinv := s.Scalar().Inv(pre.PrivateKey)

	T1 := s.Point().Mul(binv, D.D1)
	T2 := s.Point().Mul(xinv, D.D4)
	T := g.Point().Sub(T1, T2) // T     = bet^(-1).D1 - skB^(-1).D4
	key := pre.hash2(g, T)     // key   = H2(T)

	recmsg, err2 := pre.SymDec(g, D.D2, key) // recover message using Sym.Decrypt(D2,key)
	if err2 == nil {
		chk2 := pre.hash3(g, recmsg, T)
		if !bytes.Equal(chk2, D.D3) { // Check if D3 = H3(m,T)
			return nil, errors.New("Invalid Ciphertext in reDecrypt, D3 != H3")
		} else {
			return recmsg, nil
		}
	}
	return nil, err2
}

func (pre *PREEncryptionScheme) Decrypt(encMsg *EncryptedMessage) ([]byte, error) {
	if len(encMsg.ReEncryptionKey) > 0 {
		reEncMsg, err := pre.reEncrypt(encMsg, encMsg.ReEncryptionKey, pre.PublicKey)
		if err != nil {
			return nil, err
		}
		decryptedMessage, err := pre.ReDecrypt(reEncMsg)
		if err != nil {
			return nil, err
		}
		return decryptedMessage, nil
	}
	decryptedMessage, err := pre.decrypt(encMsg)
	if err != nil {
		return nil, err
	}
	return decryptedMessage, nil
}

func (pre *PREEncryptionScheme) GetEncryptedKey() string {
	keyBytes, _ := pre.EncryptedKey.MarshalBinary()
	keyString := base64.StdEncoding.EncodeToString(keyBytes)
	return keyString
}

func (pre *PREEncryptionScheme) GetPublicKey() (string, error) {
	keyBytes, err := pre.PublicKey.MarshalBinary()
	if err != nil {
		return "", err
	}
	keyString := base64.StdEncoding.EncodeToString(keyBytes)
	return keyString, nil
}

func (pre *PREEncryptionScheme) GetPrivateKey() (string, error) {
	keyBytes, err := pre.PrivateKey.MarshalBinary()
	if err != nil {
		return "", err
	}
	keyString := base64.StdEncoding.EncodeToString(keyBytes)
	return keyString, nil
}

func (pre *PREEncryptionScheme) GetReGenKey(encPublicKey string, tag string) (string, error) {
	condA := []byte(tag)
	var RK = new(ReKey)
	var g kyber.Group = pre.SuiteObj
	r := pre.SuiteObj.Scalar().Pick(pre.SuiteObj.RandomStream()) // Pick a random integer r
	Hc := pre.hash1(pre.SuiteObj, condA, pre.PrivateKey)         // Hc   = H1(condA,skA)
	RK.R1 = pre.SuiteObj.Point().Mul(r, nil)
	RK.R1 = g.Point().Sub(RK.R1, Hc) // R1   = rP - Hc

	keyBytes, err := base64.StdEncoding.DecodeString(encPublicKey)
	if err != nil {
		return "", err
	}
	p := g.Point()
	err = p.UnmarshalBinary(keyBytes)
	if err != nil {
		return "", err
	}

	RK.R2 = pre.SuiteObj.Point().Mul(r, p)      // R2   = r.pkB
	RK.R3 = pre.hash6(g, condA, pre.PrivateKey) // R3   = H6(condA,skA)
	rkBytes, err := RK.MarshalJSON()
	if err != nil {
		return "", err
	}
	return string(rkBytes), nil
}<|MERGE_RESOLUTION|>--- conflicted
+++ resolved
@@ -9,12 +9,9 @@
 	"encoding/base64"
 	"encoding/hex"
 	"encoding/json"
-<<<<<<< HEAD
 	"errors"
 	"fmt"
 	"strings"
-=======
->>>>>>> d74c7e71
 
 	"github.com/0chain/gosdk/core/common/errors"
 	"go.dedis.ch/kyber/v3"

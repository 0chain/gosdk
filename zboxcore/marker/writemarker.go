--- conflicted
+++ resolved
@@ -22,20 +22,12 @@
 }
 
 func (wm *WriteMarker) GetHashData() string {
-<<<<<<< HEAD
-	sigData := fmt.Sprintf("%v:%v:%v:%v:%v:%v:%v",
-		wm.AllocationRoot, wm.PreviousAllocationRoot,
-		wm.AllocationID, wm.BlobberID, wm.ClientID,
-		wm.Size, wm.Timestamp,
-	)
-=======
 	sigData := fmt.Sprintf(
 		"%s:%s:%s:%s:%s:%s:%d:%d",
 		wm.AllocationRoot, wm.PreviousAllocationRoot,
 		wm.FileMetaRoot, wm.AllocationID,
 		wm.BlobberID, wm.ClientID, wm.Size,
 		wm.Timestamp)
->>>>>>> e2b883ed
 	return sigData
 }
 

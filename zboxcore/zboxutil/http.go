--- conflicted
+++ resolved
@@ -475,11 +475,7 @@
 
 func NewDownloadRequest(baseUrl, allocation string) (*http.Request, error) {
 	url := fmt.Sprintf("%s%s%s", baseUrl, DOWNLOAD_ENDPOINT, allocation)
-<<<<<<< HEAD
-	req, err := http.NewRequest(http.MethodGet, url, body)
-=======
 	req, err := http.NewRequest(http.MethodGet, url, nil)
->>>>>>> 3237f5c4
 	if err != nil {
 		return nil, err
 	}

package zboxutil

import (
	"bytes"
	"context"
	"encoding/json"
	"fmt"
	"io"
	"io/ioutil"
	"net"
	"net/http"
	"net/url"
	"os"
	"path"
	"strconv"
	"sync"
	"time"

	"github.com/0chain/errors"
	"github.com/0chain/gosdk/core/conf"
	"github.com/0chain/gosdk/core/encryption"
	"github.com/0chain/gosdk/core/logger"
	"github.com/0chain/gosdk/zboxcore/blockchain"
	"github.com/0chain/gosdk/zboxcore/client"
	lru "github.com/hashicorp/golang-lru/v2"
	"github.com/hashicorp/golang-lru/v2/simplelru"
	"github.com/hitenjain14/fasthttp"
)

const SC_REST_API_URL = "v1/screst/"

const MAX_RETRIES = 5
const SLEEP_BETWEEN_RETRIES = 5

// In percentage
const consensusThresh = float32(25.0)

// SCRestAPIHandler is a function type to handle the response from the SC Rest API
//
//	`response` - the response from the SC Rest API
//	`numSharders` - the number of sharders that responded
//	`err` - the error if any
type SCRestAPIHandler func(response map[string][]byte, numSharders int, err error)

type HttpClient interface {
	Do(req *http.Request) (*http.Response, error)
}

type FastClient interface {
	DoTimeout(req *fasthttp.Request, resp *fasthttp.Response, timeout time.Duration) error
}

var (
	Client         HttpClient
	FastHttpClient FastClient
	log            logger.Logger
	SignCache      simplelru.LRUCache[string, string]
)

const (
	respBodyPoolLimit = 1024 * 1024 * 16 //16MB
)

func GetLogger() *logger.Logger {
	return &log
}

const (
	ALLOCATION_ENDPOINT          = "/allocation"
	UPLOAD_ENDPOINT              = "/v1/file/upload/"
	RENAME_ENDPOINT              = "/v1/file/rename/"
	COPY_ENDPOINT                = "/v1/file/copy/"
	MOVE_ENDPOINT                = "/v1/file/move/"
	LIST_ENDPOINT                = "/v1/file/list/"
	REFERENCE_ENDPOINT           = "/v1/file/referencepath/"
	CONNECTION_ENDPOINT          = "/v1/connection/details/"
	COMMIT_ENDPOINT              = "/v1/connection/commit/"
	DOWNLOAD_ENDPOINT            = "/v1/file/download/"
	LATEST_READ_MARKER           = "/v1/readmarker/latest"
	FILE_META_ENDPOINT           = "/v1/file/meta/"
	FILE_STATS_ENDPOINT          = "/v1/file/stats/"
	OBJECT_TREE_ENDPOINT         = "/v1/file/objecttree/"
	REFS_ENDPOINT                = "/v1/file/refs/"
	RECENT_REFS_ENDPOINT         = "/v1/file/refs/recent/"
	COLLABORATOR_ENDPOINT        = "/v1/file/collaborator/"
	CALCULATE_HASH_ENDPOINT      = "/v1/file/calculatehash/"
	SHARE_ENDPOINT               = "/v1/marketplace/shareinfo/"
	DIR_ENDPOINT                 = "/v1/dir/"
	PLAYLIST_LATEST_ENDPOINT     = "/v1/playlist/latest/"
	PLAYLIST_FILE_ENDPOINT       = "/v1/playlist/file/"
	WM_LOCK_ENDPOINT             = "/v1/writemarker/lock/"
	CREATE_CONNECTION_ENDPOINT   = "/v1/connection/create/"
	LATEST_WRITE_MARKER_ENDPOINT = "/v1/file/latestwritemarker/"
	ROLLBACK_ENDPOINT            = "/v1/connection/rollback/"
	REDEEM_ENDPOINT              = "/v1/connection/redeem/"

	// CLIENT_SIGNATURE_HEADER represents http request header contains signature.
	CLIENT_SIGNATURE_HEADER    = "X-App-Client-Signature"
	CLIENT_SIGNATURE_HEADER_V2 = "X-App-Client-Signature-V2"
	ALLOCATION_ID_HEADER       = "ALLOCATION-ID"
)

func getEnvAny(names ...string) string {
	for _, n := range names {
		if val := os.Getenv(n); val != "" {
			return val
		}
	}
	return ""
}

type proxyFromEnv struct {
	HTTPProxy  string
	HTTPSProxy string
	NoProxy    string

	http, https *url.URL
}

func (pfe *proxyFromEnv) initialize() {
	pfe.HTTPProxy = getEnvAny("HTTP_PROXY", "http_proxy")
	pfe.HTTPSProxy = getEnvAny("HTTPS_PROXY", "https_proxy")
	pfe.NoProxy = getEnvAny("NO_PROXY", "no_proxy")

	if pfe.NoProxy != "" {
		return
	}

	if pfe.HTTPProxy != "" {
		pfe.http, _ = url.Parse(pfe.HTTPProxy)
	}
	if pfe.HTTPSProxy != "" {
		pfe.https, _ = url.Parse(pfe.HTTPSProxy)
	}
}

func (pfe *proxyFromEnv) isLoopback(host string) (ok bool) {
	host, _, _ = net.SplitHostPort(host)
	if host == "localhost" {
		return true
	}
	return net.ParseIP(host).IsLoopback()
}

func GetFastHTTPClient() *fasthttp.Client {
	fc, ok := FastHttpClient.(*fasthttp.Client)
	if ok {
		return fc
	}
	return nil
}

func (pfe *proxyFromEnv) Proxy(req *http.Request) (proxy *url.URL, err error) {
	if pfe.isLoopback(req.URL.Host) {
		switch req.URL.Scheme {
		case "http":
			return pfe.http, nil
		case "https":
			return pfe.https, nil
		default:
		}
	}
	return http.ProxyFromEnvironment(req)
}

var envProxy proxyFromEnv

func init() {
	Client = &http.Client{
		Transport: DefaultTransport,
	}

	FastHttpClient = &fasthttp.Client{
		MaxIdleConnDuration:           45 * time.Second,
		NoDefaultUserAgentHeader:      true, // Don't send: User-Agent: fasthttp
		DisableHeaderNamesNormalizing: true, // If you set the case on your headers correctly you can enable this
		DisablePathNormalizing:        true,
		// increase DNS cache time to an hour instead of default minute
		Dial: (&fasthttp.TCPDialer{
			Concurrency:      4096,
			DNSCacheDuration: time.Hour,
		}).Dial,
		ReadTimeout:         180 * time.Second,
		WriteTimeout:        180 * time.Second,
		MaxConnDuration:     45 * time.Second,
		MaxResponseBodySize: 1024 * 1024 * 64, //64MB
		MaxConnsPerHost:     1024,
	}
	fasthttp.SetBodySizePoolLimit(respBodyPoolLimit, respBodyPoolLimit)
	envProxy.initialize()
	log.Init(logger.DEBUG, "0box-sdk")
	c, err := lru.New[string, string](1000)
	if err != nil {
		panic(err)
	}
	SignCache = c
}

func NewHTTPRequest(method string, url string, data []byte) (*http.Request, context.Context, context.CancelFunc, error) {
	var (
		req *http.Request
		err error
	)
	if len(data) > 0 {
		req, err = http.NewRequest(method, url, bytes.NewBuffer(data))
	} else {
		req, err = http.NewRequest(method, url, nil)
	}

	req.Header.Set("Content-Type", "application/json; charset=utf-8")
	req.Header.Set("Access-Control-Allow-Origin", "*")
	ctx, cncl := context.WithTimeout(context.Background(), time.Second*10)
	return req, ctx, cncl, err
}

func setClientInfo(req *http.Request) {
	req.Header.Set("X-App-Client-ID", client.GetClientID())
	req.Header.Set("X-App-Client-Key", client.GetClientPublicKey())
}

func setClientInfoWithSign(req *http.Request, sig, allocation, baseURL string) error {
	setClientInfo(req)
	req.Header.Set(CLIENT_SIGNATURE_HEADER, sig)

	hashData := allocation + baseURL
<<<<<<< HEAD
	sig2, err := client.Sign(encryption.Hash(hashData))
	if err != nil {
		return err
=======
	sig2, ok := SignCache.Get(hashData)
	if !ok {
		var err error
		sig2, err = client.Sign(encryption.Hash(hashData))
		SignCache.Add(hashData, sig2)
		if err != nil {
			return err
		}
>>>>>>> 3c242962
	}
	req.Header.Set(CLIENT_SIGNATURE_HEADER_V2, sig2)
	return nil
}

func NewCommitRequest(baseUrl, allocationID string, allocationTx string, body io.Reader) (*http.Request, error) {
	u, err := joinUrl(baseUrl, COMMIT_ENDPOINT, allocationTx)
	if err != nil {
		return nil, err
	}

	req, err := http.NewRequest(http.MethodPost, u.String(), body)
	if err != nil {
		return nil, err
	}
	setClientInfo(req)

	req.Header.Set(ALLOCATION_ID_HEADER, allocationID)

	return req, nil
}

func NewReferencePathRequest(baseUrl, allocationID string, allocationTx string, sig string, paths []string) (*http.Request, error) {
	nurl, err := joinUrl(baseUrl, REFERENCE_ENDPOINT, allocationTx)
	if err != nil {
		return nil, err
	}

	pathBytes, err := json.Marshal(paths)
	if err != nil {
		return nil, err
	}
	params := url.Values{}
	params.Add("paths", string(pathBytes))
	//url := fmt.Sprintf("%s%s%s?path=%s", baseUrl, LIST_ENDPOINT, allocation, path)
	nurl.RawQuery = params.Encode() // Escape Query Parameters

	req, err := http.NewRequest(http.MethodGet, nurl.String(), nil)
	if err != nil {
		return nil, err
	}

	if err := setClientInfoWithSign(req, sig, allocationTx, baseUrl); err != nil {
		return nil, err
	}

	req.Header.Set(ALLOCATION_ID_HEADER, allocationID)

	return req, nil
}

func NewCalculateHashRequest(baseUrl, allocationID string, allocationTx string, paths []string) (*http.Request, error) {
	nurl, err := joinUrl(baseUrl, CALCULATE_HASH_ENDPOINT, allocationTx)
	if err != nil {
		return nil, err
	}
	pathBytes, err := json.Marshal(paths)
	if err != nil {
		return nil, err
	}
	params := url.Values{}
	params.Add("paths", string(pathBytes))
	nurl.RawQuery = params.Encode() // Escape Query Parameters
	req, err := http.NewRequest(http.MethodPost, nurl.String(), nil)
	if err != nil {
		return nil, err
	}
	setClientInfo(req)

	req.Header.Set(ALLOCATION_ID_HEADER, allocationID)

	return req, nil
}

func NewObjectTreeRequest(baseUrl, allocationID string, allocationTx string, sig string, path string) (*http.Request, error) {
	nurl, err := joinUrl(baseUrl, OBJECT_TREE_ENDPOINT, allocationTx)
	if err != nil {
		return nil, err
	}
	params := url.Values{}
	params.Add("path", path)
	//url := fmt.Sprintf("%s%s%s?path=%s", baseUrl, LIST_ENDPOINT, allocation, path)
	nurl.RawQuery = params.Encode() // Escape Query Parameters
	req, err := http.NewRequest(http.MethodGet, nurl.String(), nil)
	if err != nil {
		return nil, err
	}

	if err := setClientInfoWithSign(req, sig, allocationTx, baseUrl); err != nil {
		return nil, err
	}

	req.Header.Set(ALLOCATION_ID_HEADER, allocationID)

	return req, nil
}

<<<<<<< HEAD
func NewRefsRequest(baseUrl, allocationID, allocationTx, sig, path, pathHash, authToken, offsetPath, updatedDate, offsetDate, fileType, refType string, level, pageLimit int) (*http.Request, error) {
=======
func NewRefsRequest(baseUrl, allocationID, sig, allocationTx, path, pathHash, authToken, offsetPath, updatedDate, offsetDate, fileType, refType string, level, pageLimit int) (*http.Request, error) {
>>>>>>> 3c242962
	nUrl, err := joinUrl(baseUrl, REFS_ENDPOINT, allocationTx)
	if err != nil {
		return nil, err
	}
	params := url.Values{}
	params.Add("path", path)
	params.Add("path_hash", pathHash)
	params.Add("auth_token", authToken)
	params.Add("offsetPath", offsetPath)
	params.Add("pageLimit", strconv.Itoa(pageLimit))
	params.Add("updatedDate", updatedDate)
	params.Add("offsetDate", offsetDate)
	params.Add("fileType", fileType)
	params.Add("refType", refType)
	params.Add("level", strconv.Itoa(level))
	nUrl.RawQuery = params.Encode()
	req, err := http.NewRequest(http.MethodGet, nUrl.String(), nil)
	if err != nil {
		return nil, err
	}

	req.Header.Set(ALLOCATION_ID_HEADER, allocationID)

<<<<<<< HEAD
	if err := setClientInfoWithSign(req, sig, allocationID, baseUrl); err != nil {
=======
	if err := setClientInfoWithSign(req, sig, allocationTx, baseUrl); err != nil {
>>>>>>> 3c242962
		return nil, err
	}

	return req, nil
}

func NewRecentlyAddedRefsRequest(bUrl, allocID, allocTx, sig string, fromDate, offset int64, pageLimit int) (*http.Request, error) {
	nUrl, err := joinUrl(bUrl, RECENT_REFS_ENDPOINT, allocID)
	if err != nil {
		return nil, err
	}

	params := url.Values{}
	params.Add("limit", strconv.Itoa(pageLimit))
	params.Add("offset", strconv.FormatInt(offset, 10))
	params.Add("from-date", strconv.FormatInt(fromDate, 10))

	nUrl.RawQuery = params.Encode()
	req, err := http.NewRequest(http.MethodGet, nUrl.String(), nil)
	if err != nil {
		return nil, err
	}

	req.Header.Set(ALLOCATION_ID_HEADER, allocID)

	if err = setClientInfoWithSign(req, sig, allocTx, bUrl); err != nil {
		return nil, err
	}

	return req, nil
}

func NewAllocationRequest(baseUrl, allocationID, allocationTx string) (*http.Request, error) {
	nurl, err := joinUrl(baseUrl, ALLOCATION_ENDPOINT)
	if err != nil {
		return nil, err
	}
	params := url.Values{}
	params.Add("id", allocationTx)
	nurl.RawQuery = params.Encode() // Escape Query Parameters
	req, err := http.NewRequest(http.MethodGet, nurl.String(), nil)
	if err != nil {
		return nil, err
	}
	setClientInfo(req)

	req.Header.Set(ALLOCATION_ID_HEADER, allocationID)
	return req, nil
}

func NewCollaboratorRequest(baseUrl, allocationID, allocationTx, sig string, body io.Reader) (*http.Request, error) {
	u, err := joinUrl(baseUrl, COLLABORATOR_ENDPOINT, allocationTx)
	if err != nil {
		return nil, err
	}
	req, err := http.NewRequest(http.MethodPost, u.String(), body)
	if err != nil {
		return nil, err
	}

	if err := setClientInfoWithSign(req, sig, allocationTx, baseUrl); err != nil {
		return nil, err
	}

	req.Header.Set(ALLOCATION_ID_HEADER, allocationID)

	return req, nil
}

func GetCollaboratorsRequest(baseUrl, allocationID, allocationTx, sig string, query *url.Values) (*http.Request, error) {
	u, err := joinUrl(baseUrl, COLLABORATOR_ENDPOINT, allocationTx)
	if err != nil {
		return nil, err
	}
	u.RawQuery = query.Encode()
	req, err := http.NewRequest(http.MethodGet, u.String(), nil)
	if err != nil {
		return nil, err
	}

	if err := setClientInfoWithSign(req, sig, allocationTx, baseUrl); err != nil {
		return nil, err
	}

	req.Header.Set(ALLOCATION_ID_HEADER, allocationID)

	return req, nil
}

func DeleteCollaboratorRequest(baseUrl, allocationID, allocationTx, sig string, query *url.Values) (*http.Request, error) {
	u, err := joinUrl(baseUrl, COLLABORATOR_ENDPOINT, allocationTx)
	if err != nil {
		return nil, err
	}
	u.RawQuery = query.Encode()

	req, err := http.NewRequest(http.MethodDelete, u.String(), nil)
	if err != nil {
		return nil, err
	}

	if err := setClientInfoWithSign(req, sig, allocationTx, baseUrl); err != nil {
		return nil, err
	}

	req.Header.Set(ALLOCATION_ID_HEADER, allocationID)

	return req, nil
}

func NewFileMetaRequest(baseUrl, allocationID, allocationTx, sig string, body io.Reader) (*http.Request, error) {
	u, err := joinUrl(baseUrl, FILE_META_ENDPOINT, allocationTx)
	if err != nil {
		return nil, err
	}
	req, err := http.NewRequest(http.MethodPost, u.String(), body)
	if err != nil {
		return nil, err
	}

	err = setClientInfoWithSign(req, sig, allocationTx, baseUrl)
	if err != nil {
		return nil, err
	}

	req.Header.Set(ALLOCATION_ID_HEADER, allocationID)

	return req, nil
}

func NewFileStatsRequest(baseUrl, allocationID, allocationTx, sig string, body io.Reader) (*http.Request, error) {
	u, err := joinUrl(baseUrl, FILE_STATS_ENDPOINT, allocationTx)
	if err != nil {
		return nil, err
	}
	req, err := http.NewRequest(http.MethodPost, u.String(), body)
	if err != nil {
		return nil, err
	}

	if err := setClientInfoWithSign(req, sig, allocationTx, baseUrl); err != nil {
		return nil, err
	}

	req.Header.Set(ALLOCATION_ID_HEADER, allocationID)

	return req, nil
}

func NewListRequest(baseUrl, allocationID, allocationTx, path, pathHash, auth_token string, list bool, offset, pageLimit int) (*http.Request, error) {
	nurl, err := joinUrl(baseUrl, LIST_ENDPOINT, allocationTx)
	if err != nil {
		return nil, err
	}
	params := url.Values{}
	params.Add("path", path)
	params.Add("path_hash", pathHash)
	params.Add("auth_token", auth_token)
	if list {
		params.Add("list", "true")
	}
	params.Add("offset", strconv.Itoa(offset))
	params.Add("limit", strconv.Itoa(pageLimit))
	nurl.RawQuery = params.Encode() // Escape Query Parameters
	req, err := http.NewRequest(http.MethodGet, nurl.String(), nil)
	if err != nil {
		return nil, err
	}
	setClientInfo(req)

	req.Header.Set(ALLOCATION_ID_HEADER, allocationID)

	return req, nil
}

// NewUploadRequestWithMethod create a http request of upload
func NewUploadRequestWithMethod(baseURL, allocationID, allocationTx, sig string, body io.Reader, method string) (*http.Request, error) {
	u, err := joinUrl(baseURL, UPLOAD_ENDPOINT, allocationTx)
	if err != nil {
		return nil, err
	}

	var req *http.Request

	req, err = http.NewRequest(method, u.String(), body)

	if err != nil {
		return nil, err
	}

	// set header: X-App-Client-Signature
	if err := setClientInfoWithSign(req, sig, allocationTx, baseURL); err != nil {
		return nil, err
	}

	req.Header.Set(ALLOCATION_ID_HEADER, allocationID)

	return req, nil
}

func NewWriteMarkerLockRequest(
	baseURL, allocationID, allocationTx, sig, connID string) (*http.Request, error) {

	u, err := joinUrl(baseURL, WM_LOCK_ENDPOINT, allocationTx)
	if err != nil {
		return nil, err
	}

	params := url.Values{}
	params.Add("connection_id", connID)
	u.RawQuery = params.Encode() // Escape Query Parameters

	req, err := http.NewRequest(http.MethodPost, u.String(), nil)
	if err != nil {
		return nil, err
	}

	err = setClientInfoWithSign(req, sig, allocationTx, baseURL)
	if err != nil {
		return nil, err
	}

	req.Header.Set(ALLOCATION_ID_HEADER, allocationID)

	return req, nil
}

func NewWriteMarkerUnLockRequest(
	baseURL, allocationID, allocationTx, sig, connID, requestTime string) (*http.Request, error) {

	u, err := joinUrl(baseURL, WM_LOCK_ENDPOINT, allocationTx, connID)
	if err != nil {
		return nil, err
	}

	req, err := http.NewRequest(http.MethodDelete, u.String(), nil)
	if err != nil {
		return nil, err
	}

	err = setClientInfoWithSign(req, sig, allocationTx, baseURL)
	if err != nil {
		return nil, err
	}

	req.Header.Set(ALLOCATION_ID_HEADER, allocationID)

	return req, nil
}

func NewFastUploadRequest(baseURL, allocationID string, allocationTx string, body []byte, method string) (*fasthttp.Request, error) {
	u, err := joinUrl(baseURL, UPLOAD_ENDPOINT, allocationTx)
	if err != nil {
		return nil, err
	}

	req := fasthttp.AcquireRequest()

	req.Header.SetMethod(method)
	req.SetRequestURI(u.String())
	req.SetBodyRaw(body)

	// set header: X-App-Client-Signature
	if err := setFastClientInfoWithSign(req, allocationTx, baseURL); err != nil {
		return nil, err
	}

	req.Header.Set(ALLOCATION_ID_HEADER, allocationID)
	return req, nil
}

<<<<<<< HEAD
func setFastClientInfoWithSign(req *fasthttp.Request, allocation string) error {
=======
func setFastClientInfoWithSign(req *fasthttp.Request, allocation, baseURL string) error {
>>>>>>> 3c242962
	req.Header.Set("X-App-Client-ID", client.GetClientID())
	req.Header.Set("X-App-Client-Key", client.GetClientPublicKey())

	sign, err := client.Sign(encryption.Hash(allocation))
	if err != nil {
		return err
	}
	req.Header.Set(CLIENT_SIGNATURE_HEADER, sign)
<<<<<<< HEAD

=======
	hashData := allocation + baseURL
	sig2, ok := SignCache.Get(hashData)
	if !ok {
		sig2, err = client.Sign(encryption.Hash(hashData))
		SignCache.Add(hashData, sig2)
		if err != nil {
			return err
		}
	}
	req.Header.Set(CLIENT_SIGNATURE_HEADER_V2, sig2)
>>>>>>> 3c242962
	return nil
}

func NewUploadRequest(baseUrl, allocationID, allocationTx, sig string, body io.Reader, update bool) (*http.Request, error) {
	u, err := joinUrl(baseUrl, UPLOAD_ENDPOINT, allocationTx)
	if err != nil {
		return nil, err
	}

	var req *http.Request
	if update {
		req, err = http.NewRequest(http.MethodPut, u.String(), body)
	} else {
		req, err = http.NewRequest(http.MethodPost, u.String(), body)
	}
	if err != nil {
		return nil, err
	}

	if err := setClientInfoWithSign(req, sig, allocationTx, baseUrl); err != nil {
		return nil, err
	}

	req.Header.Set(ALLOCATION_ID_HEADER, allocationID)

	return req, nil
}

func NewConnectionRequest(baseUrl, allocationID, allocationTx, sig string, body io.Reader) (*http.Request, error) {
	u, err := joinUrl(baseUrl, CREATE_CONNECTION_ENDPOINT, allocationTx)
	if err != nil {
		return nil, err
	}
	req, err := http.NewRequest(http.MethodPost, u.String(), body)
	if err != nil {
		return nil, err
	}

	if err := setClientInfoWithSign(req, sig, allocationTx, baseUrl); err != nil {
		return nil, err
	}

	req.Header.Set(ALLOCATION_ID_HEADER, allocationID)

	return req, nil
}

func NewRenameRequest(baseUrl, allocationID, allocationTx, sig string, body io.Reader) (*http.Request, error) {
	u, err := joinUrl(baseUrl, RENAME_ENDPOINT, allocationTx)
	if err != nil {
		return nil, err
	}

	// url := fmt.Sprintf("%s%s%s", baseUrl, RENAME_ENDPOINT, allocation)
	req, err := http.NewRequest(http.MethodPost, u.String(), body)
	if err != nil {
		return nil, err
	}

	if err := setClientInfoWithSign(req, sig, allocationTx, baseUrl); err != nil {
		return nil, err
	}

	req.Header.Set(ALLOCATION_ID_HEADER, allocationID)

	return req, nil
}

func NewCopyRequest(baseUrl, allocationID, allocationTx, sig string, body io.Reader) (*http.Request, error) {
	u, err := joinUrl(baseUrl, COPY_ENDPOINT, allocationTx)
	if err != nil {
		return nil, err
	}

	req, err := http.NewRequest(http.MethodPost, u.String(), body)
	if err != nil {
		return nil, err
	}

	if err := setClientInfoWithSign(req, sig, allocationTx, baseUrl); err != nil {
		return nil, err
	}

	req.Header.Set(ALLOCATION_ID_HEADER, allocationID)

	return req, nil
}

func NewMoveRequest(baseUrl, allocationID, allocationTx, sig string, body io.Reader) (*http.Request, error) {
	u, err := joinUrl(baseUrl, MOVE_ENDPOINT, allocationTx)
	if err != nil {
		return nil, err
	}

	req, err := http.NewRequest(http.MethodPost, u.String(), body)
	if err != nil {
		return nil, err
	}

	if err := setClientInfoWithSign(req, sig, allocationTx, baseUrl); err != nil {
		return nil, err
	}

	req.Header.Set(ALLOCATION_ID_HEADER, allocationID)

	return req, nil
}

func NewDownloadRequest(baseUrl, allocationID, allocationTx string) (*http.Request, error) {
	u, err := joinUrl(baseUrl, DOWNLOAD_ENDPOINT, allocationTx)
	if err != nil {
		return nil, err
	}

	// url := fmt.Sprintf("%s%s%s", baseUrl, DOWNLOAD_ENDPOINT, allocation)
	req, err := http.NewRequest(http.MethodGet, u.String(), nil)
	if err != nil {
		return nil, err
	}

	sig, err := client.Sign(encryption.Hash(allocationTx))
	if err != nil {
		return nil, err
	}

	if err := setClientInfoWithSign(req, sig, allocationTx, baseUrl); err != nil {
		return nil, err
	}

	req.Header.Set(ALLOCATION_ID_HEADER, allocationID)

	return req, nil
}

func NewFastDownloadRequest(baseUrl, allocationID, allocationTx string) (*fasthttp.Request, error) {
	u, err := joinUrl(baseUrl, DOWNLOAD_ENDPOINT, allocationTx)
	if err != nil {
		return nil, err
	}

	req := fasthttp.AcquireRequest()

	if err := setFastClientInfoWithSign(req, allocationTx, baseUrl); err != nil {
		return nil, err
	}
	req.SetRequestURI(u.String())
	req.Header.Set(ALLOCATION_ID_HEADER, allocationID)

	return req, nil
}

func NewRedeemRequest(baseUrl, allocationID, allocationTx string) (*http.Request, error) {
	u, err := joinUrl(baseUrl, REDEEM_ENDPOINT, allocationTx)
	if err != nil {
		return nil, err
	}

	req, err := http.NewRequest(http.MethodPost, u.String(), nil)
	if err != nil {
		return nil, err
	}
	setClientInfo(req)
	req.Header.Set(ALLOCATION_ID_HEADER, allocationID)
	return req, nil
}

func NewDeleteRequest(baseUrl, allocationID, allocationTx, sig string, query *url.Values) (*http.Request, error) {
	u, err := joinUrl(baseUrl, UPLOAD_ENDPOINT, allocationTx)
	if err != nil {
		return nil, err
	}
	u.RawQuery = query.Encode()

	req, err := http.NewRequest(http.MethodDelete, u.String(), nil)
	if err != nil {
		return nil, err
	}

	if err := setClientInfoWithSign(req, sig, allocationTx, baseUrl); err != nil {
		return nil, err
	}

	req.Header.Set(ALLOCATION_ID_HEADER, allocationID)

	return req, nil
}

func NewCreateDirRequest(baseUrl, allocationID, allocationTx, sig string, body io.Reader) (*http.Request, error) {
	u, err := joinUrl(baseUrl, DIR_ENDPOINT, allocationTx)
	if err != nil {
		return nil, err
	}

	req, err := http.NewRequest(http.MethodPost, u.String(), body)
	if err != nil {
		return nil, err
	}

	if err := setClientInfoWithSign(req, sig, allocationTx, baseUrl); err != nil {
		return nil, err
	}

	req.Header.Set(ALLOCATION_ID_HEADER, allocationID)

	return req, nil
}

func NewShareRequest(baseUrl, allocationID, allocationTx, sig string, body io.Reader) (*http.Request, error) {
	u, err := joinUrl(baseUrl, SHARE_ENDPOINT, allocationTx)
	if err != nil {
		return nil, err
	}

	req, err := http.NewRequest(http.MethodPost, u.String(), body)
	if err != nil {
		return nil, err
	}

	if err := setClientInfoWithSign(req, sig, allocationTx, baseUrl); err != nil {
		return nil, err
	}

	req.Header.Set(ALLOCATION_ID_HEADER, allocationID)

	return req, nil
}

func NewRevokeShareRequest(baseUrl, allocationID, allocationTx, sig string, query *url.Values) (*http.Request, error) {
	u, err := joinUrl(baseUrl, SHARE_ENDPOINT, allocationTx)
	if err != nil {
		return nil, err
	}
	u.RawQuery = query.Encode()
	req, err := http.NewRequest(http.MethodDelete, u.String(), nil)
	if err != nil {
		return nil, err
	}

	if err := setClientInfoWithSign(req, sig, allocationTx, baseUrl); err != nil {
		return nil, err
	}

	req.Header.Set(ALLOCATION_ID_HEADER, allocationID)

	return req, nil
}

func NewWritemarkerRequest(baseUrl, allocationID, allocationTx, sig string) (*http.Request, error) {

	nurl, err := joinUrl(baseUrl, LATEST_WRITE_MARKER_ENDPOINT, allocationTx)
	if err != nil {
		return nil, err
	}

	req, err := http.NewRequest(http.MethodGet, nurl.String(), nil)
	if err != nil {
		return nil, err
	}

	if err := setClientInfoWithSign(req, sig, allocationTx, baseUrl); err != nil {
		return nil, err
	}

	req.Header.Set(ALLOCATION_ID_HEADER, allocationID)

	return req, nil
}

func NewRollbackRequest(baseUrl, allocationID string, allocationTx string, body io.Reader) (*http.Request, error) {
	u, err := joinUrl(baseUrl, ROLLBACK_ENDPOINT, allocationTx)
	if err != nil {
		return nil, err
	}

	req, err := http.NewRequest(http.MethodPost, u.String(), body)
	if err != nil {
		return nil, err
	}
	setClientInfo(req)

	req.Header.Set(ALLOCATION_ID_HEADER, allocationID)

	return req, nil
}

// MakeSCRestAPICall makes a rest api call to the sharders.
//   - scAddress is the address of the smart contract
//   - relativePath is the relative path of the api
//   - params is the query parameters
//   - handler is the handler function to handle the response
func MakeSCRestAPICall(scAddress string, relativePath string, params map[string]string, handler SCRestAPIHandler) ([]byte, error) {
	numSharders := len(blockchain.GetSharders())
	sharders := blockchain.GetSharders()
	responses := make(map[int]int)
	mu := &sync.Mutex{}
	entityResult := make(map[string][]byte)
	var retObj []byte
	maxCount := 0
	dominant := 200
	wg := sync.WaitGroup{}

	cfg, err := conf.GetClientConfig()
	if err != nil {
		return nil, err
	}

	for _, sharder := range sharders {
		wg.Add(1)
		go func(sharder string) {
			defer wg.Done()
			urlString := fmt.Sprintf("%v/%v%v%v", sharder, SC_REST_API_URL, scAddress, relativePath)
			urlObj, err := url.Parse(urlString)
			if err != nil {
				log.Error(err)
				return
			}
			q := urlObj.Query()
			for k, v := range params {
				q.Add(k, v)
			}
			urlObj.RawQuery = q.Encode()
			client := &http.Client{Transport: DefaultTransport}
			response, err := client.Get(urlObj.String())
			if err != nil {
				blockchain.Sharders.Fail(sharder)
				return
			}

			defer response.Body.Close()
			entityBytes, _ := ioutil.ReadAll(response.Body)
			mu.Lock()
			if response.StatusCode > http.StatusBadRequest {
				blockchain.Sharders.Fail(sharder)
			} else {
				blockchain.Sharders.Success(sharder)
			}
			responses[response.StatusCode]++
			if responses[response.StatusCode] > maxCount {
				maxCount = responses[response.StatusCode]
			}

			if isCurrentDominantStatus(response.StatusCode, responses, maxCount) {
				dominant = response.StatusCode
				retObj = entityBytes
			}

			entityResult[sharder] = entityBytes
			blockchain.Sharders.Success(sharder)
			mu.Unlock()
		}(sharder)
	}
	wg.Wait()

	rate := float32(maxCount*100) / float32(cfg.SharderConsensous)
	if rate < consensusThresh {
		err = errors.New("consensus_failed", "consensus failed on sharders")
	}

	if dominant != 200 {
		var objmap map[string]json.RawMessage
		err := json.Unmarshal(retObj, &objmap)
		if err != nil {
			return nil, errors.New("", string(retObj))
		}

		var parsed string
		err = json.Unmarshal(objmap["error"], &parsed)
		if err != nil || parsed == "" {
			return nil, errors.New("", string(retObj))
		}

		return nil, errors.New("", parsed)
	}

	if handler != nil {
		handler(entityResult, numSharders, err)
	}

	if rate > consensusThresh {
		return retObj, nil
	}
	return nil, err
}

func HttpDo(ctx context.Context, cncl context.CancelFunc, req *http.Request, f func(*http.Response, error) error) error {
	// Run the HTTP request in a goroutine and pass the response to f.
	c := make(chan error, 1)
	go func() {
		var err error
		// indefinitely try if io.EOF error occurs. As per some research over google
		// it occurs when client http tries to send byte stream in connection that is
		// closed by the server
		for {
			var resp *http.Response
			resp, err = Client.Do(req.WithContext(ctx))
			if errors.Is(err, io.EOF) {
				continue
			}

			err = f(resp, err)
			break
		}
		c <- err
	}()

	// TODO: Check cncl context required in any case
	// defer cncl()
	select {
	case <-ctx.Done():
		DefaultTransport.CancelRequest(req) //nolint
		<-c                                 // Wait for f to return.
		return ctx.Err()
	case err := <-c:
		return err
	}
}

// isCurrentDominantStatus determines whether the current response status is the dominant status among responses.
//
// The dominant status is where the response status is counted the most.
// On tie-breakers, 200 will be selected if included.
//
// Function assumes runningTotalPerStatus can be accessed safely concurrently.
func isCurrentDominantStatus(respStatus int, currentTotalPerStatus map[int]int, currentMax int) bool {
	// mark status as dominant if
	// - running total for status is the max and response is 200 or
	// - running total for status is the max and count for 200 is lower
	return currentTotalPerStatus[respStatus] == currentMax && (respStatus == 200 || currentTotalPerStatus[200] < currentMax)
}

func joinUrl(baseURl string, paths ...string) (*url.URL, error) {
	u, err := url.Parse(baseURl)
	if err != nil {
		return nil, err
	}
	p := path.Join(paths...)
	u.Path = path.Join(u.Path, p)
	return u, nil
}<|MERGE_RESOLUTION|>--- conflicted
+++ resolved
@@ -223,11 +223,6 @@
 	req.Header.Set(CLIENT_SIGNATURE_HEADER, sig)
 
 	hashData := allocation + baseURL
-<<<<<<< HEAD
-	sig2, err := client.Sign(encryption.Hash(hashData))
-	if err != nil {
-		return err
-=======
 	sig2, ok := SignCache.Get(hashData)
 	if !ok {
 		var err error
@@ -236,7 +231,6 @@
 		if err != nil {
 			return err
 		}
->>>>>>> 3c242962
 	}
 	req.Header.Set(CLIENT_SIGNATURE_HEADER_V2, sig2)
 	return nil
@@ -334,11 +328,7 @@
 	return req, nil
 }
 
-<<<<<<< HEAD
 func NewRefsRequest(baseUrl, allocationID, allocationTx, sig, path, pathHash, authToken, offsetPath, updatedDate, offsetDate, fileType, refType string, level, pageLimit int) (*http.Request, error) {
-=======
-func NewRefsRequest(baseUrl, allocationID, sig, allocationTx, path, pathHash, authToken, offsetPath, updatedDate, offsetDate, fileType, refType string, level, pageLimit int) (*http.Request, error) {
->>>>>>> 3c242962
 	nUrl, err := joinUrl(baseUrl, REFS_ENDPOINT, allocationTx)
 	if err != nil {
 		return nil, err
@@ -362,11 +352,7 @@
 
 	req.Header.Set(ALLOCATION_ID_HEADER, allocationID)
 
-<<<<<<< HEAD
-	if err := setClientInfoWithSign(req, sig, allocationID, baseUrl); err != nil {
-=======
-	if err := setClientInfoWithSign(req, sig, allocationTx, baseUrl); err != nil {
->>>>>>> 3c242962
+	if err := setClientInfoWithSign(req, sig, allocationTx, baseUrl); err != nil {
 		return nil, err
 	}
 
@@ -638,11 +624,7 @@
 	return req, nil
 }
 
-<<<<<<< HEAD
-func setFastClientInfoWithSign(req *fasthttp.Request, allocation string) error {
-=======
 func setFastClientInfoWithSign(req *fasthttp.Request, allocation, baseURL string) error {
->>>>>>> 3c242962
 	req.Header.Set("X-App-Client-ID", client.GetClientID())
 	req.Header.Set("X-App-Client-Key", client.GetClientPublicKey())
 
@@ -651,9 +633,6 @@
 		return err
 	}
 	req.Header.Set(CLIENT_SIGNATURE_HEADER, sign)
-<<<<<<< HEAD
-
-=======
 	hashData := allocation + baseURL
 	sig2, ok := SignCache.Get(hashData)
 	if !ok {
@@ -664,7 +643,6 @@
 		}
 	}
 	req.Header.Set(CLIENT_SIGNATURE_HEADER_V2, sig2)
->>>>>>> 3c242962
 	return nil
 }
 

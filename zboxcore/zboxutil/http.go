package zboxutil

import (
	"bytes"
	"context"
	"encoding/json"
	"io"
	"net/http"
	"net/url"
	"path"
	"strconv"
	"time"

	"github.com/0chain/errors"
	"github.com/0chain/gosdk/core/client"
	"github.com/0chain/gosdk/core/encryption"
	coreHttp "github.com/0chain/gosdk/core/http"
	"github.com/0chain/gosdk/core/logger"
	"github.com/hitenjain14/fasthttp"
)

type HttpClient interface {
	Do(req *http.Request) (*http.Response, error)
}

type FastClient interface {
	DoTimeout(req *fasthttp.Request, resp *fasthttp.Response, timeout time.Duration) error
}

var (
	Client         HttpClient
	FastHttpClient FastClient
	log            logger.Logger
)

const (
	respBodyPoolLimit = 1024 * 1024 * 16 //16MB
)

func GetLogger() *logger.Logger {
	return &log
}

const (
	ALLOCATION_ENDPOINT          = "/allocation"
	UPLOAD_ENDPOINT              = "/v1/file/upload/"
	RENAME_ENDPOINT              = "/v1/file/rename/"
	COPY_ENDPOINT                = "/v1/file/copy/"
	MOVE_ENDPOINT                = "/v1/file/move/"
	LIST_ENDPOINT                = "/v1/file/list/"
	REFERENCE_ENDPOINT           = "/v1/file/referencepath/"
	CONNECTION_ENDPOINT          = "/v1/connection/details/"
	COMMIT_ENDPOINT              = "/v1/connection/commit/"
	DOWNLOAD_ENDPOINT            = "/v1/file/download/"
	LATEST_READ_MARKER           = "/v1/readmarker/latest"
	FILE_META_ENDPOINT           = "/v1/file/meta/"
	FILE_STATS_ENDPOINT          = "/v1/file/stats/"
	OBJECT_TREE_ENDPOINT         = "/v1/file/objecttree/"
	REFS_ENDPOINT                = "/v1/file/refs/"
	RECENT_REFS_ENDPOINT         = "/v1/file/refs/recent/"
	COLLABORATOR_ENDPOINT        = "/v1/file/collaborator/"
	CALCULATE_HASH_ENDPOINT      = "/v1/file/calculatehash/"
	SHARE_ENDPOINT               = "/v1/marketplace/shareinfo/"
	DIR_ENDPOINT                 = "/v1/dir/"
	PLAYLIST_LATEST_ENDPOINT     = "/v1/playlist/latest/"
	PLAYLIST_FILE_ENDPOINT       = "/v1/playlist/file/"
	WM_LOCK_ENDPOINT             = "/v1/writemarker/lock/"
	CREATE_CONNECTION_ENDPOINT   = "/v1/connection/create/"
	LATEST_WRITE_MARKER_ENDPOINT = "/v1/file/latestwritemarker/"
	ROLLBACK_ENDPOINT            = "/v1/connection/rollback/"
	REDEEM_ENDPOINT              = "/v1/connection/redeem/"

	// CLIENT_SIGNATURE_HEADER represents http request header contains signature.
	CLIENT_SIGNATURE_HEADER    = "X-App-Client-Signature"
	CLIENT_SIGNATURE_HEADER_V2 = "X-App-Client-Signature-V2"
	ALLOCATION_ID_HEADER       = "ALLOCATION-ID"
)

func GetFastHTTPClient() *fasthttp.Client {
	fc, ok := FastHttpClient.(*fasthttp.Client)
	if ok {
		return fc
	}
	return nil
}

func init() {
	Client = &http.Client{Transport: coreHttp.DefaultTransport}

	FastHttpClient = &fasthttp.Client{
		MaxIdleConnDuration:           45 * time.Second,
		NoDefaultUserAgentHeader:      true, // Don't send: User-Agent: fasthttp
		DisableHeaderNamesNormalizing: true, // If you set the case on your headers correctly you can enable this
		DisablePathNormalizing:        true,
		// increase DNS cache time to an hour instead of default minute
		Dial: (&fasthttp.TCPDialer{
			Concurrency:      4096,
			DNSCacheDuration: time.Hour,
		}).Dial,
		ReadTimeout:         180 * time.Second,
		WriteTimeout:        180 * time.Second,
		MaxConnDuration:     45 * time.Second,
		MaxResponseBodySize: 1024 * 1024 * 64, //64MB
		MaxConnsPerHost:     1024,
	}
	fasthttp.SetBodySizePoolLimit(respBodyPoolLimit, respBodyPoolLimit)
	coreHttp.EnvProxy.Initialize()
	log.Init(logger.DEBUG, "0box-sdk")
}

func NewHTTPRequest(method string, url string, data []byte) (*http.Request, context.Context, context.CancelFunc, error) {
	var (
		req *http.Request
		err error
	)
	if len(data) > 0 {
		req, err = http.NewRequest(method, url, bytes.NewBuffer(data))
	} else {
		req, err = http.NewRequest(method, url, nil)
	}

	req.Header.Set("Content-Type", "application/json; charset=utf-8")
	req.Header.Set("Access-Control-Allow-Origin", "*")
	ctx, cncl := context.WithTimeout(context.Background(), time.Second*10)
	return req, ctx, cncl, err
}

func setClientInfo(req *http.Request) {
	req.Header.Set("X-App-Client-ID", client.ClientID())
	req.Header.Set("X-App-Client-Key", client.PublicKey())
}

func setClientInfoWithSign(req *http.Request, sig, allocation, baseURL string) error {
	setClientInfo(req)
	req.Header.Set(CLIENT_SIGNATURE_HEADER, sig)

	hashData := allocation + baseURL
	sig2, err := client.Sign(encryption.Hash(hashData))
	if err != nil {
		return err
	}
<<<<<<< HEAD
	req.Header.Set(CLIENT_SIGNATURE_HEADER, sign)

	hashData = allocation + baseURL
	sign, err = client.Sign(encryption.Hash(hashData))
	if err != nil {
		return err
	}
	req.Header.Set(CLIENT_SIGNATURE_HEADER_V2, sign)
	return nil
}

func setFastClientInfoWithSign(req *fasthttp.Request, allocation string) error {
	req.Header.Set("X-App-Client-ID", client.ClientID())
	req.Header.Set("X-App-Client-Key", client.PublicKey())

	sign, err := client.Sign(encryption.Hash(allocation))
	if err != nil {
		return err
	}
	req.Header.Set(CLIENT_SIGNATURE_HEADER, sign)

=======
	req.Header.Set(CLIENT_SIGNATURE_HEADER_V2, sig2)
>>>>>>> 71d5f2b9
	return nil
}

func NewCommitRequest(baseUrl, allocationID string, allocationTx string, body io.Reader) (*http.Request, error) {
	u, err := joinUrl(baseUrl, COMMIT_ENDPOINT, allocationTx)
	if err != nil {
		return nil, err
	}

	req, err := http.NewRequest(http.MethodPost, u.String(), body)
	if err != nil {
		return nil, err
	}
	setClientInfo(req)

	req.Header.Set(ALLOCATION_ID_HEADER, allocationID)

	return req, nil
}

func NewReferencePathRequest(baseUrl, allocationID string, allocationTx string, sig string, paths []string) (*http.Request, error) {
	nurl, err := joinUrl(baseUrl, REFERENCE_ENDPOINT, allocationTx)
	if err != nil {
		return nil, err
	}

	pathBytes, err := json.Marshal(paths)
	if err != nil {
		return nil, err
	}
	params := url.Values{}
	params.Add("paths", string(pathBytes))
	//url := fmt.Sprintf("%s%s%s?path=%s", baseUrl, LIST_ENDPOINT, allocation, path)
	nurl.RawQuery = params.Encode() // Escape Query Parameters

	req, err := http.NewRequest(http.MethodGet, nurl.String(), nil)
	if err != nil {
		return nil, err
	}

	if err := setClientInfoWithSign(req, sig, allocationTx, baseUrl); err != nil {
		return nil, err
	}

	req.Header.Set(ALLOCATION_ID_HEADER, allocationID)

	return req, nil
}

func NewCalculateHashRequest(baseUrl, allocationID string, allocationTx string, paths []string) (*http.Request, error) {
	nurl, err := joinUrl(baseUrl, CALCULATE_HASH_ENDPOINT, allocationTx)
	if err != nil {
		return nil, err
	}
	pathBytes, err := json.Marshal(paths)
	if err != nil {
		return nil, err
	}
	params := url.Values{}
	params.Add("paths", string(pathBytes))
	nurl.RawQuery = params.Encode() // Escape Query Parameters
	req, err := http.NewRequest(http.MethodPost, nurl.String(), nil)
	if err != nil {
		return nil, err
	}
	setClientInfo(req)

	req.Header.Set(ALLOCATION_ID_HEADER, allocationID)

	return req, nil
}

func NewObjectTreeRequest(baseUrl, allocationID string, allocationTx string, sig string, path string) (*http.Request, error) {
	nurl, err := joinUrl(baseUrl, OBJECT_TREE_ENDPOINT, allocationTx)
	if err != nil {
		return nil, err
	}
	params := url.Values{}
	params.Add("path", path)
	//url := fmt.Sprintf("%s%s%s?path=%s", baseUrl, LIST_ENDPOINT, allocation, path)
	nurl.RawQuery = params.Encode() // Escape Query Parameters
	req, err := http.NewRequest(http.MethodGet, nurl.String(), nil)
	if err != nil {
		return nil, err
	}

	if err := setClientInfoWithSign(req, sig, allocationTx, baseUrl); err != nil {
		return nil, err
	}

	req.Header.Set(ALLOCATION_ID_HEADER, allocationID)

	return req, nil
}

func NewRefsRequest(baseUrl, allocationID, sig, allocationTx, path, pathHash, authToken, offsetPath, updatedDate, offsetDate, fileType, refType string, level, pageLimit int) (*http.Request, error) {
	nUrl, err := joinUrl(baseUrl, REFS_ENDPOINT, allocationTx)
	if err != nil {
		return nil, err
	}
	params := url.Values{}
	params.Add("path", path)
	params.Add("path_hash", pathHash)
	params.Add("auth_token", authToken)
	params.Add("offsetPath", offsetPath)
	params.Add("pageLimit", strconv.Itoa(pageLimit))
	params.Add("updatedDate", updatedDate)
	params.Add("offsetDate", offsetDate)
	params.Add("fileType", fileType)
	params.Add("refType", refType)
	params.Add("level", strconv.Itoa(level))
	nUrl.RawQuery = params.Encode()
	req, err := http.NewRequest(http.MethodGet, nUrl.String(), nil)
	if err != nil {
		return nil, err
	}

	req.Header.Set(ALLOCATION_ID_HEADER, allocationID)

	if err := setClientInfoWithSign(req, sig, allocationID, baseUrl); err != nil {
		return nil, err
	}

	return req, nil
}

func NewRecentlyAddedRefsRequest(bUrl, allocID, allocTx, sig string, fromDate, offset int64, pageLimit int) (*http.Request, error) {
	nUrl, err := joinUrl(bUrl, RECENT_REFS_ENDPOINT, allocID)
	if err != nil {
		return nil, err
	}

	params := url.Values{}
	params.Add("limit", strconv.Itoa(pageLimit))
	params.Add("offset", strconv.FormatInt(offset, 10))
	params.Add("from-date", strconv.FormatInt(fromDate, 10))

	nUrl.RawQuery = params.Encode()
	req, err := http.NewRequest(http.MethodGet, nUrl.String(), nil)
	if err != nil {
		return nil, err
	}

	req.Header.Set(ALLOCATION_ID_HEADER, allocID)

	if err = setClientInfoWithSign(req, sig, allocTx, bUrl); err != nil {
		return nil, err
	}

	return req, nil
}

func NewAllocationRequest(baseUrl, allocationID, allocationTx string) (*http.Request, error) {
	nurl, err := joinUrl(baseUrl, ALLOCATION_ENDPOINT)
	if err != nil {
		return nil, err
	}
	params := url.Values{}
	params.Add("id", allocationTx)
	nurl.RawQuery = params.Encode() // Escape Query Parameters
	req, err := http.NewRequest(http.MethodGet, nurl.String(), nil)
	if err != nil {
		return nil, err
	}
	setClientInfo(req)

	req.Header.Set(ALLOCATION_ID_HEADER, allocationID)
	return req, nil
}

func NewCollaboratorRequest(baseUrl, allocationID, allocationTx, sig string, body io.Reader) (*http.Request, error) {
	u, err := joinUrl(baseUrl, COLLABORATOR_ENDPOINT, allocationTx)
	if err != nil {
		return nil, err
	}
	req, err := http.NewRequest(http.MethodPost, u.String(), body)
	if err != nil {
		return nil, err
	}

	if err := setClientInfoWithSign(req, sig, allocationTx, baseUrl); err != nil {
		return nil, err
	}

	req.Header.Set(ALLOCATION_ID_HEADER, allocationID)

	return req, nil
}

func GetCollaboratorsRequest(baseUrl, allocationID, allocationTx, sig string, query *url.Values) (*http.Request, error) {
	u, err := joinUrl(baseUrl, COLLABORATOR_ENDPOINT, allocationTx)
	if err != nil {
		return nil, err
	}
	u.RawQuery = query.Encode()
	req, err := http.NewRequest(http.MethodGet, u.String(), nil)
	if err != nil {
		return nil, err
	}

	if err := setClientInfoWithSign(req, sig, allocationTx, baseUrl); err != nil {
		return nil, err
	}

	req.Header.Set(ALLOCATION_ID_HEADER, allocationID)

	return req, nil
}

func DeleteCollaboratorRequest(baseUrl, allocationID, allocationTx, sig string, query *url.Values) (*http.Request, error) {
	u, err := joinUrl(baseUrl, COLLABORATOR_ENDPOINT, allocationTx)
	if err != nil {
		return nil, err
	}
	u.RawQuery = query.Encode()

	req, err := http.NewRequest(http.MethodDelete, u.String(), nil)
	if err != nil {
		return nil, err
	}

	if err := setClientInfoWithSign(req, sig, allocationTx, baseUrl); err != nil {
		return nil, err
	}

	req.Header.Set(ALLOCATION_ID_HEADER, allocationID)

	return req, nil
}

func NewFileMetaRequest(baseUrl, allocationID, allocationTx, sig string, body io.Reader) (*http.Request, error) {
	u, err := joinUrl(baseUrl, FILE_META_ENDPOINT, allocationTx)
	if err != nil {
		return nil, err
	}
	req, err := http.NewRequest(http.MethodPost, u.String(), body)
	if err != nil {
		return nil, err
	}

	err = setClientInfoWithSign(req, sig, allocationTx, baseUrl)
	if err != nil {
		return nil, err
	}

	req.Header.Set(ALLOCATION_ID_HEADER, allocationID)

	return req, nil
}

func NewFileStatsRequest(baseUrl, allocationID, allocationTx, sig string, body io.Reader) (*http.Request, error) {
	u, err := joinUrl(baseUrl, FILE_STATS_ENDPOINT, allocationTx)
	if err != nil {
		return nil, err
	}
	req, err := http.NewRequest(http.MethodPost, u.String(), body)
	if err != nil {
		return nil, err
	}

	if err := setClientInfoWithSign(req, sig, allocationTx, baseUrl); err != nil {
		return nil, err
	}

	req.Header.Set(ALLOCATION_ID_HEADER, allocationID)

	return req, nil
}

func NewListRequest(baseUrl, allocationID, allocationTx, path, pathHash, auth_token string, list bool, offset, pageLimit int) (*http.Request, error) {
	nurl, err := joinUrl(baseUrl, LIST_ENDPOINT, allocationTx)
	if err != nil {
		return nil, err
	}
	params := url.Values{}
	params.Add("path", path)
	params.Add("path_hash", pathHash)
	params.Add("auth_token", auth_token)
	if list {
		params.Add("list", "true")
	}
	params.Add("offset", strconv.Itoa(offset))
	params.Add("limit", strconv.Itoa(pageLimit))
	nurl.RawQuery = params.Encode() // Escape Query Parameters
	req, err := http.NewRequest(http.MethodGet, nurl.String(), nil)
	if err != nil {
		return nil, err
	}
	setClientInfo(req)

	req.Header.Set(ALLOCATION_ID_HEADER, allocationID)

	return req, nil
}

// NewUploadRequestWithMethod create a http request of upload
func NewUploadRequestWithMethod(baseURL, allocationID, allocationTx, sig string, body io.Reader, method string) (*http.Request, error) {
	u, err := joinUrl(baseURL, UPLOAD_ENDPOINT, allocationTx)
	if err != nil {
		return nil, err
	}

	var req *http.Request

	req, err = http.NewRequest(method, u.String(), body)

	if err != nil {
		return nil, err
	}

	// set header: X-App-Client-Signature
	if err := setClientInfoWithSign(req, sig, allocationTx, baseURL); err != nil {
		return nil, err
	}

	req.Header.Set(ALLOCATION_ID_HEADER, allocationID)

	return req, nil
}

func NewWriteMarkerLockRequest(
	baseURL, allocationID, allocationTx, sig, connID string) (*http.Request, error) {

	u, err := joinUrl(baseURL, WM_LOCK_ENDPOINT, allocationTx)
	if err != nil {
		return nil, err
	}

	params := url.Values{}
	params.Add("connection_id", connID)
	u.RawQuery = params.Encode() // Escape Query Parameters

	req, err := http.NewRequest(http.MethodPost, u.String(), nil)
	if err != nil {
		return nil, err
	}

	err = setClientInfoWithSign(req, sig, allocationTx, baseURL)
	if err != nil {
		return nil, err
	}

	req.Header.Set(ALLOCATION_ID_HEADER, allocationID)

	return req, nil
}

func NewWriteMarkerUnLockRequest(
	baseURL, allocationID, allocationTx, sig, connID, requestTime string) (*http.Request, error) {

	u, err := joinUrl(baseURL, WM_LOCK_ENDPOINT, allocationTx, connID)
	if err != nil {
		return nil, err
	}

	req, err := http.NewRequest(http.MethodDelete, u.String(), nil)
	if err != nil {
		return nil, err
	}

	err = setClientInfoWithSign(req, sig, allocationTx, baseURL)
	if err != nil {
		return nil, err
	}

	req.Header.Set(ALLOCATION_ID_HEADER, allocationID)

	return req, nil
}

func NewFastUploadRequest(baseURL, allocationID string, allocationTx string, body []byte, method string) (*fasthttp.Request, error) {
	u, err := joinUrl(baseURL, UPLOAD_ENDPOINT, allocationTx)
	if err != nil {
		return nil, err
	}

	req := fasthttp.AcquireRequest()

	req.Header.SetMethod(method)
	req.SetRequestURI(u.String())
	req.SetBodyRaw(body)

	// set header: X-App-Client-Signature
	if err := setFastClientInfoWithSign(req, allocationTx); err != nil {
		return nil, err
	}

	req.Header.Set(ALLOCATION_ID_HEADER, allocationID)
	return req, nil
}

func setFastClientInfoWithSign(req *fasthttp.Request, allocation string) error {
	req.Header.Set("X-App-Client-ID", client.GetClientID())
	req.Header.Set("X-App-Client-Key", client.GetClientPublicKey())

	sign, err := client.Sign(encryption.Hash(allocation))
	if err != nil {
		return err
	}
	req.Header.Set(CLIENT_SIGNATURE_HEADER, sign)

	return nil
}

func NewUploadRequest(baseUrl, allocationID, allocationTx, sig string, body io.Reader, update bool) (*http.Request, error) {
	u, err := joinUrl(baseUrl, UPLOAD_ENDPOINT, allocationTx)
	if err != nil {
		return nil, err
	}

	var req *http.Request
	if update {
		req, err = http.NewRequest(http.MethodPut, u.String(), body)
	} else {
		req, err = http.NewRequest(http.MethodPost, u.String(), body)
	}
	if err != nil {
		return nil, err
	}

	if err := setClientInfoWithSign(req, sig, allocationTx, baseUrl); err != nil {
		return nil, err
	}

	req.Header.Set(ALLOCATION_ID_HEADER, allocationID)

	return req, nil
}

func NewConnectionRequest(baseUrl, allocationID, allocationTx, sig string, body io.Reader) (*http.Request, error) {
	u, err := joinUrl(baseUrl, CREATE_CONNECTION_ENDPOINT, allocationTx)
	if err != nil {
		return nil, err
	}
	req, err := http.NewRequest(http.MethodPost, u.String(), body)
	if err != nil {
		return nil, err
	}

	if err := setClientInfoWithSign(req, sig, allocationTx, baseUrl); err != nil {
		return nil, err
	}

	req.Header.Set(ALLOCATION_ID_HEADER, allocationID)

	return req, nil
}

func NewRenameRequest(baseUrl, allocationID, allocationTx, sig string, body io.Reader) (*http.Request, error) {
	u, err := joinUrl(baseUrl, RENAME_ENDPOINT, allocationTx)
	if err != nil {
		return nil, err
	}

	// url := fmt.Sprintf("%s%s%s", baseUrl, RENAME_ENDPOINT, allocation)
	req, err := http.NewRequest(http.MethodPost, u.String(), body)
	if err != nil {
		return nil, err
	}

	if err := setClientInfoWithSign(req, sig, allocationTx, baseUrl); err != nil {
		return nil, err
	}

	req.Header.Set(ALLOCATION_ID_HEADER, allocationID)

	return req, nil
}

func NewCopyRequest(baseUrl, allocationID, allocationTx, sig string, body io.Reader) (*http.Request, error) {
	u, err := joinUrl(baseUrl, COPY_ENDPOINT, allocationTx)
	if err != nil {
		return nil, err
	}

	req, err := http.NewRequest(http.MethodPost, u.String(), body)
	if err != nil {
		return nil, err
	}

	if err := setClientInfoWithSign(req, sig, allocationTx, baseUrl); err != nil {
		return nil, err
	}

	req.Header.Set(ALLOCATION_ID_HEADER, allocationID)

	return req, nil
}

func NewMoveRequest(baseUrl, allocationID, allocationTx, sig string, body io.Reader) (*http.Request, error) {
	u, err := joinUrl(baseUrl, MOVE_ENDPOINT, allocationTx)
	if err != nil {
		return nil, err
	}

	req, err := http.NewRequest(http.MethodPost, u.String(), body)
	if err != nil {
		return nil, err
	}

	if err := setClientInfoWithSign(req, sig, allocationTx, baseUrl); err != nil {
		return nil, err
	}

	req.Header.Set(ALLOCATION_ID_HEADER, allocationID)

	return req, nil
}

func NewDownloadRequest(baseUrl, allocationID, allocationTx string) (*http.Request, error) {
	u, err := joinUrl(baseUrl, DOWNLOAD_ENDPOINT, allocationTx)
	if err != nil {
		return nil, err
	}

	// url := fmt.Sprintf("%s%s%s", baseUrl, DOWNLOAD_ENDPOINT, allocation)
	req, err := http.NewRequest(http.MethodGet, u.String(), nil)
	if err != nil {
		return nil, err
	}

	sig, err := client.Sign(encryption.Hash(allocationTx))
	if err != nil {
		return nil, err
	}

	if err := setClientInfoWithSign(req, sig, allocationTx, baseUrl); err != nil {
		return nil, err
	}

	req.Header.Set(ALLOCATION_ID_HEADER, allocationID)

	return req, nil
}

func NewFastDownloadRequest(baseUrl, allocationID, allocationTx string) (*fasthttp.Request, error) {
	u, err := joinUrl(baseUrl, DOWNLOAD_ENDPOINT, allocationTx)
	if err != nil {
		return nil, err
	}

	// url := fmt.Sprintf("%s%s%s", baseUrl, DOWNLOAD_ENDPOINT, allocation)
	// req, err := http.NewRequest(http.MethodGet, u.String(), nil)
	// if err != nil {
	// 	return nil, err
	// }
	req := fasthttp.AcquireRequest()
	req.SetRequestURI(u.String())
	req.Header.Set("X-App-Client-ID", client.ClientID())
	req.Header.Set("X-App-Client-Key", client.PublicKey())

	req.Header.Set(ALLOCATION_ID_HEADER, allocationID)

	return req, nil
}

func NewRedeemRequest(baseUrl, allocationID, allocationTx string) (*http.Request, error) {
	u, err := joinUrl(baseUrl, REDEEM_ENDPOINT, allocationTx)
	if err != nil {
		return nil, err
	}

	req, err := http.NewRequest(http.MethodPost, u.String(), nil)
	if err != nil {
		return nil, err
	}
	setClientInfo(req)
	req.Header.Set(ALLOCATION_ID_HEADER, allocationID)
	return req, nil
}

func NewDeleteRequest(baseUrl, allocationID, allocationTx, sig string, query *url.Values) (*http.Request, error) {
	u, err := joinUrl(baseUrl, UPLOAD_ENDPOINT, allocationTx)
	if err != nil {
		return nil, err
	}
	u.RawQuery = query.Encode()

	req, err := http.NewRequest(http.MethodDelete, u.String(), nil)
	if err != nil {
		return nil, err
	}

	if err := setClientInfoWithSign(req, sig, allocationTx, baseUrl); err != nil {
		return nil, err
	}

	req.Header.Set(ALLOCATION_ID_HEADER, allocationID)

	return req, nil
}

func NewCreateDirRequest(baseUrl, allocationID, allocationTx, sig string, body io.Reader) (*http.Request, error) {
	u, err := joinUrl(baseUrl, DIR_ENDPOINT, allocationTx)
	if err != nil {
		return nil, err
	}

	req, err := http.NewRequest(http.MethodPost, u.String(), body)
	if err != nil {
		return nil, err
	}

	if err := setClientInfoWithSign(req, sig, allocationTx, baseUrl); err != nil {
		return nil, err
	}

	req.Header.Set(ALLOCATION_ID_HEADER, allocationID)

	return req, nil
}

func NewShareRequest(baseUrl, allocationID, allocationTx, sig string, body io.Reader) (*http.Request, error) {
	u, err := joinUrl(baseUrl, SHARE_ENDPOINT, allocationTx)
	if err != nil {
		return nil, err
	}

	req, err := http.NewRequest(http.MethodPost, u.String(), body)
	if err != nil {
		return nil, err
	}

	if err := setClientInfoWithSign(req, sig, allocationTx, baseUrl); err != nil {
		return nil, err
	}

	req.Header.Set(ALLOCATION_ID_HEADER, allocationID)

	return req, nil
}

func NewRevokeShareRequest(baseUrl, allocationID, allocationTx, sig string, query *url.Values) (*http.Request, error) {
	u, err := joinUrl(baseUrl, SHARE_ENDPOINT, allocationTx)
	if err != nil {
		return nil, err
	}
	u.RawQuery = query.Encode()
	req, err := http.NewRequest(http.MethodDelete, u.String(), nil)
	if err != nil {
		return nil, err
	}

	if err := setClientInfoWithSign(req, sig, allocationTx, baseUrl); err != nil {
		return nil, err
	}

	req.Header.Set(ALLOCATION_ID_HEADER, allocationID)

	return req, nil
}

func NewWritemarkerRequest(baseUrl, allocationID, allocationTx, sig string) (*http.Request, error) {

	nurl, err := joinUrl(baseUrl, LATEST_WRITE_MARKER_ENDPOINT, allocationTx)
	if err != nil {
		return nil, err
	}

	req, err := http.NewRequest(http.MethodGet, nurl.String(), nil)
	if err != nil {
		return nil, err
	}

	if err := setClientInfoWithSign(req, sig, allocationTx, baseUrl); err != nil {
		return nil, err
	}

	req.Header.Set(ALLOCATION_ID_HEADER, allocationID)

	return req, nil
}

func NewRollbackRequest(baseUrl, allocationID string, allocationTx string, body io.Reader) (*http.Request, error) {
	u, err := joinUrl(baseUrl, ROLLBACK_ENDPOINT, allocationTx)
	if err != nil {
		return nil, err
	}

	req, err := http.NewRequest(http.MethodPost, u.String(), body)
	if err != nil {
		return nil, err
	}
	setClientInfo(req)

	req.Header.Set(ALLOCATION_ID_HEADER, allocationID)

	return req, nil
}

func HttpDo(ctx context.Context, cncl context.CancelFunc, req *http.Request, f func(*http.Response, error) error) error {
	// Run the HTTP request in a goroutine and pass the response to f.
	c := make(chan error, 1)
	go func() {
		var err error
		for {
			// Perform the request with the context provided.
			var resp *http.Response
			resp, err = Client.Do(req.WithContext(ctx))
			if errors.Is(err, io.EOF) {
				// If the error is io.EOF, continue to retry indefinitely.
				continue
			}

			// Call the provided callback function with the response and error.
			err = f(resp, err)
			break // Exit the loop after a successful request or a non-EOF error.
		}
		c <- err // Send the final error (or nil) back through the channel.
	}()

	defer cncl() // Ensure the cancellation function is deferred to release resources.

	select {
	case <-ctx.Done():
		// If the context is canceled or times out, return the context's error.
		<-c // Wait for the goroutine to complete before returning.
		return ctx.Err()
	case err := <-c:
		return err
	}
}

func joinUrl(baseURl string, paths ...string) (*url.URL, error) {
	u, err := url.Parse(baseURl)
	if err != nil {
		return nil, err
	}
	p := path.Join(paths...)
	u.Path = path.Join(u.Path, p)
	return u, nil
}<|MERGE_RESOLUTION|>--- conflicted
+++ resolved
@@ -4,20 +4,41 @@
 	"bytes"
 	"context"
 	"encoding/json"
+	"fmt"
 	"io"
+	"io/ioutil"
+	"net"
 	"net/http"
 	"net/url"
+	"os"
 	"path"
 	"strconv"
+	"sync"
 	"time"
 
 	"github.com/0chain/errors"
-	"github.com/0chain/gosdk/core/client"
+	"github.com/0chain/gosdk/core/conf"
 	"github.com/0chain/gosdk/core/encryption"
-	coreHttp "github.com/0chain/gosdk/core/http"
 	"github.com/0chain/gosdk/core/logger"
+	"github.com/0chain/gosdk/zboxcore/blockchain"
+	"github.com/0chain/gosdk/zboxcore/client"
 	"github.com/hitenjain14/fasthttp"
 )
+
+const SC_REST_API_URL = "v1/screst/"
+
+const MAX_RETRIES = 5
+const SLEEP_BETWEEN_RETRIES = 5
+
+// In percentage
+const consensusThresh = float32(25.0)
+
+// SCRestAPIHandler is a function type to handle the response from the SC Rest API
+//
+//	`response` - the response from the SC Rest API
+//	`numSharders` - the number of sharders that responded
+//	`err` - the error if any
+type SCRestAPIHandler func(response map[string][]byte, numSharders int, err error)
 
 type HttpClient interface {
 	Do(req *http.Request) (*http.Response, error)
@@ -76,6 +97,48 @@
 	ALLOCATION_ID_HEADER       = "ALLOCATION-ID"
 )
 
+func getEnvAny(names ...string) string {
+	for _, n := range names {
+		if val := os.Getenv(n); val != "" {
+			return val
+		}
+	}
+	return ""
+}
+
+type proxyFromEnv struct {
+	HTTPProxy  string
+	HTTPSProxy string
+	NoProxy    string
+
+	http, https *url.URL
+}
+
+func (pfe *proxyFromEnv) initialize() {
+	pfe.HTTPProxy = getEnvAny("HTTP_PROXY", "http_proxy")
+	pfe.HTTPSProxy = getEnvAny("HTTPS_PROXY", "https_proxy")
+	pfe.NoProxy = getEnvAny("NO_PROXY", "no_proxy")
+
+	if pfe.NoProxy != "" {
+		return
+	}
+
+	if pfe.HTTPProxy != "" {
+		pfe.http, _ = url.Parse(pfe.HTTPProxy)
+	}
+	if pfe.HTTPSProxy != "" {
+		pfe.https, _ = url.Parse(pfe.HTTPSProxy)
+	}
+}
+
+func (pfe *proxyFromEnv) isLoopback(host string) (ok bool) {
+	host, _, _ = net.SplitHostPort(host)
+	if host == "localhost" {
+		return true
+	}
+	return net.ParseIP(host).IsLoopback()
+}
+
 func GetFastHTTPClient() *fasthttp.Client {
 	fc, ok := FastHttpClient.(*fasthttp.Client)
 	if ok {
@@ -84,8 +147,25 @@
 	return nil
 }
 
+func (pfe *proxyFromEnv) Proxy(req *http.Request) (proxy *url.URL, err error) {
+	if pfe.isLoopback(req.URL.Host) {
+		switch req.URL.Scheme {
+		case "http":
+			return pfe.http, nil
+		case "https":
+			return pfe.https, nil
+		default:
+		}
+	}
+	return http.ProxyFromEnvironment(req)
+}
+
+var envProxy proxyFromEnv
+
 func init() {
-	Client = &http.Client{Transport: coreHttp.DefaultTransport}
+	Client = &http.Client{
+		Transport: DefaultTransport,
+	}
 
 	FastHttpClient = &fasthttp.Client{
 		MaxIdleConnDuration:           45 * time.Second,
@@ -104,7 +184,7 @@
 		MaxConnsPerHost:     1024,
 	}
 	fasthttp.SetBodySizePoolLimit(respBodyPoolLimit, respBodyPoolLimit)
-	coreHttp.EnvProxy.Initialize()
+	envProxy.initialize()
 	log.Init(logger.DEBUG, "0box-sdk")
 }
 
@@ -126,8 +206,8 @@
 }
 
 func setClientInfo(req *http.Request) {
-	req.Header.Set("X-App-Client-ID", client.ClientID())
-	req.Header.Set("X-App-Client-Key", client.PublicKey())
+	req.Header.Set("X-App-Client-ID", client.GetClientID())
+	req.Header.Set("X-App-Client-Key", client.GetClientPublicKey())
 }
 
 func setClientInfoWithSign(req *http.Request, sig, allocation, baseURL string) error {
@@ -139,31 +219,7 @@
 	if err != nil {
 		return err
 	}
-<<<<<<< HEAD
-	req.Header.Set(CLIENT_SIGNATURE_HEADER, sign)
-
-	hashData = allocation + baseURL
-	sign, err = client.Sign(encryption.Hash(hashData))
-	if err != nil {
-		return err
-	}
-	req.Header.Set(CLIENT_SIGNATURE_HEADER_V2, sign)
-	return nil
-}
-
-func setFastClientInfoWithSign(req *fasthttp.Request, allocation string) error {
-	req.Header.Set("X-App-Client-ID", client.ClientID())
-	req.Header.Set("X-App-Client-Key", client.PublicKey())
-
-	sign, err := client.Sign(encryption.Hash(allocation))
-	if err != nil {
-		return err
-	}
-	req.Header.Set(CLIENT_SIGNATURE_HEADER, sign)
-
-=======
 	req.Header.Set(CLIENT_SIGNATURE_HEADER_V2, sig2)
->>>>>>> 71d5f2b9
 	return nil
 }
 
@@ -404,8 +460,7 @@
 		return nil, err
 	}
 
-	err = setClientInfoWithSign(req, sig, allocationTx, baseUrl)
-	if err != nil {
+	if err := setClientInfoWithSign(req,sig, allocationTx, baseUrl); err != nil {
 		return nil, err
 	}
 
@@ -501,8 +556,7 @@
 		return nil, err
 	}
 
-	err = setClientInfoWithSign(req, sig, allocationTx, baseURL)
-	if err != nil {
+	if err := setClientInfoWithSign(req,sig, allocationTx, baseURL); err != nil {
 		return nil, err
 	}
 
@@ -524,8 +578,7 @@
 		return nil, err
 	}
 
-	err = setClientInfoWithSign(req, sig, allocationTx, baseURL)
-	if err != nil {
+	if err := setClientInfoWithSign(req,sig, allocationTx, baseURL); err != nil {
 		return nil, err
 	}
 
@@ -860,31 +913,41 @@
 	go func() {
 		var err error
 		for {
-			// Perform the request with the context provided.
 			var resp *http.Response
 			resp, err = Client.Do(req.WithContext(ctx))
 			if errors.Is(err, io.EOF) {
-				// If the error is io.EOF, continue to retry indefinitely.
 				continue
 			}
 
-			// Call the provided callback function with the response and error.
 			err = f(resp, err)
-			break // Exit the loop after a successful request or a non-EOF error.
+			break
 		}
-		c <- err // Send the final error (or nil) back through the channel.
+		c <- err
 	}()
 
-	defer cncl() // Ensure the cancellation function is deferred to release resources.
-
+	// TODO: Check cncl context required in any case
+	// defer cncl()
 	select {
-	case <-ctx.Done():
-		// If the context is canceled or times out, return the context's error.
-		<-c // Wait for the goroutine to complete before returning.
+	case <-ctx.Done():fix/refactor-zboxcore
+		DefaultTransport.CancelRequest(req) //nolint
+		<-c                                 // Wait for f to return.
 		return ctx.Err()
 	case err := <-c:
 		return err
 	}
+}
+
+// isCurrentDominantStatus determines whether the current response status is the dominant status among responses.
+//
+// The dominant status is where the response status is counted the most.
+// On tie-breakers, 200 will be selected if included.
+//
+// Function assumes runningTotalPerStatus can be accessed safely concurrently.
+func isCurrentDominantStatus(respStatus int, currentTotalPerStatus map[int]int, currentMax int) bool {
+	// mark status as dominant if
+	// - running total for status is the max and response is 200 or
+	// - running total for status is the max and count for 200 is lower
+	return currentTotalPerStatus[respStatus] == currentMax && (respStatus == 200 || currentTotalPerStatus[200] < currentMax)
 }
 
 func joinUrl(baseURl string, paths ...string) (*url.URL, error) {

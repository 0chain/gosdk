package zboxutil

import (
	"bytes"
	"context"
	"encoding/json"
	"fmt"
	"io"
	"io/ioutil"
	"net"
	"net/http"
	"net/url"
	"os"
	"path"
	"strconv"
	"sync"
	"time"

	"github.com/0chain/errors"
	"github.com/0chain/gosdk/core/conf"
	"github.com/0chain/gosdk/core/encryption"
	"github.com/0chain/gosdk/core/logger"
	"github.com/0chain/gosdk/zboxcore/blockchain"
	"github.com/0chain/gosdk/zboxcore/client"
	"github.com/hitenjain14/fasthttp"
)

const SC_REST_API_URL = "v1/screst/"

const MAX_RETRIES = 5
const SLEEP_BETWEEN_RETRIES = 5

// In percentage
const consensusThresh = float32(25.0)

type SCRestAPIHandler func(response map[string][]byte, numSharders int, err error)

type HttpClient interface {
	Do(req *http.Request) (*http.Response, error)
}

type FastClient interface {
	DoTimeout(req *fasthttp.Request, resp *fasthttp.Response, timeout time.Duration) error
}

var (
	Client         HttpClient
	FastHttpClient FastClient
	hostLock       sync.RWMutex
	log            logger.Logger
)

func GetLogger() *logger.Logger {
	return &log
}

const (
	ALLOCATION_ENDPOINT          = "/allocation"
	UPLOAD_ENDPOINT              = "/v1/file/upload/"
	RENAME_ENDPOINT              = "/v1/file/rename/"
	COPY_ENDPOINT                = "/v1/file/copy/"
	MOVE_ENDPOINT                = "/v1/file/move/"
	LIST_ENDPOINT                = "/v1/file/list/"
	REFERENCE_ENDPOINT           = "/v1/file/referencepath/"
	CONNECTION_ENDPOINT          = "/v1/connection/details/"
	COMMIT_ENDPOINT              = "/v1/connection/commit/"
	DOWNLOAD_ENDPOINT            = "/v1/file/download/"
	LATEST_READ_MARKER           = "/v1/readmarker/latest"
	FILE_META_ENDPOINT           = "/v1/file/meta/"
	FILE_STATS_ENDPOINT          = "/v1/file/stats/"
	OBJECT_TREE_ENDPOINT         = "/v1/file/objecttree/"
	REFS_ENDPOINT                = "/v1/file/refs/"
	RECENT_REFS_ENDPOINT         = "/v1/file/refs/recent/"
	COLLABORATOR_ENDPOINT        = "/v1/file/collaborator/"
	CALCULATE_HASH_ENDPOINT      = "/v1/file/calculatehash/"
	SHARE_ENDPOINT               = "/v1/marketplace/shareinfo/"
	DIR_ENDPOINT                 = "/v1/dir/"
	PLAYLIST_LATEST_ENDPOINT     = "/v1/playlist/latest/"
	PLAYLIST_FILE_ENDPOINT       = "/v1/playlist/file/"
	WM_LOCK_ENDPOINT             = "/v1/writemarker/lock/"
	CREATE_CONNECTION_ENDPOINT   = "/v1/connection/create/"
	LATEST_WRITE_MARKER_ENDPOINT = "/v1/file/latestwritemarker/"
	ROLLBACK_ENDPOINT            = "/v1/connection/rollback/"
	REDEEM_ENDPOINT              = "/v1/connection/redeem/"

	// CLIENT_SIGNATURE_HEADER represents http request header contains signature.
	CLIENT_SIGNATURE_HEADER    = "X-App-Client-Signature"
	CLIENT_SIGNATURE_HEADER_V2 = "X-App-Client-Signature-V2"
	ALLOCATION_ID_HEADER       = "ALLOCATION-ID"
)

func getEnvAny(names ...string) string {
	for _, n := range names {
		if val := os.Getenv(n); val != "" {
			return val
		}
	}
	return ""
}

type proxyFromEnv struct {
	HTTPProxy  string
	HTTPSProxy string
	NoProxy    string

	http, https *url.URL
}

func (pfe *proxyFromEnv) initialize() {
	pfe.HTTPProxy = getEnvAny("HTTP_PROXY", "http_proxy")
	pfe.HTTPSProxy = getEnvAny("HTTPS_PROXY", "https_proxy")
	pfe.NoProxy = getEnvAny("NO_PROXY", "no_proxy")

	if pfe.NoProxy != "" {
		return
	}

	if pfe.HTTPProxy != "" {
		pfe.http, _ = url.Parse(pfe.HTTPProxy)
	}
	if pfe.HTTPSProxy != "" {
		pfe.https, _ = url.Parse(pfe.HTTPSProxy)
	}
}

func (pfe *proxyFromEnv) isLoopback(host string) (ok bool) {
	host, _, _ = net.SplitHostPort(host)
	if host == "localhost" {
		return true
	}
	return net.ParseIP(host).IsLoopback()
}

func GetFastHTTPClient() *fasthttp.Client {
	fc, ok := FastHttpClient.(*fasthttp.Client)
	if ok {
		return fc
	}
	return nil
}

func (pfe *proxyFromEnv) Proxy(req *http.Request) (proxy *url.URL, err error) {
	if pfe.isLoopback(req.URL.Host) {
		switch req.URL.Scheme {
		case "http":
			return pfe.http, nil
		case "https":
			return pfe.https, nil
		default:
		}
	}
	return http.ProxyFromEnvironment(req)
}

var envProxy proxyFromEnv

func init() {
	Client = &http.Client{
		Transport: DefaultTransport,
	}

	FastHttpClient = &fasthttp.Client{
		MaxIdleConnDuration:           45 * time.Second,
		NoDefaultUserAgentHeader:      true, // Don't send: User-Agent: fasthttp
		DisableHeaderNamesNormalizing: true, // If you set the case on your headers correctly you can enable this
		DisablePathNormalizing:        true,
		// increase DNS cache time to an hour instead of default minute
		Dial: (&fasthttp.TCPDialer{
			Concurrency:      4096,
			DNSCacheDuration: time.Hour,
		}).Dial,
		ReadTimeout:         120 * time.Second,
		WriteTimeout:        120 * time.Second,
		MaxConnDuration:     45 * time.Second,
		MaxResponseBodySize: 1024 * 1024 * 64, //64MB
		MaxConnsPerHost:     1024,
	}
	envProxy.initialize()
	log.Init(logger.DEBUG, "0box-sdk")
}

func NewHTTPRequest(method string, url string, data []byte) (*http.Request, context.Context, context.CancelFunc, error) {
	var (
		req *http.Request
		err error
	)
	if len(data) > 0 {
		req, err = http.NewRequest(method, url, bytes.NewBuffer(data))
	} else {
		req, err = http.NewRequest(method, url, nil)
	}

	req.Header.Set("Content-Type", "application/json; charset=utf-8")
	req.Header.Set("Access-Control-Allow-Origin", "*")
	ctx, cncl := context.WithTimeout(context.Background(), time.Second*10)
	return req, ctx, cncl, err
}

func setClientInfo(req *http.Request) {
	req.Header.Set("X-App-Client-ID", client.GetClientID())
	req.Header.Set("X-App-Client-Key", client.GetClientPublicKey())
}

func setClientInfoWithSign(req *http.Request, sig, allocation, baseURL string) error {
	setClientInfo(req)
	req.Header.Set(CLIENT_SIGNATURE_HEADER, sig)

	hashData := allocation + baseURL
	sig2, err := client.Sign(encryption.Hash(hashData))
	if err != nil {
		return err
	}
	req.Header.Set(CLIENT_SIGNATURE_HEADER_V2, sig2)
	return nil
}

func NewCommitRequest(baseUrl, allocationID string, allocationTx string, body io.Reader) (*http.Request, error) {
	u, err := joinUrl(baseUrl, COMMIT_ENDPOINT, allocationTx)
	if err != nil {
		return nil, err
	}

	req, err := http.NewRequest(http.MethodPost, u.String(), body)
	if err != nil {
		return nil, err
	}
	setClientInfo(req)

	req.Header.Set(ALLOCATION_ID_HEADER, allocationID)

	return req, nil
}

func NewReferencePathRequest(baseUrl, allocationID string, allocationTx string, sig string, paths []string) (*http.Request, error) {
	nurl, err := joinUrl(baseUrl, REFERENCE_ENDPOINT, allocationTx)
	if err != nil {
		return nil, err
	}

	pathBytes, err := json.Marshal(paths)
	if err != nil {
		return nil, err
	}
	params := url.Values{}
	params.Add("paths", string(pathBytes))
	//url := fmt.Sprintf("%s%s%s?path=%s", baseUrl, LIST_ENDPOINT, allocation, path)
	nurl.RawQuery = params.Encode() // Escape Query Parameters

	req, err := http.NewRequest(http.MethodGet, nurl.String(), nil)
	if err != nil {
		return nil, err
	}

	if err := setClientInfoWithSign(req, sig, allocationTx, baseUrl); err != nil {
		return nil, err
	}

	req.Header.Set(ALLOCATION_ID_HEADER, allocationID)

	return req, nil
}

func NewCalculateHashRequest(baseUrl, allocationID string, allocationTx string, paths []string) (*http.Request, error) {
	nurl, err := joinUrl(baseUrl, CALCULATE_HASH_ENDPOINT, allocationTx)
	if err != nil {
		return nil, err
	}
	pathBytes, err := json.Marshal(paths)
	if err != nil {
		return nil, err
	}
	params := url.Values{}
	params.Add("paths", string(pathBytes))
	nurl.RawQuery = params.Encode() // Escape Query Parameters
	req, err := http.NewRequest(http.MethodPost, nurl.String(), nil)
	if err != nil {
		return nil, err
	}
	setClientInfo(req)

	req.Header.Set(ALLOCATION_ID_HEADER, allocationID)

	return req, nil
}

func NewObjectTreeRequest(baseUrl, allocationID string, allocationTx string, sig string, path string) (*http.Request, error) {
	nurl, err := joinUrl(baseUrl, OBJECT_TREE_ENDPOINT, allocationTx)
	if err != nil {
		return nil, err
	}
	params := url.Values{}
	params.Add("path", path)
	//url := fmt.Sprintf("%s%s%s?path=%s", baseUrl, LIST_ENDPOINT, allocation, path)
	nurl.RawQuery = params.Encode() // Escape Query Parameters
	req, err := http.NewRequest(http.MethodGet, nurl.String(), nil)
	if err != nil {
		return nil, err
	}

	if err := setClientInfoWithSign(req, sig, allocationTx, baseUrl); err != nil {
		return nil, err
	}

	req.Header.Set(ALLOCATION_ID_HEADER, allocationID)

	return req, nil
}

<<<<<<< HEAD
func NewRefsRequest(baseUrl, allocationID, sig, path, pathHash, authToken, offsetPath, updatedDate, offsetDate, fileType, refType string, level, pageLimit int) (*http.Request, error) {
	nUrl, err := joinUrl(baseUrl, REFS_ENDPOINT, allocationID)
=======
func NewRefsRequest(baseUrl, allocationID, allocationTx, path, pathHash, authToken, offsetPath, updatedDate, offsetDate, fileType, refType string, level, pageLimit int) (*http.Request, error) {
	nUrl, err := joinUrl(baseUrl, REFS_ENDPOINT, allocationTx)
>>>>>>> a4c103a8
	if err != nil {
		return nil, err
	}
	params := url.Values{}
	params.Add("path", path)
	params.Add("path_hash", pathHash)
	params.Add("auth_token", authToken)
	params.Add("offsetPath", offsetPath)
	params.Add("pageLimit", strconv.Itoa(pageLimit))
	params.Add("updatedDate", updatedDate)
	params.Add("offsetDate", offsetDate)
	params.Add("fileType", fileType)
	params.Add("refType", refType)
	params.Add("level", strconv.Itoa(level))
	nUrl.RawQuery = params.Encode()
	req, err := http.NewRequest(http.MethodGet, nUrl.String(), nil)
	if err != nil {
		return nil, err
	}

	req.Header.Set(ALLOCATION_ID_HEADER, allocationID)

	if err := setClientInfoWithSign(req, sig, allocationID, baseUrl); err != nil {
		return nil, err
	}

	return req, nil
}

func NewRecentlyAddedRefsRequest(bUrl, allocID, allocTx, sig string, fromDate, offset int64, pageLimit int) (*http.Request, error) {
	nUrl, err := joinUrl(bUrl, RECENT_REFS_ENDPOINT, allocID)
	if err != nil {
		return nil, err
	}

	params := url.Values{}
	params.Add("limit", strconv.Itoa(pageLimit))
	params.Add("offset", strconv.FormatInt(offset, 10))
	params.Add("from-date", strconv.FormatInt(fromDate, 10))

	nUrl.RawQuery = params.Encode()
	req, err := http.NewRequest(http.MethodGet, nUrl.String(), nil)
	if err != nil {
		return nil, err
	}

	req.Header.Set(ALLOCATION_ID_HEADER, allocID)

	if err = setClientInfoWithSign(req, sig, allocTx, bUrl); err != nil {
		return nil, err
	}

	return req, nil
}

func NewAllocationRequest(baseUrl, allocationID, allocationTx string) (*http.Request, error) {
	nurl, err := joinUrl(baseUrl, ALLOCATION_ENDPOINT)
	if err != nil {
		return nil, err
	}
	params := url.Values{}
	params.Add("id", allocationTx)
	nurl.RawQuery = params.Encode() // Escape Query Parameters
	req, err := http.NewRequest(http.MethodGet, nurl.String(), nil)
	if err != nil {
		return nil, err
	}
	setClientInfo(req)

	req.Header.Set(ALLOCATION_ID_HEADER, allocationID)
	return req, nil
}

func NewCollaboratorRequest(baseUrl, allocationID, allocationTx, sig string, body io.Reader) (*http.Request, error) {
	u, err := joinUrl(baseUrl, COLLABORATOR_ENDPOINT, allocationTx)
	if err != nil {
		return nil, err
	}
	req, err := http.NewRequest(http.MethodPost, u.String(), body)
	if err != nil {
		return nil, err
	}

	if err := setClientInfoWithSign(req, sig, allocationTx, baseUrl); err != nil {
		return nil, err
	}

	req.Header.Set(ALLOCATION_ID_HEADER, allocationID)

	return req, nil
}

func GetCollaboratorsRequest(baseUrl, allocationID, allocationTx, sig string, query *url.Values) (*http.Request, error) {
	u, err := joinUrl(baseUrl, COLLABORATOR_ENDPOINT, allocationTx)
	if err != nil {
		return nil, err
	}
	u.RawQuery = query.Encode()
	req, err := http.NewRequest(http.MethodGet, u.String(), nil)
	if err != nil {
		return nil, err
	}

	if err := setClientInfoWithSign(req, sig, allocationTx, baseUrl); err != nil {
		return nil, err
	}

	req.Header.Set(ALLOCATION_ID_HEADER, allocationID)

	return req, nil
}

func DeleteCollaboratorRequest(baseUrl, allocationID, allocationTx, sig string, query *url.Values) (*http.Request, error) {
	u, err := joinUrl(baseUrl, COLLABORATOR_ENDPOINT, allocationTx)
	if err != nil {
		return nil, err
	}
	u.RawQuery = query.Encode()

	req, err := http.NewRequest(http.MethodDelete, u.String(), nil)
	if err != nil {
		return nil, err
	}

	if err := setClientInfoWithSign(req, sig, allocationTx, baseUrl); err != nil {
		return nil, err
	}

	req.Header.Set(ALLOCATION_ID_HEADER, allocationID)

	return req, nil
}

func NewFileMetaRequest(baseUrl, allocationID, allocationTx, sig string, body io.Reader) (*http.Request, error) {
	u, err := joinUrl(baseUrl, FILE_META_ENDPOINT, allocationTx)
	if err != nil {
		return nil, err
	}
	req, err := http.NewRequest(http.MethodPost, u.String(), body)
	if err != nil {
		return nil, err
	}

	err = setClientInfoWithSign(req, sig, allocationTx, baseUrl)
	if err != nil {
		return nil, err
	}

	req.Header.Set(ALLOCATION_ID_HEADER, allocationID)

	return req, nil
}

func NewFileStatsRequest(baseUrl, allocationID, allocationTx, sig string, body io.Reader) (*http.Request, error) {
	u, err := joinUrl(baseUrl, FILE_STATS_ENDPOINT, allocationTx)
	if err != nil {
		return nil, err
	}
	req, err := http.NewRequest(http.MethodPost, u.String(), body)
	if err != nil {
		return nil, err
	}

	if err := setClientInfoWithSign(req, sig, allocationTx, baseUrl); err != nil {
		return nil, err
	}

	req.Header.Set(ALLOCATION_ID_HEADER, allocationID)

	return req, nil
}

func NewListRequest(baseUrl, allocationID, allocationTx, path, pathHash, auth_token string, list bool, offset, pageLimit int) (*http.Request, error) {
	nurl, err := joinUrl(baseUrl, LIST_ENDPOINT, allocationTx)
	if err != nil {
		return nil, err
	}
	params := url.Values{}
	params.Add("path", path)
	params.Add("path_hash", pathHash)
	params.Add("auth_token", auth_token)
	if list {
		params.Add("list", "true")
	}
	params.Add("offset", strconv.Itoa(offset))
	params.Add("limit", strconv.Itoa(pageLimit))
	nurl.RawQuery = params.Encode() // Escape Query Parameters
	req, err := http.NewRequest(http.MethodGet, nurl.String(), nil)
	if err != nil {
		return nil, err
	}
	setClientInfo(req)

	req.Header.Set(ALLOCATION_ID_HEADER, allocationID)

	return req, nil
}

// NewUploadRequestWithMethod create a http request of upload
func NewUploadRequestWithMethod(baseURL, allocationID, allocationTx, sig string, body io.Reader, method string) (*http.Request, error) {
	u, err := joinUrl(baseURL, UPLOAD_ENDPOINT, allocationTx)
	if err != nil {
		return nil, err
	}

	var req *http.Request

	req, err = http.NewRequest(method, u.String(), body)

	if err != nil {
		return nil, err
	}

	// set header: X-App-Client-Signature
	if err := setClientInfoWithSign(req, sig, allocationTx, baseURL); err != nil {
		return nil, err
	}

	req.Header.Set(ALLOCATION_ID_HEADER, allocationID)

	return req, nil
}

func NewWriteMarkerLockRequest(
	baseURL, allocationID, allocationTx, sig, connID string) (*http.Request, error) {

	u, err := joinUrl(baseURL, WM_LOCK_ENDPOINT, allocationTx)
	if err != nil {
		return nil, err
	}

	params := url.Values{}
	params.Add("connection_id", connID)
	u.RawQuery = params.Encode() // Escape Query Parameters

	req, err := http.NewRequest(http.MethodPost, u.String(), nil)
	if err != nil {
		return nil, err
	}

	err = setClientInfoWithSign(req, sig, allocationTx, baseURL)
	if err != nil {
		return nil, err
	}

	req.Header.Set(ALLOCATION_ID_HEADER, allocationID)

	return req, nil
}

func NewWriteMarkerUnLockRequest(
	baseURL, allocationID, allocationTx, sig, connID, requestTime string) (*http.Request, error) {

	u, err := joinUrl(baseURL, WM_LOCK_ENDPOINT, allocationTx, connID)
	if err != nil {
		return nil, err
	}

	req, err := http.NewRequest(http.MethodDelete, u.String(), nil)
	if err != nil {
		return nil, err
	}

	err = setClientInfoWithSign(req, sig, allocationTx, baseURL)
	if err != nil {
		return nil, err
	}

	req.Header.Set(ALLOCATION_ID_HEADER, allocationID)

	return req, nil
}

func NewFastUploadRequest(baseURL, allocationID string, allocationTx string, body []byte, method string) (*fasthttp.Request, error) {
	u, err := joinUrl(baseURL, UPLOAD_ENDPOINT, allocationTx)
	if err != nil {
		return nil, err
	}

	req := fasthttp.AcquireRequest()

	req.Header.SetMethod(method)
	req.SetRequestURI(u.String())
	req.SetBodyRaw(body)

	// set header: X-App-Client-Signature
	if err := setFastClientInfoWithSign(req, allocationTx); err != nil {
		return nil, err
	}

	req.Header.Set(ALLOCATION_ID_HEADER, allocationID)
	return req, nil
}

func setFastClientInfoWithSign(req *fasthttp.Request, allocation string) error {
	req.Header.Set("X-App-Client-ID", client.GetClientID())
	req.Header.Set("X-App-Client-Key", client.GetClientPublicKey())

	sign, err := client.Sign(encryption.Hash(allocation))
	if err != nil {
		return err
	}
	req.Header.Set(CLIENT_SIGNATURE_HEADER, sign)

	return nil
}

func NewUploadRequest(baseUrl, allocationID, allocationTx, sig string, body io.Reader, update bool) (*http.Request, error) {
	u, err := joinUrl(baseUrl, UPLOAD_ENDPOINT, allocationTx)
	if err != nil {
		return nil, err
	}

	var req *http.Request
	if update {
		req, err = http.NewRequest(http.MethodPut, u.String(), body)
	} else {
		req, err = http.NewRequest(http.MethodPost, u.String(), body)
	}
	if err != nil {
		return nil, err
	}

	if err := setClientInfoWithSign(req, sig, allocationTx, baseUrl); err != nil {
		return nil, err
	}

	req.Header.Set(ALLOCATION_ID_HEADER, allocationID)

	return req, nil
}

func NewConnectionRequest(baseUrl, allocationID, allocationTx, sig string, body io.Reader) (*http.Request, error) {
	u, err := joinUrl(baseUrl, CREATE_CONNECTION_ENDPOINT, allocationTx)
	if err != nil {
		return nil, err
	}
	req, err := http.NewRequest(http.MethodPost, u.String(), body)
	if err != nil {
		return nil, err
	}

	if err := setClientInfoWithSign(req, sig, allocationTx, baseUrl); err != nil {
		return nil, err
	}

	req.Header.Set(ALLOCATION_ID_HEADER, allocationID)

	return req, nil
}

func NewRenameRequest(baseUrl, allocationID, allocationTx, sig string, body io.Reader) (*http.Request, error) {
	u, err := joinUrl(baseUrl, RENAME_ENDPOINT, allocationTx)
	if err != nil {
		return nil, err
	}

	// url := fmt.Sprintf("%s%s%s", baseUrl, RENAME_ENDPOINT, allocation)
	req, err := http.NewRequest(http.MethodPost, u.String(), body)
	if err != nil {
		return nil, err
	}

	if err := setClientInfoWithSign(req, sig, allocationTx, baseUrl); err != nil {
		return nil, err
	}

	req.Header.Set(ALLOCATION_ID_HEADER, allocationID)

	return req, nil
}

func NewCopyRequest(baseUrl, allocationID, allocationTx, sig string, body io.Reader) (*http.Request, error) {
	u, err := joinUrl(baseUrl, COPY_ENDPOINT, allocationTx)
	if err != nil {
		return nil, err
	}

	req, err := http.NewRequest(http.MethodPost, u.String(), body)
	if err != nil {
		return nil, err
	}

	if err := setClientInfoWithSign(req, sig, allocationTx, baseUrl); err != nil {
		return nil, err
	}

	req.Header.Set(ALLOCATION_ID_HEADER, allocationID)

	return req, nil
}

func NewMoveRequest(baseUrl, allocationID, allocationTx, sig string, body io.Reader) (*http.Request, error) {
	u, err := joinUrl(baseUrl, MOVE_ENDPOINT, allocationTx)
	if err != nil {
		return nil, err
	}

	req, err := http.NewRequest(http.MethodPost, u.String(), body)
	if err != nil {
		return nil, err
	}

	if err := setClientInfoWithSign(req, sig, allocationTx, baseUrl); err != nil {
		return nil, err
	}

	req.Header.Set(ALLOCATION_ID_HEADER, allocationID)

	return req, nil
}

func NewDownloadRequest(baseUrl, allocationID, allocationTx string) (*http.Request, error) {
	u, err := joinUrl(baseUrl, DOWNLOAD_ENDPOINT, allocationTx)
	if err != nil {
		return nil, err
	}

	// url := fmt.Sprintf("%s%s%s", baseUrl, DOWNLOAD_ENDPOINT, allocation)
	req, err := http.NewRequest(http.MethodGet, u.String(), nil)
	if err != nil {
		return nil, err
	}

	sig, err := client.Sign(encryption.Hash(allocationTx))
	if err != nil {
		return nil, err
	}

	if err := setClientInfoWithSign(req, sig, allocationTx, baseUrl); err != nil {
		return nil, err
	}

	req.Header.Set(ALLOCATION_ID_HEADER, allocationID)

	return req, nil
}

func NewFastDownloadRequest(baseUrl, allocationID, allocationTx string) (*fasthttp.Request, error) {
	u, err := joinUrl(baseUrl, DOWNLOAD_ENDPOINT, allocationTx)
	if err != nil {
		return nil, err
	}

	// url := fmt.Sprintf("%s%s%s", baseUrl, DOWNLOAD_ENDPOINT, allocation)
	// req, err := http.NewRequest(http.MethodGet, u.String(), nil)
	// if err != nil {
	// 	return nil, err
	// }
	req := fasthttp.AcquireRequest()
	req.SetRequestURI(u.String())
	req.Header.Set("X-App-Client-ID", client.GetClientID())
	req.Header.Set("X-App-Client-Key", client.GetClientPublicKey())

	req.Header.Set(ALLOCATION_ID_HEADER, allocationID)

	return req, nil
}

func NewRedeemRequest(baseUrl, allocationID, allocationTx string) (*http.Request, error) {
	u, err := joinUrl(baseUrl, REDEEM_ENDPOINT, allocationTx)
	if err != nil {
		return nil, err
	}

	req, err := http.NewRequest(http.MethodPost, u.String(), nil)
	if err != nil {
		return nil, err
	}
	setClientInfo(req)
	req.Header.Set(ALLOCATION_ID_HEADER, allocationID)
	return req, nil
}

func NewDeleteRequest(baseUrl, allocationID, allocationTx, sig string, query *url.Values) (*http.Request, error) {
	u, err := joinUrl(baseUrl, UPLOAD_ENDPOINT, allocationTx)
	if err != nil {
		return nil, err
	}
	u.RawQuery = query.Encode()

	req, err := http.NewRequest(http.MethodDelete, u.String(), nil)
	if err != nil {
		return nil, err
	}

	if err := setClientInfoWithSign(req, sig, allocationTx, baseUrl); err != nil {
		return nil, err
	}

	req.Header.Set(ALLOCATION_ID_HEADER, allocationID)

	return req, nil
}

func NewCreateDirRequest(baseUrl, allocationID, allocationTx, sig string, body io.Reader) (*http.Request, error) {
	u, err := joinUrl(baseUrl, DIR_ENDPOINT, allocationTx)
	if err != nil {
		return nil, err
	}

	req, err := http.NewRequest(http.MethodPost, u.String(), body)
	if err != nil {
		return nil, err
	}

	if err := setClientInfoWithSign(req, sig, allocationTx, baseUrl); err != nil {
		return nil, err
	}

	req.Header.Set(ALLOCATION_ID_HEADER, allocationID)

	return req, nil
}

func NewShareRequest(baseUrl, allocationID, allocationTx, sig string, body io.Reader) (*http.Request, error) {
	u, err := joinUrl(baseUrl, SHARE_ENDPOINT, allocationTx)
	if err != nil {
		return nil, err
	}

	req, err := http.NewRequest(http.MethodPost, u.String(), body)
	if err != nil {
		return nil, err
	}

	if err := setClientInfoWithSign(req, sig, allocationTx, baseUrl); err != nil {
		return nil, err
	}

	req.Header.Set(ALLOCATION_ID_HEADER, allocationID)

	return req, nil
}

func NewRevokeShareRequest(baseUrl, allocationID, allocationTx, sig string, query *url.Values) (*http.Request, error) {
	u, err := joinUrl(baseUrl, SHARE_ENDPOINT, allocationTx)
	if err != nil {
		return nil, err
	}
	u.RawQuery = query.Encode()
	req, err := http.NewRequest(http.MethodDelete, u.String(), nil)
	if err != nil {
		return nil, err
	}

	if err := setClientInfoWithSign(req, sig, allocationTx, baseUrl); err != nil {
		return nil, err
	}

	req.Header.Set(ALLOCATION_ID_HEADER, allocationID)

	return req, nil
}

func NewWritemarkerRequest(baseUrl, allocationID, allocationTx, sig string) (*http.Request, error) {

	nurl, err := joinUrl(baseUrl, LATEST_WRITE_MARKER_ENDPOINT, allocationTx)
	if err != nil {
		return nil, err
	}

	req, err := http.NewRequest(http.MethodGet, nurl.String(), nil)
	if err != nil {
		return nil, err
	}

	if err := setClientInfoWithSign(req, sig, allocationTx, baseUrl); err != nil {
		return nil, err
	}

	req.Header.Set(ALLOCATION_ID_HEADER, allocationID)

	return req, nil
}

func NewRollbackRequest(baseUrl, allocationID string, allocationTx string, body io.Reader) (*http.Request, error) {
	u, err := joinUrl(baseUrl, ROLLBACK_ENDPOINT, allocationTx)
	if err != nil {
		return nil, err
	}

	req, err := http.NewRequest(http.MethodPost, u.String(), body)
	if err != nil {
		return nil, err
	}
	setClientInfo(req)

	req.Header.Set(ALLOCATION_ID_HEADER, allocationID)

	return req, nil
}

func MakeSCRestAPICall(scAddress string, relativePath string, params map[string]string, handler SCRestAPIHandler) ([]byte, error) {
	numSharders := len(blockchain.GetSharders())
	sharders := blockchain.GetSharders()
	responses := make(map[int]int)
	mu := &sync.Mutex{}
	entityResult := make(map[string][]byte)
	var retObj []byte
	maxCount := 0
	dominant := 200
	wg := sync.WaitGroup{}

	cfg, err := conf.GetClientConfig()
	if err != nil {
		return nil, err
	}

	for _, sharder := range sharders {
		wg.Add(1)
		go func(sharder string) {
			defer wg.Done()
			urlString := fmt.Sprintf("%v/%v%v%v", sharder, SC_REST_API_URL, scAddress, relativePath)
			urlObj, err := url.Parse(urlString)
			if err != nil {
				log.Error(err)
				return
			}
			q := urlObj.Query()
			for k, v := range params {
				q.Add(k, v)
			}
			urlObj.RawQuery = q.Encode()
			client := &http.Client{Transport: DefaultTransport}
			response, err := client.Get(urlObj.String())
			if err != nil {
				blockchain.Sharders.Fail(sharder)
				return
			}

			defer response.Body.Close()
			entityBytes, _ := ioutil.ReadAll(response.Body)
			mu.Lock()
			if response.StatusCode > http.StatusBadRequest {
				blockchain.Sharders.Fail(sharder)
			} else {
				blockchain.Sharders.Success(sharder)
			}
			responses[response.StatusCode]++
			if responses[response.StatusCode] > maxCount {
				maxCount = responses[response.StatusCode]
			}

			if isCurrentDominantStatus(response.StatusCode, responses, maxCount) {
				dominant = response.StatusCode
				retObj = entityBytes
			}

			entityResult[sharder] = entityBytes
			blockchain.Sharders.Success(sharder)
			mu.Unlock()
		}(sharder)
	}
	wg.Wait()

	rate := float32(maxCount*100) / float32(cfg.SharderConsensous)
	if rate < consensusThresh {
		err = errors.New("consensus_failed", "consensus failed on sharders")
	}

	if dominant != 200 {
		var objmap map[string]json.RawMessage
		err := json.Unmarshal(retObj, &objmap)
		if err != nil {
			return nil, errors.New("", string(retObj))
		}

		var parsed string
		err = json.Unmarshal(objmap["error"], &parsed)
		if err != nil || parsed == "" {
			return nil, errors.New("", string(retObj))
		}

		return nil, errors.New("", parsed)
	}

	if handler != nil {
		handler(entityResult, numSharders, err)
	}

	if rate > consensusThresh {
		return retObj, nil
	}
	return nil, err
}

func HttpDo(ctx context.Context, cncl context.CancelFunc, req *http.Request, f func(*http.Response, error) error) error {
	// Run the HTTP request in a goroutine and pass the response to f.
	c := make(chan error, 1)
	go func() {
		var err error
		// indefinitely try if io.EOF error occurs. As per some research over google
		// it occurs when client http tries to send byte stream in connection that is
		// closed by the server
		for {
			var resp *http.Response
			resp, err = Client.Do(req.WithContext(ctx))
			if errors.Is(err, io.EOF) {
				continue
			}

			err = f(resp, err)
			break
		}
		c <- err
	}()

	// TODO: Check cncl context required in any case
	// defer cncl()
	select {
	case <-ctx.Done():
		DefaultTransport.CancelRequest(req) //nolint
		<-c                                 // Wait for f to return.
		return ctx.Err()
	case err := <-c:
		return err
	}
}

// isCurrentDominantStatus determines whether the current response status is the dominant status among responses.
//
// The dominant status is where the response status is counted the most.
// On tie-breakers, 200 will be selected if included.
//
// Function assumes runningTotalPerStatus can be accessed safely concurrently.
func isCurrentDominantStatus(respStatus int, currentTotalPerStatus map[int]int, currentMax int) bool {
	// mark status as dominant if
	// - running total for status is the max and response is 200 or
	// - running total for status is the max and count for 200 is lower
	return currentTotalPerStatus[respStatus] == currentMax && (respStatus == 200 || currentTotalPerStatus[200] < currentMax)
}

func joinUrl(baseURl string, paths ...string) (*url.URL, error) {
	u, err := url.Parse(baseURl)
	if err != nil {
		return nil, err
	}
	p := path.Join(paths...)
	u.Path = path.Join(u.Path, p)
	return u, nil
}<|MERGE_RESOLUTION|>--- conflicted
+++ resolved
@@ -306,13 +306,8 @@
 	return req, nil
 }
 
-<<<<<<< HEAD
-func NewRefsRequest(baseUrl, allocationID, sig, path, pathHash, authToken, offsetPath, updatedDate, offsetDate, fileType, refType string, level, pageLimit int) (*http.Request, error) {
-	nUrl, err := joinUrl(baseUrl, REFS_ENDPOINT, allocationID)
-=======
-func NewRefsRequest(baseUrl, allocationID, allocationTx, path, pathHash, authToken, offsetPath, updatedDate, offsetDate, fileType, refType string, level, pageLimit int) (*http.Request, error) {
+func NewRefsRequest(baseUrl, allocationID, sig, allocationTx, path, pathHash, authToken, offsetPath, updatedDate, offsetDate, fileType, refType string, level, pageLimit int) (*http.Request, error) {
 	nUrl, err := joinUrl(baseUrl, REFS_ENDPOINT, allocationTx)
->>>>>>> a4c103a8
 	if err != nil {
 		return nil, err
 	}

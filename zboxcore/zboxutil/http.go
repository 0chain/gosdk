--- conflicted
+++ resolved
@@ -217,40 +217,9 @@
 	req.Header.Set("X-App-Client-Key", client.GetClientPublicKey())
 }
 
-<<<<<<< HEAD
 func setClientInfoWithSign(req *http.Request, sig string) error {
 	setClientInfo(req)
 	req.Header.Set(CLIENT_SIGNATURE_HEADER, sig)
-=======
-func setClientInfoWithSign(req *http.Request, allocation, baseURL string) error {
-	setClientInfo(req)
-
-	hashData := allocation
-	sign, err := client.Sign(encryption.Hash(hashData))
-	if err != nil {
-		return err
-	}
-	req.Header.Set(CLIENT_SIGNATURE_HEADER, sign)
-
-	hashData = allocation + baseURL
-	sign, err = client.Sign(encryption.Hash(hashData))
-	if err != nil {
-		return err
-	}
-	req.Header.Set(CLIENT_SIGNATURE_HEADER_V2, sign)
-	return nil
-}
-
-func setFastClientInfoWithSign(req *fasthttp.Request, allocation string) error {
-	req.Header.Set("X-App-Client-ID", client.GetClientID())
-	req.Header.Set("X-App-Client-Key", client.GetClientPublicKey())
-
-	sign, err := client.Sign(encryption.Hash(allocation))
-	if err != nil {
-		return err
-	}
-	req.Header.Set(CLIENT_SIGNATURE_HEADER, sign)
->>>>>>> 7e52ce83
 
 	return nil
 }
@@ -292,11 +261,7 @@
 		return nil, err
 	}
 
-<<<<<<< HEAD
-	if err := setClientInfoWithSign(req, sig); err != nil {
-=======
-	if err := setClientInfoWithSign(req, allocationTx, baseUrl); err != nil {
->>>>>>> 7e52ce83
+	if err := setClientInfoWithSign(req, sig); err != nil {
 		return nil, err
 	}
 
@@ -342,24 +307,16 @@
 		return nil, err
 	}
 
-<<<<<<< HEAD
-	if err := setClientInfoWithSign(req, sig); err != nil {
-=======
-	if err := setClientInfoWithSign(req, allocationTx, baseUrl); err != nil {
->>>>>>> 7e52ce83
-		return nil, err
-	}
-
-	req.Header.Set(ALLOCATION_ID_HEADER, allocationID)
-
-	return req, nil
-}
-
-<<<<<<< HEAD
+	if err := setClientInfoWithSign(req, sig); err != nil {
+		return nil, err
+	}
+
+	req.Header.Set(ALLOCATION_ID_HEADER, allocationID)
+
+	return req, nil
+}
+
 func NewRefsRequest(baseUrl, allocationID, sig, path, pathHash, authToken, offsetPath, updatedDate, offsetDate, fileType, refType string, level, pageLimit int) (*http.Request, error) {
-=======
-func NewRefsRequest(baseUrl, allocationID, allocationTx, path, pathHash, authToken, offsetPath, updatedDate, offsetDate, fileType, refType string, level, pageLimit int) (*http.Request, error) {
->>>>>>> 7e52ce83
 	nUrl, err := joinUrl(baseUrl, REFS_ENDPOINT, allocationID)
 	if err != nil {
 		return nil, err
@@ -383,11 +340,7 @@
 
 	req.Header.Set(ALLOCATION_ID_HEADER, allocationID)
 
-<<<<<<< HEAD
-	if err := setClientInfoWithSign(req, sig); err != nil {
-=======
-	if err := setClientInfoWithSign(req, allocationTx, baseUrl); err != nil {
->>>>>>> 7e52ce83
+	if err := setClientInfoWithSign(req, sig); err != nil {
 		return nil, err
 	}
 
@@ -413,11 +366,7 @@
 
 	req.Header.Set(ALLOCATION_ID_HEADER, allocID)
 
-<<<<<<< HEAD
 	if err = setClientInfoWithSign(req, sig); err != nil {
-=======
-	if err := setClientInfoWithSign(req, allocTx, bUrl); err != nil {
->>>>>>> 7e52ce83
 		return nil, err
 	}
 
@@ -452,11 +401,7 @@
 		return nil, err
 	}
 
-<<<<<<< HEAD
-	if err := setClientInfoWithSign(req, sig); err != nil {
-=======
-	if err := setClientInfoWithSign(req, allocationTx, baseUrl); err != nil {
->>>>>>> 7e52ce83
+	if err := setClientInfoWithSign(req, sig); err != nil {
 		return nil, err
 	}
 
@@ -476,11 +421,7 @@
 		return nil, err
 	}
 
-<<<<<<< HEAD
-	if err := setClientInfoWithSign(req, sig); err != nil {
-=======
-	if err := setClientInfoWithSign(req, allocationTx, baseUrl); err != nil {
->>>>>>> 7e52ce83
+	if err := setClientInfoWithSign(req, sig); err != nil {
 		return nil, err
 	}
 
@@ -501,11 +442,7 @@
 		return nil, err
 	}
 
-<<<<<<< HEAD
-	if err := setClientInfoWithSign(req, sig); err != nil {
-=======
-	if err := setClientInfoWithSign(req, allocationTx, baseUrl); err != nil {
->>>>>>> 7e52ce83
+	if err := setClientInfoWithSign(req, sig); err != nil {
 		return nil, err
 	}
 
@@ -524,12 +461,8 @@
 		return nil, err
 	}
 
-<<<<<<< HEAD
 	err = setClientInfoWithSign(req, sig)
 	if err != nil {
-=======
-	if err := setClientInfoWithSign(req, allocationTx, baseUrl); err != nil {
->>>>>>> 7e52ce83
 		return nil, err
 	}
 
@@ -548,11 +481,7 @@
 		return nil, err
 	}
 
-<<<<<<< HEAD
-	if err := setClientInfoWithSign(req, sig); err != nil {
-=======
-	if err := setClientInfoWithSign(req, allocationTx, baseUrl); err != nil {
->>>>>>> 7e52ce83
+	if err := setClientInfoWithSign(req, sig); err != nil {
 		return nil, err
 	}
 
@@ -603,11 +532,7 @@
 	}
 
 	// set header: X-App-Client-Signature
-<<<<<<< HEAD
-	if err := setClientInfoWithSign(req, sig); err != nil {
-=======
-	if err := setClientInfoWithSign(req, allocationTx, baseURL); err != nil {
->>>>>>> 7e52ce83
+	if err := setClientInfoWithSign(req, sig); err != nil {
 		return nil, err
 	}
 
@@ -633,12 +558,8 @@
 		return nil, err
 	}
 
-<<<<<<< HEAD
 	err = setClientInfoWithSign(req, sig)
 	if err != nil {
-=======
-	if err := setClientInfoWithSign(req, allocationTx, baseURL); err != nil {
->>>>>>> 7e52ce83
 		return nil, err
 	}
 
@@ -660,23 +581,16 @@
 		return nil, err
 	}
 
-<<<<<<< HEAD
 	err = setClientInfoWithSign(req, sig)
 	if err != nil {
-=======
-	if err := setClientInfoWithSign(req, allocationTx, baseURL); err != nil {
->>>>>>> 7e52ce83
-		return nil, err
-	}
-
-	req.Header.Set(ALLOCATION_ID_HEADER, allocationID)
-
-	return req, nil
-}
-
-<<<<<<< HEAD
-func NewUploadRequest(baseUrl, allocationID, allocationTx, sig string, body io.Reader, update bool) (*http.Request, error) {
-=======
+		return nil, err
+	}
+
+	req.Header.Set(ALLOCATION_ID_HEADER, allocationID)
+
+	return req, nil
+}
+
 func NewFastUploadRequest(baseURL, allocationID string, allocationTx string, body []byte, method string) (*fasthttp.Request, error) {
 	u, err := joinUrl(baseURL, UPLOAD_ENDPOINT, allocationTx)
 	if err != nil {
@@ -698,8 +612,7 @@
 	return req, nil
 }
 
-func NewUploadRequest(baseUrl, allocationID string, allocationTx string, body io.Reader, update bool) (*http.Request, error) {
->>>>>>> 7e52ce83
+func NewUploadRequest(baseUrl, allocationID, allocationTx, sig string, body io.Reader, update bool) (*http.Request, error) {
 	u, err := joinUrl(baseUrl, UPLOAD_ENDPOINT, allocationTx)
 	if err != nil {
 		return nil, err
@@ -715,11 +628,7 @@
 		return nil, err
 	}
 
-<<<<<<< HEAD
-	if err := setClientInfoWithSign(req, sig); err != nil {
-=======
-	if err := setClientInfoWithSign(req, allocationTx, baseUrl); err != nil {
->>>>>>> 7e52ce83
+	if err := setClientInfoWithSign(req, sig); err != nil {
 		return nil, err
 	}
 
@@ -738,11 +647,7 @@
 		return nil, err
 	}
 
-<<<<<<< HEAD
-	if err := setClientInfoWithSign(req, sig); err != nil {
-=======
-	if err := setClientInfoWithSign(req, allocationTx, baseUrl); err != nil {
->>>>>>> 7e52ce83
+	if err := setClientInfoWithSign(req, sig); err != nil {
 		return nil, err
 	}
 
@@ -763,11 +668,7 @@
 		return nil, err
 	}
 
-<<<<<<< HEAD
-	if err := setClientInfoWithSign(req, sig); err != nil {
-=======
-	if err := setClientInfoWithSign(req, allocationTx, baseUrl); err != nil {
->>>>>>> 7e52ce83
+	if err := setClientInfoWithSign(req, sig); err != nil {
 		return nil, err
 	}
 
@@ -787,11 +688,7 @@
 		return nil, err
 	}
 
-<<<<<<< HEAD
-	if err := setClientInfoWithSign(req, sig); err != nil {
-=======
-	if err := setClientInfoWithSign(req, allocationTx, baseUrl); err != nil {
->>>>>>> 7e52ce83
+	if err := setClientInfoWithSign(req, sig); err != nil {
 		return nil, err
 	}
 
@@ -811,11 +708,7 @@
 		return nil, err
 	}
 
-<<<<<<< HEAD
-	if err := setClientInfoWithSign(req, sig); err != nil {
-=======
-	if err := setClientInfoWithSign(req, allocationTx, baseUrl); err != nil {
->>>>>>> 7e52ce83
+	if err := setClientInfoWithSign(req, sig); err != nil {
 		return nil, err
 	}
 
@@ -892,11 +785,7 @@
 		return nil, err
 	}
 
-<<<<<<< HEAD
-	if err := setClientInfoWithSign(req, sig); err != nil {
-=======
-	if err := setClientInfoWithSign(req, allocationTx, baseUrl); err != nil {
->>>>>>> 7e52ce83
+	if err := setClientInfoWithSign(req, sig); err != nil {
 		return nil, err
 	}
 
@@ -916,11 +805,7 @@
 		return nil, err
 	}
 
-<<<<<<< HEAD
-	if err := setClientInfoWithSign(req, sig); err != nil {
-=======
-	if err := setClientInfoWithSign(req, allocationTx, baseUrl); err != nil {
->>>>>>> 7e52ce83
+	if err := setClientInfoWithSign(req, sig); err != nil {
 		return nil, err
 	}
 
@@ -940,11 +825,7 @@
 		return nil, err
 	}
 
-<<<<<<< HEAD
-	if err := setClientInfoWithSign(req, sig); err != nil {
-=======
-	if err := setClientInfoWithSign(req, allocationTx, baseUrl); err != nil {
->>>>>>> 7e52ce83
+	if err := setClientInfoWithSign(req, sig); err != nil {
 		return nil, err
 	}
 
@@ -964,11 +845,7 @@
 		return nil, err
 	}
 
-<<<<<<< HEAD
-	if err := setClientInfoWithSign(req, sig); err != nil {
-=======
-	if err := setClientInfoWithSign(req, allocationTx, baseUrl); err != nil {
->>>>>>> 7e52ce83
+	if err := setClientInfoWithSign(req, sig); err != nil {
 		return nil, err
 	}
 
@@ -989,11 +866,7 @@
 		return nil, err
 	}
 
-<<<<<<< HEAD
-	if err := setClientInfoWithSign(req, sig); err != nil {
-=======
-	if err := setClientInfoWithSign(req, allocationTx, baseUrl); err != nil {
->>>>>>> 7e52ce83
+	if err := setClientInfoWithSign(req, sig); err != nil {
 		return nil, err
 	}
 

package zboxutil

import (
	"bytes"
	"context"
	"encoding/json"
	"fmt"
	"io"
	"io/ioutil"
	"net"
	"net/http"
	"net/url"
	"os"
	"path"
	"strconv"
	"sync"
	"time"

	"github.com/0chain/errors"
	"github.com/0chain/gosdk/core/conf"
	"github.com/0chain/gosdk/core/encryption"
	"github.com/0chain/gosdk/core/logger"
	"github.com/0chain/gosdk/zboxcore/blockchain"
	"github.com/0chain/gosdk/zboxcore/client"
	"github.com/hitenjain14/fasthttp"
)

const SC_REST_API_URL = "v1/screst/"

const MAX_RETRIES = 5
const SLEEP_BETWEEN_RETRIES = 5

// In percentage
const consensusThresh = float32(25.0)

type SCRestAPIHandler func(response map[string][]byte, numSharders int, err error)

type HttpClient interface {
	Do(req *http.Request) (*http.Response, error)
}

type FastClient interface {
	DoTimeout(req *fasthttp.Request, resp *fasthttp.Response, timeout time.Duration) error
}

var (
	Client         HttpClient
	HostClientMap  = make(map[string]*fasthttp.HostClient)
	FastHttpClient FastClient
	hostLock       sync.RWMutex
	log            logger.Logger
)

func GetLogger() *logger.Logger {
	return &log
}

const (
	ALLOCATION_ENDPOINT          = "/allocation"
	UPLOAD_ENDPOINT              = "/v1/file/upload/"
	RENAME_ENDPOINT              = "/v1/file/rename/"
	COPY_ENDPOINT                = "/v1/file/copy/"
	MOVE_ENDPOINT                = "/v1/file/move/"
	LIST_ENDPOINT                = "/v1/file/list/"
	REFERENCE_ENDPOINT           = "/v1/file/referencepath/"
	CONNECTION_ENDPOINT          = "/v1/connection/details/"
	COMMIT_ENDPOINT              = "/v1/connection/commit/"
	DOWNLOAD_ENDPOINT            = "/v1/file/download/"
	LATEST_READ_MARKER           = "/v1/readmarker/latest"
	FILE_META_ENDPOINT           = "/v1/file/meta/"
	FILE_STATS_ENDPOINT          = "/v1/file/stats/"
	OBJECT_TREE_ENDPOINT         = "/v1/file/objecttree/"
	REFS_ENDPOINT                = "/v1/file/refs/"
	RECENT_REFS_ENDPOINT         = "/v1/file/refs/recent/"
	COLLABORATOR_ENDPOINT        = "/v1/file/collaborator/"
	CALCULATE_HASH_ENDPOINT      = "/v1/file/calculatehash/"
	SHARE_ENDPOINT               = "/v1/marketplace/shareinfo/"
	DIR_ENDPOINT                 = "/v1/dir/"
	PLAYLIST_LATEST_ENDPOINT     = "/v1/playlist/latest/"
	PLAYLIST_FILE_ENDPOINT       = "/v1/playlist/file/"
	WM_LOCK_ENDPOINT             = "/v1/writemarker/lock/"
	CREATE_CONNECTION_ENDPOINT   = "/v1/connection/create/"
	LATEST_WRITE_MARKER_ENDPOINT = "/v1/file/latestwritemarker/"
	ROLLBACK_ENDPOINT            = "/v1/connection/rollback/"
	REDEEM_ENDPOINT              = "/v1/connection/redeem/"

	// CLIENT_SIGNATURE_HEADER represents http request header contains signature.
	CLIENT_SIGNATURE_HEADER    = "X-App-Client-Signature"
	CLIENT_SIGNATURE_HEADER_V2 = "X-App-Client-Signature-V2"
	ALLOCATION_ID_HEADER       = "ALLOCATION-ID"
)

func getEnvAny(names ...string) string {
	for _, n := range names {
		if val := os.Getenv(n); val != "" {
			return val
		}
	}
	return ""
}

type proxyFromEnv struct {
	HTTPProxy  string
	HTTPSProxy string
	NoProxy    string

	http, https *url.URL
}

func (pfe *proxyFromEnv) initialize() {
	pfe.HTTPProxy = getEnvAny("HTTP_PROXY", "http_proxy")
	pfe.HTTPSProxy = getEnvAny("HTTPS_PROXY", "https_proxy")
	pfe.NoProxy = getEnvAny("NO_PROXY", "no_proxy")

	if pfe.NoProxy != "" {
		return
	}

	if pfe.HTTPProxy != "" {
		pfe.http, _ = url.Parse(pfe.HTTPProxy)
	}
	if pfe.HTTPSProxy != "" {
		pfe.https, _ = url.Parse(pfe.HTTPSProxy)
	}
}

func (pfe *proxyFromEnv) isLoopback(host string) (ok bool) {
	host, _, _ = net.SplitHostPort(host)
	if host == "localhost" {
		return true
	}
	return net.ParseIP(host).IsLoopback()
}

func SetHostClient(id, baseURL string) {
	hostLock.Lock()
	defer hostLock.Unlock()
	if _, ok := HostClientMap[id]; !ok {
		u, _ := url.Parse(baseURL)
		host := fasthttp.AddMissingPort(u.Host, true)
		HostClientMap[id] = &fasthttp.HostClient{
			NoDefaultUserAgentHeader:      true,
			Addr:                          host,
			MaxIdleConnDuration:           60 * time.Second,
			DisableHeaderNamesNormalizing: true,
			DisablePathNormalizing:        true,
			Dial: (&fasthttp.TCPDialer{
				Concurrency:      4096,
				DNSCacheDuration: time.Hour,
			}).Dial,
<<<<<<< HEAD
			IsTLS:        true,
			ReadTimeout:  30 * time.Second,
			WriteTimeout: 30 * time.Second,
=======
			IsTLS: u.Scheme == "https",
>>>>>>> 630a7689
		}
	}
}

func GetHostClient(id, baseURL string) *fasthttp.HostClient {
	hostLock.RLock()
	hc := HostClientMap[id]
	if hc == nil {
		hostLock.RUnlock()
		SetHostClient(id, baseURL)
		hostLock.RLock()
		hc = HostClientMap[id]
	}
	hostLock.RUnlock()
	return hc
}

func (pfe *proxyFromEnv) Proxy(req *http.Request) (proxy *url.URL, err error) {
	if pfe.isLoopback(req.URL.Host) {
		switch req.URL.Scheme {
		case "http":
			return pfe.http, nil
		case "https":
			return pfe.https, nil
		default:
		}
	}
	return http.ProxyFromEnvironment(req)
}

var envProxy proxyFromEnv

func init() {
	Client = &http.Client{
		Transport: DefaultTransport,
	}

	FastHttpClient = &fasthttp.Client{
		MaxIdleConnDuration:           60 * time.Second,
		NoDefaultUserAgentHeader:      true, // Don't send: User-Agent: fasthttp
		DisableHeaderNamesNormalizing: true, // If you set the case on your headers correctly you can enable this
		DisablePathNormalizing:        true,
		// increase DNS cache time to an hour instead of default minute
		Dial: (&fasthttp.TCPDialer{
			Concurrency:      4096,
			DNSCacheDuration: time.Hour,
		}).Dial,
		ReadTimeout:  60 * time.Second,
		WriteTimeout: 60 * time.Second,
	}
	envProxy.initialize()
	log.Init(logger.DEBUG, "0box-sdk")
}

func NewHTTPRequest(method string, url string, data []byte) (*http.Request, context.Context, context.CancelFunc, error) {
	var (
		req *http.Request
		err error
	)
	if len(data) > 0 {
		req, err = http.NewRequest(method, url, bytes.NewBuffer(data))
	} else {
		req, err = http.NewRequest(method, url, nil)
	}

	req.Header.Set("Content-Type", "application/json; charset=utf-8")
	req.Header.Set("Access-Control-Allow-Origin", "*")
	ctx, cncl := context.WithTimeout(context.Background(), time.Second*10)
	return req, ctx, cncl, err
}

func setClientInfo(req *http.Request) {
	req.Header.Set("X-App-Client-ID", client.GetClientID())
	req.Header.Set("X-App-Client-Key", client.GetClientPublicKey())
}

func setClientInfoWithSign(req *http.Request, allocation, baseURL string) error {
	setClientInfo(req)

	hashData := allocation
	sign, err := client.Sign(encryption.Hash(hashData))
	if err != nil {
		return err
	}
	req.Header.Set(CLIENT_SIGNATURE_HEADER, sign)

	hashData = allocation + baseURL
	sign, err = client.Sign(encryption.Hash(hashData))
	if err != nil {
		return err
	}
	req.Header.Set(CLIENT_SIGNATURE_HEADER_V2, sign)
	return nil
}

func setFastClientInfoWithSign(req *fasthttp.Request, allocation string) error {
	req.Header.Set("X-App-Client-ID", client.GetClientID())
	req.Header.Set("X-App-Client-Key", client.GetClientPublicKey())

	sign, err := client.Sign(encryption.Hash(allocation))
	if err != nil {
		return err
	}
	req.Header.Set(CLIENT_SIGNATURE_HEADER, sign)

	return nil
}

func NewCommitRequest(baseUrl, allocationID string, allocationTx string, body io.Reader) (*http.Request, error) {
	u, err := joinUrl(baseUrl, COMMIT_ENDPOINT, allocationTx)
	if err != nil {
		return nil, err
	}

	req, err := http.NewRequest(http.MethodPost, u.String(), body)
	if err != nil {
		return nil, err
	}
	setClientInfo(req)

	req.Header.Set(ALLOCATION_ID_HEADER, allocationID)

	return req, nil
}

func NewReferencePathRequest(baseUrl, allocationID string, allocationTx string, paths []string) (*http.Request, error) {
	nurl, err := joinUrl(baseUrl, REFERENCE_ENDPOINT, allocationTx)
	if err != nil {
		return nil, err
	}

	pathBytes, err := json.Marshal(paths)
	if err != nil {
		return nil, err
	}
	params := url.Values{}
	params.Add("paths", string(pathBytes))
	//url := fmt.Sprintf("%s%s%s?path=%s", baseUrl, LIST_ENDPOINT, allocation, path)
	nurl.RawQuery = params.Encode() // Escape Query Parameters

	req, err := http.NewRequest(http.MethodGet, nurl.String(), nil)
	if err != nil {
		return nil, err
	}

	if err := setClientInfoWithSign(req, allocationTx, baseUrl); err != nil {
		return nil, err
	}

	req.Header.Set(ALLOCATION_ID_HEADER, allocationID)

	return req, nil
}

func NewCalculateHashRequest(baseUrl, allocationID string, allocationTx string, paths []string) (*http.Request, error) {
	nurl, err := joinUrl(baseUrl, CALCULATE_HASH_ENDPOINT, allocationTx)
	if err != nil {
		return nil, err
	}
	pathBytes, err := json.Marshal(paths)
	if err != nil {
		return nil, err
	}
	params := url.Values{}
	params.Add("paths", string(pathBytes))
	nurl.RawQuery = params.Encode() // Escape Query Parameters
	req, err := http.NewRequest(http.MethodPost, nurl.String(), nil)
	if err != nil {
		return nil, err
	}
	setClientInfo(req)

	req.Header.Set(ALLOCATION_ID_HEADER, allocationID)

	return req, nil
}

func NewObjectTreeRequest(baseUrl, allocationID string, allocationTx string, path string) (*http.Request, error) {
	nurl, err := joinUrl(baseUrl, OBJECT_TREE_ENDPOINT, allocationTx)
	if err != nil {
		return nil, err
	}
	params := url.Values{}
	params.Add("path", path)
	//url := fmt.Sprintf("%s%s%s?path=%s", baseUrl, LIST_ENDPOINT, allocation, path)
	nurl.RawQuery = params.Encode() // Escape Query Parameters
	req, err := http.NewRequest(http.MethodGet, nurl.String(), nil)
	if err != nil {
		return nil, err
	}

	if err := setClientInfoWithSign(req, allocationTx, baseUrl); err != nil {
		return nil, err
	}

	req.Header.Set(ALLOCATION_ID_HEADER, allocationID)

	return req, nil
}

func NewRefsRequest(baseUrl, allocationID, allocationTx, path, pathHash, authToken, offsetPath, updatedDate, offsetDate, fileType, refType string, level, pageLimit int) (*http.Request, error) {
	nUrl, err := joinUrl(baseUrl, REFS_ENDPOINT, allocationID)
	if err != nil {
		return nil, err
	}
	params := url.Values{}
	params.Add("path", path)
	params.Add("path_hash", pathHash)
	params.Add("auth_token", authToken)
	params.Add("offsetPath", offsetPath)
	params.Add("pageLimit", strconv.Itoa(pageLimit))
	params.Add("updatedDate", updatedDate)
	params.Add("offsetDate", offsetDate)
	params.Add("fileType", fileType)
	params.Add("refType", refType)
	params.Add("level", strconv.Itoa(level))
	nUrl.RawQuery = params.Encode()
	req, err := http.NewRequest(http.MethodGet, nUrl.String(), nil)
	if err != nil {
		return nil, err
	}

	req.Header.Set(ALLOCATION_ID_HEADER, allocationID)

	if err := setClientInfoWithSign(req, allocationTx, baseUrl); err != nil {
		return nil, err
	}

	return req, nil
}

func NewRecentlyAddedRefsRequest(bUrl, allocID, allocTx string, fromDate, offset int64, pageLimit int) (*http.Request, error) {
	nUrl, err := joinUrl(bUrl, RECENT_REFS_ENDPOINT, allocID)
	if err != nil {
		return nil, err
	}

	params := url.Values{}
	params.Add("limit", strconv.Itoa(pageLimit))
	params.Add("offset", strconv.FormatInt(offset, 10))
	params.Add("from-date", strconv.FormatInt(fromDate, 10))

	nUrl.RawQuery = params.Encode()
	req, err := http.NewRequest(http.MethodGet, nUrl.String(), nil)
	if err != nil {
		return nil, err
	}

	req.Header.Set(ALLOCATION_ID_HEADER, allocID)

	if err := setClientInfoWithSign(req, allocTx, bUrl); err != nil {
		return nil, err
	}

	return req, nil
}

func NewAllocationRequest(baseUrl, allocationID, allocationTx string) (*http.Request, error) {
	nurl, err := joinUrl(baseUrl, ALLOCATION_ENDPOINT)
	if err != nil {
		return nil, err
	}
	params := url.Values{}
	params.Add("id", allocationTx)
	nurl.RawQuery = params.Encode() // Escape Query Parameters
	req, err := http.NewRequest(http.MethodGet, nurl.String(), nil)
	if err != nil {
		return nil, err
	}
	setClientInfo(req)

	req.Header.Set(ALLOCATION_ID_HEADER, allocationID)
	return req, nil
}

func NewCollaboratorRequest(baseUrl string, allocationID string, allocationTx string, body io.Reader) (*http.Request, error) {
	u, err := joinUrl(baseUrl, COLLABORATOR_ENDPOINT, allocationTx)
	if err != nil {
		return nil, err
	}
	req, err := http.NewRequest(http.MethodPost, u.String(), body)
	if err != nil {
		return nil, err
	}

	if err := setClientInfoWithSign(req, allocationTx, baseUrl); err != nil {
		return nil, err
	}

	req.Header.Set(ALLOCATION_ID_HEADER, allocationID)

	return req, nil
}

func GetCollaboratorsRequest(baseUrl string, allocationID string, allocationTx string, query *url.Values) (*http.Request, error) {
	u, err := joinUrl(baseUrl, COLLABORATOR_ENDPOINT, allocationTx)
	if err != nil {
		return nil, err
	}
	u.RawQuery = query.Encode()
	req, err := http.NewRequest(http.MethodGet, u.String(), nil)
	if err != nil {
		return nil, err
	}

	if err := setClientInfoWithSign(req, allocationTx, baseUrl); err != nil {
		return nil, err
	}

	req.Header.Set(ALLOCATION_ID_HEADER, allocationID)

	return req, nil
}

func DeleteCollaboratorRequest(baseUrl string, allocationID string, allocationTx string, query *url.Values) (*http.Request, error) {
	u, err := joinUrl(baseUrl, COLLABORATOR_ENDPOINT, allocationTx)
	if err != nil {
		return nil, err
	}
	u.RawQuery = query.Encode()

	req, err := http.NewRequest(http.MethodDelete, u.String(), nil)
	if err != nil {
		return nil, err
	}

	if err := setClientInfoWithSign(req, allocationTx, baseUrl); err != nil {
		return nil, err
	}

	req.Header.Set(ALLOCATION_ID_HEADER, allocationID)

	return req, nil
}

func NewFileMetaRequest(baseUrl string, allocationID string, allocationTx string, body io.Reader) (*http.Request, error) {
	u, err := joinUrl(baseUrl, FILE_META_ENDPOINT, allocationTx)
	if err != nil {
		return nil, err
	}
	req, err := http.NewRequest(http.MethodPost, u.String(), body)
	if err != nil {
		return nil, err
	}

	if err := setClientInfoWithSign(req, allocationTx, baseUrl); err != nil {
		return nil, err
	}

	req.Header.Set(ALLOCATION_ID_HEADER, allocationID)

	return req, nil
}

func NewFileStatsRequest(baseUrl string, allocationID string, allocationTx string, body io.Reader) (*http.Request, error) {
	u, err := joinUrl(baseUrl, FILE_STATS_ENDPOINT, allocationTx)
	if err != nil {
		return nil, err
	}
	req, err := http.NewRequest(http.MethodPost, u.String(), body)
	if err != nil {
		return nil, err
	}

	if err := setClientInfoWithSign(req, allocationTx, baseUrl); err != nil {
		return nil, err
	}

	req.Header.Set(ALLOCATION_ID_HEADER, allocationID)

	return req, nil
}

func NewListRequest(baseUrl, allocationID, allocationTx, path, pathHash, auth_token string, list bool, offset, pageLimit int) (*http.Request, error) {
	nurl, err := joinUrl(baseUrl, LIST_ENDPOINT, allocationTx)
	if err != nil {
		return nil, err
	}
	params := url.Values{}
	params.Add("path", path)
	params.Add("path_hash", pathHash)
	params.Add("auth_token", auth_token)
	if list {
		params.Add("list", "true")
	}
	params.Add("offset", strconv.Itoa(offset))
	params.Add("limit", strconv.Itoa(pageLimit))
	nurl.RawQuery = params.Encode() // Escape Query Parameters
	req, err := http.NewRequest(http.MethodGet, nurl.String(), nil)
	if err != nil {
		return nil, err
	}
	setClientInfo(req)

	req.Header.Set(ALLOCATION_ID_HEADER, allocationID)

	return req, nil
}

// NewUploadRequestWithMethod create a http request of upload
func NewUploadRequestWithMethod(baseURL, allocationID string, allocationTx string, body io.Reader, method string) (*http.Request, error) {
	u, err := joinUrl(baseURL, UPLOAD_ENDPOINT, allocationTx)
	if err != nil {
		return nil, err
	}

	var req *http.Request

	req, err = http.NewRequest(method, u.String(), body)

	if err != nil {
		return nil, err
	}

	// set header: X-App-Client-Signature
	if err := setClientInfoWithSign(req, allocationTx, baseURL); err != nil {
		return nil, err
	}

	req.Header.Set(ALLOCATION_ID_HEADER, allocationID)

	return req, nil
}

func NewWriteMarkerLockRequest(
	baseURL, allocationID, allocationTx, connID string) (*http.Request, error) {

	u, err := joinUrl(baseURL, WM_LOCK_ENDPOINT, allocationTx)
	if err != nil {
		return nil, err
	}

	params := url.Values{}
	params.Add("connection_id", connID)
	u.RawQuery = params.Encode() // Escape Query Parameters

	req, err := http.NewRequest(http.MethodPost, u.String(), nil)
	if err != nil {
		return nil, err
	}

	if err := setClientInfoWithSign(req, allocationTx, baseURL); err != nil {
		return nil, err
	}

	req.Header.Set(ALLOCATION_ID_HEADER, allocationID)

	return req, nil
}

func NewWriteMarkerUnLockRequest(
	baseURL, allocationID, allocationTx, connID, requestTime string) (*http.Request, error) {

	u, err := joinUrl(baseURL, WM_LOCK_ENDPOINT, allocationTx, connID)
	if err != nil {
		return nil, err
	}

	req, err := http.NewRequest(http.MethodDelete, u.String(), nil)
	if err != nil {
		return nil, err
	}

	if err := setClientInfoWithSign(req, allocationTx, baseURL); err != nil {
		return nil, err
	}

	req.Header.Set(ALLOCATION_ID_HEADER, allocationID)

	return req, nil
}

func NewFastUploadRequest(baseURL, allocationID string, allocationTx string, body []byte, method string) (*fasthttp.Request, error) {
	u, err := joinUrl(baseURL, UPLOAD_ENDPOINT, allocationTx)
	if err != nil {
		return nil, err
	}

	req := fasthttp.AcquireRequest()

	req.Header.SetMethod(method)
	req.SetRequestURI(u.String())
	req.SetBodyRaw(body)

	// set header: X-App-Client-Signature
	if err := setFastClientInfoWithSign(req, allocationTx); err != nil {
		return nil, err
	}

	req.Header.Set(ALLOCATION_ID_HEADER, allocationID)
	return req, nil
}

func NewUploadRequest(baseUrl, allocationID string, allocationTx string, body io.Reader, update bool) (*http.Request, error) {
	u, err := joinUrl(baseUrl, UPLOAD_ENDPOINT, allocationTx)
	if err != nil {
		return nil, err
	}

	var req *http.Request
	if update {
		req, err = http.NewRequest(http.MethodPut, u.String(), body)
	} else {
		req, err = http.NewRequest(http.MethodPost, u.String(), body)
	}
	if err != nil {
		return nil, err
	}

	if err := setClientInfoWithSign(req, allocationTx, baseUrl); err != nil {
		return nil, err
	}

	req.Header.Set(ALLOCATION_ID_HEADER, allocationID)

	return req, nil
}

func NewConnectionRequest(baseUrl, allocationID string, allocationTx string, body io.Reader) (*http.Request, error) {
	u, err := joinUrl(baseUrl, CREATE_CONNECTION_ENDPOINT, allocationTx)
	if err != nil {
		return nil, err
	}
	req, err := http.NewRequest(http.MethodPost, u.String(), body)
	if err != nil {
		return nil, err
	}

	if err := setClientInfoWithSign(req, allocationTx, baseUrl); err != nil {
		return nil, err
	}

	req.Header.Set(ALLOCATION_ID_HEADER, allocationID)

	return req, nil
}

func NewRenameRequest(baseUrl, allocationID string, allocationTx string, body io.Reader) (*http.Request, error) {
	u, err := joinUrl(baseUrl, RENAME_ENDPOINT, allocationTx)
	if err != nil {
		return nil, err
	}

	// url := fmt.Sprintf("%s%s%s", baseUrl, RENAME_ENDPOINT, allocation)
	req, err := http.NewRequest(http.MethodPost, u.String(), body)
	if err != nil {
		return nil, err
	}

	if err := setClientInfoWithSign(req, allocationTx, baseUrl); err != nil {
		return nil, err
	}

	req.Header.Set(ALLOCATION_ID_HEADER, allocationID)

	return req, nil
}

func NewCopyRequest(baseUrl, allocationID string, allocationTx string, body io.Reader) (*http.Request, error) {
	u, err := joinUrl(baseUrl, COPY_ENDPOINT, allocationTx)
	if err != nil {
		return nil, err
	}

	req, err := http.NewRequest(http.MethodPost, u.String(), body)
	if err != nil {
		return nil, err
	}

	if err := setClientInfoWithSign(req, allocationTx, baseUrl); err != nil {
		return nil, err
	}

	req.Header.Set(ALLOCATION_ID_HEADER, allocationID)

	return req, nil
}

func NewMoveRequest(baseUrl, allocationID string, allocationTx string, body io.Reader) (*http.Request, error) {
	u, err := joinUrl(baseUrl, MOVE_ENDPOINT, allocationTx)
	if err != nil {
		return nil, err
	}

	req, err := http.NewRequest(http.MethodPost, u.String(), body)
	if err != nil {
		return nil, err
	}

	if err := setClientInfoWithSign(req, allocationTx, baseUrl); err != nil {
		return nil, err
	}

	req.Header.Set(ALLOCATION_ID_HEADER, allocationID)

	return req, nil
}

func NewDownloadRequest(baseUrl, allocationID, allocationTx string) (*http.Request, error) {
	u, err := joinUrl(baseUrl, DOWNLOAD_ENDPOINT, allocationTx)
	if err != nil {
		return nil, err
	}

	// url := fmt.Sprintf("%s%s%s", baseUrl, DOWNLOAD_ENDPOINT, allocation)
	req, err := http.NewRequest(http.MethodGet, u.String(), nil)
	if err != nil {
		return nil, err
	}
	if err := setClientInfoWithSign(req, allocationTx, baseUrl); err != nil {
		return nil, err
	}

	req.Header.Set(ALLOCATION_ID_HEADER, allocationID)

	return req, nil
}

func NewFastDownloadRequest(baseUrl, allocationID, allocationTx string) (*fasthttp.Request, error) {
	u, err := joinUrl(baseUrl, DOWNLOAD_ENDPOINT, allocationTx)
	if err != nil {
		return nil, err
	}

	// url := fmt.Sprintf("%s%s%s", baseUrl, DOWNLOAD_ENDPOINT, allocation)
	// req, err := http.NewRequest(http.MethodGet, u.String(), nil)
	// if err != nil {
	// 	return nil, err
	// }
	req := fasthttp.AcquireRequest()
	req.SetRequestURI(u.String())
	req.Header.Set("X-App-Client-ID", client.GetClientID())
	req.Header.Set("X-App-Client-Key", client.GetClientPublicKey())

	req.Header.Set(ALLOCATION_ID_HEADER, allocationID)

	return req, nil
}

func NewRedeemRequest(baseUrl, allocationID, allocationTx string) (*http.Request, error) {
	u, err := joinUrl(baseUrl, REDEEM_ENDPOINT, allocationTx)
	if err != nil {
		return nil, err
	}

	req, err := http.NewRequest(http.MethodPost, u.String(), nil)
	if err != nil {
		return nil, err
	}
	setClientInfo(req)
	req.Header.Set(ALLOCATION_ID_HEADER, allocationID)
	return req, nil
}

func NewDeleteRequest(baseUrl, allocationID string, allocationTx string, query *url.Values) (*http.Request, error) {
	u, err := joinUrl(baseUrl, UPLOAD_ENDPOINT, allocationTx)
	if err != nil {
		return nil, err
	}
	u.RawQuery = query.Encode()

	req, err := http.NewRequest(http.MethodDelete, u.String(), nil)
	if err != nil {
		return nil, err
	}

	if err := setClientInfoWithSign(req, allocationTx, baseUrl); err != nil {
		return nil, err
	}

	req.Header.Set(ALLOCATION_ID_HEADER, allocationID)

	return req, nil
}

func NewCreateDirRequest(baseUrl, allocationID string, allocationTx string, body io.Reader) (*http.Request, error) {
	u, err := joinUrl(baseUrl, DIR_ENDPOINT, allocationTx)
	if err != nil {
		return nil, err
	}

	req, err := http.NewRequest(http.MethodPost, u.String(), body)
	if err != nil {
		return nil, err
	}

	if err := setClientInfoWithSign(req, allocationTx, baseUrl); err != nil {
		return nil, err
	}

	req.Header.Set(ALLOCATION_ID_HEADER, allocationID)

	return req, nil
}

func NewShareRequest(baseUrl, allocationID string, allocationTx string, body io.Reader) (*http.Request, error) {
	u, err := joinUrl(baseUrl, SHARE_ENDPOINT, allocationTx)
	if err != nil {
		return nil, err
	}

	req, err := http.NewRequest(http.MethodPost, u.String(), body)
	if err != nil {
		return nil, err
	}

	if err := setClientInfoWithSign(req, allocationTx, baseUrl); err != nil {
		return nil, err
	}

	req.Header.Set(ALLOCATION_ID_HEADER, allocationID)

	return req, nil
}

func NewRevokeShareRequest(baseUrl, allocationID string, allocationTx string, query *url.Values) (*http.Request, error) {
	u, err := joinUrl(baseUrl, SHARE_ENDPOINT, allocationTx)
	if err != nil {
		return nil, err
	}
	u.RawQuery = query.Encode()
	req, err := http.NewRequest(http.MethodDelete, u.String(), nil)
	if err != nil {
		return nil, err
	}

	if err := setClientInfoWithSign(req, allocationTx, baseUrl); err != nil {
		return nil, err
	}

	req.Header.Set(ALLOCATION_ID_HEADER, allocationID)

	return req, nil
}

func NewWritemarkerRequest(baseUrl, allocationID, allocationTx string) (*http.Request, error) {

	nurl, err := joinUrl(baseUrl, LATEST_WRITE_MARKER_ENDPOINT, allocationTx)
	if err != nil {
		return nil, err
	}

	req, err := http.NewRequest(http.MethodGet, nurl.String(), nil)
	if err != nil {
		return nil, err
	}

	if err := setClientInfoWithSign(req, allocationTx, baseUrl); err != nil {
		return nil, err
	}

	req.Header.Set(ALLOCATION_ID_HEADER, allocationID)

	return req, nil
}

func NewRollbackRequest(baseUrl, allocationID string, allocationTx string, body io.Reader) (*http.Request, error) {
	u, err := joinUrl(baseUrl, ROLLBACK_ENDPOINT, allocationTx)
	if err != nil {
		return nil, err
	}

	req, err := http.NewRequest(http.MethodPost, u.String(), body)
	if err != nil {
		return nil, err
	}
	setClientInfo(req)

	req.Header.Set(ALLOCATION_ID_HEADER, allocationID)

	return req, nil
}

func MakeSCRestAPICall(scAddress string, relativePath string, params map[string]string, handler SCRestAPIHandler) ([]byte, error) {
	numSharders := len(blockchain.GetSharders())
	sharders := blockchain.GetSharders()
	responses := make(map[int]int)
	mu := &sync.Mutex{}
	entityResult := make(map[string][]byte)
	var retObj []byte
	maxCount := 0
	dominant := 200
	wg := sync.WaitGroup{}

	cfg, err := conf.GetClientConfig()
	if err != nil {
		return nil, err
	}

	for _, sharder := range sharders {
		wg.Add(1)
		go func(sharder string) {
			defer wg.Done()
			urlString := fmt.Sprintf("%v/%v%v%v", sharder, SC_REST_API_URL, scAddress, relativePath)
			urlObj, err := url.Parse(urlString)
			if err != nil {
				log.Error(err)
				return
			}
			q := urlObj.Query()
			for k, v := range params {
				q.Add(k, v)
			}
			urlObj.RawQuery = q.Encode()
			client := &http.Client{Transport: DefaultTransport}
			response, err := client.Get(urlObj.String())
			if err != nil {
				blockchain.Sharders.Fail(sharder)
				return
			}

			defer response.Body.Close()
			entityBytes, _ := ioutil.ReadAll(response.Body)
			mu.Lock()
			if response.StatusCode > http.StatusBadRequest {
				blockchain.Sharders.Fail(sharder)
			} else {
				blockchain.Sharders.Success(sharder)
			}
			responses[response.StatusCode]++
			if responses[response.StatusCode] > maxCount {
				maxCount = responses[response.StatusCode]
			}

			if isCurrentDominantStatus(response.StatusCode, responses, maxCount) {
				dominant = response.StatusCode
				retObj = entityBytes
			}

			entityResult[sharder] = entityBytes
			blockchain.Sharders.Success(sharder)
			mu.Unlock()
		}(sharder)
	}
	wg.Wait()

	rate := float32(maxCount*100) / float32(cfg.SharderConsensous)
	if rate < consensusThresh {
		err = errors.New("consensus_failed", "consensus failed on sharders")
	}

	if dominant != 200 {
		var objmap map[string]json.RawMessage
		err := json.Unmarshal(retObj, &objmap)
		if err != nil {
			return nil, errors.New("", string(retObj))
		}

		var parsed string
		err = json.Unmarshal(objmap["error"], &parsed)
		if err != nil || parsed == "" {
			return nil, errors.New("", string(retObj))
		}

		return nil, errors.New("", parsed)
	}

	if handler != nil {
		handler(entityResult, numSharders, err)
	}

	if rate > consensusThresh {
		return retObj, nil
	}
	return nil, err
}

func HttpDo(ctx context.Context, cncl context.CancelFunc, req *http.Request, f func(*http.Response, error) error) error {
	// Run the HTTP request in a goroutine and pass the response to f.
	c := make(chan error, 1)
	go func() {
		var err error
		// indefinitely try if io.EOF error occurs. As per some research over google
		// it occurs when client http tries to send byte stream in connection that is
		// closed by the server
		for {
			var resp *http.Response
			resp, err = Client.Do(req.WithContext(ctx))
			if errors.Is(err, io.EOF) {
				continue
			}

			err = f(resp, err)
			break
		}
		c <- err
	}()

	// TODO: Check cncl context required in any case
	// defer cncl()
	select {
	case <-ctx.Done():
		DefaultTransport.CancelRequest(req) //nolint
		<-c                                 // Wait for f to return.
		return ctx.Err()
	case err := <-c:
		return err
	}
}

// isCurrentDominantStatus determines whether the current response status is the dominant status among responses.
//
// The dominant status is where the response status is counted the most.
// On tie-breakers, 200 will be selected if included.
//
// Function assumes runningTotalPerStatus can be accessed safely concurrently.
func isCurrentDominantStatus(respStatus int, currentTotalPerStatus map[int]int, currentMax int) bool {
	// mark status as dominant if
	// - running total for status is the max and response is 200 or
	// - running total for status is the max and count for 200 is lower
	return currentTotalPerStatus[respStatus] == currentMax && (respStatus == 200 || currentTotalPerStatus[200] < currentMax)
}

func joinUrl(baseURl string, paths ...string) (*url.URL, error) {
	u, err := url.Parse(baseURl)
	if err != nil {
		return nil, err
	}
	p := path.Join(paths...)
	u.Path = path.Join(u.Path, p)
	return u, nil
}<|MERGE_RESOLUTION|>--- conflicted
+++ resolved
@@ -148,13 +148,9 @@
 				Concurrency:      4096,
 				DNSCacheDuration: time.Hour,
 			}).Dial,
-<<<<<<< HEAD
-			IsTLS:        true,
+			IsTLS:        u.Scheme == "https",
 			ReadTimeout:  30 * time.Second,
 			WriteTimeout: 30 * time.Second,
-=======
-			IsTLS: u.Scheme == "https",
->>>>>>> 630a7689
 		}
 	}
 }

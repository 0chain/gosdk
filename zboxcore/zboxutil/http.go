package zboxutil

import (
	"bytes"
	"context"
	"encoding/json"
	"fmt"
	"io"
	"io/ioutil"
	"net"
	"net/http"
	"net/url"
	"os"
	"path"
	"strconv"
	"sync"
	"time"

	"github.com/0chain/errors"
	"github.com/0chain/gosdk/core/encryption"
	"github.com/0chain/gosdk/core/util"
	"github.com/0chain/gosdk/zboxcore/blockchain"
	"github.com/0chain/gosdk/zboxcore/client"
)

const SC_REST_API_URL = "v1/screst/"
const REGISTER_CLIENT = "v1/client/put"

const MAX_RETRIES = 5
const SLEEP_BETWEEN_RETRIES = 5

// In percentage
const consensusThresh = float32(25.0)

type SCRestAPIHandler func(response map[string][]byte, numSharders int, err error)

type HttpClient interface {
	Do(req *http.Request) (*http.Response, error)
}

var Client HttpClient

const (
	ALLOCATION_ENDPOINT      = "/allocation"
	UPLOAD_ENDPOINT          = "/v1/file/upload/"
	RENAME_ENDPOINT          = "/v1/file/rename/"
	COPY_ENDPOINT            = "/v1/file/copy/"
	LIST_ENDPOINT            = "/v1/file/list/"
	REFERENCE_ENDPOINT       = "/v1/file/referencepath/"
	CONNECTION_ENDPOINT      = "/v1/connection/details/"
	COMMIT_ENDPOINT          = "/v1/connection/commit/"
	DOWNLOAD_ENDPOINT        = "/v1/file/download/"
	LATEST_READ_MARKER       = "/v1/readmarker/latest"
	FILE_META_ENDPOINT       = "/v1/file/meta/"
	FILE_STATS_ENDPOINT      = "/v1/file/stats/"
	OBJECT_TREE_ENDPOINT     = "/v1/file/objecttree/"
	REFS_ENDPOINT            = "/v1/file/refs/"
	RECENT_REFS_ENDPOINT     = "/v1/file/refs/recent/"
	COMMIT_META_TXN_ENDPOINT = "/v1/file/commitmetatxn/"
	COLLABORATOR_ENDPOINT    = "/v1/file/collaborator/"
	CALCULATE_HASH_ENDPOINT  = "/v1/file/calculatehash/"
	SHARE_ENDPOINT           = "/v1/marketplace/shareinfo/"
	DIR_ENDPOINT             = "/v1/dir/"
	PLAYLIST_LATEST_ENDPOINT = "/v1/playlist/latest/"
	PLAYLIST_FILE_ENDPOINT   = "/v1/playlist/file/"
	WM_LOCK_ENDPOINT         = "/v1/writemarker/lock/"

	// CLIENT_SIGNATURE_HEADER represents http request header contains signature.
	CLIENT_SIGNATURE_HEADER = "X-App-Client-Signature"
)

func getEnvAny(names ...string) string {
	for _, n := range names {
		if val := os.Getenv(n); val != "" {
			return val
		}
	}
	return ""
}

type proxyFromEnv struct {
	HTTPProxy  string
	HTTPSProxy string
	NoProxy    string

	http, https *url.URL
}

func (pfe *proxyFromEnv) initialize() {
	pfe.HTTPProxy = getEnvAny("HTTP_PROXY", "http_proxy")
	pfe.HTTPSProxy = getEnvAny("HTTPS_PROXY", "https_proxy")
	pfe.NoProxy = getEnvAny("NO_PROXY", "no_proxy")

	if pfe.NoProxy != "" {
		return
	}

	if pfe.HTTPProxy != "" {
		pfe.http, _ = url.Parse(pfe.HTTPProxy)
	}
	if pfe.HTTPSProxy != "" {
		pfe.https, _ = url.Parse(pfe.HTTPSProxy)
	}
}

func (pfe *proxyFromEnv) isLoopback(host string) (ok bool) {
	host, _, _ = net.SplitHostPort(host)
	if host == "localhost" {
		return true
	}
	return net.ParseIP(host).IsLoopback()
}

func (pfe *proxyFromEnv) Proxy(req *http.Request) (proxy *url.URL, err error) {
	if pfe.isLoopback(req.URL.Host) {
		switch req.URL.Scheme {
		case "http":
			return pfe.http, nil
		case "https":
			return pfe.https, nil
		default:
		}
	}
	return http.ProxyFromEnvironment(req)
}

var envProxy proxyFromEnv

func init() {
	Client = &http.Client{
		Transport: DefaultTransport,
	}
	envProxy.initialize()
}

func NewHTTPRequest(method string, url string, data []byte) (*http.Request, context.Context, context.CancelFunc, error) {
	req, err := http.NewRequest(method, url, bytes.NewBuffer(data))
	req.Header.Set("Content-Type", "application/json; charset=utf-8")
	req.Header.Set("Access-Control-Allow-Origin", "*")
	ctx, cncl := context.WithTimeout(context.Background(), time.Second*10)
	return req, ctx, cncl, err
}

func setClientInfo(req *http.Request) {
	req.Header.Set("X-App-Client-ID", client.GetClientID())
	req.Header.Set("X-App-Client-Key", client.GetClientPublicKey())
}

func setClientInfoWithSign(req *http.Request, allocation string) error {
	setClientInfo(req)

	sign, err := client.Sign(encryption.Hash(allocation))
	if err != nil {
		return err
	}
	req.Header.Set(CLIENT_SIGNATURE_HEADER, sign)

	return nil
}

func NewCommitRequest(baseUrl, allocation string, body io.Reader) (*http.Request, error) {
	u, err := joinUrl(baseUrl, COMMIT_ENDPOINT, allocation)
	if err != nil {
		return nil, err
	}

	req, err := http.NewRequest(http.MethodPost, u.String(), body)
	if err != nil {
		return nil, err
	}
	setClientInfo(req)
	return req, nil
}

func NewReferencePathRequest(baseUrl, allocation string, paths []string) (*http.Request, error) {
	nurl, err := joinUrl(baseUrl, REFERENCE_ENDPOINT, allocation)
	if err != nil {
		return nil, err
	}

	pathBytes, err := json.Marshal(paths)
	if err != nil {
		return nil, err
	}
	params := url.Values{}
	params.Add("paths", string(pathBytes))
	//url := fmt.Sprintf("%s%s%s?path=%s", baseUrl, LIST_ENDPOINT, allocation, path)
	nurl.RawQuery = params.Encode() // Escape Query Parameters
	req, err := http.NewRequest(http.MethodGet, nurl.String(), nil)
	if err != nil {
		return nil, err
	}

	if err := setClientInfoWithSign(req, allocation); err != nil {
		return nil, err
	}

	return req, nil
}

func NewCalculateHashRequest(baseUrl, allocation string, paths []string) (*http.Request, error) {
	nurl, err := joinUrl(baseUrl, CALCULATE_HASH_ENDPOINT, allocation)
	if err != nil {
		return nil, err
	}
	pathBytes, err := json.Marshal(paths)
	if err != nil {
		return nil, err
	}
	params := url.Values{}
	params.Add("paths", string(pathBytes))
	nurl.RawQuery = params.Encode() // Escape Query Parameters
	req, err := http.NewRequest(http.MethodPost, nurl.String(), nil)
	if err != nil {
		return nil, err
	}
	setClientInfo(req)
	return req, nil
}

func NewObjectTreeRequest(baseUrl, allocation string, path string) (*http.Request, error) {
	nurl, err := joinUrl(baseUrl, OBJECT_TREE_ENDPOINT, allocation)
	if err != nil {
		return nil, err
	}
	params := url.Values{}
	params.Add("path", path)
	//url := fmt.Sprintf("%s%s%s?path=%s", baseUrl, LIST_ENDPOINT, allocation, path)
	nurl.RawQuery = params.Encode() // Escape Query Parameters
	req, err := http.NewRequest(http.MethodGet, nurl.String(), nil)
	if err != nil {
		return nil, err
	}

	if err := setClientInfoWithSign(req, allocation); err != nil {
		return nil, err
	}

	return req, nil
}

func NewRefsRequest(baseUrl, allocationID, path, offsetPath, updatedDate, offsetDate, fileType, refType string, level, pageLimit int) (*http.Request, error) {
	nUrl, err := joinUrl(baseUrl, REFS_ENDPOINT, allocationID)
	if err != nil {
		return nil, err
	}
	params := url.Values{}
	params.Add("path", path)
	params.Add("offsetPath", offsetPath)
	params.Add("pageLimit", strconv.Itoa(pageLimit))
	params.Add("updatedDate", updatedDate)
	params.Add("offsetDate", offsetDate)
	params.Add("fileType", fileType)
	params.Add("refType", refType)
	params.Add("level", strconv.Itoa(level))
	nUrl.RawQuery = params.Encode()
	req, err := http.NewRequest(http.MethodGet, nUrl.String(), nil)
	if err != nil {
		return nil, err
	}

	if err := setClientInfoWithSign(req, allocationID); err != nil {
		return nil, err
	}

	return req, nil
}

func NewRecentlyAddedRefsRequest(bUrl, allocID string, fromDate, offset int64, pageLimit int) (*http.Request, error) {
	nUrl, err := joinUrl(bUrl, RECENT_REFS_ENDPOINT, allocID)
	if err != nil {
		return nil, err
	}

	params := url.Values{}
	params.Add("limit", strconv.Itoa(pageLimit))
	params.Add("offset", strconv.FormatInt(offset, 10))
	params.Add("from-date", strconv.FormatInt(fromDate, 10))

	nUrl.RawQuery = params.Encode()
	req, err := http.NewRequest(http.MethodGet, nUrl.String(), nil)
	if err != nil {
		return nil, err
	}

	if err = setClientInfoWithSign(req, allocID); err != nil {
		return nil, err
	}

	return req, nil
}

func NewAllocationRequest(baseUrl, allocation string) (*http.Request, error) {
	nurl, err := joinUrl(baseUrl, ALLOCATION_ENDPOINT)
	if err != nil {
		return nil, err
	}
	params := url.Values{}
	params.Add("id", allocation)
	nurl.RawQuery = params.Encode() // Escape Query Parameters
	req, err := http.NewRequest(http.MethodGet, nurl.String(), nil)
	if err != nil {
		return nil, err
	}
	setClientInfo(req)
	return req, nil
}

func NewCommitMetaTxnRequest(baseUrl string, allocation string, body io.Reader) (*http.Request, error) {
	u, err := joinUrl(baseUrl, COMMIT_META_TXN_ENDPOINT, allocation)
	if err != nil {
		return nil, err
	}
	req, err := http.NewRequest(http.MethodPost, u.String(), body)
	if err != nil {
		return nil, err
	}
	setClientInfo(req)
	return req, nil
}

func NewCollaboratorRequest(baseUrl string, allocation string, body io.Reader) (*http.Request, error) {
	u, err := joinUrl(baseUrl, COLLABORATOR_ENDPOINT, allocation)
	if err != nil {
		return nil, err
	}
	req, err := http.NewRequest(http.MethodPost, u.String(), body)
	if err != nil {
		return nil, err
	}

	if err := setClientInfoWithSign(req, allocation); err != nil {
		return nil, err
	}

	return req, nil
}

func GetCollaboratorsRequest(baseUrl string, allocation string, query *url.Values) (*http.Request, error) {
	u, err := joinUrl(baseUrl, COLLABORATOR_ENDPOINT, allocation)
	if err != nil {
		return nil, err
	}
	u.RawQuery = query.Encode()
	req, err := http.NewRequest(http.MethodGet, u.String(), nil)
	if err != nil {
		return nil, err
	}

	if err := setClientInfoWithSign(req, allocation); err != nil {
		return nil, err
	}

	return req, nil
}

func DeleteCollaboratorRequest(baseUrl string, allocation string, query *url.Values) (*http.Request, error) {
	u, err := joinUrl(baseUrl, COLLABORATOR_ENDPOINT, allocation)
	if err != nil {
		return nil, err
	}
	u.RawQuery = query.Encode()

	req, err := http.NewRequest(http.MethodDelete, u.String(), nil)
	if err != nil {
		return nil, err
	}

	if err := setClientInfoWithSign(req, allocation); err != nil {
		return nil, err
	}

	return req, nil
}

func NewFileMetaRequest(baseUrl string, allocation string, body io.Reader) (*http.Request, error) {
	u, err := joinUrl(baseUrl, FILE_META_ENDPOINT, allocation)
	if err != nil {
		return nil, err
	}
	req, err := http.NewRequest(http.MethodPost, u.String(), body)
	if err != nil {
		return nil, err
	}

	err = setClientInfoWithSign(req, allocation)
	if err != nil {
		return nil, err
	}
	return req, nil
}

func NewFileStatsRequest(baseUrl string, allocation string, body io.Reader) (*http.Request, error) {
	u, err := joinUrl(baseUrl, FILE_STATS_ENDPOINT, allocation)
	if err != nil {
		return nil, err
	}
	req, err := http.NewRequest(http.MethodPost, u.String(), body)
	if err != nil {
		return nil, err
	}

	if err := setClientInfoWithSign(req, allocation); err != nil {
		return nil, err
	}

	return req, nil
}

func NewListRequest(baseUrl, allocation string, path, pathHash string, auth_token string) (*http.Request, error) {
	nurl, err := joinUrl(baseUrl, LIST_ENDPOINT, allocation)
	if err != nil {
		return nil, err
	}
	params := url.Values{}
	params.Add("path", path)
	params.Add("path_hash", pathHash)
	params.Add("auth_token", auth_token)
	nurl.RawQuery = params.Encode() // Escape Query Parameters
	req, err := http.NewRequest(http.MethodGet, nurl.String(), nil)
	if err != nil {
		return nil, err
	}
	setClientInfo(req)
	return req, nil
}

// NewUploadRequestWithMethod create a http reqeust of upload
func NewUploadRequestWithMethod(baseURL, allocation string, body io.Reader, method string) (*http.Request, error) {
	u, err := joinUrl(baseURL, UPLOAD_ENDPOINT, allocation)
	if err != nil {
		return nil, err
	}

	var req *http.Request

	req, err = http.NewRequest(method, u.String(), body)

	if err != nil {
		return nil, err
	}

	if err := setClientInfoWithSign(req, allocation); err != nil {
		return nil, err
	}

	return req, nil
}

func NewWriteMarkerLockRequest(
	baseURL, allocation, connID, requestTime string) (*http.Request, error) {
<<<<<<< HEAD
	u, err := url.Parse(baseURL)
=======

	u, err := joinUrl(baseURL, WM_LOCK_ENDPOINT, allocation)
>>>>>>> f5619e06
	if err != nil {
		return nil, err
	}

<<<<<<< HEAD
	u.Path += WM_LOCK_ENDPOINT + allocation

=======
>>>>>>> f5619e06
	params := url.Values{}
	params.Add("connection_id", connID)
	params.Add("request_time", requestTime)
	u.RawQuery = params.Encode() // Escape Query Parameters

	req, err := http.NewRequest(http.MethodPost, u.String(), nil)
	if err != nil {
		return nil, err
	}

<<<<<<< HEAD
	setClientInfoWithSign(req, allocation)
=======
	err = setClientInfoWithSign(req, allocation)
	if err != nil {
		return nil, err
	}
>>>>>>> f5619e06
	return req, nil
}

func NewWriteMarkerUnLockRequest(
	baseURL, allocation, connID, requestTime string) (*http.Request, error) {

<<<<<<< HEAD
	u := baseURL + WM_LOCK_ENDPOINT + allocation + "/" + connID

	req, err := http.NewRequest(http.MethodDelete, u, nil)
=======
	u, err := joinUrl(baseURL, WM_LOCK_ENDPOINT, allocation, connID)
	if err != nil {
		return nil, err
	}

	req, err := http.NewRequest(http.MethodDelete, u.String(), nil)
>>>>>>> f5619e06
	if err != nil {
		return nil, err
	}

<<<<<<< HEAD
	setClientInfoWithSign(req, allocation)
=======
	err = setClientInfoWithSign(req, allocation)
	if err != nil {
		return nil, err
	}
>>>>>>> f5619e06
	return req, nil
}

func NewUploadRequest(baseUrl, allocation string, body io.Reader, update bool) (*http.Request, error) {
	u, err := joinUrl(baseUrl, UPLOAD_ENDPOINT, allocation)
	if err != nil {
		return nil, err
	}

	var req *http.Request
	if update {
		req, err = http.NewRequest(http.MethodPut, u.String(), body)
	} else {
		req, err = http.NewRequest(http.MethodPost, u.String(), body)
	}
	if err != nil {
		return nil, err
	}

	if err := setClientInfoWithSign(req, allocation); err != nil {
		return nil, err
	}

	return req, nil
}

func NewRenameRequest(baseUrl, allocation string, body io.Reader) (*http.Request, error) {
	u, err := joinUrl(baseUrl, RENAME_ENDPOINT, allocation)
	if err != nil {
		return nil, err
	}

	// url := fmt.Sprintf("%s%s%s", baseUrl, RENAME_ENDPOINT, allocation)
	req, err := http.NewRequest(http.MethodPost, u.String(), body)
	if err != nil {
		return nil, err
	}

	if err := setClientInfoWithSign(req, allocation); err != nil {
		return nil, err
	}

	return req, nil
}

func NewCopyRequest(baseUrl, allocation string, body io.Reader) (*http.Request, error) {
	u, err := joinUrl(baseUrl, COPY_ENDPOINT, allocation)
	if err != nil {
		return nil, err
	}

	req, err := http.NewRequest(http.MethodPost, u.String(), body)
	if err != nil {
		return nil, err
	}

	if err := setClientInfoWithSign(req, allocation); err != nil {
		return nil, err
	}

	return req, nil
}

func NewDownloadRequest(baseUrl, allocation string) (*http.Request, error) {
	u, err := joinUrl(baseUrl, DOWNLOAD_ENDPOINT, allocation)
	if err != nil {
		return nil, err
	}

	// url := fmt.Sprintf("%s%s%s", baseUrl, DOWNLOAD_ENDPOINT, allocation)
	req, err := http.NewRequest(http.MethodGet, u.String(), nil)
	if err != nil {
		return nil, err
	}
	setClientInfo(req)
	return req, nil
}

func NewDeleteRequest(baseUrl, allocation string, query *url.Values) (*http.Request, error) {
	u, err := joinUrl(baseUrl, UPLOAD_ENDPOINT, allocation)
	if err != nil {
		return nil, err
	}
	u.RawQuery = query.Encode()

	req, err := http.NewRequest(http.MethodDelete, u.String(), nil)
	if err != nil {
		return nil, err
	}

	if err := setClientInfoWithSign(req, allocation); err != nil {
		return nil, err
	}

	return req, nil
}

func NewCreateDirRequest(baseUrl, allocation string, body io.Reader) (*http.Request, error) {
	u, err := joinUrl(baseUrl, DIR_ENDPOINT, allocation)
	if err != nil {
		return nil, err
	}

	req, err := http.NewRequest(http.MethodPost, u.String(), body)
	if err != nil {
		return nil, err
	}

	if err := setClientInfoWithSign(req, allocation); err != nil {
		return nil, err
	}

	return req, nil
}

func NewShareRequest(baseUrl, allocation string, body io.Reader) (*http.Request, error) {
	u, err := joinUrl(baseUrl, SHARE_ENDPOINT, allocation)
	if err != nil {
		return nil, err
	}

	req, err := http.NewRequest(http.MethodPost, u.String(), body)
	if err != nil {
		return nil, err
	}

	if err := setClientInfoWithSign(req, allocation); err != nil {
		return nil, err
	}

	return req, nil
}

func NewRevokeShareRequest(baseUrl, allocation string, query *url.Values) (*http.Request, error) {
	u, err := joinUrl(baseUrl, SHARE_ENDPOINT, allocation)
	if err != nil {
		return nil, err
	}
	u.RawQuery = query.Encode()
	req, err := http.NewRequest(http.MethodDelete, u.String(), nil)
	if err != nil {
		return nil, err
	}

	if err := setClientInfoWithSign(req, allocation); err != nil {
		return nil, err
	}

	return req, nil
}

func MakeSCRestAPICall(scAddress string, relativePath string, params map[string]string, handler SCRestAPIHandler) ([]byte, error) {
	numSharders := len(blockchain.GetSharders())
	sharders := blockchain.GetSharders()
	responses := make(map[int]int)
	mu := &sync.Mutex{}
	entityResult := make(map[string][]byte)
	var retObj []byte
	maxCount := 0
	dominant := 200
	wg := sync.WaitGroup{}
	for _, sharder := range util.Shuffle(sharders) {
		wg.Add(1)
		go func(sharder string) {
			defer wg.Done()
			urlString := fmt.Sprintf("%v/%v%v%v", sharder, SC_REST_API_URL, scAddress, relativePath)
			urlObj, _ := url.Parse(urlString)
			q := urlObj.Query()
			for k, v := range params {
				q.Add(k, v)
			}
			urlObj.RawQuery = q.Encode()
			client := &http.Client{Transport: DefaultTransport}

			response, err := client.Get(urlObj.String())
			if err == nil {
				defer response.Body.Close()
				entityBytes, _ := ioutil.ReadAll(response.Body)

				mu.Lock()
				responses[response.StatusCode]++
				if responses[response.StatusCode] > maxCount {
					maxCount = responses[response.StatusCode]
				}

				if isCurrentDominantStatus(response.StatusCode, responses, maxCount) {
					dominant = response.StatusCode
					retObj = entityBytes
				}

				entityResult[sharder] = entityBytes
				mu.Unlock()
			}
		}(sharder)
	}
	wg.Wait()

	var err error
	rate := float32(maxCount*100) / float32(numSharders)
	if rate < consensusThresh {
		err = errors.New("consensus_failed", "consensus failed on sharders")
	}

	if dominant != 200 {
		var objmap map[string]json.RawMessage
		err := json.Unmarshal(retObj, &objmap)
		if err != nil {
			return nil, errors.New("", string(retObj))
		}

		var parsed string
		err = json.Unmarshal(objmap["error"], &parsed)
		if err != nil || parsed == "" {
			return nil, errors.New("", string(retObj))
		}

		return nil, errors.New("", parsed)
	}

	if handler != nil {
		handler(entityResult, numSharders, err)
	}

	if rate > consensusThresh {
		return retObj, nil
	}
	return nil, err
}

func HttpDo(ctx context.Context, cncl context.CancelFunc, req *http.Request, f func(*http.Response, error) error) error {
	// Run the HTTP request in a goroutine and pass the response to f.
	c := make(chan error, 1)
	go func() { c <- f(Client.Do(req.WithContext(ctx))) }()
	// TODO: Check cncl context required in any case
	// defer cncl()
	select {
	case <-ctx.Done():
		DefaultTransport.CancelRequest(req)
		<-c // Wait for f to return.
		return ctx.Err()
	case err := <-c:
		return err
	}
}

// isCurrentDominantStatus determines whether the current response status is the dominant status among responses.
//
// The dominant status is where the response status is counted the most.
// On tie-breakers, 200 will be selected if included.
//
// Function assumes runningTotalPerStatus can be accessed safely concurrently.
func isCurrentDominantStatus(respStatus int, currentTotalPerStatus map[int]int, currentMax int) bool {
	// mark status as dominant if
	// - running total for status is the max and response is 200 or
	// - running total for status is the max and count for 200 is lower
	return currentTotalPerStatus[respStatus] == currentMax && (respStatus == 200 || currentTotalPerStatus[200] < currentMax)
}

func joinUrl(baseURl string, paths ...string) (*url.URL, error) {
	u, err := url.Parse(baseURl)
	if err != nil {
		return nil, err
	}
	p := path.Join(paths...)
	u.Path = path.Join(u.Path, p)
	return u, nil
}<|MERGE_RESOLUTION|>--- conflicted
+++ resolved
@@ -449,21 +449,12 @@
 
 func NewWriteMarkerLockRequest(
 	baseURL, allocation, connID, requestTime string) (*http.Request, error) {
-<<<<<<< HEAD
-	u, err := url.Parse(baseURL)
-=======
 
 	u, err := joinUrl(baseURL, WM_LOCK_ENDPOINT, allocation)
->>>>>>> f5619e06
-	if err != nil {
-		return nil, err
-	}
-
-<<<<<<< HEAD
-	u.Path += WM_LOCK_ENDPOINT + allocation
-
-=======
->>>>>>> f5619e06
+	if err != nil {
+		return nil, err
+	}
+
 	params := url.Values{}
 	params.Add("connection_id", connID)
 	params.Add("request_time", requestTime)
@@ -474,44 +465,30 @@
 		return nil, err
 	}
 
-<<<<<<< HEAD
-	setClientInfoWithSign(req, allocation)
-=======
 	err = setClientInfoWithSign(req, allocation)
 	if err != nil {
 		return nil, err
 	}
->>>>>>> f5619e06
 	return req, nil
 }
 
 func NewWriteMarkerUnLockRequest(
 	baseURL, allocation, connID, requestTime string) (*http.Request, error) {
 
-<<<<<<< HEAD
-	u := baseURL + WM_LOCK_ENDPOINT + allocation + "/" + connID
-
-	req, err := http.NewRequest(http.MethodDelete, u, nil)
-=======
 	u, err := joinUrl(baseURL, WM_LOCK_ENDPOINT, allocation, connID)
 	if err != nil {
 		return nil, err
 	}
 
 	req, err := http.NewRequest(http.MethodDelete, u.String(), nil)
->>>>>>> f5619e06
-	if err != nil {
-		return nil, err
-	}
-
-<<<<<<< HEAD
-	setClientInfoWithSign(req, allocation)
-=======
+	if err != nil {
+		return nil, err
+	}
+
 	err = setClientInfoWithSign(req, allocation)
 	if err != nil {
 		return nil, err
 	}
->>>>>>> f5619e06
 	return req, nil
 }
 

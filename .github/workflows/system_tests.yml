--- conflicted
+++ resolved
@@ -19,18 +19,9 @@
         description: 'miner/sharder branch to deploy'
         default: 'staging'
         required: true
-<<<<<<< HEAD
-      blobber_branch:
-        description: 'blobber branch to deploy'
-        default: 'fix/allocation'
-        required: true
-      validator_branch:
-        description: 'validator branch to deploy'
-=======
       blobber_validator_branch:
         description: 'blobber/validator branch to deploy'
->>>>>>> fca52bcc
-        default: 'staging'
+        default: 'fix/allocation'
         required: true
       s3_migration_cli_branch:
           required: false

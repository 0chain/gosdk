name: Unit tests

on:
  push:
<<<<<<< HEAD
    # branches: [ master ]
  pull_request:
    # branches: [ master ]
=======
    branches: [ master, staging ]
  pull_request:
    branches: [ master, staging ]
>>>>>>> e794c8cf

jobs:
  test:
    runs-on: ubuntu-latest
    steps:
      - uses: actions/checkout@v2
<<<<<<< HEAD
      - name: Setup go 1.16
        uses: actions/setup-go@v2
        with:
          go-version: '1.16' # The Go version to download (if necessary) and use.
      - run: go version
=======

      - name: Install herumi's libraries
        run: sudo make install-herumi-ubuntu

>>>>>>> e794c8cf
      - name: Run Unit Test
        run: LD_LIBRARY_PATH=/usr/local/lib:$LD_LIBRARY_PATH make gosdk-test<|MERGE_RESOLUTION|>--- conflicted
+++ resolved
@@ -2,32 +2,18 @@
 
 on:
   push:
-<<<<<<< HEAD
-    # branches: [ master ]
+    branches: [ master, staging, 'dayi/main' ]
   pull_request:
-    # branches: [ master ]
-=======
-    branches: [ master, staging ]
-  pull_request:
-    branches: [ master, staging ]
->>>>>>> e794c8cf
+    branches: [ master, staging, 'dayi/main' ]
 
 jobs:
   test:
     runs-on: ubuntu-latest
     steps:
       - uses: actions/checkout@v2
-<<<<<<< HEAD
-      - name: Setup go 1.16
-        uses: actions/setup-go@v2
-        with:
-          go-version: '1.16' # The Go version to download (if necessary) and use.
-      - run: go version
-=======
 
       - name: Install herumi's libraries
         run: sudo make install-herumi-ubuntu
 
->>>>>>> e794c8cf
       - name: Run Unit Test
         run: LD_LIBRARY_PATH=/usr/local/lib:$LD_LIBRARY_PATH make gosdk-test
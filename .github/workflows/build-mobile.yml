name: Android SDK & iOS SDK

concurrency:
  group: "build-mobile-${{ github.ref }}"
  cancel-in-progress: true

on:
  push:
    branches: [ master, staging, qa ]
    tags:
      - 'v*.*.*'
  pull_request:
    branches: [ master, staging, qa ]
  workflow_dispatch:

env:
  GITHUB_TOKEN: ${{ secrets.GOSDK }}

jobs:
  build-ios:
    name: Build-ios
    runs-on: macos-11

    steps:
      - name: Checkout code
        uses: actions/checkout@v2

      - name: Set up Go 1.x
        uses: actions/setup-go@v3
        with:
          go-version: ^1.18

<<<<<<< HEAD
      - name: Install GoMobile
=======
      - name: Replace go.mod
        run: |
          sed -i -e 's/\/\/replace github.com\/herumi\/bls-go-binary/replace github.com\/herumi\/bls-go-binary/g' go.mod
          go mod tidy


      - name: Install Gomobile
>>>>>>> f7f52cb7
        run: |
          go install golang.org/x/mobile/cmd/gomobile@latest
          go install golang.org/x/mobile/cmd/gobind@latest
          gomobile init
        env:
          GO111MODULE: "on"

<<<<<<< HEAD
      - name: Setup GoMobile
        run:  make setup-gomobile

      - name: Build iOS
        run: |
          make build-ios
          make build-iossimulator
=======
      - name: Build zcncore
        run: make build-ios
>>>>>>> f7f52cb7

      - name: Compress
        run: |
          tar -czvf zcncore-ios.tar.gz out/iossdk/ios/zcncore.xcframework
          tar -czvf zcncore-iossimulator.tar.gz out/iossdk/simulator/zcncore.xcframework

      - name: Setup Build
        id: setup_build
        run: |
          tag=$(echo ${GITHUB_REF#refs/tags/})
          echo ${tag}
          if [[ "${{github.event_name}}" = "workflow_dispatch" ]]; then
            echo "> 0Chain: trigger from workflow_dispatch"
         
          elif [[ ${tag} = v*\.*\.* ]] ; then
            echo "> 0Chain: trigger from git event"
       
            # upload output on release
            echo "::set-output name=RELEASE::true"
            echo "::set-output name=TAG::${tag}"
          fi

      - name: Upload zcncore-ios to release
        if:  steps.setup_build.outputs.RELEASE == 'true'
        uses: svenstaro/upload-release-action@v2
        with:
          repo_token: ${{ secrets.GITHUB_TOKEN }}
          file: zcncore-ios.tar.gz
          tag: ${{ steps.vars.outputs.TAG }}
          overwrite: true
          file_glob: true

      - name: Upload zcncore-iossimulator to release
        if:  steps.setup_build.outputs.RELEASE == 'true'
        uses: svenstaro/upload-release-action@v2
        with:
          repo_token: ${{ secrets.GITHUB_TOKEN }}
          file: zcncore-iossimulator.tar.gz
          tag: ${{ steps.vars.outputs.TAG }}
          overwrite: true
          file_glob: true

      - name: Upload Artifact
        uses: actions/upload-artifact@v3
        with:
          name: zcncore-ios
          path: |
            zcncore-ios.tar.gz
            zcncore-iossimulator.tar.gz

  build-android:
    name: Build-android
    runs-on: [self-hosted, build]

    steps:
      - name: Checkout code
        uses: actions/checkout@v2

<<<<<<< HEAD
=======
      - name: Set up Go 1.x
        uses: actions/setup-go@v3
        with:
          go-version: ^1.18

      - name: Replace go.mod
        run: |
          sed -i -e 's/\/\/replace github.com\/herumi\/bls-go-binary/replace github.com\/herumi\/bls-go-binary/g' go.mod
          go mod tidy

>>>>>>> f7f52cb7
      - name: Install Java
        uses: actions/setup-java@v3
        with:
          distribution: 'temurin'
          java-version: '8'

      - uses: android-actions/setup-android@v2

      - name: Install Android Platform
        run: |
          sdkmanager "platform-tools"
          sdkmanager "platforms;android-29"
          sdkmanager "build-tools;29.0.2"
      - uses: nttld/setup-ndk@v1
        id: setup-ndk
        with:
          ndk-version: r21d


      - name: Install GoMobile
        run: |
          go install golang.org/x/mobile/cmd/gomobile@latest
          go install golang.org/x/mobile/cmd/gobind@latest
          gomobile init
        env:
          GO111MODULE: "on"

<<<<<<< HEAD
      - name: Setup GoMobile
        run:  make setup-gomobile


      - name: Build Android
=======
      - name: Build zcncore
>>>>>>> f7f52cb7
        run: make build-android
        env:
          ANDROID_NDK_HOME: ${{ steps.setup-ndk.outputs.ndk-path }}
          ANDROID_NDK_TOOLCHAIN: ${{ steps.setup-ndk.outputs.ndk-path }}/toolchains/llvm/prebuilt/linux-x86_64/bin

      - name: Compress
        run: tar -czvf zcncore-android.tar.gz out/androidsdk/zcncore.aar

      - name: Setup Build
        id: setup_build
        run: |
          tag=$(echo ${GITHUB_REF#refs/tags/})
          echo ${tag}
    
          if [[ "${{github.event_name}}" = "workflow_dispatch" ]]; then
            echo "> 0Chain: trigger from workflow_dispatch"
         
          elif [[ ${tag} = v*\.*\.* ]] ; then
            echo "> 0Chain: trigger from git event"
       
            # upload output on release
            echo "::set-output name=RELEASE::true"
            echo "::set-output name=TAG::${tag}"
          fi

      - name: Upload binaries to release
        if:  steps.setup_build.outputs.RELEASE == 'true'
        uses: svenstaro/upload-release-action@v2
        with:
          repo_token: ${{ secrets.GITHUB_TOKEN }}
          file: zcncore-android.tar.gz
          tag: ${{ steps.vars.outputs.TAG }}
          overwrite: true
          file_glob: true

      - name: Upload Artifact
        uses: actions/upload-artifact@v3
        with:
          name: zcncore-android
          path: zcncore-android.tar.gz<|MERGE_RESOLUTION|>--- conflicted
+++ resolved
@@ -30,17 +30,7 @@
         with:
           go-version: ^1.18
 
-<<<<<<< HEAD
       - name: Install GoMobile
-=======
-      - name: Replace go.mod
-        run: |
-          sed -i -e 's/\/\/replace github.com\/herumi\/bls-go-binary/replace github.com\/herumi\/bls-go-binary/g' go.mod
-          go mod tidy
-
-
-      - name: Install Gomobile
->>>>>>> f7f52cb7
         run: |
           go install golang.org/x/mobile/cmd/gomobile@latest
           go install golang.org/x/mobile/cmd/gobind@latest
@@ -48,7 +38,6 @@
         env:
           GO111MODULE: "on"
 
-<<<<<<< HEAD
       - name: Setup GoMobile
         run:  make setup-gomobile
 
@@ -56,10 +45,6 @@
         run: |
           make build-ios
           make build-iossimulator
-=======
-      - name: Build zcncore
-        run: make build-ios
->>>>>>> f7f52cb7
 
       - name: Compress
         run: |
@@ -118,19 +103,6 @@
       - name: Checkout code
         uses: actions/checkout@v2
 
-<<<<<<< HEAD
-=======
-      - name: Set up Go 1.x
-        uses: actions/setup-go@v3
-        with:
-          go-version: ^1.18
-
-      - name: Replace go.mod
-        run: |
-          sed -i -e 's/\/\/replace github.com\/herumi\/bls-go-binary/replace github.com\/herumi\/bls-go-binary/g' go.mod
-          go mod tidy
-
->>>>>>> f7f52cb7
       - name: Install Java
         uses: actions/setup-java@v3
         with:
@@ -158,15 +130,11 @@
         env:
           GO111MODULE: "on"
 
-<<<<<<< HEAD
       - name: Setup GoMobile
         run:  make setup-gomobile
 
 
       - name: Build Android
-=======
-      - name: Build zcncore
->>>>>>> f7f52cb7
         run: make build-android
         env:
           ANDROID_NDK_HOME: ${{ steps.setup-ndk.outputs.ndk-path }}

--- conflicted
+++ resolved
@@ -103,20 +103,11 @@
 
       - name: Install deps
         run: |
-<<<<<<< HEAD
-          codename=$(lsb_release -c | awk '{print $2}')
-          # echo "deb http://mirror.genesisadaptive.com/ubuntu/ $codename main" > ./gitaction.list
-          # echo "deb http://mirror.math.princeton.edu/pub/ubuntu/ $codename main" >> ./gitaction.list
-          # echo "deb http://mirror.pit.teraswitch.com/ubuntu/ $codename main" >> ./gitaction.list
-          # sudo mv -f ./gitaction.list /etc/apt/sources.list.d/
-      
-=======
           #codename=$(lsb_release -c | awk '{print $2}')
           #echo "deb http://mirror.genesisadaptive.com/ubuntu/ $codename main" > ./gitaction.list
           #echo "deb http://mirror.math.princeton.edu/pub/ubuntu/ $codename main" ./gitaction.list
           #echo "deb http://mirror.pit.teraswitch.com/ubuntu/ $codename main" >> ./gitaction.list
           #sudo mv -f ./gitaction.list /etc/apt/sources.list.d/
->>>>>>> be3924c6
           sudo apt-get update -y && sudo apt-get install build-essential wget unzip -y
 
       - name: Install Java
@@ -288,20 +279,11 @@
 
       - name: Install deps
         run: |
-<<<<<<< HEAD
-          # codename=$(lsb_release -c | awk '{print $2}')
-          # echo "deb http://mirror.genesisadaptive.com/ubuntu/ $codename main" > ./gitaction.list
-          # echo "deb http://mirror.math.princeton.edu/pub/ubuntu/ $codename main" ./gitaction.list
-          # echo "deb http://mirror.pit.teraswitch.com/ubuntu/ $codename main" >> ./gitaction.list
-          # sudo mv -f ./gitaction.list /etc/apt/sources.list.d/
-      
-=======
           #codename=$(lsb_release -c | awk '{print $2}')
           #echo "deb http://mirror.genesisadaptive.com/ubuntu/ $codename main" > ./gitaction.list
           #echo "deb http://mirror.math.princeton.edu/pub/ubuntu/ $codename main" ./gitaction.list
           #echo "deb http://mirror.pit.teraswitch.com/ubuntu/ $codename main" >> ./gitaction.list
           #sudo mv -f ./gitaction.list /etc/apt/sources.list.d/
->>>>>>> be3924c6
           sudo apt-get update -y && sudo apt-get install build-essential wget -y
 
       - name: Build windows

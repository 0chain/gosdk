name: Tests

concurrency:
  group: "${{ github.ref }}"
  cancel-in-progress: true

on:
  push:
    branches: [ master, staging, sprint* ]
  pull_request:
  workflow_dispatch:

env:
  ACTIONS_ALLOW_UNSECURE_COMMANDS: true

jobs:
  golangci:
    name: "lint"
    runs-on: [ arc-runner ]
    steps:
      - name: Install Packages
        run: |
          sudo apt update -y
          sudo apt -y install build-essential nghttp2 libnghttp2-dev libssl-dev wget
          
      # - uses: actions/setup-go@v3
      #   with:
      #     go-version: '1.20'

      - name: "Setup Go"
        shell: 'script --return --quiet --command "bash {0}"'
        run: |
          [ -f ./https://go.dev/dl/go1.20.3.linux-amd64.tar.gz ] || wget https://go.dev/dl/go1.20.3.linux-amd64.tar.gz
          [ -d /usr/local/go ] &&  sudo rm -rf /usr/local/go
          [ -f /usr/local/bin/go ] &&  sudo rm -rf /usr/local/bin/go
          sudo tar -C /usr/local -xzf ./go1.20.3.linux-amd64.tar.gz

          echo "PATH=$PATH:/usr/local/go/bin" >> $GITHUB_ENV
          export PATH=$PATH:/usr/local/go/bin
          which go
          go env

      - uses: actions/checkout@v3

      - name: golangci-lint
        uses: golangci/golangci-lint-action@v3
        with:
          version: v1.52.2
          skip-build-cache: true
          skip-pkg-cache: true
          only-new-issues: true

  go-test:
    runs-on: [ arc-runner ]
    steps:
      - uses: actions/checkout@v2

      - name: Install Packages
        run: |
          sudo apt update -y
          sudo apt -y install build-essential nghttp2 libnghttp2-dev libssl-dev wget

      - name: "Setup Go"
        shell: 'script --return --quiet --command "bash {0}"'
        run: |
          [ -f ./https://go.dev/dl/go1.20.3.linux-amd64.tar.gz ] || wget https://go.dev/dl/go1.20.3.linux-amd64.tar.gz
          [ -d /usr/local/go ] &&  sudo rm -rf /usr/local/go
          [ -f /usr/local/bin/go ] &&  sudo rm -rf /usr/local/bin/go
          sudo tar -C /usr/local -xzf ./go1.20.3.linux-amd64.tar.gz

          echo "PATH=$PATH:/usr/local/go/bin" >> $GITHUB_ENV
          export PATH=$PATH:/usr/local/go/bin
          which go
          go env

      - name: Install deps
        run: |
          sudo apt-get update -y && sudo apt-get install build-essential wget containerd docker.io -y

      - name: Run Unit Test
        run: make gosdk-test

  system-test:
    needs: go-test
    runs-on: [ tests-suite ]
    steps:
      - name: "Get current PR"
        uses: jwalton/gh-find-current-pr@v1
        id: findPr
        with:
          github-token: ${{ github.token }}

      - name: "Set PR status as pending"
        uses: 0chain/actions/set-pr-status@master
        if: steps.findPr.outputs.number
        with:
          pr_number: ${{ steps.findPr.outputs.pr }}
          description: "System tests running with default config..."
          state: "pending"
          repository: ${{ github.repository }}
          status_name: "0Chain System Tests"
          target_url: https://github.com/${{ github.repository }}/actions/runs/${{ github.run_id }}
          github_token: ${{ github.token }}

      - name: "Setup"
        run: |
          echo "CURRENT_BRANCH_HEAD=$(echo $(([ -z '${{ github.event.pull_request.head.sha }}' ] && echo  $GITHUB_SHA) || echo '${{ github.event.pull_request.head.sha }}'))" >> $GITHUB_ENV
          echo "NETWORK_URL=$(echo dev-${RUNNER_NAME:(-1)}.devnet-0chain.net)" >> $GITHUB_ENV
          echo "RUNNER_NUMBER=${RUNNER_NAME:(-1)}" >> $GITHUB_ENV

      - name: "Deploy 0Chain"
        uses: 0chain/actions/deploy-0chain@master
        with:
          repo_snapshots_branch: "<CURRENT BRANCH WITH FALLBACK TO CURRENT_SPRINT>"
          kube_config: ${{ secrets[format('DEV{0}KC', env.RUNNER_NUMBER)] }}
          teardown_condition: "TESTS_PASSED"
          custom_go_sdk_version: ${{ env.CURRENT_BRANCH_HEAD }}
          SUBGRAPH_API_URL: ${{ secrets.SUBGRAPH_API_URL }}
          TENDERLY_FORK_ID: ${{ secrets.TENDERLY_FORK_ID }}
          graphnode_sc: ${{ secrets.GRAPHNODE_SC }}
          graphnode_network: ${{ secrets.GRAPHNODE_NETWORK }}
          graphnode_ethereum_node_url: https://rpc.tenderly.co/fork/${{ secrets.TENDERLY_FORK_ID }}
          svc_account_secret: ${{ secrets.SVC_ACCOUNT_SECRET }}

      - name: "Run System tests"
        uses: 0chain/actions/run-system-tests@master
        with:
          repo_snapshots_branch: "<CURRENT BRANCH WITH FALLBACK TO CURRENT_SPRINT>"
          custom_go_sdk_version: ${{ env.CURRENT_BRANCH_HEAD }}
          network: ${{ env.NETWORK_URL }}
          svc_account_secret: ${{ secrets.SVC_ACCOUNT_SECRET }}
          deploy_report_page: false
          archive_results: true
          run_flaky_tests: false
          retry_failures: true
          run_frontend_tests: true
          run_smoke_tests: ${{ github.ref != 'refs/heads/staging' && github.base_ref != 'staging' && github.ref != 'refs/heads/master' && github.base_ref != 'master' }}
          TENDERLY_FORK_ID: ${{ secrets.TENDERLY_FORK_ID }}
          DEVOPS_CHANNEL_WEBHOOK_URL: ${{ secrets.DEVOPS_CHANNEL_WEBHOOK_URL }}
          S3_ACCESS_KEY: ${{ secrets.S3_ACCESS_KEY }}
          S3_SECRET_KEY: ${{ secrets.S3_SECRET_KEY }}

      - name: "Set PR status as ${{ job.status }}"
        if: ${{ (success() || failure()) && steps.findPr.outputs.number }}
        uses: 0chain/actions/set-pr-status@master
        with:
          pr_number: ${{ steps.findPr.outputs.pr }}
          description: "System tests with default config ${{ job.status }}"
          state: ${{ job.status }}
          repository: ${{ github.repository }}
          status_name: "0Chain System Tests"
          target_url: https://github.com/${{ github.repository }}/actions/runs/${{ github.run_id }}
          github_token: ${{ github.token }}

  wasm-test:
    runs-on: [self-hosted, build]
    env:
      GOOS: js
      GOARCH: wasm
    steps:
      - uses: actions/checkout@v2

      - name: Setup go 1.20
        uses: actions/setup-go@v2
        with:
          go-version: '1.20' # The Go version to download (if necessary) and use.
      
      - uses: actions/setup-node@v2
        with:
          node-version: '14'

      - name: Setup PATH for wasm
        run: echo "${{env.GOROOT}}/misc/wasm" >> $GITHUB_PATH

      - name: Install deps
        run: |
<<<<<<< HEAD
          codename=$(lsb_release -c | awk '{print $2}')
=======
          # codename=$(lsb_release -c | awk '{print $2}')
>>>>>>> be3924c6
          # echo "deb http://mirror.genesisadaptive.com/ubuntu/ $codename main" > ./gitaction.list
          # echo "deb http://mirror.math.princeton.edu/pub/ubuntu/ $codename main" ./gitaction.list
          # echo "deb http://mirror.pit.teraswitch.com/ubuntu/ $codename main" >> ./gitaction.list
          # sudo mv -f ./gitaction.list /etc/apt/sources.list.d/

          sudo apt-get update -y && sudo apt-get install build-essential wget -y

      - name: Install herumi's libraries
        run: sudo make install-herumi-ubuntu

      - name: Run wasm-test
        run: LD_LIBRARY_PATH=/usr/local/lib:$LD_LIBRARY_PATH make wasm-test
<|MERGE_RESOLUTION|>--- conflicted
+++ resolved
@@ -174,11 +174,7 @@
 
       - name: Install deps
         run: |
-<<<<<<< HEAD
-          codename=$(lsb_release -c | awk '{print $2}')
-=======
           # codename=$(lsb_release -c | awk '{print $2}')
->>>>>>> be3924c6
           # echo "deb http://mirror.genesisadaptive.com/ubuntu/ $codename main" > ./gitaction.list
           # echo "deb http://mirror.math.princeton.edu/pub/ubuntu/ $codename main" ./gitaction.list
           # echo "deb http://mirror.pit.teraswitch.com/ubuntu/ $codename main" >> ./gitaction.list

--- conflicted
+++ resolved
@@ -34,39 +34,14 @@
           skip-pkg-cache: true
           only-new-issues: true
 
-
   go-test:
     runs-on: [self-hosted, build]
     steps:
       - uses: actions/checkout@v2
 
-<<<<<<< HEAD
-      - name: Setup go 1.18
-        uses: actions/setup-go@v2
-        with:
-          go-version: '1.18' # The Go version to download (if necessary) and use.
-
-      - uses: actions/setup-node@v2
-        with:
-          node-version: '14'
-
-      - name: Install deps
-        run: |
-          codename=$(lsb_release -c | awk '{print $2}')
-          echo "deb http://mirror.genesisadaptive.com/ubuntu/ $codename main" > ./gitaction.list
-          echo "deb http://mirror.math.princeton.edu/pub/ubuntu/ $codename main" ./gitaction.list
-          echo "deb http://mirror.pit.teraswitch.com/ubuntu/ $codename main" >> ./gitaction.list
-          sudo mv -f ./gitaction.list /etc/apt/sources.list.d/
-
-          sudo apt-get update -y && sudo apt-get install build-essential wget -y
-
-      - name: Install herumi's libraries
-        run: sudo make install-herumi-ubuntu
-=======
       - name: Install deps
         run: |
           sudo apt-get update -y && sudo apt-get install build-essential wget containerd docker.io -y
->>>>>>> 51364465
 
       - name: Run Unit Test
         run: docker run --rm -v $PWD:/gosdk --workdir=/gosdk golang:1.18 make gosdk-test

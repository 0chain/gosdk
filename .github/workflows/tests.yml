name: Tests

concurrency:
  group: "${{ github.ref }}"
  cancel-in-progress: true

on:
  push:
    branches: [ master, staging ]
  pull_request:
    branches: [ master, staging ]

env:
  ACTIONS_ALLOW_UNSECURE_COMMANDS: true

jobs:
  #lint:
  #  runs-on: ubuntu-20.04
  #  steps:
  #  - name: Install Go
  #    uses: actions/setup-go@v2
  #    with:
  #      go-version: 1.16.x
  #  - uses: actions/checkout@v2
  #  - name: Install golangci-lint
  #    run: |
  #      go get github.com/golangci/golangci-lint/cmd/golangci-lint@v1.42.0
  #      golangci-lint --version
  #  - name: Lint
  #    run: make lint
  go-test:
    runs-on: [self-hosted, build]
    steps:
      - uses: actions/checkout@v2

      - name: Setup go 1.18
        uses: actions/setup-go@v2
        with:
          go-version: '1.18' # The Go version to download (if necessary) and use.

      - uses: actions/setup-node@v2
        with:
          node-version: '14'

      - name: Install deps
        run: |
          codename=$(lsb_release -c | awk '{print $2}')
          echo "deb http://mirror.enzu.com/ubuntu/ $codename main" > ./gitaction.list
          echo "deb http://mirror.genesisadaptive.com/ubuntu/ $codename main" >> ./gitaction.list
          echo "deb http://mirror.math.princeton.edu/pub/ubuntu/ $codename main" ./gitaction.list
          echo "deb http://mirror.pit.teraswitch.com/ubuntu/ $codename main" >> ./gitaction.list

          sudo mv -f ./gitaction.list /etc/apt/sources.list.d/
      
<<<<<<< HEAD
          sudo apt-get update -y && sudo apt-get install build-essential -y
=======
      - name: Install deps
        run: |
          codename=$(lsb_release -c | awk '{print $2}')
          echo "deb http://mirror.enzu.com/ubuntu/ $codename main" > ./gitaction.list
          echo "deb http://mirror.genesisadaptive.com/ubuntu/ $codename main" >> ./gitaction.list
          echo "deb http://mirror.math.princeton.edu/pub/ubuntu/ $codename main" ./gitaction.list
          echo "deb http://mirror.pit.teraswitch.com/ubuntu/ $codename main" >> ./gitaction.list
          sudo mv -f ./gitaction.list /etc/apt/sources.list.d/
      
          sudo apt-get update -y && sudo apt-get install build-essential wget -y
>>>>>>> f14da7b8

      - name: Install herumi's libraries
        run: sudo make install-herumi-ubuntu

      - name: Run Unit Test
        run: LD_LIBRARY_PATH=/usr/local/lib:$LD_LIBRARY_PATH make gosdk-test

  system-test:
    needs: go-test
    runs-on: [ tests-suite ]
    steps:
      - name: "Get current PR"
        uses: jwalton/gh-find-current-pr@v1
        id: findPr
        with:
          github-token: ${{ github.token }}

      - name: "Set PR status as pending"
        uses: 0chain/actions/set-pr-status@master
        if: steps.findPr.outputs.number
        with:
          pr_number: ${{ steps.findPr.outputs.pr }}
          description: "System tests running with default config..."
          state: "pending"
          repository: ${{ github.repository }}
          status_name: "0Chain System Tests"
          target_url: https://github.com/${{ github.repository }}/actions/runs/${{ github.run_id }}
          github_token: ${{ github.token }}

      - name: "Setup"
        run: |
          echo "CURRENT_BRANCH_HEAD=$(echo $(([ -z '${{ github.event.pull_request.head.sha }}' ] && echo  $GITHUB_SHA) || echo '${{ github.event.pull_request.head.sha }}'))" >> $GITHUB_ENV
          echo "NETWORK_URL=$(echo dev-${RUNNER_NAME:(-1)}.devnet-0chain.net)" >> $GITHUB_ENV
          echo "RUNNER_NUMBER=${RUNNER_NAME:(-1)}" >> $GITHUB_ENV

      - name: "Deploy 0Chain"
        uses: 0chain/actions/deploy-0chain@master
        with:
          kube_config: ${{ secrets[format('DEV{0}KC', env.RUNNER_NUMBER)] }}
          teardown_condition: "TESTS_PASSED"
          miner_image:  staging
          sharder_image: staging
          blobber_image: staging
          validator_image: staging
          zbox_image: staging
          zblock_image: staging
          zdns_image: staging
          explorer_image: latest
          zsearch_image: staging
          zbox_cli_branch: staging
          zwallet_cli_branch: staging
          custom_go_sdk_version: staging

      - name: "Run System tests"
        uses: 0chain/actions/run-system-tests@master
        with:
          custom_go_sdk_version: ${{ env.CURRENT_BRANCH_HEAD }}
          system_tests_branch: master
          network: ${{ env.NETWORK_URL }}
          zbox_cli_branch: staging
          zwallet_cli_branch: staging
          svc_account_secret: ${{ github.token }}
          deploy_report_page: false
          archive_results: true
          run_flaky_tests: false
          retry_failures: true
          DEVOPS_CHANNEL_WEBHOOK_URL: ${{ secrets.DEVOPS_CHANNEL_WEBHOOK_URL }}

      - name: "Set PR status as ${{ job.status }}"
        if: ${{ (success() || failure()) && steps.findPr.outputs.number }}
        uses: 0chain/actions/set-pr-status@master
        with:
          pr_number: ${{ steps.findPr.outputs.pr }}
          description: "System tests with default config ${{ job.status }}"
          state: ${{ job.status }}
          repository: ${{ github.repository }}
          status_name: "0Chain System Tests"
          target_url: https://github.com/${{ github.repository }}/actions/runs/${{ github.run_id }}
          github_token: ${{ github.token }}

  wasm-test:
    runs-on: [self-hosted, build]
    env:
      GOOS: js
      GOARCH: wasm
    steps:
      - uses: actions/checkout@v2

      - name: Setup go 1.18
        uses: actions/setup-go@v2
        with:
          go-version: '1.18' # The Go version to download (if necessary) and use.
      - uses: actions/setup-node@v2
        with:
          node-version: '14'

      - name: Install deps
        run: |
          codename=$(lsb_release -c | awk '{print $2}')
          echo "deb http://mirror.enzu.com/ubuntu/ $codename main" > ./gitaction.list
          echo "deb http://mirror.genesisadaptive.com/ubuntu/ $codename main" >> ./gitaction.list
          echo "deb http://mirror.math.princeton.edu/pub/ubuntu/ $codename main" ./gitaction.list
          echo "deb http://mirror.pit.teraswitch.com/ubuntu/ $codename main" >> ./gitaction.list

          sudo mv -f ./gitaction.list /etc/apt/sources.list.d/
      
          sudo apt-get update -y && sudo apt-get install build-essential -y

      - name: Setup PATH for wasm
        run: echo "${{env.GOROOT}}/misc/wasm" >> $GITHUB_PATH
<<<<<<< HEAD
=======
      
      - name: Install deps
        run: |
          codename=$(lsb_release -c | awk '{print $2}')
          echo "deb http://mirror.enzu.com/ubuntu/ $codename main" > ./gitaction.list
          echo "deb http://mirror.genesisadaptive.com/ubuntu/ $codename main" >> ./gitaction.list
          echo "deb http://mirror.math.princeton.edu/pub/ubuntu/ $codename main" ./gitaction.list
          echo "deb http://mirror.pit.teraswitch.com/ubuntu/ $codename main" >> ./gitaction.list
          sudo mv -f ./gitaction.list /etc/apt/sources.list.d/
      
          sudo apt-get update -y && sudo apt-get install build-essential wget -y
>>>>>>> f14da7b8

      - name: Install herumi's libraries
        run: sudo make install-herumi-ubuntu

      - name: Run wasm-test
        run: LD_LIBRARY_PATH=/usr/local/lib:$LD_LIBRARY_PATH make wasm-test
<|MERGE_RESOLUTION|>--- conflicted
+++ resolved
@@ -41,20 +41,7 @@
       - uses: actions/setup-node@v2
         with:
           node-version: '14'
-
-      - name: Install deps
-        run: |
-          codename=$(lsb_release -c | awk '{print $2}')
-          echo "deb http://mirror.enzu.com/ubuntu/ $codename main" > ./gitaction.list
-          echo "deb http://mirror.genesisadaptive.com/ubuntu/ $codename main" >> ./gitaction.list
-          echo "deb http://mirror.math.princeton.edu/pub/ubuntu/ $codename main" ./gitaction.list
-          echo "deb http://mirror.pit.teraswitch.com/ubuntu/ $codename main" >> ./gitaction.list
-
-          sudo mv -f ./gitaction.list /etc/apt/sources.list.d/
       
-<<<<<<< HEAD
-          sudo apt-get update -y && sudo apt-get install build-essential -y
-=======
       - name: Install deps
         run: |
           codename=$(lsb_release -c | awk '{print $2}')
@@ -65,7 +52,6 @@
           sudo mv -f ./gitaction.list /etc/apt/sources.list.d/
       
           sudo apt-get update -y && sudo apt-get install build-essential wget -y
->>>>>>> f14da7b8
 
       - name: Install herumi's libraries
         run: sudo make install-herumi-ubuntu
@@ -176,8 +162,6 @@
 
       - name: Setup PATH for wasm
         run: echo "${{env.GOROOT}}/misc/wasm" >> $GITHUB_PATH
-<<<<<<< HEAD
-=======
       
       - name: Install deps
         run: |
@@ -189,7 +173,6 @@
           sudo mv -f ./gitaction.list /etc/apt/sources.list.d/
       
           sudo apt-get update -y && sudo apt-get install build-essential wget -y
->>>>>>> f14da7b8
 
       - name: Install herumi's libraries
         run: sudo make install-herumi-ubuntu

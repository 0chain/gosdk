--- conflicted
+++ resolved
@@ -218,11 +218,7 @@
 //
 // ## Outputs
 //   - error
-<<<<<<< HEAD
 func MultiUpload(_allocationID, _workdir, _jsonMultiUploadOptions *C.char) *C.char {
-=======
-func MultiUpload(_allocationID, _workdir, _jsonMultiUploadOptions *C.char, statusCb StatusCallbackMocked) *C.char {
->>>>>>> c755af41
 	allocationID := C.GoString(_allocationID)
 	workdir := C.GoString(_workdir)
 	jsonMultiUploadOptions := C.GoString(_jsonMultiUploadOptions)
@@ -243,19 +239,13 @@
 		thumbnailPaths[idx] = option.ThumbnailPath
 		remotePaths[idx] = option.RemotePath
 	}
-<<<<<<< HEAD
-=======
-
->>>>>>> c755af41
+
 	a, err := getAllocation(allocationID)
 	if err != nil {
 		return WithJSON(nil, err)
 	}
-<<<<<<< HEAD
+
 	err = a.StartMultiUpload(workdir, filePaths, fileNames, thumbnailPaths, encrypts, remotePaths, false, &StatusCallbackWrapped{Callback: nil})
-=======
-	err = a.StartMultiUpload(workdir, filePaths, fileNames, thumbnailPaths, encrypts, remotePaths, false, &StatusCallbackWrapped{Callback: statusCb})
->>>>>>> c755af41
 	if err != nil {
 		return WithJSON(nil, err)
 	}
@@ -270,11 +260,8 @@
 //
 // ## Outputs
 //   - error
-<<<<<<< HEAD
+
 func MultiUpdate(_allocationID, _workdir, _jsonMultiUploadOptions *C.char) *C.char {
-=======
-func MultiUpdate(_allocationID, _workdir, _jsonMultiUploadOptions *C.char, statusCb StatusCallbackMocked) *C.char {
->>>>>>> c755af41
 	allocationID := C.GoString(_allocationID)
 	workdir := C.GoString(_workdir)
 	jsonMultiUploadOptions := C.GoString(_jsonMultiUploadOptions)
@@ -300,11 +287,7 @@
 	if err != nil {
 		return WithJSON(nil, err)
 	}
-<<<<<<< HEAD
 	err = a.StartMultiUpload(workdir, filePaths, fileNames, thumbnailPaths, encrypts, remotePaths, true, &StatusCallbackWrapped{Callback: nil})
-=======
-	err = a.StartMultiUpload(workdir, filePaths, fileNames, thumbnailPaths, encrypts, remotePaths, true, &StatusCallbackWrapped{Callback: statusCb})
->>>>>>> c755af41
 	if err != nil {
 		return WithJSON(nil, err)
 	}

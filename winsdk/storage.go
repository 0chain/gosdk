package main

/*
#include <stdlib.h>
*/
import (
	"C"
)

import (
	"encoding/json"
	"errors"
	"os"
	"strings"

	"github.com/0chain/gosdk/core/pathutil"
	"github.com/0chain/gosdk/zboxcore/sdk"
	"github.com/0chain/gosdk/zboxcore/zboxutil"
)

// GetFileStats get file stats of blobbers
//
//	return
//		{
//			"error":"",
//			"result":"xxx",
//		}
//
//export GetFileStats
func GetFileStats(allocationID, remotePath *C.char) *C.char {
	allocID := C.GoString(allocationID)
	path := C.GoString(remotePath)

	if len(allocID) == 0 {
		return WithJSON(nil, errors.New("allocationID is required"))
	}

	if len(path) == 0 {
		return WithJSON(nil, errors.New("remotePath is required"))
	}

	allocationObj, err := getAllocation(allocID)
	if err != nil {
		return WithJSON(nil, err)
	}

	stats, err := allocationObj.GetFileStats(path)
	if err != nil {
		return WithJSON(nil, err)
	}

	result := make([]*sdk.FileStats, 0, len(stats))

	//convert map[string]*sdk.FileStats to []*sdk.FileStats
	for _, v := range stats {
		result = append(result, v)
	}

	return WithJSON(result, nil)
}

// GetAllocation get allocation info
//
//	return
//		{
//			"error":"",
//			"result":"{}",
//		}
//
//export GetAllocation
func GetAllocation(allocationID *C.char) *C.char {
	allocID := C.GoString(allocationID)
	return WithJSON(getAllocation(allocID))
}

// CreateDir create directory
//
//	return
//		{
//			"error":"",
//			"result":"true",
//		}
//
//export CreateDir
func CreateDir(allocationID, path *C.char) *C.char {
	allocID := C.GoString(allocationID)

	alloc, err := getAllocation(allocID)
	if err != nil {
		return WithJSON(false, err)
	}

	s := C.GoString(path)
	err = alloc.CreateDir(s)

	if err != nil {
		return WithJSON(false, err)
	}

	log.Info("winsdk: create dir ", s)

	return WithJSON(true, nil)

}

// Rename rename path
//
//	return
//		{
//			"error":"",
//			"result":"true",
//		}
//
//export Rename
func Rename(allocationID, path, destName *C.char) *C.char {
	allocID := C.GoString(allocationID)

	alloc, err := getAllocation(allocID)
	if err != nil {
		return WithJSON(false, err)
	}

	s := C.GoString(path)
	d := C.GoString(destName)
	err = alloc.RenameObject(s, d)

	if err != nil {
		return WithJSON(false, err)
	}

	log.Info("winsdk: rename ", s, " -> ", d)

	return WithJSON(true, nil)

}

// Delete delete path
//
//	return
//		{
//			"error":"",
//			"result":"true",
//		}
//
//export Delete
func Delete(allocationID, path *C.char) *C.char {
	allocID := C.GoString(allocationID)

	alloc, err := getAllocation(allocID)
	if err != nil {
		return WithJSON(false, err)
	}

	s := C.GoString(path)

	err = alloc.DeleteFile(s)

	if err != nil {
		return WithJSON(false, err)
	}

	log.Info("winsdk: deleted ", s)

	return WithJSON(true, nil)
}

// Upload upload file
//
//	return
//		{
//			"error":"",
//			"result":"true",
//		}
//
//export Upload
func Upload(allocationID, localPath, remotePath, thumbnailPath *C.char, isUpdate, encrypt, webStreaming bool, chunkNumber int) *C.char {
	allocID := C.GoString(allocationID)

	alloc, err := getAllocation(allocID)
	if err != nil {
		return WithJSON(false, err)
	}

	local := C.GoString(localPath)

	fileReader, err := os.Open(local)
	if err != nil {
		return WithJSON(false, err)
	}
	defer fileReader.Close()

	fileInfo, err := fileReader.Stat()
	if err != nil {
		return WithJSON(false, err)
	}

	mimeType, err := zboxutil.GetFileContentType(fileReader)
	if err != nil {
		return WithJSON(false, err)
	}

	remote, fileName, err := fullPathAndFileNameForUpload(local, C.GoString(remotePath))
	if err != nil {
		return WithJSON(false, err)
	}

	workdir, _ := os.UserHomeDir()

	fileMeta := sdk.FileMeta{
		Path:       local,
		ActualSize: fileInfo.Size(),
		MimeType:   mimeType,
		RemoteName: fileName,
		RemotePath: remote,
	}

	statusBar := &StatusCallback{}

	statusCaches.Add(getLookupHash(allocID, remote), &Status{})

	thumbnail := C.GoString(thumbnailPath)

	options := []sdk.ChunkedUploadOption{
		sdk.WithThumbnailFile(thumbnail),
		sdk.WithEncrypt(encrypt),
		sdk.WithStatusCallback(statusBar),
		sdk.WithChunkNumber(chunkNumber),
	}

	connectionId := zboxutil.NewConnectionId()

	upload, err := sdk.CreateChunkedUpload(workdir, alloc, fileMeta, fileReader, isUpdate, false, webStreaming, connectionId, options...)

	if err != nil {
		return WithJSON(false, err)
	}

	log.Info("upload: start ", local, remote, thumbnail, isUpdate, encrypt, webStreaming, chunkNumber)

	err = upload.Start()

	if err != nil {
		return WithJSON(false, err)
	}

	log.Info("upload: end ", remote)

	return WithJSON(true, nil)

}

func fullPathAndFileNameForUpload(localPath, remotePath string) (string, string, error) {
	isUploadToDir := strings.HasSuffix(remotePath, "/")
	remotePath = zboxutil.RemoteClean(remotePath)
	if !zboxutil.IsRemoteAbs(remotePath) {
		return "", "", errors.New("invalid_path: Path should be valid and absolute")
	}

	// re-add trailing slash to indicate intending to upload to directory
	if isUploadToDir && !strings.HasSuffix(remotePath, "/") {
		remotePath += "/"
	}

	fullRemotePath := zboxutil.GetFullRemotePath(localPath, remotePath)
	_, fileName := pathutil.Split(fullRemotePath)

	return fullRemotePath, fileName, nil
}

type MultiOperationOption struct {
	OperationType string `json:"OperationType,omitempty"`
	RemotePath    string `json:"RemotePath,omitempty"`
	DestName      string `json:"DestName,omitempty"` // Required only for rename operation
	DestPath      string `json:"DestPath,omitempty"` // Required for copy and move operation`
}

type MultiUploadOption struct {
	FilePath       string `json:"filePath,omitempty"`
	FileName       string `json:"fileName,omitempty"`
	RemotePath     string `json:"remotePath,omitempty"`
	ThumbnailPath  string `json:"thumbnailPath,omitempty"`
	Encrypt        bool   `json:"encrypt,omitempty"`
	ChunkNumber    int    `json:"chunkNumber,omitempty"`
	IsUpdate       bool   `json:"isUpdate,omitempty"`
	IsWebstreaming bool   `json:"isWebstreaming,omitempty"`
}

// MultiOperation - do copy, move, delete and createdir operation together
// ## Inputs
//   - allocationID
//   - jsonMultiOperationOptions: Json Array of MultiOperationOption. eg: "[{"operationType":"move","remotePath":"/README.md","destPath":"/folder1/"},{"operationType":"delete","remotePath":"/t3.txt"}]"
//     return
//     {
//     "error":"",
//     "result":"true",
//     }
//
//export MultiOperation
func MultiOperation(_allocationID, _jsonMultiOperationOptions *C.char) *C.char {
	allocationID := C.GoString(_allocationID)
	jsonMultiOperationOptions := C.GoString(_jsonMultiOperationOptions)
	if allocationID == "" {
		return WithJSON(false, errors.New("AllocationID is required"))
	}

	var options []MultiOperationOption
	err := json.Unmarshal([]byte(jsonMultiOperationOptions), &options)
	if err != nil {
		return WithJSON(false, err)
	}
	totalOp := len(options)
	operations := make([]sdk.OperationRequest, totalOp)
	for idx, op := range options {
		operations[idx] = sdk.OperationRequest{
			OperationType: op.OperationType,
			RemotePath:    op.RemotePath,
			DestName:      op.DestName,
			DestPath:      op.DestPath,
		}

		log.Info("multi-operation: index=", idx, " op=", op.OperationType, " remotePath=", op.RemotePath, " destName=", op.DestName, " destPath=", op.DestPath)
	}
	allocationObj, err := getAllocation(allocationID)
	if err != nil {
		return WithJSON(false, err)
	}
	err = allocationObj.DoMultiOperation(operations)
	if err != nil {
		return WithJSON(false, err)
	}
	return WithJSON(true, nil)

}

// GetFileMeta get metadata by path
//
//	return
//		{
//			"error":"",
//			"result":"true",
//		}
//
//export GetFileMeta
func GetFileMeta(allocationID, path *C.char) *C.char {
	allocID := C.GoString(allocationID)

	alloc, err := getAllocation(allocID)
	if err != nil {
		return WithJSON(nil, err)
	}

	s := C.GoString(path)

	f, err := alloc.GetFileMeta(s)

	if err != nil {
		return WithJSON(nil, err)
	}

	return WithJSON(f, nil)
}

type MultiDownloadOption struct {
	RemotePath       string `json:"remotePath"`
	LocalPath        string `json:"localPath"`
	DownloadOp       int    `json:"downloadOp"`
	RemoteFileName   string `json:"remoteFileName,omitempty"`   //Required only for file download with auth ticket
	RemoteLookupHash string `json:"remoteLookupHash,omitempty"` //Required only for file download with auth ticket
}

// MultiDownloadFile - upload files from local path to remote path
// ## Inputs
//   - allocationID
//   - jsonMultiDownloadOptions: Json Array of MultiDownloadOption eg: "[{"remotePath":"/","localPath":"/t2.txt","downloadOp":1}]"
//
// downloadOp: 1 for file, 2 for thumbnail
// ## Outputs
//   - error
//
// export MultiDownload
func MultiDownload(_allocationID, _jsonMultiDownloadOptions *C.char) error {
	allocationID := C.GoString(_allocationID)
	jsonMultiUploadOptions := C.GoString(_jsonMultiDownloadOptions)
	var options []MultiDownloadOption
	err := json.Unmarshal([]byte(jsonMultiUploadOptions), &options)
	if err != nil {
		return err
	}

	a, err := getAllocation(allocationID)
	if err != nil {
		return err
	}

	for i := 0; i < len(options)-1; i++ {
		if options[i].DownloadOp == 1 {
			err = a.DownloadFile(options[i].LocalPath, options[i].RemotePath, false, &StatusCallback{}, false)
		} else {
			err = a.DownloadThumbnail(options[i].LocalPath, options[i].RemotePath, false, &StatusCallback{}, false)
		}
		if err != nil {
			return err
		}
	}
	if options[len(options)-1].DownloadOp == 1 {
		err = a.DownloadFile(options[len(options)-1].LocalPath, options[len(options)-1].RemotePath, false, &StatusCallback{}, true)
	} else {
		err = a.DownloadThumbnail(options[len(options)-1].LocalPath, options[len(options)-1].RemotePath, false, &StatusCallback{}, true)
	}

	return err
}

// BulkUpload - upload files from local path to remote path
// ## Inputs
//   - allocationID
//   - files: Json Array of UploadFile
//     return
//     {
//     "error":"",
//     "result":"true",
//     }
//
//export BulkUpload
func BulkUpload(allocationID, files *C.char) *C.char {
	allocID := C.GoString(allocationID)
	workdir, _ := os.UserHomeDir()
	jsFiles := C.GoString(files)
	var options []UploadFile
	err := json.Unmarshal([]byte(jsFiles), &options)
	if err != nil {
		return WithJSON(nil, err)
	}
	totalUploads := len(options)
	filePaths := make([]string, totalUploads)
	fileNames := make([]string, totalUploads)
	remotePaths := make([]string, totalUploads)
	thumbnailPaths := make([]string, totalUploads)
	chunkNumbers := make([]int, totalUploads)
	encrypts := make([]bool, totalUploads)
	isUpdates := make([]bool, totalUploads)
	isWebstreaming := make([]bool, totalUploads)

	statusBar := &StatusCallback{}

	for idx, option := range options {
		filePaths[idx] = option.Path
		fileNames[idx] = option.Name
		thumbnailPaths[idx] = option.ThumbnailPath
		remotePaths[idx] = option.RemotePath
		chunkNumbers[idx] = option.ChunkNumber
		isUpdates[idx] = option.IsUpdate
		isWebstreaming[idx] = option.IsWebstreaming
		encrypts[idx] = option.Encrypt
		statusCaches.Add(getLookupHash(allocID, option.RemotePath+option.Name), &Status{})
	}

	a, err := getAllocation(allocID)
	if err != nil {
		return WithJSON(nil, err)
	}

<<<<<<< HEAD
	err = a.StartMultiUpload(workdir, filePaths, fileNames, thumbnailPaths, encrypts, chunkNumbers, remotePaths, isUpdates, statusBar)
=======
	statusCaches.Add(C.GoString(uploadID), statusBar)

	err = a.StartMultiUpload(workdir, filePaths, fileNames, thumbnailPaths, encrypts, chunkNumbers, remotePaths, isUpdates, isWebstreaming, statusBar)
>>>>>>> c4b818ce
	if err != nil {
		return WithJSON(nil, err)
	}
	return WithJSON(nil, nil)
}

// GetUploadStatus - get upload status
// ## Inputs
//   - lookupHash
//
// ## Outputs
//
//	{
//	"error":"",
//	"result":"{'Started':false,'CompletedBytes': 0,Error:”,'Completed':false}",
//	}
//
//export GetUploadStatus
func GetUploadStatus(lookupHash *C.char) *C.char {

	s, ok := statusCaches.Get(C.GoString(lookupHash))

	if !ok {
		s = &Status{}
	}

	return WithJSON(s, nil)
}<|MERGE_RESOLUTION|>--- conflicted
+++ resolved
@@ -460,13 +460,9 @@
 		return WithJSON(nil, err)
 	}
 
-<<<<<<< HEAD
-	err = a.StartMultiUpload(workdir, filePaths, fileNames, thumbnailPaths, encrypts, chunkNumbers, remotePaths, isUpdates, statusBar)
-=======
 	statusCaches.Add(C.GoString(uploadID), statusBar)
 
 	err = a.StartMultiUpload(workdir, filePaths, fileNames, thumbnailPaths, encrypts, chunkNumbers, remotePaths, isUpdates, isWebstreaming, statusBar)
->>>>>>> c4b818ce
 	if err != nil {
 		return WithJSON(nil, err)
 	}

package zcnbridge

import (
	"context"
	"encoding/hex"
	"fmt"
	"math/big"
	"os"
	"time"

	"github.com/0chain/gosdk/core/logger"
	"github.com/0chain/gosdk/zcnbridge/ethereum"
	"github.com/0chain/gosdk/zcnbridge/ethereum/authorizers"
	binding "github.com/0chain/gosdk/zcnbridge/ethereum/bridge"
	"github.com/0chain/gosdk/zcnbridge/ethereum/erc20"
	"github.com/0chain/gosdk/zcnbridge/ethereum/nftconfig"
	"github.com/0chain/gosdk/zcnbridge/log"
	"github.com/0chain/gosdk/zcncore"

	"github.com/0chain/gosdk/zcnbridge/transaction"
	"github.com/0chain/gosdk/zcnbridge/wallet"
	"github.com/0chain/gosdk/zcnbridge/zcnsc"
	eth "github.com/ethereum/go-ethereum"
	"github.com/ethereum/go-ethereum/accounts"
	"github.com/ethereum/go-ethereum/accounts/abi/bind"
	"github.com/ethereum/go-ethereum/common"
	"github.com/ethereum/go-ethereum/core/types"
	"github.com/ethereum/go-ethereum/crypto"
	"github.com/pkg/errors"
	"go.uber.org/zap"
)

type (
	Wei int64
)

var Logger logger.Logger
var defaultLogLevel = logger.DEBUG

func init() {
	Logger.Init(defaultLogLevel, "zcnbridge-sdk")

	Logger.SetLevel(logger.DEBUG)
	f, err := os.OpenFile("bridge.log", os.O_APPEND|os.O_CREATE|os.O_WRONLY, 0644)
	if err != nil {
		return
	}
	Logger.SetLogFile(f, true)
}

var (
	DefaultClientIDEncoder = func(id string) []byte {
		result, err := hex.DecodeString(id)
		if err != nil {
			Logger.Fatal(err)
		}
		return result
	}
)

func (b *BridgeClient) CreateSignedTransactionFromKeyStore(client EthereumClient, gasLimitUnits uint64) *bind.TransactOpts {
	var (
		signerAddress = common.HexToAddress(b.EthereumAddress)
		password      = b.Password
	)

	signer := accounts.Account{
		Address: signerAddress,
	}
	signerAcc, err := b.keyStore.Find(signer)
	if err != nil {
		Logger.Fatal(errors.Wrapf(err, "signer: %s", signerAddress.Hex()))
	}

	chainID, err := client.ChainID(context.Background())
	if err != nil {
		Logger.Fatal(errors.Wrap(err, "failed to get chain ID"))
	}

	nonce, err := client.PendingNonceAt(context.Background(), signerAddress)
	if err != nil {
		Logger.Fatal(err)
	}

	gasPriceWei, err := client.SuggestGasPrice(context.Background())
	if err != nil {
		Logger.Fatal(err)
	}

	err = b.keyStore.TimedUnlock(signer, password, time.Second*2)
	if err != nil {
		Logger.Fatal(err)
	}

	opts, err := bind.NewKeyStoreTransactorWithChainID(b.keyStore.GetEthereumKeyStore(), signerAcc, chainID)
	if err != nil {
		Logger.Fatal(err)
	}

	opts.Nonce = big.NewInt(int64(nonce))
	opts.GasLimit = gasLimitUnits // in units
	opts.GasPrice = gasPriceWei   // wei

	return opts
}

func (b *BridgeClient) prepareAuthorizers(ctx context.Context, method string, params ...interface{}) (*authorizers.Authorizers, *bind.TransactOpts, error) {
	// To (contract)
	contractAddress := common.HexToAddress(b.AuthorizersAddress)

	// Get ABI of the contract
	abi, err := authorizers.AuthorizersMetaData.GetAbi()
	if err != nil {
		return nil, nil, errors.Wrap(err, "failed to get ABI")
	}

	// Pack the method argument
	pack, err := abi.Pack(method, params...)
	if err != nil {
		return nil, nil, errors.Wrap(err, "failed to pack arguments")
	}

	from := common.HexToAddress(b.EthereumAddress)

	// Gas limits in units
	gasLimitUnits, err := b.ethereumClient.EstimateGas(ctx, eth.CallMsg{
		To:   &contractAddress,
		From: from,
		Data: pack,
	})
	if err != nil {
		return nil, nil, errors.Wrap(err, "failed to estimate gas")
	}

	// Update gas limits + 10%
	gasLimitUnits = addPercents(gasLimitUnits, 10).Uint64()

	transactOpts := b.CreateSignedTransactionFromKeyStore(b.ethereumClient, gasLimitUnits)

	// Authorizers instance
	authorizersInstance, err := authorizers.NewAuthorizers(contractAddress, b.ethereumClient)
	if err != nil {
		return nil, nil, errors.Wrap(err, "failed to create authorizers instance")
	}

	return authorizersInstance, transactOpts, nil
}

// AddEthereumAuthorizer Adds authorizer to Ethereum bridge. Only contract deployer can call this method
func (b *BridgeClient) AddEthereumAuthorizer(ctx context.Context, address common.Address) (*types.Transaction, error) {
	instance, transactOpts, err := b.prepareAuthorizers(ctx, "addAuthorizers", address)
	if err != nil {
		return nil, errors.Wrap(err, "failed to prepare bridge")
	}

	tran, err := instance.AddAuthorizers(transactOpts, address)
	if err != nil {
		msg := "failed to execute AddAuthorizers transaction to ClientID = %s with amount = %s"
		return nil, errors.Wrapf(err, msg, zcncore.GetClientWalletID(), address.String())
	}

	return tran, err
}

// RemoveEthereumAuthorizer Removes authorizer from Ethereum bridge. Only contract deployer can call this method
func (b *BridgeClient) RemoveEthereumAuthorizer(ctx context.Context, address common.Address) (*types.Transaction, error) {
	instance, transactOpts, err := b.prepareAuthorizers(ctx, "removeAuthorizers", address)
	if err != nil {
		return nil, errors.Wrap(err, "failed to prepare bridge")
	}

	tran, err := instance.RemoveAuthorizers(transactOpts, address)
	if err != nil {
		msg := "failed to execute RemoveAuthorizers transaction to ClientID = %s with amount = %s"
		return nil, errors.Wrapf(err, msg, zcncore.GetClientWalletID(), address.String())
	}

	return tran, err
}

<<<<<<< HEAD
=======
func (b *BridgeClient) AddEthereumAuthorizers(configDir string) {
	cfg := viper.New()
	cfg.AddConfigPath(configDir)
	cfg.SetConfigName("authorizers")
	if err := cfg.ReadInConfig(); err != nil {
		fmt.Println(err)
		return
	}

	mnemonics := cfg.GetStringSlice("authorizers")

	for _, mnemonic := range mnemonics {
		wallet, err := hdw.NewFromMnemonic(mnemonic)
		if err != nil {
			fmt.Printf("failed to read mnemonic: %v", err)
			continue
		}

		pathD := hdw.MustParseDerivationPath("m/44'/60'/0'/0/0")
		account, err := wallet.Derive(pathD, true)
		if err != nil {
			fmt.Println(err)
			continue
		}

		transaction, err := b.AddEthereumAuthorizer(context.TODO(), account.Address)
		if err != nil || transaction == nil {
			fmt.Printf("AddAuthorizer error: %v, Address: %s", err, account.Address.Hex())
			continue
		}

		status, err := ConfirmEthereumTransaction(transaction.Hash().String(), 100, time.Second*10)
		if err != nil {
			fmt.Println(err)
		}

		if status == 1 {
			fmt.Printf("Authorizer has been added: %s\n", mnemonic)
		} else {
			fmt.Printf("Authorizer has failed to be added: %s\n", mnemonic)
		}
	}
}

func (b *BridgeClient) prepareNFTConfig(ctx context.Context, method string, params ...interface{}) (*nftconfig.NFTConfig, *bind.TransactOpts, error) {
	etherClient, err := b.CreateEthClient()
	if err != nil {
		return nil, nil, errors.Wrap(err, "failed to create etherClient")
	}

	// To (contract)
	contractAddress := common.HexToAddress(b.NFTConfigAddress)

	// Get ABI of the contract
	abi, err := nftconfig.NFTConfigMetaData.GetAbi()
	if err != nil {
		return nil, nil, errors.Wrap(err, "failed to get nftconfig ABI")
	}

	// Pack the method argument
	pack, err := abi.Pack(method, params...)
	if err != nil {
		return nil, nil, errors.Wrap(err, "failed to pack arguments")
	}

	from := common.HexToAddress(b.EthereumAddress)

	// Gas limits in units
	gasLimitUnits, err := etherClient.EstimateGas(ctx, eth.CallMsg{
		To:   &contractAddress,
		From: from,
		Data: pack,
	})
	if err != nil {
		return nil, nil, errors.Wrap(err, "failed to estimate gas")
	}

	// Update gas limits + 10%
	gasLimitUnits = addPercents(gasLimitUnits, 10).Uint64()

	transactOpts := b.CreateSignedTransactionFromKeyStore(etherClient, gasLimitUnits)

	// NFTConfig instance
	cfg, err := nftconfig.NewNFTConfig(contractAddress, etherClient)
	if err != nil {
		return nil, nil, errors.Wrap(err, "failed to create nftconfig instance")
	}

	return cfg, transactOpts, nil
}

// EncodePackInt do abi.encodedPack(string, int), it is used for setting plan id for royalty
func EncodePackInt64(key string, param int64) common.Hash {
	return crypto.Keccak256Hash(
		[]byte(key),
		common.LeftPadBytes(big.NewInt(param).Bytes(), 32),
	)
}

// NFTConfigSetUint256 call setUint256 method of NFTConfig contract
func (b *BridgeClient) NFTConfigSetUint256(ctx context.Context, key string, value int64) (*types.Transaction, error) {
	kkey := crypto.Keccak256Hash([]byte(key))
	return b.NFTConfigSetUint256Raw(ctx, kkey, value)
}

func (b *BridgeClient) NFTConfigSetUint256Raw(ctx context.Context, key common.Hash, value int64) (*types.Transaction, error) {
	if value < 0 {
		return nil, errors.New("value must be greater than zero")
	}

	v := big.NewInt(value)
	Logger.Debug("NFT config setUint256", zap.String("key", key.String()), zap.Any("value", v))
	instance, transactOpts, err := b.prepareNFTConfig(ctx, "setUint256", key, v)
	if err != nil {
		return nil, errors.Wrap(err, "failed to prepare bridge")
	}

	tran, err := instance.SetUint256(transactOpts, key, v)
	if err != nil {
		msg := "failed to execute setUint256 transaction to ClientID = %s with key = %s, value = %v"
		return nil, errors.Wrapf(err, msg, zcncore.GetClientWalletID(), key, v)
	}

	return tran, err
}

func (b *BridgeClient) NFTConfigGetUint256(ctx context.Context, key string, keyParam ...int64) (string, int64, error) {
	kkey := crypto.Keccak256Hash([]byte(key))
	if len(keyParam) > 0 {
		kkey = EncodePackInt64(key, keyParam[0])
	}

	etherClient, err := b.CreateEthClient()
	if err != nil {
		return "", 0, errors.Wrap(err, "failed to create etherClient")
	}

	contractAddress := common.HexToAddress(b.NFTConfigAddress)

	cfg, err := nftconfig.NewNFTConfig(contractAddress, etherClient)
	if err != nil {
		return "", 0, errors.Wrap(err, "failed to create NFT config instance")
	}

	v, err := cfg.GetUint256(nil, kkey)
	if err != nil {
		Logger.Error("NFTConfig GetUint256 FAILED", zap.Error(err))
		msg := "failed to execute getUint256 call, key = %s"
		return "", 0, errors.Wrapf(err, msg, kkey)
	}
	return kkey.String(), v.Int64(), err
}

func (b *BridgeClient) NFTConfigSetAddress(ctx context.Context, key, address string) (*types.Transaction, error) {
	kkey := crypto.Keccak256Hash([]byte(key))
	// return b.NFTConfigSetAddress(ctx, kkey, address)

	Logger.Debug("NFT config setAddress",
		zap.String("key", kkey.String()),
		zap.String("address", address))

	addr := common.HexToAddress(address)
	instance, transactOpts, err := b.prepareNFTConfig(ctx, "setAddress", kkey, addr)
	if err != nil {
		return nil, errors.Wrap(err, "failed to prepare bridge")
	}

	tran, err := instance.SetAddress(transactOpts, kkey, addr)
	if err != nil {
		msg := "failed to execute setAddress transaction to ClientID = %s with key = %s, value = %v"
		return nil, errors.Wrapf(err, msg, zcncore.GetClientWalletID(), key, address)
	}

	return tran, err
}

func (b *BridgeClient) NFTConfigGetAddress(ctx context.Context, key string) (string, string, error) {
	kkey := crypto.Keccak256Hash([]byte(key))
	etherClient, err := b.CreateEthClient()
	if err != nil {
		return "", "", errors.Wrap(err, "failed to create etherClient")
	}

	contractAddress := common.HexToAddress(b.NFTConfigAddress)

	cfg, err := nftconfig.NewNFTConfig(contractAddress, etherClient)
	if err != nil {
		return "", "", errors.Wrap(err, "failed to create NFT config instance")
	}

	v, err := cfg.GetAddress(nil, kkey)
	if err != nil {
		Logger.Error("NFTConfig GetAddress FAILED", zap.Error(err))
		msg := "failed to execute getAddress call, key = %s"
		return "", "", errors.Wrapf(err, msg, kkey)
	}
	return kkey.String(), v.String(), err
}

>>>>>>> d94e9f4d
// IncreaseBurnerAllowance Increases allowance for bridge contract address to transfer
// WZCN tokens on behalf of the token owner to the Burn TokenPool
// During the burn the script transfers amount from token owner to the bridge burn token pool
// Example: owner wants to burn some amount.
// The contract will transfer some amount from owner address to the pool.
// So the owner must call IncreaseAllowance of the WZCN token with 2 parameters:
// spender address which is the bridge contract and amount to be burned (transferred)
// ERC20 signature: "increaseAllowance(address,uint256)"
//
//nolint:funlen
func (b *BridgeClient) IncreaseBurnerAllowance(ctx context.Context, amountWei Wei) (*types.Transaction, error) {
	if amountWei <= 0 {
		return nil, errors.New("amount must be greater than zero")
	}

	// 1. Data Parameter (spender)
	spenderAddress := common.HexToAddress(b.BridgeAddress)

	// 2. Data Parameter (amount)
	amount := big.NewInt(int64(amountWei))

	tokenAddress := common.HexToAddress(b.TokenAddress)
	fromAddress := common.HexToAddress(b.EthereumAddress)

	abi, err := erc20.ERC20MetaData.GetAbi()
	if err != nil {
		return nil, errors.Wrap(err, "failed to get erc20 abi")
	}

	pack, err := abi.Pack("increaseAllowance", spenderAddress, amount)
	if err != nil {
		return nil, errors.Wrap(err, "failed to pack arguments")
	}

	gasLimitUnits, err := b.ethereumClient.EstimateGas(ctx, eth.CallMsg{
		To:   &tokenAddress,
		From: fromAddress,
		Data: pack,
	})
	if err != nil {
		return nil, errors.Wrap(err, "failed to estimate gas limit")
	}

	gasLimitUnits = addPercents(gasLimitUnits, 10).Uint64()

	transactOpts := b.CreateSignedTransactionFromKeyStore(b.ethereumClient, gasLimitUnits)

	wzcnTokenInstance, err := erc20.NewERC20(tokenAddress, b.ethereumClient)
	if err != nil {
		return nil, errors.Wrap(err, "failed to initialize WZCN-ERC20 instance")
	}

	Logger.Info(
		"Starting IncreaseAllowance",
		zap.String("token", tokenAddress.String()),
		zap.String("spender", spenderAddress.String()),
		zap.Int64("amount", amount.Int64()),
	)

	tran, err := wzcnTokenInstance.IncreaseAllowance(transactOpts, spenderAddress, amount)
	if err != nil {
		Logger.Error(
			"IncreaseAllowance FAILED",
			zap.String("token", tokenAddress.String()),
			zap.String("spender", spenderAddress.String()),
			zap.Int64("amount", amount.Int64()),
			zap.Error(err))

		return nil, errors.Wrapf(err, "failed to send `IncreaseAllowance` transaction")
	}

	Logger.Info(
		"Posted IncreaseAllowance",
		zap.String("hash", tran.Hash().String()),
		zap.String("token", tokenAddress.String()),
		zap.String("spender", spenderAddress.String()),
		zap.Int64("amount", amount.Int64()),
	)

	return tran, nil
}

// GetBalance returns balance of the current client
func (b *BridgeClient) GetBalance() (*big.Int, error) {
	tokenAddress := common.HexToAddress(b.TokenAddress)
	fromAddress := common.HexToAddress(b.EthereumAddress)

	wzcnTokenInstance, err := erc20.NewERC20(tokenAddress, b.ethereumClient)
	if err != nil {
		return nil, errors.Wrap(err, "failed to initialize WZCN-ERC20 instance")
	}

	wei, err := wzcnTokenInstance.BalanceOf(&bind.CallOpts{}, fromAddress)
	if err != nil {
		return nil, errors.Wrapf(err, "failed to call `BalanceOf` for %s", b.EthereumAddress)
	}

	return wei, nil
}

// VerifyZCNTransaction verifies 0CHain transaction
func (b *BridgeClient) VerifyZCNTransaction(ctx context.Context, hash string) (transaction.Transaction, error) {
	return transaction.Verify(ctx, hash)
}

// SignWithEthereumChain signs the digest with Ethereum chain signer taking key from the current user key storage
func (b *BridgeClient) SignWithEthereumChain(message string) ([]byte, error) {
	hash := crypto.Keccak256Hash([]byte(message))

	signer := accounts.Account{
		Address: common.HexToAddress(b.EthereumAddress),
	}

	signerAcc, err := b.keyStore.Find(signer)
	if err != nil {
		Logger.Fatal(err)
	}

	signature, err := b.keyStore.SignHash(signerAcc, hash.Bytes())
	if err != nil {
		return nil, err
	}

	if err != nil {
		return []byte{}, errors.Wrap(err, "failed to sign the message")
	}

	return signature, nil
}

// GetUserNonceMinted Returns nonce for a specified Ethereum address
func (b *BridgeClient) GetUserNonceMinted(ctx context.Context, rawEthereumAddress string) (*big.Int, error) {
	ethereumAddress := common.HexToAddress(rawEthereumAddress)

	contractAddress := common.HexToAddress(b.BridgeAddress)

	var bridgeInstance *binding.Bridge
	bridgeInstance, err := binding.NewBridge(contractAddress, b.ethereumClient)
	if err != nil {
		return nil, errors.Wrap(err, "failed to create bridge instance")
	}

	var nonce *big.Int
	nonce, err = bridgeInstance.GetUserNonceMinted(nil, ethereumAddress)
	if err != nil {
		Logger.Error("GetUserNonceMinted FAILED", zap.Error(err))
		msg := "failed to execute GetUserNonceMinted call, ethereumAddress = %s"
		return nil, errors.Wrapf(err, msg, rawEthereumAddress)
	}
	return nonce, err
}

// MintWZCN Mint ZCN tokens on behalf of the 0ZCN client
// payload: received from authorizers
func (b *BridgeClient) MintWZCN(ctx context.Context, payload *ethereum.MintPayload) (*types.Transaction, error) {
	if DefaultClientIDEncoder == nil {
		return nil, errors.New("DefaultClientIDEncoder must be setup")
	}

	// 1. Burned amount parameter
	amount := new(big.Int)
	amount.SetInt64(payload.Amount) // wei

	// 2. Transaction ID Parameter of burn operation (zcnTxd string as []byte)
	zcnTxd := DefaultClientIDEncoder(payload.ZCNTxnID)

	// 3. Nonce Parameter generated during burn operation
	nonce := new(big.Int)
	nonce.SetInt64(payload.Nonce)

	// 4. Signature
	// For requirements from ERC20 authorizer, the signature length must be 65
	var sigs [][]byte
	for _, signature := range payload.Signatures {
		sigs = append(sigs, signature.Signature)
	}

	// 5. To Ethereum address

	toAddress := common.HexToAddress(payload.To)

	bridgeInstance, transactOpts, err := b.prepareBridge(ctx, payload.To, "mint", toAddress, amount, zcnTxd, nonce, sigs)
	if err != nil {
		return nil, errors.Wrap(err, "failed to prepare bridge")
	}

	Logger.Info(
		"Staring Mint WZCN",
		zap.Int64("amount", amount.Int64()),
		zap.String("zcnTxd", string(zcnTxd)),
		zap.String("nonce", nonce.String()))

	var tran *types.Transaction
	tran, err = bridgeInstance.Mint(transactOpts, toAddress, amount, zcnTxd, nonce, sigs)
	if err != nil {
		Logger.Error("Mint WZCN FAILED", zap.Error(err))
		msg := "failed to execute MintWZCN transaction, amount = %s, ZCN TrxID = %s"
		return nil, errors.Wrapf(err, msg, amount, zcnTxd)
	}

	Logger.Info(
		"Posted Mint WZCN",
		zap.String("hash", tran.Hash().String()),
		zap.Int64("amount", amount.Int64()),
		zap.String("zcnTxd", string(zcnTxd)),
		zap.String("nonce", nonce.String()),
	)

	return tran, err
}

// BurnWZCN Burns WZCN tokens on behalf of the 0ZCN client
// amountTokens - ZCN tokens
// clientID - 0ZCN client
// ERC20 signature: "burn(uint256,bytes)"
func (b *BridgeClient) BurnWZCN(ctx context.Context, amountTokens uint64) (*types.Transaction, error) {
	if DefaultClientIDEncoder == nil {
		return nil, errors.New("DefaultClientIDEncoder must be setup")
	}

	// 1. Data Parameter (amount to burn)
	clientID := DefaultClientIDEncoder(zcncore.GetClientWalletID())

	// 2. Data Parameter (signature)
	amount := new(big.Int)
	amount.SetInt64(int64(amountTokens))

	bridgeInstance, transactOpts, err := b.prepareBridge(ctx, b.EthereumAddress, "burn", amount, clientID)
	if err != nil {
		return nil, errors.Wrap(err, "failed to prepare bridge")
	}

	Logger.Info(
		"Staring Burn WZCN",
		zap.Int64("amount", amount.Int64()),
	)

	tran, err := bridgeInstance.Burn(transactOpts, amount, clientID)
	if err != nil {
		msg := "failed to execute Burn WZCN transaction to ClientID = %s with amount = %s"
		return nil, errors.Wrapf(err, msg, zcncore.GetClientWalletID(), amount)
	}

	Logger.Info(
		"Posted Burn WZCN",
		zap.String("clientID", zcncore.GetClientWalletID()),
		zap.Int64("amount", amount.Int64()),
	)

	return tran, err
}

// MintZCN mints ZCN tokens after receiving proof-of-burn of WZCN tokens
func (b *BridgeClient) MintZCN(ctx context.Context, payload *zcnsc.MintPayload) (string, error) {
	trx, err := b.transactionProvider.NewTransactionEntity(0)
	if err != nil {
		log.Logger.Fatal("failed to create new transaction", zap.Error(err))
	}

	Logger.Info(
		"Starting MINT smart contract",
		zap.String("sc address", wallet.ZCNSCSmartContractAddress),
		zap.String("function", wallet.MintFunc),
		zap.Int64("mint amount", int64(payload.Amount)))

	hash, err := trx.ExecuteSmartContract(
		ctx,
		wallet.ZCNSCSmartContractAddress,
		wallet.MintFunc,
		payload,
		0)

	if err != nil {
		return "", errors.Wrap(err, fmt.Sprintf("failed to execute smart contract, hash = %s", hash))
	}

	Logger.Info(
		"Mint ZCN transaction",
		zap.String("hash", hash),
		zap.Int64("mint amount", int64(payload.Amount)))

	return hash, nil
}

// BurnZCN burns ZCN tokens before conversion from ZCN to WZCN as a first step
func (b *BridgeClient) BurnZCN(ctx context.Context, amount, txnfee uint64) (transaction.Transaction, error) {
	payload := zcnsc.BurnPayload{
		EthereumAddress: b.EthereumAddress,
	}

	trx, err := b.transactionProvider.NewTransactionEntity(txnfee)
	if err != nil {
		log.Logger.Fatal("failed to create new transaction", zap.Error(err))
	}

	Logger.Info(
		"Starting BURN smart contract",
		zap.String("sc address", wallet.ZCNSCSmartContractAddress),
		zap.String("function", wallet.BurnFunc),
		zap.Uint64("burn amount", amount),
	)

	var hash string
	hash, err = trx.ExecuteSmartContract(
		ctx,
		wallet.ZCNSCSmartContractAddress,
		wallet.BurnFunc,
		payload,
		amount,
	)

	if err != nil {
		Logger.Error("Burn ZCN transaction FAILED", zap.Error(err))
		return trx, errors.Wrap(err, fmt.Sprintf("failed to execute smart contract, hash = %s", hash))
	}

	err = trx.Verify(context.Background())
	if err != nil {
		return trx, errors.Wrap(err, fmt.Sprintf("failed to verify smart contract, hash = %s", hash))
	}

	Logger.Info(
		"Burn ZCN transaction",
		zap.String("hash", hash),
		zap.Uint64("burn amount", amount),
		zap.Uint64("amount", amount),
	)

	return trx, nil
}

func (b *BridgeClient) prepareBridge(ctx context.Context, ethereumAddress, method string, params ...interface{}) (*binding.Bridge, *bind.TransactOpts, error) {
	// To (contract)
	contractAddress := common.HexToAddress(b.BridgeAddress)

	//Get ABI of the contract
	abi, err := binding.BridgeMetaData.GetAbi()
	if err != nil {
		return nil, nil, errors.Wrap(err, "failed to get ABI")
	}

	//Pack the method argument
	pack, err := abi.Pack(method, params...)
	if err != nil {
		return nil, nil, errors.Wrap(err, "failed to pack arguments")
	}

	//Gas limits in units
	fromAddress := common.HexToAddress(ethereumAddress)

	gasLimitUnits, err := b.ethereumClient.EstimateGas(ctx, eth.CallMsg{
		To:   &contractAddress,
		From: fromAddress,
		Data: pack,
	})
	if err != nil {
		return nil, nil, errors.Wrap(err, "failed to estimate gas")
	}

	//Update gas limits + 10%
	gasLimitUnits = addPercents(gasLimitUnits, 10).Uint64()

	transactOpts := b.CreateSignedTransactionFromKeyStore(b.ethereumClient, gasLimitUnits)

	// BridgeClient instance
	bridgeInstance, err := binding.NewBridge(contractAddress, b.ethereumClient)
	if err != nil {
		return nil, nil, errors.Wrap(err, "failed to create bridge instance")
	}

	return bridgeInstance, transactOpts, nil
}<|MERGE_RESOLUTION|>--- conflicted
+++ resolved
@@ -4,6 +4,8 @@
 	"context"
 	"encoding/hex"
 	"fmt"
+	hdw "github.com/0chain/gosdk/zcncore/ethhdwallet"
+	"github.com/spf13/viper"
 	"math/big"
 	"os"
 	"time"
@@ -178,8 +180,6 @@
 	return tran, err
 }
 
-<<<<<<< HEAD
-=======
 func (b *BridgeClient) AddEthereumAuthorizers(configDir string) {
 	cfg := viper.New()
 	cfg.AddConfigPath(configDir)
@@ -225,11 +225,6 @@
 }
 
 func (b *BridgeClient) prepareNFTConfig(ctx context.Context, method string, params ...interface{}) (*nftconfig.NFTConfig, *bind.TransactOpts, error) {
-	etherClient, err := b.CreateEthClient()
-	if err != nil {
-		return nil, nil, errors.Wrap(err, "failed to create etherClient")
-	}
-
 	// To (contract)
 	contractAddress := common.HexToAddress(b.NFTConfigAddress)
 
@@ -248,7 +243,7 @@
 	from := common.HexToAddress(b.EthereumAddress)
 
 	// Gas limits in units
-	gasLimitUnits, err := etherClient.EstimateGas(ctx, eth.CallMsg{
+	gasLimitUnits, err := b.ethereumClient.EstimateGas(ctx, eth.CallMsg{
 		To:   &contractAddress,
 		From: from,
 		Data: pack,
@@ -260,10 +255,10 @@
 	// Update gas limits + 10%
 	gasLimitUnits = addPercents(gasLimitUnits, 10).Uint64()
 
-	transactOpts := b.CreateSignedTransactionFromKeyStore(etherClient, gasLimitUnits)
+	transactOpts := b.CreateSignedTransactionFromKeyStore(b.ethereumClient, gasLimitUnits)
 
 	// NFTConfig instance
-	cfg, err := nftconfig.NewNFTConfig(contractAddress, etherClient)
+	cfg, err := nftconfig.NewNFTConfig(contractAddress, b.ethereumClient)
 	if err != nil {
 		return nil, nil, errors.Wrap(err, "failed to create nftconfig instance")
 	}
@@ -312,14 +307,9 @@
 		kkey = EncodePackInt64(key, keyParam[0])
 	}
 
-	etherClient, err := b.CreateEthClient()
-	if err != nil {
-		return "", 0, errors.Wrap(err, "failed to create etherClient")
-	}
-
 	contractAddress := common.HexToAddress(b.NFTConfigAddress)
 
-	cfg, err := nftconfig.NewNFTConfig(contractAddress, etherClient)
+	cfg, err := nftconfig.NewNFTConfig(contractAddress, b.ethereumClient)
 	if err != nil {
 		return "", 0, errors.Wrap(err, "failed to create NFT config instance")
 	}
@@ -358,14 +348,10 @@
 
 func (b *BridgeClient) NFTConfigGetAddress(ctx context.Context, key string) (string, string, error) {
 	kkey := crypto.Keccak256Hash([]byte(key))
-	etherClient, err := b.CreateEthClient()
-	if err != nil {
-		return "", "", errors.Wrap(err, "failed to create etherClient")
-	}
 
 	contractAddress := common.HexToAddress(b.NFTConfigAddress)
 
-	cfg, err := nftconfig.NewNFTConfig(contractAddress, etherClient)
+	cfg, err := nftconfig.NewNFTConfig(contractAddress, b.ethereumClient)
 	if err != nil {
 		return "", "", errors.Wrap(err, "failed to create NFT config instance")
 	}
@@ -379,7 +365,6 @@
 	return kkey.String(), v.String(), err
 }
 
->>>>>>> d94e9f4d
 // IncreaseBurnerAllowance Increases allowance for bridge contract address to transfer
 // WZCN tokens on behalf of the token owner to the Burn TokenPool
 // During the burn the script transfers amount from token owner to the bridge burn token pool

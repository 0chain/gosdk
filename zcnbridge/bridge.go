--- conflicted
+++ resolved
@@ -4,12 +4,9 @@
 	"context"
 	"encoding/hex"
 	"fmt"
-<<<<<<< HEAD
 	"github.com/0chain/gosdk/zcnbridge/ethereum/bancor"
-=======
 	hdw "github.com/0chain/gosdk/zcncore/ethhdwallet"
 	"github.com/spf13/viper"
->>>>>>> c53c7c98
 	"math/big"
 	"os"
 	"time"

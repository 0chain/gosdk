--- conflicted
+++ resolved
@@ -54,7 +54,6 @@
 // NewBridgeClient creates BridgeClient with the given parameters.
 func NewBridgeClient(bridgeAddress, tokenAddress, authorizersAddress, ethereumAddress, password string, gasLimit uint64, consensusThreshold float64, ethereumClient EthereumClient, transactionProvider transaction.TransactionProvider, keyStore KeyStore) *BridgeClient {
 	return &BridgeClient{
-<<<<<<< HEAD
 		BridgeAddress:       bridgeAddress,
 		TokenAddress:        tokenAddress,
 		AuthorizersAddress:  authorizersAddress,
@@ -65,18 +64,6 @@
 		ethereumClient:      ethereumClient,
 		transactionProvider: transactionProvider,
 		keyStore:            keyStore,
-=======
-		BridgeAddress:      cfg.GetString("bridge.bridge_address"),
-		TokenAddress:       cfg.GetString("bridge.token_address"),
-		AuthorizersAddress: cfg.GetString("bridge.authorizers_address"),
-		NFTConfigAddress:   cfg.GetString("bridge.nft_config_address"),
-		EthereumAddress:    cfg.GetString("bridge.ethereum_address"),
-		Password:           cfg.GetString("bridge.password"),
-		EthereumNodeURL:    cfg.GetString("ethereum_node_url"),
-		GasLimit:           cfg.GetUint64("bridge.gas_limit"),
-		ConsensusThreshold: cfg.GetFloat64("bridge.consensus_threshold"),
-		Homedir:            homedir,
->>>>>>> d94e9f4d
 	}
 }
 

package zcnbridge

import (
	"fmt"
	"math/big"
	"time"

	"github.com/0chain/gosdk/core/sys"
	"github.com/0chain/gosdk/zcncore"
	"github.com/pkg/errors"
)

// AlchemyGasEstimationRequest describes request used for Alchemy enhanced JSON-RPC API.
type AlchemyGasEstimationRequest struct {
<<<<<<< HEAD
=======
	From  string `json:"from"`
	To    string `json:"to"`
	Value string `json:"value"`
	Data  string `json:"data"`
}

// GasEstimationRequest describes request used for Alchemy enhanced JSON-RPC API.
type GasEstimationRequest struct {
>>>>>>> bf552931
	From  string `json:"from"`
	To    string `json:"to"`
	Value string `json:"value"`
	Data  string `json:"data"`
}

// BancorTokenDetails describes Bancor ZCN zcntoken pool details
type BancorTokenDetails struct {
	Data struct {
		Rate struct {
			ETH  string `json:"eth"`
			BNT  string `json:"bnt"`
			USDC string `json:"usd"`
			EURC string `json:"eur"`
		}
	} `json:"data"`
}

func GetTransactionStatus(hash string) (int, error) {
	_, err := zcncore.GetEthClient()
	if err != nil {
		return -1, err
	}

	return zcncore.CheckEthHashStatus(hash), nil
}

func ConfirmEthereumTransaction(hash string, times int, duration time.Duration) (int, error) {
	var (
		res = 0
		err error
	)

	if hash == "" {
		return -1, errors.New("transaction hash should not be empty")
	}

	for i := 0; i < times; i++ {
		res, err = GetTransactionStatus(hash)
		if err != nil {
			Logger.Info(fmt.Sprintf("confirmation of Ethereum transaction %s [ERROR]", hash))
			return -1, err
		}
		if res == 1 {
			Logger.Info(fmt.Sprintf("confirmation of Ethereum transaction %s [OK]", hash))
			return res, nil
		}
		if res == 0 {
			Logger.Info(fmt.Sprintf("confirmation of Ethereum transaction %s [FAILED]", hash))
			return res, nil
		}
		Logger.Info(fmt.Sprintf("Try confirming Ethereum transaction %s # %d", hash, i))
		sys.Sleep(duration)
	}

	Logger.Info(fmt.Sprintf("Verification of transaction %s is still pending after %d efforts, try checking it later", hash, times))

	return res, nil
}

func addPercents(gasLimitUnits uint64, percents int) *big.Int {
	gasLimitBig := big.NewInt(int64(gasLimitUnits))
	factorBig := big.NewInt(int64(percents))
	deltaBig := gasLimitBig.Div(gasLimitBig, factorBig)

	origin := big.NewInt(int64(gasLimitUnits))
	gasLimitBig = origin.Add(origin, deltaBig)

	return gasLimitBig
}

// ConvertIntToHex converts given int value to hex string.
func ConvertIntToHex(value int64) string {
	return fmt.Sprintf("%#x", value)
}<|MERGE_RESOLUTION|>--- conflicted
+++ resolved
@@ -12,21 +12,15 @@
 
 // AlchemyGasEstimationRequest describes request used for Alchemy enhanced JSON-RPC API.
 type AlchemyGasEstimationRequest struct {
-<<<<<<< HEAD
-=======
 	From  string `json:"from"`
 	To    string `json:"to"`
 	Value string `json:"value"`
 	Data  string `json:"data"`
 }
 
-// GasEstimationRequest describes request used for Alchemy enhanced JSON-RPC API.
-type GasEstimationRequest struct {
->>>>>>> bf552931
-	From  string `json:"from"`
-	To    string `json:"to"`
-	Value string `json:"value"`
-	Data  string `json:"data"`
+// GasPriceEstimationResult represents result of the gas price estimation operation execution.
+type GasPriceEstimationResult struct {
+	Value float64 `json:"value"`
 }
 
 // BancorTokenDetails describes Bancor ZCN zcntoken pool details

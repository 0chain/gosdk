package zcnbridge

import (
	"fmt"
	"math/big"
	"time"

	"github.com/0chain/gosdk/core/sys"
	"github.com/0chain/gosdk/zcncore"
	"github.com/pkg/errors"
)

// AlchemyGasEstimationRequest describes request used for Alchemy enhanced JSON-RPC API.
type AlchemyGasEstimationRequest struct {
<<<<<<< HEAD
=======
	From  string `json:"from"`
	To    string `json:"to"`
	Value string `json:"value"`
	Data  string `json:"data"`
}

// GasEstimationRequest describes request used for Alchemy enhanced JSON-RPC API.
type GasEstimationRequest struct {
>>>>>>> 5e6684d0
	From  string `json:"from"`
	To    string `json:"to"`
	Value string `json:"value"`
	Data  string `json:"data"`
}

// BancorTokenDetails describes Bancor ZCN zcntoken pool details
type BancorTokenDetails struct {
	Data struct {
		Rate struct {
			ETH  string `json:"eth"`
			BNT  string `json:"bnt"`
			USDC string `json:"usd"`
			EURC string `json:"eur"`
		}
	} `json:"data"`
}

func GetTransactionStatus(hash string) (int, error) {
	_, err := zcncore.GetEthClient()
	if err != nil {
		return -1, err
	}

	return zcncore.CheckEthHashStatus(hash), nil
}

func ConfirmEthereumTransaction(hash string, times int, duration time.Duration) (int, error) {
	var (
		res = 0
		err error
	)

	if hash == "" {
		return -1, errors.New("transaction hash should not be empty")
	}

	for i := 0; i < times; i++ {
		res, err = GetTransactionStatus(hash)
		if err != nil {
			Logger.Info(fmt.Sprintf("confirmation of Ethereum transaction %s [ERROR]", hash))
			return -1, err
		}
		if res == 1 {
			Logger.Info(fmt.Sprintf("confirmation of Ethereum transaction %s [OK]", hash))
			return res, nil
		}
		if res == 0 {
			Logger.Info(fmt.Sprintf("confirmation of Ethereum transaction %s [FAILED]", hash))
			return res, nil
		}
		Logger.Info(fmt.Sprintf("Try confirming Ethereum transaction %s # %d", hash, i))
		sys.Sleep(duration)
	}

	Logger.Info(fmt.Sprintf("Verification of transaction %s is still pending after %d efforts, try checking it later", hash, times))

	return res, nil
}

func addPercents(gasLimitUnits uint64, percents int) *big.Int {
	gasLimitBig := big.NewInt(int64(gasLimitUnits))
	factorBig := big.NewInt(int64(percents))
	deltaBig := gasLimitBig.Div(gasLimitBig, factorBig)

	origin := big.NewInt(int64(gasLimitUnits))
	gasLimitBig = origin.Add(origin, deltaBig)

	return gasLimitBig
}

// ConvertIntToHex converts given int value to hex string.
func ConvertIntToHex(value int64) string {
	return fmt.Sprintf("%#x", value)
}<|MERGE_RESOLUTION|>--- conflicted
+++ resolved
@@ -12,8 +12,6 @@
 
 // AlchemyGasEstimationRequest describes request used for Alchemy enhanced JSON-RPC API.
 type AlchemyGasEstimationRequest struct {
-<<<<<<< HEAD
-=======
 	From  string `json:"from"`
 	To    string `json:"to"`
 	Value string `json:"value"`
@@ -22,11 +20,14 @@
 
 // GasEstimationRequest describes request used for Alchemy enhanced JSON-RPC API.
 type GasEstimationRequest struct {
->>>>>>> 5e6684d0
 	From  string `json:"from"`
 	To    string `json:"to"`
 	Value string `json:"value"`
-	Data  string `json:"data"`
+}
+
+// GasPriceEstimationResult represents result of the gas price estimation operation execution.
+type GasPriceEstimationResult struct {
+	Value float64 `json:"value"`
 }
 
 // BancorTokenDetails describes Bancor ZCN zcntoken pool details

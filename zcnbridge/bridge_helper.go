--- conflicted
+++ resolved
@@ -18,8 +18,6 @@
 	Data  string `json:"data"`
 }
 
-<<<<<<< HEAD
-=======
 // GasEstimationRequest describes request used for Alchemy enhanced JSON-RPC API.
 type GasEstimationRequest struct {
 	From  string `json:"from"`
@@ -27,7 +25,6 @@
 	Value string `json:"value"`
 }
 
->>>>>>> edb19ff9
 // GasPriceEstimationResult represents result of the gas price estimation operation execution.
 type GasPriceEstimationResult struct {
 	Value float64 `json:"value"`

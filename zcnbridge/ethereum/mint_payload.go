--- conflicted
+++ resolved
@@ -4,20 +4,11 @@
 
 // MintPayload Payload to submit to the ethereum bridge contract
 type MintPayload struct {
-<<<<<<< HEAD
-	ZCNTxnID        string                 `json:"zcn_txn_id"`
-	EthereumAddress string                 `json:"ethereum_address"`
-	ClientID        string                 `json:"client_id"`
-	Amount          int64                  `json:"amount"`
-	Nonce           int64                  `json:"nonce"`
-	Signatures      []*AuthorizerSignature `json:"signatures"`
-=======
 	ZCNTxnID   string                 `json:"zcn_txn_id"`
 	Amount     int64                  `json:"amount"`
 	To         string                 `json:"to"`
 	Nonce      int64                  `json:"nonce"`
 	Signatures []*AuthorizerSignature `json:"signatures"`
->>>>>>> a6789709
 }
 
 type AuthorizerSignature struct {

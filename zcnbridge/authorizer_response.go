--- conflicted
+++ resolved
@@ -37,15 +37,9 @@
 	ProofZCNBurn struct {
 		AuthorizerID string `json:"authorizer_id,omitempty"`
 		TxnID        string `json:"0chain_txn_id"`
-<<<<<<< HEAD
-		Nonce        int64  `json:"nonce"`
-		Amount       int64  `json:"amount"`
-		ClientID     string `json:"client_id"`
-=======
 		To           string `json:"to"`
 		Nonce        int64  `json:"nonce"`
 		Amount       int64  `json:"amount"`
->>>>>>> a6789709
 		Signature    []byte `json:"signature"`
 	}
 )

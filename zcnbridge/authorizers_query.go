--- conflicted
+++ resolved
@@ -121,15 +121,9 @@
 	var (
 		totalWorkers = len(authorizers)
 		values       = u.Values{
-<<<<<<< HEAD
-			"eth_burn_hash": []string{ethBurnHash},
-			"address":       []string{wallet.ZCNSCSmartContractAddress},
-			"clientid":      []string{b.ClientID()},
-=======
 			"hash":     []string{ethBurnHash},
 			"address":  []string{wallet.ZCNSCSmartContractAddress},
 			"clientid": []string{b.ID()},
->>>>>>> a9e504e4
 		}
 	)
 

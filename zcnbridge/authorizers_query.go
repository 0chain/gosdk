--- conflicted
+++ resolved
@@ -95,13 +95,8 @@
 		payload := &ethereum.MintPayload{
 			ZCNTxnID:   burnTicket.TxnID,
 			Amount:     burnTicket.Amount,
-<<<<<<< HEAD
-			Nonce:      burnTicket.Nonce,
-			ClientID:   burnTicket.ClientID,
-=======
 			To:         burnTicket.To,
 			Nonce:      burnTicket.Nonce,
->>>>>>> a6789709
 			Signatures: sigs,
 		}
 

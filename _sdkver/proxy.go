package main

import (
	"fmt"
	"testing"

	"github.com/0chain/gosdk/core/version"
	"github.com/0chain/gosdk/zcncore"

	"github.com/0chain/gosdk/bls"
	// "github.com/0chain/gosdk/miracl"
	// "github.com/0chain/gosdk/core/encryption"
	"github.com/0chain/gosdk/core/zcncrypto"

	"syscall/js"

	"github.com/0chain/gosdk/zboxcore/sdk"

	/// download.go imports.
	"path/filepath"
	"strconv"
	"sync"

	"go.uber.org/zap"

	/// file_operations.go imports.
	// "fmt"
	"io"
	"io/ioutil"
	"mime/multipart"
	"os"

	/// util.go imports
	"gopkg.in/cheggaaa/pb.v1"

	// "0proxy.io/core/common"
	// "0proxy.io/zproxycore/handler"

	/// share.go imports
	"github.com/0chain/gosdk/zboxcore/fileref"

	/// upload.go imports
	"encoding/json"
	/// delete.go imports
	// All already imported or not needed.
)

var verifyPublickey = `041eeb1b4eb9b2456799d8e2a566877e83bc5d76ff38b964bd4b7796f6a6ccae6f1966a4d91d362669fafa3d95526b132a6341e3dfff6447e0e76a07b3a7cfa6e8034574266b382b8e5174477ab8a32a49a57eda74895578031cd2d41fd0aef446046d6e633f5eb68a93013dfac1420bf7a1e1bf7a87476024478e97a1cc115de9`
var signPrivatekey = `18c09c2639d7c8b3f26b273cdbfddf330c4f86c2ac3030a6b9a8533dc0c91f5e`
var data = `TEST`

func TestSSSignAndVerify(t *testing.T) {
	signScheme := zcncrypto.NewSignatureScheme("bls0chain")
	signScheme.SetPrivateKey(signPrivatekey)
	hash := zcncrypto.Sha3Sum256(data)

	fmt.Println("hash", hash)
	fmt.Println("privkey", signScheme.GetPrivateKey())

	var sk bls.SecretKey
	sk.DeserializeHexStr(signScheme.GetPrivateKey())
	pk := sk.GetPublicKey()
	fmt.Println("pubkey", pk.ToString())

	signature, err := signScheme.Sign(hash)

	fmt.Println("signature", signature)

	if err != nil {
		t.Fatalf("BLS signing failed")
	}
	verifyScheme := zcncrypto.NewSignatureScheme("bls0chain")
	verifyScheme.SetPublicKey(verifyPublickey)
	if ok, err := verifyScheme.Verify(signature, hash); err != nil || !ok {
		t.Fatalf("Verification failed\n")
	}
}

// Ported from `code/go/0proxy.io/zproxycore/handler/wallet.go`
// Promise code taken from:
// https://withblue.ink/2020/10/03/go-webassembly-http-requests-and-promises.html
func GetClientEncryptedPublicKey(this js.Value, p []js.Value) interface{} {
	clientJSON := p[0].String()
	handler := js.FuncOf(func(this js.Value, args []js.Value) interface{} {
		resolve := args[0]
		reject := args[1]

		go func() {
			initSDK(clientJSON)
			key, err := sdk.GetClientEncryptedPublicKey()

			if err != nil {
				// fmt.Println("get_public_encryption_key_failed: " + err.Error())
				reject.Invoke(js.ValueOf("get_public_encryption_key_failed: " + err.Error()))
				return
			}

			responseConstructor := js.Global().Get("Response")
			response := responseConstructor.New(js.ValueOf(key))

			// Resolve the Promise
			resolve.Invoke(response)
		}()

		return nil
	})

	// Create and return the Promise object
	promiseConstructor := js.Global().Get("Promise")
	return promiseConstructor.New(handler)
}

// Ported from `code/go/0proxy.io/zproxycore/zproxy/main.go`
// TODO: should be passing in JSON. Better than a long arg list.
func initializeConfig(this js.Value, p []js.Value) interface{} {
	Configuration.ChainID = p[0].String()
	Configuration.SignatureScheme = p[1].String()
	Configuration.Port = p[2].Int()
	Configuration.BlockWorker = p[3].String()
	Configuration.CleanUpWorkerMinutes = p[4].Int()
	return nil
}

//-----------------------------------------------------------------------------
// Ported over from `code/go/0proxy.io/zproxycore/handler/util.go`
//-----------------------------------------------------------------------------

func initStorageSDK(this js.Value, p []js.Value) interface{} {
	clientJSON := p[0].String()
	err := initSDK(clientJSON)
	if err != nil {
		return err.Error()
	}

	return nil
}

func initSDK(clientJSON string) error {
	if len(Configuration.BlockWorker) == 0 ||
		len(Configuration.ChainID) == 0 ||
		len(Configuration.SignatureScheme) == 0 {
		return NewError("invalid_param", "Configuration is empty")
	}
<<<<<<< HEAD

	sdk.InitStorageSDK(clientJSON,
=======
	return sdk.InitStorageSDK(clientJSON,
>>>>>>> a667836b
		Configuration.BlockWorker,
		Configuration.ChainID,
		Configuration.SignatureScheme,
		nil)

	return zcncore.Init(clientJSON)
}

func validateClientDetails(allocation, clientJSON string) error {
	if len(allocation) == 0 || len(clientJSON) == 0 {
		return NewError("invalid_param", "Please provide allocation and client_json for the client")
	}
	return nil
}

// StatusBar is to check status of any operation
type StatusBar struct {
	b       *pb.ProgressBar
	wg      *sync.WaitGroup
	success bool
	err     error
}

// Started for statusBar
func (s *StatusBar) Started(allocationID, filePath string, op int, totalBytes int) {
	s.b = pb.StartNew(totalBytes)
	s.b.Set(0)
}

// InProgress for statusBar
func (s *StatusBar) InProgress(allocationID, filePath string, op int, completedBytes int, todo_name_var []byte) {
	s.b.Set(completedBytes)
}

// Completed for statusBar
func (s *StatusBar) Completed(allocationID, filePath string, filename string, mimetype string, size int, op int) {
	if s.b != nil {
		s.b.Finish()
	}
	s.success = true
	defer s.wg.Done()
	fmt.Println("Status completed callback. Type = " + mimetype + ". Name = " + filename)
}

// Error for statusBar
func (s *StatusBar) Error(allocationID string, filePath string, op int, err error) {
	if s.b != nil {
		s.b.Finish()
	}
	s.success = false
	s.err = err
	defer func() {
		if r := recover(); r != nil {
			fmt.Println("Recovered in statusBar Error", r)
		}
	}()
	PrintError("Error in file operation." + err.Error())
	s.wg.Done()
}

// CommitMetaCompleted when commit meta completes
func (s *StatusBar) CommitMetaCompleted(request, response string, err error) {
}

// RepairCompleted when repair is completed
func (s *StatusBar) RepairCompleted(filesRepaired int) {
}

// PrintError is to print error
func PrintError(v ...interface{}) {
	fmt.Fprintln(os.Stderr, v...)
}

//-----------------------------------------------------------------------------
// Ported over from `code/go/0proxy.io/zproxycore/handler/download.go`
//-----------------------------------------------------------------------------

// Download is to download a file from dStorage
// TODO: this should be a dict-type, like a JSON, instead of a long list.
func Download(this js.Value, p []js.Value) interface{} {
	allocation := p[0].String()
	clientJSON := p[1].String()
	remotePath := p[2].String()
	authTicket := p[3].String()
	numBlocks := p[4].String()
	rx_pay := p[5].String()
	file_name := p[6].String()
	lookuphash := p[7].String()

	err := validateClientDetails(allocation, clientJSON)
	if err != nil {
		return js.ValueOf("error: " + err.Error())
	}

	if len(remotePath) == 0 && len(authTicket) == 0 {
		return js.ValueOf("error: " + NewError("invalid_params", "Please provide remote_path OR auth_ticket to download").Error())
	}

	numBlocksInt, _ := strconv.Atoi(numBlocks)
	if numBlocksInt == 0 {
		numBlocksInt = 10
	}

	handler := js.FuncOf(func(this js.Value, args []js.Value) interface{} {
		resolve := args[0]
		reject := args[1]

		go func() {
			err = initSDK(clientJSON)
			if err != nil {
				reject.Invoke(js.ValueOf("error: " + NewError("sdk_not_initialized", "Unable to initialize gosdk with the given client details").Error()))
				return
			}
			sdk.SetNumBlockDownloads(numBlocksInt)

			var at *sdk.AuthTicket
			downloadUsingAT := false
			if len(authTicket) > 0 {
				downloadUsingAT = true
				at = sdk.InitAuthTicket(authTicket)
			}

			// var localFilePath, fileName string
			var localFilePath string
			wg := &sync.WaitGroup{}
			statusBar := &StatusBar{wg: wg}
			wg.Add(1)
			if downloadUsingAT {
				rxPay, _ := strconv.ParseBool(rx_pay)
				allocationObj, err := sdk.GetAllocationFromAuthTicket(authTicket)
				if err != nil {
					reject.Invoke(js.ValueOf("error: " + NewError("get_allocation_failed", err.Error()).Error()))
					return
				}
				fileName := file_name
				if len(fileName) == 0 {
					fileName, err = at.GetFileName()
					if err != nil {
						reject.Invoke(js.ValueOf("error: " + NewError("get_file_name_failed", err.Error()).Error()))
						return
					}
				}

				// In wasm running in browser, we cannot assume the file system exists.
				// createDirIfNotExists(allocationObj.ID)
				// localFilePath = getPath(allocationObj.ID, fileName)
				// deleletFile(localFilePath)
				if len(lookuphash) == 0 {
					lookuphash, err = at.GetLookupHash()
					if err != nil {
						reject.Invoke(js.ValueOf("error: " + NewError("get_lookuphash_failed", err.Error()).Error()))
						return
					}
				}

				// Logger.Info("Doing file download using authTicket", zap.Any("filename", fileName), zap.Any("allocation", allocationObj.ID), zap.Any("lookuphash", lookuphash))
				fmt.Println("Doing file download using authTicket", zap.Any("filename", fileName), zap.Any("allocation", allocationObj.ID), zap.Any("lookuphash", lookuphash))
				localFilePath = "b.txt"
				err = allocationObj.DownloadFromAuthTicket(localFilePath, authTicket, lookuphash, fileName, rxPay, statusBar)
				if err != nil {
					reject.Invoke(js.ValueOf("error: " + NewError("download_from_auth_ticket_failed", err.Error()).Error()))
					return
				}
			} else {

				// In wasm running in browser, we cannot assume the file system exists.
				// createDirIfNotExists(allocation)
				// fileName = filepath.Base(remotePath)
				// localFilePath = getPath(allocation, fileName)
				// deleletFile(localFilePath)

				allocationObj, err := sdk.GetAllocation(allocation)
				if err != nil {
					reject.Invoke(js.ValueOf("error: " + NewError("get_allocation_failed", err.Error()).Error()))
					return
				}

				// Logger.Info("Doing file download", zap.Any("remotepath", remotePath), zap.Any("allocation", allocation))
				fmt.Println("Doing file download", zap.Any("remotepath", remotePath), zap.Any("allocation", allocation))
				// localFilePath = "asdf"
				fmt.Println("dl debug", remotePath)
				// remotePath += "b.txt"
				localFilePath = "b.txt"
				err = allocationObj.DownloadFile(localFilePath, remotePath, statusBar)
				if err != nil {
					reject.Invoke(js.ValueOf("error: " + NewError("download_file_failed", err.Error()).Error()))
					return
				}
			}
			wg.Wait()
			if !statusBar.success {
				reject.Invoke(js.ValueOf("error: " + statusBar.err.Error()))
				return
			}

			responseConstructor := js.Global().Get("Response")
			response := responseConstructor.New(js.ValueOf(localFilePath))

			resolve.Invoke(response)
		}()

		return nil
	})

	// Create and return the Promise object
	promiseConstructor := js.Global().Get("Promise")
	return promiseConstructor.New(handler)
}

//-----------------------------------------------------------------------------
// Ported over from `code/go/0proxy.io/zproxycore/handler/delete.go`
//-----------------------------------------------------------------------------

// Delete is to delete a file in dStorage
func Delete(this js.Value, p []js.Value) interface{} {
	allocation := p[0].String()
	clientJSON := p[1].String()
	remotePath := p[2].String()

	err := validateClientDetails(allocation, clientJSON)
	if err != nil {
		return js.ValueOf("error: " + err.Error())
	}

	if len(remotePath) == 0 {
		return js.ValueOf("error: " + NewError("invalid_param", "Please provide remote_path for delete").Error())
	}

	handler := js.FuncOf(func(this js.Value, args []js.Value) interface{} {
		resolve := args[0]
		reject := args[1]

		go func() {
			err = initSDK(clientJSON)
			if err != nil {
				reject.Invoke(js.ValueOf("error: " + NewError("sdk_not_initialized", "Unable to initialize gosdk with the given client details").Error()))
				return
			}

			allocationObj, err := sdk.GetAllocation(allocation)
			if err != nil {
				reject.Invoke(js.ValueOf("error: " + NewError("get_allocation_failed", err.Error()).Error()))
				return
			}

			err = allocationObj.DeleteFile(remotePath)
			if err != nil {
				reject.Invoke(js.ValueOf("error: " + NewError("delete_object_failed", err.Error()).Error()))
				return
			}

			responseConstructor := js.Global().Get("Response")
			response := responseConstructor.New(js.ValueOf("Delete done successfully"))

			// Resolve the Promise
			resolve.Invoke(response)
		}()

		return nil
	})

	// Create and return the Promise object
	promiseConstructor := js.Global().Get("Promise")
	return promiseConstructor.New(handler)
}

//-----------------------------------------------------------------------------
// Ported over from `code/go/0proxy.io/core/common/errors.go`
//-----------------------------------------------------------------------------

/*Error type for a new application error */
type Error struct {
	Code string `json:"code,omitempty"`
	Msg  string `json:"msg"`
}

func (err *Error) Error() string {
	return fmt.Sprintf("%s: %s", err.Code, err.Msg)
}

/*NewError - create a new error */
func NewError(code string, msg string) *Error {
	return &Error{Code: code, Msg: msg}
}

/*InvalidRequest - create error messages that are needed when validating request input */
func InvalidRequest(msg string) error {
	return NewError("invalid_request", fmt.Sprintf("Invalid request (%v)", msg))
}

//-----------------------------------------------------------------------------
// Ported over from `code/go/0proxy.io/core/config/config.go`
//-----------------------------------------------------------------------------

/*Config - all the config options passed from the command line*/
type Config struct {
	Port                 int
	ChainID              string
	DeploymentMode       byte
	SignatureScheme      string
	BlockWorker          string
	CleanUpWorkerMinutes int
}

/*Configuration of the system */
var Configuration Config

//-----------------------------------------------------------------------------
// Ported over from `code/go/0proxy.io/zproxycore/handler/file_operations.go`
//-----------------------------------------------------------------------------

const FilesRepo = "files/"

func writeFile(file multipart.File, filePath string) (string, error) {
	f, err := os.OpenFile(filePath, os.O_WRONLY|os.O_CREATE|os.O_APPEND, 0666)
	if err != nil {
		return "", err
	}
	defer f.Close()

	_, err = io.Copy(f, file)
	return f.Name(), err
}

// Same as writeFile, but takes a string
func writeFile2(file string, filePath string) (string, error) {
	f, err := os.OpenFile(filePath, os.O_WRONLY|os.O_CREATE|os.O_APPEND, 0666)
	if err != nil {
		return "", err
	}
	defer f.Close()

	_, err = f.Write([]byte(file))
	// _, err = io.Copy(f, file)
	return f.Name(), err
}

func deleletFile(filePath string) error {
	return os.RemoveAll(filePath)
}

func readFile(filePath string) ([]byte, error) {
	return ioutil.ReadFile(filePath)
}

func getPath(allocation, fileName string) string {
	return FilesRepo + allocation + "/" + fileName
}

func getPathForStream(allocation, fileName string, start, end int) string {
	return FilesRepo + allocation + "/" + fmt.Sprintf("%d-%d-%s", start, end, fileName)
}

func createDirIfNotExists(allocation string) {
	allocationDir := FilesRepo + allocation
	if _, err := os.Stat(allocationDir); os.IsNotExist(err) {
		os.Mkdir(allocationDir, 0777)
	} else {
		fmt.Println("WARN: error in createDirIfNotExists: ", err.Error())
	}
}

//-----------------------------------------------------------------------------
// Ported over from `code/go/0proxy.io/zproxycore/handler/rename.go`
//-----------------------------------------------------------------------------

// Rename is to rename file in dStorage
func Rename(this js.Value, p []js.Value) interface{} {
	allocation := p[0].String()
	clientJSON := p[1].String()
	err := validateClientDetails(allocation, clientJSON)
	if err != nil {
		return js.ValueOf("error: " + err.Error())
	}

	remotePath := p[2].String()
	newName := p[3].String()
	if len(remotePath) == 0 || len(newName) == 0 {
		return js.ValueOf("error: " + NewError("invalid_param", "Please provide remote_path and new_name for rename").Error())
	}

	handler := js.FuncOf(func(this js.Value, args []js.Value) interface{} {
		resolve := args[0]
		reject := args[1]

		go func() {
			err = initSDK(clientJSON)
			if err != nil {
				reject.Invoke(js.ValueOf("error: " + NewError("sdk_not_initialized", "Unable to initialize gosdk with the given client details").Error()))
				return
			}

			allocationObj, err := sdk.GetAllocation(allocation)
			if err != nil {
				reject.Invoke(js.ValueOf("error: " + NewError("get_allocation_failed", err.Error()).Error()))
				return
			}

			err = allocationObj.RenameObject(remotePath, newName)
			if err != nil {
				reject.Invoke(js.ValueOf("error: " + NewError("rename_object_failed", err.Error()).Error()))
				return
			}

			responseConstructor := js.Global().Get("Response")
			response := responseConstructor.New(js.ValueOf("Rename done successfully"))

			// Resolve the Promise
			resolve.Invoke(response)
		}()

		return nil
	})

	// Create and return the Promise object
	promiseConstructor := js.Global().Get("Promise")
	return promiseConstructor.New(handler)
}

//-----------------------------------------------------------------------------
// Ported over from `code/go/0proxy.io/zproxycore/handler/rename.go`
//-----------------------------------------------------------------------------

// Copy is to copy a file from remotePath to destPath in dStorage
func Copy(this js.Value, p []js.Value) interface{} {
	allocation := p[0].String()
	clientJSON := p[1].String()
	err := validateClientDetails(allocation, clientJSON)
	if err != nil {
		return js.ValueOf("error: " + err.Error())
	}

	remotePath := p[2].String()
	destPath := p[3].String()
	if len(remotePath) == 0 || len(destPath) == 0 {
		return js.ValueOf("error: " + NewError("invalid_param", "Please provide remote_path and dest_path for copy").Error())
	}

	handler := js.FuncOf(func(this js.Value, args []js.Value) interface{} {
		resolve := args[0]
		reject := args[1]

		go func() {
			err = initSDK(clientJSON)
			if err != nil {
				reject.Invoke(js.ValueOf("error: " + NewError("sdk_not_initialized", "Unable to initialize gosdk with the given client details").Error()))
				return
			}

			allocationObj, err := sdk.GetAllocation(allocation)
			if err != nil {
				reject.Invoke(js.ValueOf("error: " + NewError("get_allocation_failed", err.Error()).Error()))
				return
			}

			err = allocationObj.CopyObject(remotePath, destPath)
			if err != nil {
				reject.Invoke(js.ValueOf("error: " + NewError("copy_object_failed", err.Error()).Error()))
				return
			}

			responseConstructor := js.Global().Get("Response")
			response := responseConstructor.New(js.ValueOf("Copy done successfully"))

			// Resolve the Promise
			resolve.Invoke(response)
		}()

		return nil
	})

	// Create and return the Promise object
	promiseConstructor := js.Global().Get("Promise")
	return promiseConstructor.New(handler)
}

//-----------------------------------------------------------------------------
// Ported over from `code/go/0proxy.io/zproxycore/handler/share.go`
//-----------------------------------------------------------------------------

// Share is to share file in dStorage
func Share(this js.Value, p []js.Value) interface{} {
	allocation := p[0].String()
	clientJSON := p[1].String()
	err := validateClientDetails(allocation, clientJSON)
	if err != nil {
		return js.ValueOf("error: " + err.Error())
	}

	remotePath := p[2].String()
	if len(remotePath) == 0 {
		return js.ValueOf("error: " + NewError("invalid_param", "Please provide remote_path for share").Error())
	}

	refereeClientID := p[3].String()
	encryptionpublickey := p[4].String()

	handler := js.FuncOf(func(this js.Value, args []js.Value) interface{} {
		resolve := args[0]
		reject := args[1]

		go func() {
			err = initSDK(clientJSON)
			if err != nil {
				reject.Invoke(js.ValueOf("error: " + NewError("sdk_not_initialized", "Unable to initialize gosdk with the given client details").Error()))
				return
			}

			allocationObj, err := sdk.GetAllocation(allocation)
			if err != nil {
				reject.Invoke(js.ValueOf("error: " + NewError("get_allocation_failed", err.Error()).Error()))
				return

			}

			refType := fileref.FILE
			statsMap, err := allocationObj.GetFileStats(remotePath)
			if err != nil {
				reject.Invoke(js.ValueOf("error: " + NewError("get_file_stats_failed", err.Error()).Error()))
				return
			}

			isFile := false
			for _, v := range statsMap {
				if v != nil {
					isFile = true
					break
				}
			}
			if !isFile {
				refType = fileref.DIRECTORY
			}

			var fileName string
			_, fileName = filepath.Split(remotePath)

			at, err := allocationObj.GetAuthTicket(remotePath, fileName, refType, refereeClientID, encryptionpublickey)
			if err != nil {
				reject.Invoke(js.ValueOf("error: " + NewError("get_auth_ticket_failed", err.Error()).Error()))
				return
			}

			responseConstructor := js.Global().Get("Response")
			response := responseConstructor.New(js.ValueOf(at))

			// var response struct {
			// 	AuthTicket string `json:"auth_ticket"`
			// }
			// response.AuthTicket = at
			resolve.Invoke(response)
		}()

		return nil
	})

	// Create and return the Promise object
	promiseConstructor := js.Global().Get("Promise")
	return promiseConstructor.New(handler)
}

//-----------------------------------------------------------------------------
// Ported over from `code/go/0proxy.io/zproxycore/handler/move.go`
//-----------------------------------------------------------------------------

// Move is to move file in dStorage
func Move(this js.Value, p []js.Value) interface{} {
	allocation := p[0].String()
	clientJSON := p[1].String()
	err := validateClientDetails(allocation, clientJSON)
	if err != nil {
		return js.ValueOf("error: " + err.Error())
	}

	remotePath := p[2].String()
	destPath := p[3].String()
	if len(remotePath) == 0 || len(destPath) == 0 {
		return js.ValueOf("error: " + NewError("invalid_param", "Please provide remote_path and dest_path for move").Error())
	}

	handler := js.FuncOf(func(this js.Value, args []js.Value) interface{} {
		resolve := args[0]
		reject := args[1]

		go func() {
			err = initSDK(clientJSON)
			if err != nil {
				reject.Invoke(js.ValueOf("error: " + NewError("sdk_not_initialized", "Unable to initialize gosdk with the given client details").Error()))
				return
			}

			allocationObj, err := sdk.GetAllocation(allocation)
			if err != nil {
				reject.Invoke(js.ValueOf("error: " + NewError("get_allocation_failed", err.Error()).Error()))
				return
			}

			err = allocationObj.MoveObject(remotePath, destPath)
			if err != nil {
				reject.Invoke(js.ValueOf("error: " + NewError("move_object_failed", err.Error()).Error()))
				return
			}

			responseConstructor := js.Global().Get("Response")
			response := responseConstructor.New(js.ValueOf("Move done successfully"))

			// resp := response{
			// 	Message: "Move done successfully",
			// }
			resolve.Invoke(response)
		}()

		return nil
	})

	// Create and return the Promise object
	promiseConstructor := js.Global().Get("Promise")
	return promiseConstructor.New(handler)
}

//-----------------------------------------------------------------------------
// Ported over from `code/go/0proxy.io/zproxycore/handler/upload.go`
//-----------------------------------------------------------------------------

// Upload is to upload file to dStorage
func Upload(this js.Value, p []js.Value) interface{} {
	method := p[0].String() // POST or PUT
	allocation := p[1].String()
	clientJSON := p[2].String()
	err := validateClientDetails(allocation, clientJSON)
	if err != nil {
		return js.ValueOf("error: " + err.Error())
	}

	remotePath := p[3].String()
	if len(remotePath) == 0 {
		return js.ValueOf("error: " + NewError("invalid_param", "Please provide remote_path for upload").Error())
	}

	Filename := p[4].String()
	file := p[5].String()
	// file, fileHeader, err := r.FormFile("file")
	// if err != nil {
	// 	js.ValueOf("error: " + NewError("invalid_params", "Unable to get file for upload :"+err.Error()).Error())
	// }
	// defer file.Close()
	encrypt := p[6].String()

	fileAttrs := p[7].String()
	var attrs fileref.Attributes
	if len(fileAttrs) > 0 {
		err := json.Unmarshal([]byte(fileAttrs), &attrs)
		if err != nil {
			return js.ValueOf("error: " + NewError("failed_to_parse_file_attrs", err.Error()).Error())
		}
	}

	handler := js.FuncOf(func(this js.Value, args []js.Value) interface{} {
		resolve := args[0]
		reject := args[1]

		go func() {
			createDirIfNotExists(allocation)

			// localFilePath, err := writeFile(file, getPath(allocation, fileHeader.Filename))
			localFilePath, err := writeFile2(file, getPath(allocation, Filename))
			if err != nil {
				reject.Invoke(js.ValueOf("error: " + NewError("write_local_temp_file_failed", err.Error()).Error()))
				return
			}
			defer deleletFile(localFilePath)

			err = initSDK(clientJSON)
			if err != nil {
				reject.Invoke(js.ValueOf("error: " + NewError("sdk_not_initialized", "Unable to initialize gosdk with the given client details").Error()))
				return
			}

			allocationObj, err := sdk.GetAllocation(allocation)
			if err != nil {
				reject.Invoke(js.ValueOf("error: " + NewError("get_allocation_failed", err.Error()).Error()))
				return
			}

			wg := &sync.WaitGroup{}
			statusBar := &StatusBar{wg: wg}
			wg.Add(1)
			if method == "POST" {
				encryptBool, _ := strconv.ParseBool(encrypt)
				if encryptBool {
					// Logger.Info("Doing encrypted file upload with", zap.Any("remotepath", remotePath), zap.Any("allocation", allocationObj.ID))
					fmt.Println("Doing encrypted file upload with", zap.Any("remotepath", remotePath), zap.Any("allocation", allocationObj.ID))
					err = allocationObj.EncryptAndUploadFile(localFilePath, remotePath, attrs, statusBar)
				} else {
					// Logger.Info("Doing file upload with", zap.Any("remotepath", remotePath), zap.Any("allocation", allocationObj.ID))
					fmt.Println("Doing file upload with", zap.Any("remotepath", remotePath), zap.Any("allocation", allocationObj.ID))
					err = allocationObj.UploadFile(localFilePath, remotePath, attrs, statusBar)
				}
			} else {
				// Logger.Info("Doing file update with", zap.Any("remotepath", remotePath), zap.Any("allocation", allocationObj.ID))
				fmt.Println("Doing file update with", zap.Any("remotepath", remotePath), zap.Any("allocation", allocationObj.ID))
				err = allocationObj.UpdateFile(localFilePath, remotePath, attrs, statusBar)
			}
			if err != nil {
				reject.Invoke(js.ValueOf("error: " + NewError("upload_file_failed", err.Error()).Error()))
				return
			}

			wg.Wait()
			if !statusBar.success {
				reject.Invoke(js.ValueOf("error: " + statusBar.err.Error()))
				return
			}

			responseConstructor := js.Global().Get("Response")
			response := responseConstructor.New(js.ValueOf("Upload done successfully"))

			// resp := response{
			// 	Message: "Upload done successfully",
			// }
			resolve.Invoke(response)
		}()

		return nil
	})

	// Create and return the Promise object
	promiseConstructor := js.Global().Get("Promise")
	return promiseConstructor.New(handler)
}

//-----------------------------------------------------------------------------

func main() {
	// Ported over a basic unit test to make sure it runs in the browser.
	// TestSSSignAndVerify(new(testing.T))

	fmt.Printf("0CHAIN - GOSDK (version=%v)\n", version.VERSIONSTR)

	c := make(chan struct{}, 0)

	// Just functions for 0proxy.
	js.Global().Set("initializeConfig", js.FuncOf(initializeConfig))
<<<<<<< HEAD
	js.Global().Set("initStorageSDK", js.FuncOf(initStorageSDK))
=======
	js.Global().Set("InitSDK", js.FuncOf(initSDK))
>>>>>>> a667836b
	js.Global().Set("Upload", js.FuncOf(Upload))
	js.Global().Set("Download", js.FuncOf(Download))
	js.Global().Set("Share", js.FuncOf(Share))
	js.Global().Set("Rename", js.FuncOf(Rename))
	js.Global().Set("Copy", js.FuncOf(Copy))
	js.Global().Set("Delete", js.FuncOf(Delete))
	js.Global().Set("Move", js.FuncOf(Move))
	js.Global().Set("GetClientEncryptedPublicKey", js.FuncOf(GetClientEncryptedPublicKey))

	// ethwallet.go
	js.Global().Set("TokensToEth", js.FuncOf(TokensToEth))
	js.Global().Set("EthToTokens", js.FuncOf(EthToTokens))
	js.Global().Set("GTokensToEth", js.FuncOf(GTokensToEth))
	js.Global().Set("GEthToTokens", js.FuncOf(GEthToTokens))
	js.Global().Set("ConvertZcnTokenToETH", js.FuncOf(ConvertZcnTokenToETH))
	js.Global().Set("SuggestEthGasPrice", js.FuncOf(SuggestEthGasPrice))
	js.Global().Set("TransferEthTokens", js.FuncOf(TransferEthTokens))

	js.Global().Set("GetWalletAddrFromEthMnemonic", js.FuncOf(GetWalletAddrFromEthMnemonic))
	js.Global().Set("IsValidEthAddress", js.FuncOf(IsValidEthAddress))
	js.Global().Set("CreateWalletFromEthMnemonic", js.FuncOf(CreateWalletFromEthMnemonic))

	// wallet.go
	js.Global().Set("InitZCNSDK", js.FuncOf(InitZCNSDK))

	<-c
}<|MERGE_RESOLUTION|>--- conflicted
+++ resolved
@@ -141,16 +141,15 @@
 		len(Configuration.SignatureScheme) == 0 {
 		return NewError("invalid_param", "Configuration is empty")
 	}
-<<<<<<< HEAD
-
-	sdk.InitStorageSDK(clientJSON,
-=======
-	return sdk.InitStorageSDK(clientJSON,
->>>>>>> a667836b
+
+	err := sdk.InitStorageSDK(clientJSON,
 		Configuration.BlockWorker,
 		Configuration.ChainID,
 		Configuration.SignatureScheme,
 		nil)
+	if err != nil {
+		return err
+	}
 
 	return zcncore.Init(clientJSON)
 }
@@ -889,11 +888,7 @@
 
 	// Just functions for 0proxy.
 	js.Global().Set("initializeConfig", js.FuncOf(initializeConfig))
-<<<<<<< HEAD
 	js.Global().Set("initStorageSDK", js.FuncOf(initStorageSDK))
-=======
-	js.Global().Set("InitSDK", js.FuncOf(initSDK))
->>>>>>> a667836b
 	js.Global().Set("Upload", js.FuncOf(Upload))
 	js.Global().Set("Download", js.FuncOf(Download))
 	js.Global().Set("Share", js.FuncOf(Share))
